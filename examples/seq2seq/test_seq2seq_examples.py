--- conflicted
+++ resolved
@@ -19,13 +19,8 @@
 from run_eval_search import run_search
 from transformers import AutoConfig, AutoModelForSeq2SeqLM
 from transformers.hf_api import HfApi
-<<<<<<< HEAD
 from transformers.testing_utils import CaptureStderr, CaptureStdout, require_torch_and_cuda, slow
-from utils import label_smoothed_nll_loss, lmap, load_json
-=======
-from transformers.testing_utils import CaptureStderr, CaptureStdout, require_multigpu, require_torch_and_cuda, slow
 from utils import ROUGE_KEYS, label_smoothed_nll_loss, lmap, load_json
->>>>>>> ca05c2a4
 
 
 logging.basicConfig(level=logging.DEBUG)
@@ -149,20 +144,6 @@
                 failures.append(m)
         assert not failures, f"The following models could not be loaded through AutoConfig: {failures}"
 
-<<<<<<< HEAD
-=======
-    @require_multigpu
-    @unittest.skip("Broken at the moment")
-    def test_multigpu(self):
-        updates = dict(
-            no_teacher=True,
-            freeze_encoder=True,
-            gpus=2,
-            sortish_sampler=True,
-        )
-        self._test_distiller_cli(updates, check_contents=False)
-
->>>>>>> ca05c2a4
     def test_distill_no_teacher(self):
         updates = dict(student_encoder_layers=2, student_decoder_layers=1, no_teacher=True)
         self._test_distiller_cli(updates)
