--- conflicted
+++ resolved
@@ -32,10 +32,7 @@
 CUDA_AVAILABLE = torch.cuda.is_available()
 CHEAP_ARGS = {
     "supervise_forward": True,
-<<<<<<< HEAD
-=======
     "normalize_hidden": False,
->>>>>>> da5f790b
     "label_smoothing": 0.2,
     "eval_beams": 1,
     "val_metric": "loss",
