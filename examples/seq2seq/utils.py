--- conflicted
+++ resolved
@@ -118,21 +118,18 @@
     def get_char_lens(data_file):
         return [len(x) for x in Path(data_file).open().readlines()]
 
-<<<<<<< HEAD
     @cached_property
     def tgt_lens(self):
+        """Length in characters of target documents"""
         return self.get_char_lens(self.tgt_file)
 
-=======
->>>>>>> 77950c48
     def make_sortish_sampler(self, batch_size, distributed=False):
         if distributed:
             return DistributedSortishSampler(self, batch_size)
         else:
             return SortishSampler(self.src_lens, batch_size)
-<<<<<<< HEAD
-
-    def make_dynamic_sampler(self, max_tokens_per_batch=1024, chars_per_token=4, **kwargs):
+
+    def make_dynamic_sampler(self, max_tokens_per_batch=1024, distributed=False, chars_per_token=4, **kwargs):
         # import ipdb; ipdb.set_trace()
         from fairseq.data.data_utils import batch_by_size
 
@@ -153,8 +150,6 @@
             required_batch_size_multiple=64,
         )
         return batch_sampler
-=======
->>>>>>> 77950c48
 
     def __getitem__(self, item):
         raise NotImplementedError("You must implement this")
@@ -306,6 +301,30 @@
         self.epoch = epoch
 
 
+class DistributedDynamicBatchSizeSampler(DistributedSortishSampler):
+    def __init__(self, dataset, max_tokens_per_batch, required_bs_mult=4, num_replicas=None, rank=None):
+        ss_bs = 2048 if len(self.dataset) > 2048 else len(self.dataset) // 2
+        self.ss = DistributedSortishSampler(dataset, ss_bs, num_replicas=num_replicas, rank=rank)
+        self.max_tokens_per_batch = max_tokens_per_batch
+        self.required_bs_mult = required_bs_mult
+
+    def __iter__(self):
+        from fairseq.data.data_utils import batch_by_size
+
+        sorted_available_indices: List[int] = list(self.ss)
+
+        def num_tokens_in_example(i):
+            return self.src_lens[i]
+
+        batch_sampler: List[List[int]] = batch_by_size(
+            sorted_available_indices,
+            num_tokens_fn=num_tokens_in_example,
+            max_tokens=self.max_tokens_per_batch,
+            required_batch_size_multiple=self.required_bs_mult,
+        )
+        return iter(batch_sampler)
+
+
 logger = getLogger(__name__)
 
 
