--- conflicted
+++ resolved
@@ -247,20 +247,11 @@
         mask = attention_mask.to(hidden_states[0])
         valid_count = mask.sum() * hidden_states[0].size(-1)
         student_states = torch.stack([hidden_states[i] for i in range(len(matches))])
-<<<<<<< HEAD
-        normed_student_states = F.layer_norm(student_states, student_states.shape[1:])
-        teacher_states = torch.stack([hidden_states_T[j] for j in matches])
-        normed_teacher_states = F.layer_norm(teacher_states, teacher_states.shape[1:])
-        hidden_losses = (
-            F.mse_loss(normed_student_states, normed_teacher_states, reduction="none")
-            * mask.unsqueeze(0).unsqueeze(-1)
-=======
         student_states = F.layer_norm(student_states, student_states.shape[1:])
         teacher_states = torch.stack([hidden_states_T[j] for j in matches])
         teacher_states = F.layer_norm(teacher_states, teacher_states.shape[1:])
         hidden_losses = (
             F.mse_loss(student_states, teacher_states, reduction="none") * mask.unsqueeze(0).unsqueeze(-1)
->>>>>>> da5f790b
         ).sum() / valid_count
         return hidden_losses
 
@@ -276,10 +267,7 @@
     parser.add_argument("--no_teacher", action="store_true", default=False)
     parser.add_argument("--length_penalty", type=float, default=-1)
     parser.add_argument("--supervise_forward", action="store_true", default=False)
-<<<<<<< HEAD
-=======
     parser.add_argument("--normalize_hidden", action="store_true", default=False)
->>>>>>> da5f790b
 
 
 class BartTranslationDistiller(BartSummarizationDistiller):
