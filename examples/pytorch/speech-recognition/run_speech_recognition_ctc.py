#!/usr/bin/env python
# coding=utf-8
# Copyright 2021 The HuggingFace Inc. team. All rights reserved.
#
# Licensed under the Apache License, Version 2.0 (the "License");
# you may not use this file except in compliance with the License.
# You may obtain a copy of the License at
#
#     http://www.apache.org/licenses/LICENSE-2.0
#
# Unless required by applicable law or agreed to in writing, software
# distributed under the License is distributed on an "AS IS" BASIS,
# WITHOUT WARRANTIES OR CONDITIONS OF ANY KIND, either express or implied.
# See the License for the specific language governing permissions and

""" Fine-tuning a 🤗 Transformers CTC model for automatic speech recognition"""

import functools
import json
import logging
import os
import re
import sys
import warnings
from dataclasses import dataclass, field
from typing import Dict, List, Optional, Union

import datasets
import numpy as np
import torch
from datasets import DatasetDict, load_dataset, load_metric

import transformers
from transformers import (
    AutoConfig,
    AutoFeatureExtractor,
    AutoModelForCTC,
    AutoProcessor,
    AutoTokenizer,
    HfArgumentParser,
    Trainer,
    TrainingArguments,
    Wav2Vec2Processor,
    set_seed,
)
from transformers.trainer_utils import get_last_checkpoint, is_main_process
from transformers.utils import check_min_version
from transformers.utils.versions import require_version


# Will error if the minimal version of Transformers is not installed. Remove at your own risks.
check_min_version("4.17.0.dev0")

require_version("datasets>=1.18.0", "To fix: pip install -r examples/pytorch/speech-recognition/requirements.txt")


logger = logging.getLogger(__name__)


def list_field(default=None, metadata=None):
    return field(default_factory=lambda: default, metadata=metadata)


@dataclass
class ModelArguments:
    """
    Arguments pertaining to which model/config/tokenizer we are going to fine-tune from.
    """

    model_name_or_path: str = field(
        metadata={"help": "Path to pretrained model or model identifier from huggingface.co/models"}
    )
    tokenizer_name_or_path: Optional[str] = field(
        default=None,
        metadata={"help": "Path to pretrained tokenizer or tokenizer identifier from huggingface.co/models"},
    )
    cache_dir: Optional[str] = field(
        default=None,
        metadata={"help": "Where do you want to store the pretrained models downloaded from huggingface.co"},
    )
    freeze_feature_encoder: bool = field(
        default=True, metadata={"help": "Whether to freeze the feature encoder layers of the model."}
    )
    attention_dropout: float = field(
        default=0.0, metadata={"help": "The dropout ratio for the attention probabilities."}
    )
    activation_dropout: float = field(
        default=0.0, metadata={"help": "The dropout ratio for activations inside the fully connected layer."}
    )
    feat_proj_dropout: float = field(default=0.0, metadata={"help": "The dropout ratio for the projected features."})
    hidden_dropout: float = field(
        default=0.0,
        metadata={
            "help": "The dropout probability for all fully connected layers in the embeddings, encoder, and pooler."
        },
    )
    final_dropout: float = field(
        default=0.0,
        metadata={"help": "The dropout probability for the final projection layer."},
    )
    mask_time_prob: float = field(
        default=0.05,
        metadata={
            "help": "Probability of each feature vector along the time axis to be chosen as the start of the vector"
            "span to be masked. Approximately ``mask_time_prob * sequence_length // mask_time_length`` feature"
            "vectors will be masked along the time axis."
        },
    )
    mask_time_length: int = field(
        default=10,
        metadata={"help": "Length of vector span to mask along the time axis."},
    )
    mask_feature_prob: float = field(
        default=0.0,
        metadata={
            "help": "Probability of each feature vector along the feature axis to be chosen as the start of the vector"
            "span to be masked. Approximately ``mask_feature_prob * sequence_length // mask_feature_length`` feature bins will be masked along the time axis."
        },
    )
    mask_feature_length: int = field(
        default=10,
        metadata={"help": "Length of vector span to mask along the feature axis."},
    )
    layerdrop: float = field(default=0.0, metadata={"help": "The LayerDrop probability."})
    ctc_loss_reduction: Optional[str] = field(
        default="mean", metadata={"help": "The way the ctc loss should be reduced. Should be one of 'mean' or 'sum'."}
    )


@dataclass
class DataTrainingArguments:
    """
    Arguments pertaining to what data we are going to input our model for training and eval.

    Using `HfArgumentParser` we can turn this class
    into argparse arguments to be able to specify them on
    the command line.
    """

    dataset_name: str = field(
        metadata={"help": "The configuration name of the dataset to use (via the datasets library)."}
    )
    dataset_config_name: str = field(
        default=None, metadata={"help": "The configuration name of the dataset to use (via the datasets library)."}
    )
    train_split_name: str = field(
        default="train+validation",
        metadata={
<<<<<<< HEAD
            "help": "The name of the training data set split to use (via the datasets library). Defaults to "
            "'train+validation'"
=======
            "help": "The name of the training data set split to use (via the datasets library). Defaults to 'train+validation'"
>>>>>>> 1d94d575
        },
    )
    eval_split_name: str = field(
        default="test",
        metadata={
            "help": "The name of the evaluation data set split to use (via the datasets library). Defaults to 'test'"
        },
    )
    audio_column_name: str = field(
        default="audio",
        metadata={"help": "The name of the dataset column containing the audio data. Defaults to 'audio'"},
    )
    text_column_name: str = field(
        default="text",
        metadata={"help": "The name of the dataset column containing the text data. Defaults to 'text'"},
    )
    overwrite_cache: bool = field(
        default=False, metadata={"help": "Overwrite the cached preprocessed datasets or not."}
    )
    preprocessing_num_workers: Optional[int] = field(
        default=None,
        metadata={"help": "The number of processes to use for the preprocessing."},
    )
    max_train_samples: Optional[int] = field(
        default=None,
        metadata={
            "help": "For debugging purposes or quicker training, truncate the number of training examples to this "
            "value if set."
        },
    )
    max_eval_samples: Optional[int] = field(
        default=None,
        metadata={
            "help": "For debugging purposes or quicker training, truncate the number of validation examples to this "
            "value if set."
        },
    )
    chars_to_ignore: Optional[List[str]] = list_field(
        default=None,
        metadata={"help": "A list of characters to remove from the transcripts."},
    )
    eval_metrics: List[str] = list_field(
        default=["wer"],
        metadata={"help": "A list of metrics the model should be evaluated on. E.g. `'wer cer'`"},
    )
    max_duration_in_seconds: float = field(
        default=20.0,
        metadata={
            "help": "Filter audio files that are longer than `max_duration_in_seconds` seconds to 'max_duration_in_seconds`"
        },
    )
    min_duration_in_seconds: float = field(
        default=0.0, metadata={"help": "Filter audio files that are shorter than `min_duration_in_seconds` seconds"}
    )
    preprocessing_only: bool = field(
        default=False,
        metadata={
            "help": "Whether to only do data preprocessing and skip training. "
            "This is especially useful when data preprocessing errors out in distributed training due to timeout. "
            "In this case, one should run the preprocessing in a non-distributed setup with `preprocessing_only=True` "
            "so that the cached datasets can consequently be loaded in distributed training"
        },
    )
    use_auth_token: bool = field(
        default=False,
        metadata={
            "help": "If :obj:`True`, will use the token generated when running"
            ":obj:`transformers-cli login` as HTTP bearer authorization for remote files."
        },
    )
    unk_token: str = field(
        default="[UNK]",
        metadata={"help": "The unk token for the tokenizer"},
    )
    pad_token: str = field(
        default="[PAD]",
        metadata={"help": "The padding token for the tokenizer"},
    )
    word_delimiter_token: str = field(
        default="|",
        metadata={"help": "The word delimiter token for the tokenizer"},
    )
    phoneme_language: Optional[str] = field(
        default=None,
        metadata={
            "help": "The target language that should be used be"
            " passed to the tokenizer for tokenization. Note that"
            " this is only relevant if the model classifies the"
            " input audio to a sequence of phoneme sequences."
        },
    )


@dataclass
class DataCollatorCTCWithPadding:
    """
    Data collator that will dynamically pad the inputs received.
    Args:
        processor (:class:`~transformers.AutoProcessor`)
            The processor used for proccessing the data.
        padding (:obj:`bool`, :obj:`str` or :class:`~transformers.tokenization_utils_base.PaddingStrategy`, `optional`, defaults to :obj:`True`):
            Select a strategy to pad the returned sequences (according to the model's padding side and padding index)
            among:
            * :obj:`True` or :obj:`'longest'`: Pad to the longest sequence in the batch (or no padding if only a single
              sequence if provided).
            * :obj:`'max_length'`: Pad to a maximum length specified with the argument :obj:`max_length` or to the
              maximum acceptable input length for the model if that argument is not provided.
            * :obj:`False` or :obj:`'do_not_pad'` (default): No padding (i.e., can output a batch with sequences of
              different lengths).
        max_length (:obj:`int`, `optional`):
            Maximum length of the ``input_values`` of the returned list and optionally padding length (see above).
        max_length_labels (:obj:`int`, `optional`):
            Maximum length of the ``labels`` returned list and optionally padding length (see above).
        pad_to_multiple_of (:obj:`int`, `optional`):
            If set will pad the sequence to a multiple of the provided value.
            This is especially useful to enable the use of Tensor Cores on NVIDIA hardware with compute capability >=
            7.5 (Volta).
    """

    processor: AutoProcessor
    padding: Union[bool, str] = "longest"
    pad_to_multiple_of: Optional[int] = None
    pad_to_multiple_of_labels: Optional[int] = None

    def __call__(self, features: List[Dict[str, Union[List[int], torch.Tensor]]]) -> Dict[str, torch.Tensor]:
        # split inputs and labels since they have to be of different lenghts and need
        # different padding methods
        input_features = [{"input_values": feature["input_values"]} for feature in features]
        label_features = [{"input_ids": feature["labels"]} for feature in features]

        batch = self.processor.pad(
            input_features,
            padding=self.padding,
            pad_to_multiple_of=self.pad_to_multiple_of,
            return_tensors="pt",
        )

        with self.processor.as_target_processor():
            labels_batch = self.processor.pad(
                label_features,
                padding=self.padding,
                pad_to_multiple_of=self.pad_to_multiple_of_labels,
                return_tensors="pt",
            )

        # replace padding with -100 to ignore loss correctly
        labels = labels_batch["input_ids"].masked_fill(labels_batch.attention_mask.ne(1), -100)

        batch["labels"] = labels

        return batch


def create_vocabulary_from_data(
    datasets: DatasetDict,
    word_delimiter_token: Optional[str] = None,
    unk_token: Optional[str] = None,
    pad_token: Optional[str] = None,
):
    # Given training and test labels create vocabulary
    def extract_all_chars(batch):
        all_text = " ".join(batch["target_text"])
        vocab = list(set(all_text))
        return {"vocab": [vocab], "all_text": [all_text]}

    vocabs = datasets.map(
        extract_all_chars,
        batched=True,
        batch_size=-1,
        keep_in_memory=True,
        remove_columns=datasets["train"].column_names,
    )

    # take union of all unique characters in each dataset
    vocab_set = functools.reduce(
        lambda vocab_1, vocab_2: set(vocab_1["vocab"][0]) | set(vocab_2["vocab"][0]), vocabs.values()
    )

    vocab_dict = {v: k for k, v in enumerate(sorted(list(vocab_set)))}

    # replace white space with delimiter token
    if word_delimiter_token is not None:
        vocab_dict[word_delimiter_token] = vocab_dict[" "]
        del vocab_dict[" "]

    # add unk and pad token
    if unk_token is not None:
        vocab_dict[unk_token] = len(vocab_dict)

    if pad_token is not None:
        vocab_dict[pad_token] = len(vocab_dict)

    return vocab_dict


def main():
    # See all possible arguments in src/transformers/training_args.py
    # or by passing the --help flag to this script.
    # We now keep distinct sets of args, for a cleaner separation of concerns.

    parser = HfArgumentParser((ModelArguments, DataTrainingArguments, TrainingArguments))
    if len(sys.argv) == 2 and sys.argv[1].endswith(".json"):
        # If we pass only one argument to the script and it's the path to a json file,
        # let's parse it to get our arguments.
        model_args, data_args, training_args = parser.parse_json_file(json_file=os.path.abspath(sys.argv[1]))
    else:
        model_args, data_args, training_args = parser.parse_args_into_dataclasses()

    # Detecting last checkpoint.
    last_checkpoint = None
    if os.path.isdir(training_args.output_dir) and training_args.do_train and not training_args.overwrite_output_dir:
        last_checkpoint = get_last_checkpoint(training_args.output_dir)
        if last_checkpoint is None and len(os.listdir(training_args.output_dir)) > 0:
            raise ValueError(
                f"Output directory ({training_args.output_dir}) already exists and is not empty. "
                "Use --overwrite_output_dir to overcome."
            )
        elif last_checkpoint is not None:
            logger.info(
                f"Checkpoint detected, resuming training at {last_checkpoint}. To avoid this behavior, change "
                "the `--output_dir` or add `--overwrite_output_dir` to train from scratch."
            )

    # Setup logging
    logging.basicConfig(
        format="%(asctime)s - %(levelname)s - %(name)s - %(message)s",
        datefmt="%m/%d/%Y %H:%M:%S",
        handlers=[logging.StreamHandler(sys.stdout)],
    )
    logger.setLevel(logging.INFO if is_main_process(training_args.local_rank) else logging.WARN)

    # Log on each process the small summary:
    logger.warning(
        f"Process rank: {training_args.local_rank}, device: {training_args.device}, n_gpu: {training_args.n_gpu}"
        f"distributed training: {bool(training_args.local_rank != -1)}, 16-bits training: {training_args.fp16}"
    )
    # Set the verbosity to info of the Transformers logger (on main process only):
    if is_main_process(training_args.local_rank):
        transformers.utils.logging.set_verbosity_info()
    logger.info("Training/evaluation parameters %s", training_args)

    # Set seed before initializing model.
    set_seed(training_args.seed)

    # 1. First, let's load the dataset
    raw_datasets = DatasetDict()

    if training_args.do_train:
        raw_datasets["train"] = load_dataset(
            data_args.dataset_name,
            data_args.dataset_config_name,
            split=data_args.train_split_name,
            use_auth_token=data_args.use_auth_token,
        )

        if data_args.audio_column_name not in raw_datasets["train"].column_names:
            raise ValueError(
                f"--audio_column_name '{data_args.audio_column_name}' not found in dataset '{data_args.dataset_name}'. "
                "Make sure to set `--audio_column_name` to the correct audio column - one of "
                f"{', '.join(raw_datasets['train'].column_names)}."
            )

        if data_args.text_column_name not in raw_datasets["train"].column_names:
            raise ValueError(
                f"--text_column_name {data_args.text_column_name} not found in dataset '{data_args.dataset_name}'. "
                "Make sure to set `--text_column_name` to the correct text column - one of "
                f"{', '.join(raw_datasets['train'].column_names)}."
            )

        if data_args.max_train_samples is not None:
            raw_datasets["train"] = raw_datasets["train"].select(range(data_args.max_train_samples))

    if training_args.do_eval:
        raw_datasets["eval"] = load_dataset(
            data_args.dataset_name,
            data_args.dataset_config_name,
            split=data_args.eval_split_name,
            use_auth_token=data_args.use_auth_token,
        )

        if data_args.max_eval_samples is not None:
            raw_datasets["eval"] = raw_datasets["eval"].select(range(data_args.max_eval_samples))

    # 2. We remove some special characters from the datasets
    # that make training complicated and do not help in transcribing the speech
    # E.g. characters, such as `,` and `.` do not really have an acoustic characteristic
    # that could be easily picked up by the model
    chars_to_ignore_regex = (
        f'[{"".join(data_args.chars_to_ignore)}]' if data_args.chars_to_ignore is not None else None
    )
    text_column_name = data_args.text_column_name

    def remove_special_characters(batch):
        if chars_to_ignore_regex is not None:
            batch["target_text"] = re.sub(chars_to_ignore_regex, "", batch[text_column_name]).lower() + " "
        else:
            batch["target_text"] = batch[text_column_name].lower() + " "
        return batch

    with training_args.main_process_first(desc="dataset map special characters removal"):
        raw_datasets = raw_datasets.map(
            remove_special_characters,
            remove_columns=[text_column_name],
            desc="remove special characters from datasets",
        )

    # save special tokens for tokenizer
    word_delimiter_token = data_args.word_delimiter_token
    unk_token = data_args.unk_token
    pad_token = data_args.pad_token

    # 3. Next, let's load the config as we might need it to create
    # the tokenizer
    # load config
    config = AutoConfig.from_pretrained(
        model_args.model_name_or_path, cache_dir=model_args.cache_dir, use_auth_token=data_args.use_auth_token
    )

    # 4. Next, if no tokenizer file is defined,
    # we create the vocabulary of the model by extracting all unique characters from
    # the training and evaluation datasets
    # We need to make sure that only first rank saves vocabulary
    # make sure all processes wait until vocab is created
    tokenizer_name_or_path = model_args.tokenizer_name_or_path
    tokenizer_kwargs = {}
    if tokenizer_name_or_path is None:
        # save vocab in training output dir
        tokenizer_name_or_path = training_args.output_dir

        vocab_file = os.path.join(tokenizer_name_or_path, "vocab.json")

        with training_args.main_process_first():
            if training_args.overwrite_output_dir and os.path.isfile(vocab_file):
                os.remove(vocab_file)

        with training_args.main_process_first(desc="dataset map vocabulary creation"):
            if not os.path.isfile(vocab_file):
                os.makedirs(tokenizer_name_or_path, exist_ok=True)
                vocab_dict = create_vocabulary_from_data(
                    raw_datasets,
                    word_delimiter_token=word_delimiter_token,
                    unk_token=unk_token,
                    pad_token=pad_token,
                )

                # save vocab dict to be loaded into tokenizer
                with open(vocab_file, "w") as file:
                    json.dump(vocab_dict, file)

        # if tokenizer has just been created
        # it is defined by `tokenizer_class` if present in config else by `model_type`
        tokenizer_kwargs = {
            "config": config if config.tokenizer_class is not None else None,
            "tokenizer_type": config.model_type if config.tokenizer_class is None else None,
            "unk_token": unk_token,
            "pad_token": pad_token,
            "word_delimiter_token": word_delimiter_token,
        }

    # 5. Now we can instantiate the feature extractor, tokenizer and model
    # Note for distributed training, the .from_pretrained methods guarantee that only
    # one local process can concurrently download model & vocab.

    # load feature_extractor and tokenizer
    tokenizer = AutoTokenizer.from_pretrained(
        tokenizer_name_or_path,
        use_auth_token=data_args.use_auth_token,
        **tokenizer_kwargs,
    )
    feature_extractor = AutoFeatureExtractor.from_pretrained(
        model_args.model_name_or_path, cache_dir=model_args.cache_dir, use_auth_token=data_args.use_auth_token
    )

    # adapt config
    config.update(
        {
            "feat_proj_dropout": model_args.feat_proj_dropout,
            "attention_dropout": model_args.attention_dropout,
            "hidden_dropout": model_args.hidden_dropout,
            "final_dropout": model_args.final_dropout,
            "mask_time_prob": model_args.mask_time_prob,
            "mask_time_length": model_args.mask_time_length,
            "mask_feature_prob": model_args.mask_feature_prob,
            "mask_feature_length": model_args.mask_feature_length,
            "gradient_checkpointing": training_args.gradient_checkpointing,
            "layerdrop": model_args.layerdrop,
            "ctc_loss_reduction": model_args.ctc_loss_reduction,
            "pad_token_id": tokenizer.pad_token_id,
            "vocab_size": len(tokenizer),
            "activation_dropout": model_args.activation_dropout,
        }
    )

    # create model
    model = AutoModelForCTC.from_pretrained(
        model_args.model_name_or_path,
        cache_dir=model_args.cache_dir,
        config=config,
        use_auth_token=data_args.use_auth_token,
    )

    # freeze encoder
    if model_args.freeze_feature_encoder:
        model.freeze_feature_encoder()

    # 6. Now we preprocess the datasets including loading the audio, resampling and normalization
    # Thankfully, `datasets` takes care of automatically loading and resampling the audio,
    # so that we just need to set the correct target sampling rate and normalize the input
    # via the `feature_extractor`

    # make sure that dataset decodes audio with correct sampling rate
    dataset_sampling_rate = next(iter(raw_datasets.values())).features[data_args.audio_column_name].sampling_rate
    if dataset_sampling_rate != feature_extractor.sampling_rate:
        raw_datasets = raw_datasets.cast_column(
            data_args.audio_column_name, datasets.features.Audio(sampling_rate=feature_extractor.sampling_rate)
        )

    # derive max & min input length for sample rate & max duration
    max_input_length = data_args.max_duration_in_seconds * feature_extractor.sampling_rate
    min_input_length = data_args.min_duration_in_seconds * feature_extractor.sampling_rate
    audio_column_name = data_args.audio_column_name
    num_workers = data_args.preprocessing_num_workers

    # `phoneme_language` is only relevant if the model is fine-tuned on phoneme classification
    phoneme_language = data_args.phoneme_language

    # Preprocessing the datasets.
    # We need to read the audio files as arrays and tokenize the targets.
    def prepare_dataset(batch):
        # load audio
        sample = batch[audio_column_name]

        inputs = feature_extractor(sample["array"], sampling_rate=sample["sampling_rate"])
        batch["input_values"] = inputs.input_values[0]
        batch["input_length"] = len(batch["input_values"])

        # encode targets
        additional_kwargs = {}
        if phoneme_language is not None:
            additional_kwargs["phonemizer_lang"] = phoneme_language

        batch["labels"] = tokenizer(batch["target_text"], **additional_kwargs).input_ids
        return batch

    with training_args.main_process_first(desc="dataset map preprocessing"):
        vectorized_datasets = raw_datasets.map(
            prepare_dataset,
            remove_columns=next(iter(raw_datasets.values())).column_names,
            num_proc=num_workers,
            desc="preprocess datasets",
        )

        def is_audio_in_length_range(length):
            return length > min_input_length and length < max_input_length

        # filter data that is shorter than min_input_length
        vectorized_datasets = vectorized_datasets.filter(
            is_audio_in_length_range,
            num_proc=num_workers,
            input_columns=["input_length"],
        )

    # 7. Next, we can prepare the training.
    # Let's use word error rate (WER) as our evaluation metric,
    # instantiate a data collator and the trainer

    # Define evaluation metrics during training, *i.e.* word error rate, character error rate
    eval_metrics = {metric: load_metric(metric) for metric in data_args.eval_metrics}

    # for large datasets it is advised to run the preprocessing on a
    # single machine first with ``args.preprocessing_only`` since there will mostly likely
    # be a timeout when running the script in distributed mode.
    # In a second step ``args.preprocessing_only`` can then be set to `False` to load the
    # cached dataset
    if data_args.preprocessing_only:
        logger.info(f"Data preprocessing finished. Files cached at {vectorized_datasets.cache_files}")
        return

    def compute_metrics(pred):
        pred_logits = pred.predictions
        pred_ids = np.argmax(pred_logits, axis=-1)

        pred.label_ids[pred.label_ids == -100] = tokenizer.pad_token_id

        pred_str = tokenizer.batch_decode(pred_ids)
        # we do not want to group tokens when computing the metrics
        label_str = tokenizer.batch_decode(pred.label_ids, group_tokens=False)

        metrics = {k: v.compute(predictions=pred_str, references=label_str) for k, v in eval_metrics.items()}

        return metrics

    # Now save everything to be able to create a single processor later
    if is_main_process(training_args.local_rank):
        # save feature extractor, tokenizer and config
        feature_extractor.save_pretrained(training_args.output_dir)
        tokenizer.save_pretrained(training_args.output_dir)
        config.save_pretrained(training_args.output_dir)

    try:
        processor = AutoProcessor.from_pretrained(training_args.output_dir)
    except (OSError, KeyError):
        warnings.warn(
            "Loading a processor from a feature extractor config that does not"
            " include a `processor_class` attribute is deprecated and will be removed in v5. Please add the following "
            " attribute to your `preprocessor_config.json` file to suppress this warning: "
            " `'processor_class': 'Wav2Vec2Processor'`",
            FutureWarning,
        )
        processor = Wav2Vec2Processor.from_pretrained(training_args.output_dir)

    # Instantiate custom data collator
    data_collator = DataCollatorCTCWithPadding(processor=processor)

    # Initialize Trainer
    trainer = Trainer(
        model=model,
        data_collator=data_collator,
        args=training_args,
        compute_metrics=compute_metrics,
        train_dataset=vectorized_datasets["train"] if training_args.do_train else None,
        eval_dataset=vectorized_datasets["eval"] if training_args.do_eval else None,
        tokenizer=processor,
    )

    # 8. Finally, we can start training

    # Training
    if training_args.do_train:

        # use last checkpoint if exist
        if last_checkpoint is not None:
            checkpoint = last_checkpoint
        elif os.path.isdir(model_args.model_name_or_path):
            checkpoint = model_args.model_name_or_path
        else:
            checkpoint = None

        train_result = trainer.train(resume_from_checkpoint=checkpoint)
        trainer.save_model()

        metrics = train_result.metrics
        max_train_samples = (
            data_args.max_train_samples
            if data_args.max_train_samples is not None
            else len(vectorized_datasets["train"])
        )
        metrics["train_samples"] = min(max_train_samples, len(vectorized_datasets["train"]))

        trainer.log_metrics("train", metrics)
        trainer.save_metrics("train", metrics)
        trainer.save_state()

    # Evaluation
    results = {}
    if training_args.do_eval:
        logger.info("*** Evaluate ***")
        metrics = trainer.evaluate()
        max_eval_samples = (
            data_args.max_eval_samples if data_args.max_eval_samples is not None else len(vectorized_datasets["eval"])
        )
        metrics["eval_samples"] = min(max_eval_samples, len(vectorized_datasets["eval"]))

        trainer.log_metrics("eval", metrics)
        trainer.save_metrics("eval", metrics)

    # Write model card and (optionally) push to hub
    config_name = data_args.dataset_config_name if data_args.dataset_config_name is not None else "na"
    kwargs = {
        "finetuned_from": model_args.model_name_or_path,
        "tasks": "speech-recognition",
        "tags": ["automatic-speech-recognition", data_args.dataset_name],
        "dataset_args": f"Config: {config_name}, Training split: {data_args.train_split_name}, Eval split: {data_args.eval_split_name}",
        "dataset": f"{data_args.dataset_name.upper()} - {config_name.upper()}",
    }
    if "common_voice" in data_args.dataset_name:
        kwargs["language"] = config_name

    if training_args.push_to_hub:
        trainer.push_to_hub(**kwargs)
    else:
        trainer.create_model_card(**kwargs)

    return results


if __name__ == "__main__":
    main()<|MERGE_RESOLUTION|>--- conflicted
+++ resolved
@@ -146,12 +146,8 @@
     train_split_name: str = field(
         default="train+validation",
         metadata={
-<<<<<<< HEAD
             "help": "The name of the training data set split to use (via the datasets library). Defaults to "
             "'train+validation'"
-=======
-            "help": "The name of the training data set split to use (via the datasets library). Defaults to 'train+validation'"
->>>>>>> 1d94d575
         },
     )
     eval_split_name: str = field(
@@ -674,7 +670,7 @@
         compute_metrics=compute_metrics,
         train_dataset=vectorized_datasets["train"] if training_args.do_train else None,
         eval_dataset=vectorized_datasets["eval"] if training_args.do_eval else None,
-        tokenizer=processor,
+        tokenizer=feature_extractor,
     )
 
     # 8. Finally, we can start training
