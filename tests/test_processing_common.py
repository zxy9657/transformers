# Copyright 2024 The HuggingFace Inc. team. All rights reserved.
#
# Licensed under the Apache License, Version 2.0 (the "License");
# you may not use this file except in compliance with the License.
# You may obtain a copy of the License at
#
#     http://www.apache.org/licenses/LICENSE-2.0
#
# Unless required by applicable law or agreed to in writing, software
# distributed under the License is distributed on an "AS IS" BASIS,
# WITHOUT WARRANTIES OR CONDITIONS OF ANY KIND, either express or implied.
# See the License for the specific language governing permissions and
# limitations under the License.


import inspect
import json
import random
import tempfile
from pathlib import Path
from typing import Optional

import numpy as np
from huggingface_hub import hf_hub_download
from parameterized import parameterized

from transformers.models.auto.processing_auto import processor_class_from_name
from transformers.processing_utils import Unpack
from transformers.testing_utils import (
    check_json_file_has_correct_format,
    require_av,
    require_librosa,
    require_torch,
    require_vision,
)
from transformers.utils import is_torch_available, is_vision_available


global_rng = random.Random()

if is_vision_available():
    from PIL import Image

if is_torch_available():
    import torch


MODALITY_INPUT_DATA = {
    "images": [
        "http://images.cocodataset.org/val2017/000000039769.jpg",
        "http://images.cocodataset.org/val2017/000000039769.jpg",
    ],
    "videos": [
        "https://test-videos.co.uk/vids/bigbuckbunny/mp4/h264/720/Big_Buck_Bunny_720_10s_10MB.mp4",
        ["https://www.ilankelman.org/stopsigns/australia.jpg", "https://www.ilankelman.org/stopsigns/australia.jpg"],
    ],
    "audio": [
        "https://qianwen-res.oss-cn-beijing.aliyuncs.com/Qwen2-Audio/audio/glass-breaking-151256.mp3",
        "https://qianwen-res.oss-cn-beijing.aliyuncs.com/Qwen2-Audio/audio/f2641_0_throatclearing.wav",
    ],
}


def prepare_image_inputs():
    """This function prepares a list of PIL images"""
    image_inputs = [np.random.randint(255, size=(3, 30, 400), dtype=np.uint8)]
    image_inputs = [Image.fromarray(np.moveaxis(x, 0, -1)) for x in image_inputs]
    return image_inputs


# Copied from tests.models.whisper.test_feature_extraction_whisper.floats_list
def floats_list(shape, scale=1.0, rng=None, name=None):
    """Creates a random float32 tensor"""
    if rng is None:
        rng = global_rng

    values = []
    for batch_idx in range(shape[0]):
        values.append([])
        for _ in range(shape[1]):
            values[-1].append(rng.random() * scale)

    return values


@require_torch
@require_vision
class ProcessorTesterMixin:
    processor_class = None
    text_input_name = "input_ids"
    images_input_name = "pixel_values"
    videos_input_name = "pixel_values_videos"
    audio_input_name = "input_features"

    def prepare_processor_dict(self):
        return {}

    def get_component(self, attribute, **kwargs):
        assert attribute in self.processor_class.attributes
        component_class_name = getattr(self.processor_class, f"{attribute}_class")
        if isinstance(component_class_name, tuple):
            component_class_name = component_class_name[0]

        component_class = processor_class_from_name(component_class_name)
        component = component_class.from_pretrained(self.tmpdirname, **kwargs)  # noqa
        if "tokenizer" in attribute and not component.pad_token:
            component.pad_token = "[TEST_PAD]"
            if component.pad_token_id is None:
                component.pad_token_id = 0

        return component

    def prepare_components(self):
        components = {}
        for attribute in self.processor_class.attributes:
            component = self.get_component(attribute)
            components[attribute] = component

        return components

    def get_processor(self):
        components = self.prepare_components()
        processor = self.processor_class(**components, **self.prepare_processor_dict())
        return processor

    # TODO: raushan unify all these special token LLMs under the general preparation. We can get audio/image token
    # from tokenizer, so we can generalize instead of overriding
    def prepare_text_inputs(self, batch_size: Optional[int] = None):
        if batch_size is None:
            return "lower newer"

        if batch_size < 1:
            raise ValueError("batch_size must be greater than 0")

        if batch_size == 1:
            return ["lower newer"]
        return ["lower newer", "upper older longer string"] + ["lower newer"] * (batch_size - 2)

    @require_vision
    def prepare_image_inputs(self, batch_size: Optional[int] = None):
        """This function prepares a list of PIL images for testing"""
        if batch_size is None:
            return prepare_image_inputs()[0]
        if batch_size < 1:
            raise ValueError("batch_size must be greater than 0")
        return prepare_image_inputs() * batch_size

    @require_vision
    def prepare_video_inputs(self, batch_size: Optional[int] = None):
        """This function prepares a list of numpy videos."""
        video_input = [np.random.randint(255, size=(3, 30, 400), dtype=np.uint8)] * 8
        if batch_size is None:
            return video_input
        return [video_input] * batch_size

    def test_processor_to_json_string(self):
        processor = self.get_processor()
        obj = json.loads(processor.to_json_string())
        for key, value in self.prepare_processor_dict().items():
            # Chat template is saved as a separate file
            if key not in "chat_template":
                self.assertEqual(obj[key], value)
                self.assertEqual(getattr(processor, key, None), value)

    def test_processor_from_and_save_pretrained(self):
        processor_first = self.get_processor()

        with tempfile.TemporaryDirectory() as tmpdirname:
            saved_files = processor_first.save_pretrained(tmpdirname)
            if len(saved_files) > 0:
                check_json_file_has_correct_format(saved_files[0])
                processor_second = self.processor_class.from_pretrained(tmpdirname)

                self.assertEqual(processor_second.to_dict(), processor_first.to_dict())

                for attribute in processor_first.attributes:
                    attribute_first = getattr(processor_first, attribute)
                    attribute_second = getattr(processor_second, attribute)

                    # tokenizer repr contains model-path from where we loaded
                    if "tokenizer" not in attribute:
                        self.assertEqual(repr(attribute_first), repr(attribute_second))

    # These kwargs-related tests ensure that processors are correctly instantiated.
    # they need to be applied only if an image_processor exists.

    def skip_processor_without_typed_kwargs(self, processor):
        # TODO this signature check is to test only uniformized processors.
        # Once all are updated, remove it.
        is_kwargs_typed_dict = False
        call_signature = inspect.signature(processor.__call__)
        for param in call_signature.parameters.values():
            if param.kind == param.VAR_KEYWORD and param.annotation != param.empty:
                is_kwargs_typed_dict = (
                    hasattr(param.annotation, "__origin__") and param.annotation.__origin__ == Unpack
                )
        if not is_kwargs_typed_dict:
            self.skipTest(f"{self.processor_class} doesn't have typed kwargs.")

    def test_tokenizer_defaults_preserved_by_kwargs(self):
        if "image_processor" not in self.processor_class.attributes:
            self.skipTest(f"image_processor attribute not present in {self.processor_class}")
        processor_components = self.prepare_components()
        processor_components["tokenizer"] = self.get_component("tokenizer", max_length=117, padding="max_length")
        processor_kwargs = self.prepare_processor_dict()

        processor = self.processor_class(**processor_components, **processor_kwargs)
        self.skip_processor_without_typed_kwargs(processor)
        input_str = self.prepare_text_inputs()
        image_input = self.prepare_image_inputs()
        inputs = processor(text=input_str, images=image_input, return_tensors="pt")
        self.assertEqual(inputs[self.text_input_name].shape[-1], 117)

    def test_image_processor_defaults_preserved_by_image_kwargs(self):
        """
        We use do_rescale=True, rescale_factor=-1 to ensure that image_processor kwargs are preserved in the processor.
        We then check that the mean of the pixel_values is less than or equal to 0 after processing.
        Since the original pixel_values are in [0, 255], this is a good indicator that the rescale_factor is indeed applied.
        """
        if "image_processor" not in self.processor_class.attributes:
            self.skipTest(f"image_processor attribute not present in {self.processor_class}")
        processor_components = self.prepare_components()
        processor_components["image_processor"] = self.get_component(
            "image_processor", do_rescale=True, rescale_factor=-1
        )
        processor_components["tokenizer"] = self.get_component("tokenizer", max_length=117, padding="max_length")
        processor_kwargs = self.prepare_processor_dict()

        processor = self.processor_class(**processor_components, **processor_kwargs)
        self.skip_processor_without_typed_kwargs(processor)

        input_str = self.prepare_text_inputs()
        image_input = self.prepare_image_inputs()

        inputs = processor(text=input_str, images=image_input, return_tensors="pt")
        self.assertLessEqual(inputs[self.images_input_name][0][0].mean(), 0)

    def test_kwargs_overrides_default_tokenizer_kwargs(self):
        if "image_processor" not in self.processor_class.attributes:
            self.skipTest(f"image_processor attribute not present in {self.processor_class}")
        processor_components = self.prepare_components()
        processor_components["tokenizer"] = self.get_component("tokenizer", padding="longest")
        processor_kwargs = self.prepare_processor_dict()

        processor = self.processor_class(**processor_components, **processor_kwargs)
        self.skip_processor_without_typed_kwargs(processor)
        input_str = self.prepare_text_inputs()
        image_input = self.prepare_image_inputs()
        inputs = processor(
            text=input_str, images=image_input, return_tensors="pt", max_length=112, padding="max_length"
        )
        self.assertEqual(inputs[self.text_input_name].shape[-1], 112)

    def test_kwargs_overrides_default_image_processor_kwargs(self):
        if "image_processor" not in self.processor_class.attributes:
            self.skipTest(f"image_processor attribute not present in {self.processor_class}")
        processor_components = self.prepare_components()
        processor_components["image_processor"] = self.get_component(
            "image_processor", do_rescale=True, rescale_factor=1
        )
        processor_components["tokenizer"] = self.get_component("tokenizer", max_length=117, padding="max_length")
        processor_kwargs = self.prepare_processor_dict()

        processor = self.processor_class(**processor_components, **processor_kwargs)
        self.skip_processor_without_typed_kwargs(processor)

        input_str = self.prepare_text_inputs()
        image_input = self.prepare_image_inputs()

        inputs = processor(text=input_str, images=image_input, do_rescale=True, rescale_factor=-1, return_tensors="pt")
        self.assertLessEqual(inputs[self.images_input_name][0][0].mean(), 0)

    def test_unstructured_kwargs(self):
        if "image_processor" not in self.processor_class.attributes:
            self.skipTest(f"image_processor attribute not present in {self.processor_class}")
        processor_components = self.prepare_components()
        processor_kwargs = self.prepare_processor_dict()
        processor = self.processor_class(**processor_components, **processor_kwargs)
        self.skip_processor_without_typed_kwargs(processor)

        input_str = self.prepare_text_inputs()
        image_input = self.prepare_image_inputs()
        inputs = processor(
            text=input_str,
            images=image_input,
            return_tensors="pt",
            do_rescale=True,
            rescale_factor=-1,
            padding="max_length",
            max_length=76,
        )

        self.assertLessEqual(inputs[self.images_input_name][0][0].mean(), 0)
        self.assertEqual(inputs[self.text_input_name].shape[-1], 76)

    def test_unstructured_kwargs_batched(self):
        if "image_processor" not in self.processor_class.attributes:
            self.skipTest(f"image_processor attribute not present in {self.processor_class}")
        processor_components = self.prepare_components()
        processor_kwargs = self.prepare_processor_dict()
        processor = self.processor_class(**processor_components, **processor_kwargs)
        self.skip_processor_without_typed_kwargs(processor)

        input_str = self.prepare_text_inputs(batch_size=2)
        image_input = self.prepare_image_inputs(batch_size=2)
        inputs = processor(
            text=input_str,
            images=image_input,
            return_tensors="pt",
            do_rescale=True,
            rescale_factor=-1,
            padding="longest",
            max_length=76,
        )

        self.assertLessEqual(inputs[self.images_input_name][0][0].mean(), 0)
        self.assertTrue(
            len(inputs[self.text_input_name][0]) == len(inputs[self.text_input_name][1])
            and len(inputs[self.text_input_name][1]) < 76
        )

    def test_doubly_passed_kwargs(self):
        if "image_processor" not in self.processor_class.attributes:
            self.skipTest(f"image_processor attribute not present in {self.processor_class}")
        processor_components = self.prepare_components()
        processor_kwargs = self.prepare_processor_dict()
        processor = self.processor_class(**processor_components, **processor_kwargs)
        self.skip_processor_without_typed_kwargs(processor)

        input_str = [self.prepare_text_inputs()]
        image_input = self.prepare_image_inputs()
        with self.assertRaises(ValueError):
            _ = processor(
                text=input_str,
                images=image_input,
                images_kwargs={"do_rescale": True, "rescale_factor": -1},
                do_rescale=True,
                return_tensors="pt",
            )

    def test_structured_kwargs_nested(self):
        if "image_processor" not in self.processor_class.attributes:
            self.skipTest(f"image_processor attribute not present in {self.processor_class}")
        processor_components = self.prepare_components()
        processor_kwargs = self.prepare_processor_dict()
        processor = self.processor_class(**processor_components, **processor_kwargs)
        self.skip_processor_without_typed_kwargs(processor)

        input_str = self.prepare_text_inputs()
        image_input = self.prepare_image_inputs()

        # Define the kwargs for each modality
        all_kwargs = {
            "common_kwargs": {"return_tensors": "pt"},
            "images_kwargs": {"do_rescale": True, "rescale_factor": -1},
            "text_kwargs": {"padding": "max_length", "max_length": 76},
        }

        inputs = processor(text=input_str, images=image_input, **all_kwargs)
        self.skip_processor_without_typed_kwargs(processor)

        self.assertLessEqual(inputs[self.images_input_name][0][0].mean(), 0)
        self.assertEqual(inputs[self.text_input_name].shape[-1], 76)

    def test_structured_kwargs_nested_from_dict(self):
        if "image_processor" not in self.processor_class.attributes:
            self.skipTest(f"image_processor attribute not present in {self.processor_class}")
        processor_components = self.prepare_components()
        processor_kwargs = self.prepare_processor_dict()
        processor = self.processor_class(**processor_components, **processor_kwargs)
        self.skip_processor_without_typed_kwargs(processor)
        input_str = self.prepare_text_inputs()
        image_input = self.prepare_image_inputs()

        # Define the kwargs for each modality
        all_kwargs = {
            "common_kwargs": {"return_tensors": "pt"},
            "images_kwargs": {"do_rescale": True, "rescale_factor": -1},
            "text_kwargs": {"padding": "max_length", "max_length": 76},
        }

        inputs = processor(text=input_str, images=image_input, **all_kwargs)
        self.assertLessEqual(inputs[self.images_input_name][0][0].mean(), 0)
        self.assertEqual(inputs[self.text_input_name].shape[-1], 76)

    # text + audio kwargs testing
    @require_torch
    def test_tokenizer_defaults_preserved_by_kwargs_audio(self):
        if "feature_extractor" not in self.processor_class.attributes:
            self.skipTest(f"feature_extractor attribute not present in {self.processor_class}")

        feature_extractor = self.get_component("feature_extractor")
        tokenizer = self.get_component("tokenizer", max_length=300, padding="max_length")
        processor_kwargs = self.prepare_processor_dict()

        processor = self.processor_class(tokenizer=tokenizer, feature_extractor=feature_extractor, **processor_kwargs)
        self.skip_processor_without_typed_kwargs(processor)

        input_str = self.prepare_text_inputs(batch_size=3)
        raw_speech = floats_list((3, 1000))
        raw_speech = [np.asarray(audio) for audio in raw_speech]
        inputs = processor(text=input_str, audio=raw_speech, return_tensors="pt")
        self.assertEqual(len(inputs[self.text_input_name][0]), 300)

    @require_torch
    def test_kwargs_overrides_default_tokenizer_kwargs_audio(self):
        if "feature_extractor" not in self.processor_class.attributes:
            self.skipTest(f"feature_extractor attribute not present in {self.processor_class}")

        feature_extractor = self.get_component("feature_extractor")
        tokenizer = self.get_component("tokenizer", max_length=117)
        processor_kwargs = self.prepare_processor_dict()

        processor = self.processor_class(tokenizer=tokenizer, feature_extractor=feature_extractor, **processor_kwargs)
        self.skip_processor_without_typed_kwargs(processor)

        input_str = self.prepare_text_inputs(batch_size=3)
        raw_speech = floats_list((3, 1000))
        raw_speech = [np.asarray(audio) for audio in raw_speech]
        inputs = processor(text=input_str, audio=raw_speech, return_tensors="pt", max_length=300, padding="max_length")

        self.assertEqual(len(inputs[self.text_input_name][0]), 300)

    @require_torch
    def test_unstructured_kwargs_audio(self):
        if "feature_extractor" not in self.processor_class.attributes:
            self.skipTest(f"feature_extractor attribute not present in {self.processor_class}")

        feature_extractor = self.get_component("feature_extractor")
        tokenizer = self.get_component("tokenizer")
        processor_kwargs = self.prepare_processor_dict()

        processor = self.processor_class(tokenizer=tokenizer, feature_extractor=feature_extractor, **processor_kwargs)
        self.skip_processor_without_typed_kwargs(processor)

        input_str = self.prepare_text_inputs(batch_size=3)
        raw_speech = floats_list((3, 1000))
        raw_speech = [np.asarray(audio) for audio in raw_speech]
        inputs = processor(text=input_str, audio=raw_speech, return_tensors="pt", max_length=300, padding="max_length")

        self.assertEqual(len(inputs[self.text_input_name][0]), 300)

    @require_torch
    def test_doubly_passed_kwargs_audio(self):
        if "feature_extractor" not in self.processor_class.attributes:
            self.skipTest(f"feature_extractor attribute not present in {self.processor_class}")

        feature_extractor = self.get_component("feature_extractor")
        tokenizer = self.get_component("tokenizer")
        processor_kwargs = self.prepare_processor_dict()

        processor = self.processor_class(tokenizer=tokenizer, feature_extractor=feature_extractor, **processor_kwargs)
        self.skip_processor_without_typed_kwargs(processor)

        input_str = self.prepare_text_inputs(batch_size=3)
        raw_speech = floats_list((3, 1000))
        raw_speech = [np.asarray(audio) for audio in raw_speech]
        with self.assertRaises(ValueError):
            _ = processor(
                text=input_str,
                audio=raw_speech,
                text_kwargs={"padding": "max_length"},
                padding="max_length",
            )

    @require_torch
    @require_vision
    def test_structured_kwargs_audio_nested(self):
        if "feature_extractor" not in self.processor_class.attributes:
            self.skipTest(f"feature_extractor attribute not present in {self.processor_class}")

        feature_extractor = self.get_component("feature_extractor")
        tokenizer = self.get_component("tokenizer", max_length=117)
        processor_kwargs = self.prepare_processor_dict()

        processor = self.processor_class(tokenizer=tokenizer, feature_extractor=feature_extractor, **processor_kwargs)
        self.skip_processor_without_typed_kwargs(processor)

        input_str = self.prepare_text_inputs(batch_size=3)
        raw_speech = floats_list((3, 1000))
        raw_speech = [np.asarray(audio) for audio in raw_speech]

        # Define the kwargs for each modality
        all_kwargs = {
            "common_kwargs": {"return_tensors": "pt"},
            "text_kwargs": {"padding": "max_length", "max_length": 76},
            "audio_kwargs": {"padding": "max_length", "max_length": 300},
        }

        inputs = processor(text=input_str, audio=raw_speech, **all_kwargs)
        self.assertEqual(len(inputs[self.text_input_name][0]), 76)

    def test_tokenizer_defaults_preserved_by_kwargs_video(self):
        if "video_processor" not in self.processor_class.attributes:
            self.skipTest(f"video_processor attribute not present in {self.processor_class}")
        processor_components = self.prepare_components()
        processor_components["tokenizer"] = self.get_component("tokenizer", max_length=117, padding="max_length")
        processor_kwargs = self.prepare_processor_dict()

        processor = self.processor_class(**processor_components, **processor_kwargs)
        self.skip_processor_without_typed_kwargs(processor)
        input_str = self.prepare_text_inputs()
        video_input = self.prepare_video_inputs()
        inputs = processor(text=input_str, videos=video_input, return_tensors="pt")
        self.assertEqual(inputs[self.text_input_name].shape[-1], 117)

    def test_video_processor_defaults_preserved_by_video_kwargs(self):
        """
        We use do_rescale=True, rescale_factor=-1 to ensure that image_processor kwargs are preserved in the processor.
        We then check that the mean of the pixel_values is less than or equal to 0 after processing.
        Since the original pixel_values are in [0, 255], this is a good indicator that the rescale_factor is indeed applied.
        """
        if "video_processor" not in self.processor_class.attributes:
            self.skipTest(f"video_processor attribute not present in {self.processor_class}")
        processor_components = self.prepare_components()
        processor_components["video_processor"] = self.get_component(
            "video_processor", do_rescale=True, rescale_factor=-1
        )
        processor_components["tokenizer"] = self.get_component("tokenizer", max_length=117, padding="max_length")
        processor_kwargs = self.prepare_processor_dict()

        processor = self.processor_class(**processor_components, **processor_kwargs)
        self.skip_processor_without_typed_kwargs(processor)

        input_str = self.prepare_text_inputs()
        video_input = self.prepare_video_inputs()

        inputs = processor(text=input_str, videos=video_input, return_tensors="pt")
        self.assertLessEqual(inputs[self.videos_input_name][0][0][0].mean(), 0)

    def test_kwargs_overrides_default_tokenizer_kwargs_video(self):
        if "video_processor" not in self.processor_class.attributes:
            self.skipTest(f"video_processor attribute not present in {self.processor_class}")
        processor_components = self.prepare_components()
        processor_components["tokenizer"] = self.get_component("tokenizer", padding="longest")
        processor_kwargs = self.prepare_processor_dict()

        processor = self.processor_class(**processor_components, **processor_kwargs)
        self.skip_processor_without_typed_kwargs(processor)
        input_str = self.prepare_text_inputs()
        video_input = self.prepare_video_inputs()
        inputs = processor(
            text=input_str, videos=video_input, return_tensors="pt", max_length=112, padding="max_length"
        )
        self.assertEqual(inputs[self.text_input_name].shape[-1], 112)

    def test_kwargs_overrides_default_video_processor_kwargs(self):
        if "video_processor" not in self.processor_class.attributes:
            self.skipTest(f"video_processor attribute not present in {self.processor_class}")
        processor_components = self.prepare_components()
        processor_components["video_processor"] = self.get_component(
            "video_processor", do_rescale=True, rescale_factor=1
        )
        processor_components["tokenizer"] = self.get_component("tokenizer", max_length=117, padding="max_length")
        processor_kwargs = self.prepare_processor_dict()

        processor = self.processor_class(**processor_components, **processor_kwargs)
        self.skip_processor_without_typed_kwargs(processor)

        input_str = self.prepare_text_inputs()
        video_input = self.prepare_video_inputs()

        inputs = processor(text=input_str, videos=video_input, do_rescale=True, rescale_factor=-1, return_tensors="pt")
        self.assertLessEqual(inputs[self.videos_input_name][0][0][0].mean(), 0)

    def test_unstructured_kwargs_video(self):
        if "video_processor" not in self.processor_class.attributes:
            self.skipTest(f"video_processor attribute not present in {self.processor_class}")
        processor_components = self.prepare_components()
        processor_kwargs = self.prepare_processor_dict()
        processor = self.processor_class(**processor_components, **processor_kwargs)
        self.skip_processor_without_typed_kwargs(processor)

        input_str = self.prepare_text_inputs()
        video_input = self.prepare_video_inputs()
        inputs = processor(
            text=input_str,
            videos=video_input,
            return_tensors="pt",
            do_rescale=True,
            rescale_factor=-1,
            padding="max_length",
            max_length=76,
        )

        self.assertLessEqual(inputs[self.videos_input_name][0][0][0].mean(), 0)
        self.assertEqual(inputs[self.text_input_name].shape[-1], 76)

    def test_unstructured_kwargs_batched_video(self):
        if "video_processor" not in self.processor_class.attributes:
            self.skipTest(f"video_processor attribute not present in {self.processor_class}")
        processor_components = self.prepare_components()
        processor_kwargs = self.prepare_processor_dict()
        processor = self.processor_class(**processor_components, **processor_kwargs)
        self.skip_processor_without_typed_kwargs(processor)

        input_str = self.prepare_text_inputs(batch_size=2)
        video_input = self.prepare_video_inputs(batch_size=2)
        inputs = processor(
            text=input_str,
            videos=video_input,
            return_tensors="pt",
            do_rescale=True,
            rescale_factor=-1,
            padding="longest",
            max_length=76,
        )

        self.assertLessEqual(inputs[self.videos_input_name][0][0][0].mean(), 0)
        self.assertTrue(
            len(inputs[self.text_input_name][0]) == len(inputs[self.text_input_name][1])
            and len(inputs[self.text_input_name][1]) < 76
        )

    def test_doubly_passed_kwargs_video(self):
        if "video_processor" not in self.processor_class.attributes:
            self.skipTest(f"video_processor attribute not present in {self.processor_class}")
        processor_components = self.prepare_components()
        processor_kwargs = self.prepare_processor_dict()
        processor = self.processor_class(**processor_components, **processor_kwargs)
        self.skip_processor_without_typed_kwargs(processor)

        input_str = [self.prepare_text_inputs()]
        video_input = self.prepare_video_inputs()
        with self.assertRaises(ValueError):
            _ = processor(
                text=input_str,
                videos=video_input,
                videos_kwargs={"do_rescale": True, "rescale_factor": -1},
                do_rescale=True,
                return_tensors="pt",
            )

    def test_structured_kwargs_nested_video(self):
        if "video_processor" not in self.processor_class.attributes:
            self.skipTest(f"video_processor attribute not present in {self.processor_class}")
        processor_components = self.prepare_components()
        processor_kwargs = self.prepare_processor_dict()
        processor = self.processor_class(**processor_components, **processor_kwargs)
        self.skip_processor_without_typed_kwargs(processor)

        input_str = self.prepare_text_inputs()
        video_input = self.prepare_video_inputs()

        # Define the kwargs for each modality
        all_kwargs = {
            "common_kwargs": {"return_tensors": "pt"},
            "videos_kwargs": {"do_rescale": True, "rescale_factor": -1},
            "text_kwargs": {"padding": "max_length", "max_length": 76},
        }

        inputs = processor(text=input_str, videos=video_input, **all_kwargs)
        self.skip_processor_without_typed_kwargs(processor)

        self.assertLessEqual(inputs[self.videos_input_name][0][0][0].mean(), 0)
        self.assertEqual(inputs[self.text_input_name].shape[-1], 76)

    def test_structured_kwargs_nested_from_dict_video(self):
        if "video_processor" not in self.processor_class.attributes:
            self.skipTest(f"video_processor attribute not present in {self.processor_class}")
        processor_components = self.prepare_components()
        processor_kwargs = self.prepare_processor_dict()
        processor = self.processor_class(**processor_components, **processor_kwargs)
        self.skip_processor_without_typed_kwargs(processor)
        input_str = self.prepare_text_inputs()
        video_input = self.prepare_video_inputs()

        # Define the kwargs for each modality
        all_kwargs = {
            "common_kwargs": {"return_tensors": "pt"},
            "videos_kwargs": {"do_rescale": True, "rescale_factor": -1},
            "text_kwargs": {"padding": "max_length", "max_length": 76},
        }

        inputs = processor(text=input_str, videos=video_input, **all_kwargs)
        self.assertLessEqual(inputs[self.videos_input_name][0][0][0].mean(), 0)
        self.assertEqual(inputs[self.text_input_name].shape[-1], 76)

    # TODO: the same test, but for audio + text processors that have strong overlap in kwargs
    # TODO (molbap) use the same structure of attribute kwargs for other tests to avoid duplication
    def test_overlapping_text_image_kwargs_handling(self):
        if "image_processor" not in self.processor_class.attributes:
            self.skipTest(f"image_processor attribute not present in {self.processor_class}")

        processor_components = self.prepare_components()
        processor = self.processor_class(**processor_components)
        self.skip_processor_without_typed_kwargs(processor)

        input_str = self.prepare_text_inputs()
        image_input = self.prepare_image_inputs()

        with self.assertRaises(ValueError):
            _ = processor(
                text=input_str,
                images=image_input,
                return_tensors="pt",
                padding="max_length",
                text_kwargs={"padding": "do_not_pad"},
            )

    def test_overlapping_text_audio_kwargs_handling(self):
        """
        Checks that `padding`, or any other overlap arg between audio extractor and tokenizer
        is be passed to only text and ignored for audio for BC purposes
        """
        if "feature_extractor" not in self.processor_class.attributes:
            self.skipTest(f"feature_extractor attribute not present in {self.processor_class}")

        processor_components = self.prepare_components()
        processor_kwargs = self.prepare_processor_dict()
        processor = self.processor_class(**processor_components, **processor_kwargs)
        self.skip_processor_without_typed_kwargs(processor)

        input_str = self.prepare_text_inputs(batch_size=3)
        audio_lengths = [4000, 8000, 16000, 32000]
        raw_speech = [np.asarray(audio)[:length] for audio, length in zip(floats_list((3, 32_000)), audio_lengths)]

        # padding = True should not raise an error and will if the audio processor popped its value to None
        _ = processor(text=input_str, audio=raw_speech, padding=True, return_tensors="pt")

    def test_prepare_and_validate_optional_call_args(self):
        processor = self.get_processor()
        optional_call_args_name = getattr(processor, "optional_call_args", [])
        num_optional_call_args = len(optional_call_args_name)
        if num_optional_call_args == 0:
            self.skipTest("No optional call args")
        # test all optional call args are given
        optional_call_args = processor.prepare_and_validate_optional_call_args(
            *(f"optional_{i}" for i in range(num_optional_call_args))
        )
        self.assertEqual(
            optional_call_args, {arg_name: f"optional_{i}" for i, arg_name in enumerate(optional_call_args_name)}
        )
        # test only one optional call arg is given
        optional_call_args = processor.prepare_and_validate_optional_call_args("optional_1")
        self.assertEqual(optional_call_args, {optional_call_args_name[0]: "optional_1"})
        # test no optional call arg is given
        optional_call_args = processor.prepare_and_validate_optional_call_args()
        self.assertEqual(optional_call_args, {})
        # test too many optional call args are given
        with self.assertRaises(ValueError):
            processor.prepare_and_validate_optional_call_args(
                *(f"optional_{i}" for i in range(num_optional_call_args + 1))
            )

    def test_chat_template_save_loading(self):
        processor = self.processor_class.from_pretrained(self.tmpdirname)
        signature = inspect.signature(processor.__init__)
        if "chat_template" not in {*signature.parameters.keys()}:
            self.skipTest("Processor doesn't accept chat templates at input")

        existing_tokenizer_template = getattr(processor.tokenizer, "chat_template", None)
        processor.chat_template = "test template"
        with tempfile.TemporaryDirectory() as tmpdirname:
            processor.save_pretrained(tmpdirname)
            self.assertTrue(Path(tmpdirname, "chat_template.json").is_file())
            self.assertFalse(Path(tmpdirname, "chat_template.jinja").is_file())
            reloaded_processor = self.processor_class.from_pretrained(tmpdirname)
            self.assertEqual(processor.chat_template, reloaded_processor.chat_template)
            # When we don't use single-file chat template saving, processor and tokenizer chat templates
            # should remain separate
            self.assertEqual(getattr(reloaded_processor.tokenizer, "chat_template", None), existing_tokenizer_template)

        with tempfile.TemporaryDirectory() as tmpdirname:
            processor.save_pretrained(tmpdirname, save_raw_chat_template=True)
            self.assertTrue(Path(tmpdirname, "chat_template.jinja").is_file())
            self.assertFalse(Path(tmpdirname, "chat_template.json").is_file())
            reloaded_processor = self.processor_class.from_pretrained(tmpdirname)
            self.assertEqual(processor.chat_template, reloaded_processor.chat_template)
            # When we save as single files, tokenizers and processors share a chat template, which means
            # the reloaded tokenizer should get the chat template as well
            self.assertEqual(reloaded_processor.chat_template, reloaded_processor.tokenizer.chat_template)

    @require_torch
    def _test_apply_chat_template(
        self,
        modality: str,
        batch_size: int,
        return_tensors: str,
        input_name: str,
        processor_name: str,
        input_data: list[str],
    ):
        processor = self.get_processor()
        if processor.chat_template is None:
            self.skipTest("Processor has no chat template")

        if processor_name not in self.processor_class.attributes:
            self.skipTest(f"{processor_name} attribute not present in {self.processor_class}")

        # some models have only Fast image processor
        if getattr(processor, processor_name).__class__.__name__.endswith("Fast"):
            return_tensors = "pt"

        batch_messages = [
            [
                {
                    "role": "user",
                    "content": [{"type": "text", "text": "Describe this."}],
                },
            ]
        ] * batch_size

        # Test that jinja can be applied
        formatted_prompt = processor.apply_chat_template(batch_messages, add_generation_prompt=True, tokenize=False)
        self.assertEqual(len(formatted_prompt), batch_size)

        # Test that tokenizing with template and directly with `self.tokenizer` gives same output
        formatted_prompt_tokenized = processor.apply_chat_template(
            batch_messages, add_generation_prompt=True, tokenize=True, return_tensors=return_tensors
        )
        add_special_tokens = True
        if processor.tokenizer.bos_token is not None and formatted_prompt[0].startswith(processor.tokenizer.bos_token):
            add_special_tokens = False
        tok_output = processor.tokenizer(
            formatted_prompt, return_tensors=return_tensors, add_special_tokens=add_special_tokens
        )
        expected_output = tok_output.input_ids
        self.assertListEqual(expected_output.tolist(), formatted_prompt_tokenized.tolist())

        # Test that kwargs passed to processor's `__call__` are actually used
        tokenized_prompt_100 = processor.apply_chat_template(
            batch_messages,
            add_generation_prompt=True,
            tokenize=True,
            padding="max_length",
            truncation=True,
            return_tensors=return_tensors,
            max_length=100,
        )
        self.assertEqual(len(tokenized_prompt_100[0]), 100)

        # Test that `return_dict=True` returns text related inputs in the dict
        out_dict_text = processor.apply_chat_template(
            batch_messages,
            add_generation_prompt=True,
            tokenize=True,
            return_dict=True,
            return_tensors=return_tensors,
        )
        self.assertTrue(all(key in out_dict_text for key in ["input_ids", "attention_mask"]))
        self.assertEqual(len(out_dict_text["input_ids"]), batch_size)
        self.assertEqual(len(out_dict_text["attention_mask"]), batch_size)

        # Test that with modality URLs and `return_dict=True`, we get modality inputs in the dict
        for idx, url in enumerate(input_data[:batch_size]):
            batch_messages[idx][0]["content"] = [batch_messages[idx][0]["content"][0], {"type": modality, "url": url}]

        out_dict = processor.apply_chat_template(
            batch_messages,
            add_generation_prompt=True,
            tokenize=True,
            return_dict=True,
            return_tensors=return_tensors,
            num_frames=4,  # by default no more than 4 frames, otherwise too slow
        )
        input_name = getattr(self, input_name)
        self.assertTrue(input_name in out_dict)
        self.assertEqual(len(out_dict["input_ids"]), batch_size)
        self.assertEqual(len(out_dict["attention_mask"]), batch_size)
        self.assertEqual(len(out_dict[input_name]), batch_size)

        return_tensor_to_type = {"pt": torch.Tensor, "np": np.ndarray, None: list}
        for k in out_dict:
            self.assertIsInstance(out_dict[k], return_tensor_to_type[return_tensors])

        # Test continue from final message
        assistant_message = {
            "role": "assistant",
            "content": [{"type": "text", "text": "It is the sound of"}],
        }
        for idx, url in enumerate(input_data[:batch_size]):
            batch_messages[idx] = batch_messages[idx] + [assistant_message]
        continue_prompt = processor.apply_chat_template(batch_messages, continue_final_message=True, tokenize=False)
        for prompt in continue_prompt:
            self.assertTrue(prompt.endswith("It is the sound of"))  # no `eos` token at the end

    @require_av
    @parameterized.expand([(1, "np"), (1, "pt"), (2, "np"), (2, "pt")])
    def test_apply_chat_template_audio(self, batch_size: int, return_tensors: str):
        self._test_apply_chat_template(
            "audio", batch_size, return_tensors, "audio_input_name", "feature_extracttor", MODALITY_INPUT_DATA["audio"]
        )

    @require_librosa
    @parameterized.expand([(1, "np"), (1, "pt"), (2, "np"), (2, "pt")])
    def test_apply_chat_template_video(self, batch_size: int, return_tensors: str):
        self._test_apply_chat_template(
            "video", batch_size, return_tensors, "videos_input_name", "video_processor", MODALITY_INPUT_DATA["videos"]
        )

    @parameterized.expand([(1, "np"), (1, "pt"), (2, "np"), (2, "pt")])
    def test_apply_chat_template_image(self, batch_size: int, return_tensors: str):
        self._test_apply_chat_template(
            "image", batch_size, return_tensors, "images_input_name", "image_processor", MODALITY_INPUT_DATA["images"]
        )

    def test_apply_chat_template_video_frame_sampling(self):
        processor = self.get_processor()

        if processor.chat_template is None:
            self.skipTest("Processor has no chat template")

        signature = inspect.signature(processor.__call__)
        if "videos" not in {*signature.parameters.keys()} or (
            signature.parameters.get("videos") is not None
            and signature.parameters["videos"].annotation == inspect._empty
        ):
            self.skipTest("Processor doesn't accept videos at input")

        messages = [
            [
                {
                    "role": "user",
                    "content": [
                        {
                            "type": "video",
                            "url": "https://test-videos.co.uk/vids/bigbuckbunny/mp4/h264/720/Big_Buck_Bunny_720_10s_10MB.mp4",
                        },
                        {"type": "text", "text": "What is shown in this video?"},
                    ],
                },
            ]
        ]

        num_frames = 3
        out_dict_with_video = processor.apply_chat_template(
            messages,
            add_generation_prompt=True,
            tokenize=True,
            return_dict=True,
            num_frames=num_frames,
            return_tensors="np",
        )
        self.assertTrue(self.videos_input_name in out_dict_with_video)
        self.assertEqual(len(out_dict_with_video[self.videos_input_name]), 1)
        self.assertEqual(len(out_dict_with_video[self.videos_input_name][0]), num_frames)

        # Load with `video_fps` arg
        video_fps = 1
        out_dict_with_video = processor.apply_chat_template(
            messages,
            add_generation_prompt=True,
            tokenize=True,
            return_dict=True,
            video_fps=video_fps,
            return_tensors="np",
        )
        self.assertTrue(self.videos_input_name in out_dict_with_video)
        self.assertEqual(len(out_dict_with_video[self.videos_input_name]), 1)
        self.assertEqual(len(out_dict_with_video[self.videos_input_name][0]), video_fps * 10)

        # Load with `video_fps` and `num_frames` args, should raise an error
        with self.assertRaises(ValueError):
            out_dict_with_video = processor.apply_chat_template(
                messages,
                add_generation_prompt=True,
                tokenize=True,
                return_dict=True,
                video_fps=video_fps,
                num_frames=num_frames,
            )

        # Load without any arg should load the whole video
        out_dict_with_video = processor.apply_chat_template(
            messages,
            add_generation_prompt=True,
            tokenize=True,
            return_dict=True,
        )
        self.assertTrue(self.videos_input_name in out_dict_with_video)
        self.assertEqual(len(out_dict_with_video[self.videos_input_name]), 1)
        self.assertEqual(len(out_dict_with_video[self.videos_input_name][0]), 300)

        # Load video as a list of frames (i.e. images). NOTE: each frame should have same size
        # because we assume they come from one video
        messages[0][0]["content"][0] = {
            "type": "video",
            "url": [
                "https://www.ilankelman.org/stopsigns/australia.jpg",
                "https://www.ilankelman.org/stopsigns/australia.jpg",
            ],
        }
        out_dict_with_video = processor.apply_chat_template(
            messages,
            add_generation_prompt=True,
            tokenize=True,
            return_dict=True,
        )
        self.assertTrue(self.videos_input_name in out_dict_with_video)
        self.assertEqual(len(out_dict_with_video[self.videos_input_name]), 1)
        self.assertEqual(len(out_dict_with_video[self.videos_input_name][0]), 2)

    @require_av
    def test_apply_chat_template_video_special_processing(self):
        """
        Tests that models can use their own preprocessing to preprocess conversations.
        """
        processor = self.get_processor()
        if processor.chat_template is None:
            self.skipTest("Processor has no chat template")

        signature = inspect.signature(processor.__call__)
        if "videos" not in {*signature.parameters.keys()} or (
            signature.parameters.get("videos") is not None
            and signature.parameters["videos"].annotation == inspect._empty
        ):
            self.skipTest("Processor doesn't accept videos at input")

        video_file_path = hf_hub_download(
            repo_id="raushan-testing-hf/videos-test", filename="sample_demo_1.mp4", repo_type="dataset"
        )
        messages = [
            [
                {
                    "role": "user",
                    "content": [
                        {"type": "video", "path": video_file_path},
                        {"type": "text", "text": "What is shown in this video?"},
                    ],
                },
            ]
        ]

        def _process_messages_for_chat_template(
            conversation,
            batch_images,
            batch_videos,
            batch_video_metadata,
            **chat_template_kwargs,
        ):
            # Let us just always return a dummy prompt
            new_msg = [
                [
                    {
                        "role": "user",
                        "content": [
                            {"type": "video"},  # no need to use path, video is loaded already by this moment
                            {"type": "text", "text": "Dummy prompt for preprocess testing"},
                        ],
                    },
                ]
            ]
            return new_msg

        processor._process_messages_for_chat_template = _process_messages_for_chat_template
        out_dict_with_video = processor.apply_chat_template(
            messages,
            add_generation_prompt=True,
            tokenize=True,
            return_dict=True,
            return_tensors="np",
        )
        self.assertTrue(self.videos_input_name in out_dict_with_video)

        # Check with `in` because we don't know how each template formats the prompt with BOS/EOS/etc
        formatted_text = processor.batch_decode(out_dict_with_video["input_ids"], skip_special_tokens=True)[0]
        self.assertTrue("Dummy prompt for preprocess testing" in formatted_text)
        self.assertEqual(len(out_dict_with_video[self.videos_input_name]), 1)
        self.assertEqual(len(out_dict_with_video[self.videos_input_name][0]), 243)

    @require_librosa
    @require_av
    def test_chat_template_audio_from_video(self):
        processor = self.get_processor()
        if processor.chat_template is None:
            self.skipTest("Processor has no chat template")

        signature = inspect.signature(processor.__call__)
        if "videos" not in {*signature.parameters.keys()} or (
            signature.parameters.get("videos") is not None
            and signature.parameters["videos"].annotation == inspect._empty
        ):
            self.skipTest(f"{self.processor_class} does not suport video inputs")

        if "feature_extractor" not in self.processor_class.attributes:
            self.skipTest(f"feature_extractor attribute not present in {self.processor_class}")

        video_file_path = hf_hub_download(
            repo_id="raushan-testing-hf/videos-test", filename="sample_demo_1.mp4", repo_type="dataset"
        )
        messages = [
            {
                "role": "user",
                "content": [
                    {"type": "video", "path": video_file_path},
                    {"type": "text", "text": "Which of these animals is making the sound?"},
                ],
            },
            {
                "role": "assistant",
                "content": [{"type": "text", "text": "It is a cow."}],
            },
            {
                "role": "user",
                "content": [
                    {"type": "text", "text": "Tell me all about this animal."},
                ],
            },
        ]

        formatted_prompt = processor.apply_chat_template([messages], add_generation_prompt=True, tokenize=False)
        self.assertEqual(len(formatted_prompt), 1)  # batch size=1

        out_dict = processor.apply_chat_template(
            messages,
            add_generation_prompt=True,
            tokenize=True,
            return_dict=True,
            return_tensors="np",
            load_audio_from_video=True,
        )
        self.assertTrue(self.audio_input_name in out_dict)
        self.assertTrue(self.videos_input_name in out_dict)

        # should always have input_ids and attention_mask
        self.assertEqual(len(out_dict["input_ids"]), 1)  # batch-size=1
        self.assertEqual(len(out_dict["attention_mask"]), 1)  # batch-size=1
<<<<<<< HEAD
        self.assertEqual(len(out_dict[self.audio_input_name]), 1)  # 1 audio in the conversation
        self.assertEqual(len(out_dict[self.videos_input_name]), 1)  # 1 video in the conversation

    @require_librosa
    def test_audio_chat_template_single(self):
        processor = self.get_processor()
        if processor.chat_template is None:
            self.skipTest("Processor has no chat template")

        if "feature_extractor" not in self.processor_class.attributes:
            self.skipTest(f"feature_extractor attribute not present in {self.processor_class}")

        messages = [
            {
                "role": "system",
                "content": [{"type": "text", "text": "You are a helpful assistant."}],
            },
            {
                "role": "user",
                "content": [
                    {
                        "type": "audio",
                    },
                    {"type": "text", "text": "What's that sound?"},
                ],
            },
            {
                "role": "assistant",
                "content": [{"type": "text", "text": "It is the sound of glass shattering."}],
            },
            {
                "role": "user",
                "content": [
                    {
                        "type": "audio",
                    },
                    {"type": "text", "text": "How about this one?"},
                ],
            },
        ]

        formatted_prompt = processor.apply_chat_template([messages], add_generation_prompt=True, tokenize=False)
        self.assertEqual(len(formatted_prompt), 1)  # batch size=1

        formatted_prompt_tokenized = processor.apply_chat_template(
            messages, add_generation_prompt=True, tokenize=True, return_tensors=None
        )
        expected_output = processor.tokenizer(formatted_prompt, return_tensors=None).input_ids
        self.assertListEqual(expected_output, formatted_prompt_tokenized)

        messages[1]["content"][0]["audio"] = (
            "https://qianwen-res.oss-cn-beijing.aliyuncs.com/Qwen2-Audio/audio/glass-breaking-151256.mp3"
        )
        messages[3]["content"][0]["audio"] = (
            "https://qianwen-res.oss-cn-beijing.aliyuncs.com/Qwen2-Audio/audio/glass-breaking-151256.mp3"
        )
        out_dict = processor.apply_chat_template(messages, add_generation_prompt=True, tokenize=True, return_dict=True)
        self.assertTrue(self.audio_input_name in out_dict)

        # should always have input_ids and attention_mask
        self.assertEqual(len(out_dict["input_ids"]), 1)  # batch-size=1
        self.assertEqual(len(out_dict["attention_mask"]), 1)  # batch-size=1
        self.assertEqual(len(out_dict[self.audio_input_name]), 2)  # 2 audios in the conversation

    @require_torch
    @require_librosa
    def test_audio_chat_template_dict_torch(self):
        processor = self.get_processor()
        if processor.chat_template is None:
            self.skipTest("Processor has no chat template")

        if "feature_extractor" not in self.processor_class.attributes:
            self.skipTest(f"feature_extractor attribute not present in {self.processor_class}")

        messages = [
            {
                "role": "system",
                "content": [{"type": "text", "text": "You are a helpful assistant."}],
            },
            {
                "role": "user",
                "content": [
                    {
                        "type": "audio",
                        "audio": "https://qianwen-res.oss-cn-beijing.aliyuncs.com/Qwen2-Audio/audio/glass-breaking-151256.mp3",
                    },
                    {"type": "text", "text": "What's that sound?"},
                ],
            },
            {
                "role": "assistant",
                "content": [{"type": "text", "text": "It is the sound of glass shattering."}],
            },
            {
                "role": "user",
                "content": [
                    {
                        "type": "audio",
                        "audio": "https://qianwen-res.oss-cn-beijing.aliyuncs.com/Qwen2-Audio/audio/f2641_0_throatclearing.wav",
                    },
                    {"type": "text", "text": "How about this one?"},
                ],
            },
        ]

        out_dict_tensors = processor.apply_chat_template(
            messages,
            add_generation_prompt=True,
            tokenize=True,
            return_dict=True,
            return_tensors="pt",
        )

        self.assertTrue(self.audio_input_name in out_dict_tensors)
        for k in out_dict_tensors:
            self.assertIsInstance(out_dict_tensors[k], torch.Tensor)
=======
        self.assertEqual(len(out_dict[self.audio_input_name]), 2)  # 2 audios in the conversation
        self.assertEqual(len(out_dict[self.videos_input_name]), 1)  # 1 video in the conversation
>>>>>>> 1ae8d54b
<|MERGE_RESOLUTION|>--- conflicted
+++ resolved
@@ -1116,124 +1116,5 @@
         # should always have input_ids and attention_mask
         self.assertEqual(len(out_dict["input_ids"]), 1)  # batch-size=1
         self.assertEqual(len(out_dict["attention_mask"]), 1)  # batch-size=1
-<<<<<<< HEAD
-        self.assertEqual(len(out_dict[self.audio_input_name]), 1)  # 1 audio in the conversation
-        self.assertEqual(len(out_dict[self.videos_input_name]), 1)  # 1 video in the conversation
-
-    @require_librosa
-    def test_audio_chat_template_single(self):
-        processor = self.get_processor()
-        if processor.chat_template is None:
-            self.skipTest("Processor has no chat template")
-
-        if "feature_extractor" not in self.processor_class.attributes:
-            self.skipTest(f"feature_extractor attribute not present in {self.processor_class}")
-
-        messages = [
-            {
-                "role": "system",
-                "content": [{"type": "text", "text": "You are a helpful assistant."}],
-            },
-            {
-                "role": "user",
-                "content": [
-                    {
-                        "type": "audio",
-                    },
-                    {"type": "text", "text": "What's that sound?"},
-                ],
-            },
-            {
-                "role": "assistant",
-                "content": [{"type": "text", "text": "It is the sound of glass shattering."}],
-            },
-            {
-                "role": "user",
-                "content": [
-                    {
-                        "type": "audio",
-                    },
-                    {"type": "text", "text": "How about this one?"},
-                ],
-            },
-        ]
-
-        formatted_prompt = processor.apply_chat_template([messages], add_generation_prompt=True, tokenize=False)
-        self.assertEqual(len(formatted_prompt), 1)  # batch size=1
-
-        formatted_prompt_tokenized = processor.apply_chat_template(
-            messages, add_generation_prompt=True, tokenize=True, return_tensors=None
-        )
-        expected_output = processor.tokenizer(formatted_prompt, return_tensors=None).input_ids
-        self.assertListEqual(expected_output, formatted_prompt_tokenized)
-
-        messages[1]["content"][0]["audio"] = (
-            "https://qianwen-res.oss-cn-beijing.aliyuncs.com/Qwen2-Audio/audio/glass-breaking-151256.mp3"
-        )
-        messages[3]["content"][0]["audio"] = (
-            "https://qianwen-res.oss-cn-beijing.aliyuncs.com/Qwen2-Audio/audio/glass-breaking-151256.mp3"
-        )
-        out_dict = processor.apply_chat_template(messages, add_generation_prompt=True, tokenize=True, return_dict=True)
-        self.assertTrue(self.audio_input_name in out_dict)
-
-        # should always have input_ids and attention_mask
-        self.assertEqual(len(out_dict["input_ids"]), 1)  # batch-size=1
-        self.assertEqual(len(out_dict["attention_mask"]), 1)  # batch-size=1
         self.assertEqual(len(out_dict[self.audio_input_name]), 2)  # 2 audios in the conversation
-
-    @require_torch
-    @require_librosa
-    def test_audio_chat_template_dict_torch(self):
-        processor = self.get_processor()
-        if processor.chat_template is None:
-            self.skipTest("Processor has no chat template")
-
-        if "feature_extractor" not in self.processor_class.attributes:
-            self.skipTest(f"feature_extractor attribute not present in {self.processor_class}")
-
-        messages = [
-            {
-                "role": "system",
-                "content": [{"type": "text", "text": "You are a helpful assistant."}],
-            },
-            {
-                "role": "user",
-                "content": [
-                    {
-                        "type": "audio",
-                        "audio": "https://qianwen-res.oss-cn-beijing.aliyuncs.com/Qwen2-Audio/audio/glass-breaking-151256.mp3",
-                    },
-                    {"type": "text", "text": "What's that sound?"},
-                ],
-            },
-            {
-                "role": "assistant",
-                "content": [{"type": "text", "text": "It is the sound of glass shattering."}],
-            },
-            {
-                "role": "user",
-                "content": [
-                    {
-                        "type": "audio",
-                        "audio": "https://qianwen-res.oss-cn-beijing.aliyuncs.com/Qwen2-Audio/audio/f2641_0_throatclearing.wav",
-                    },
-                    {"type": "text", "text": "How about this one?"},
-                ],
-            },
-        ]
-
-        out_dict_tensors = processor.apply_chat_template(
-            messages,
-            add_generation_prompt=True,
-            tokenize=True,
-            return_dict=True,
-            return_tensors="pt",
-        )
-
-        self.assertTrue(self.audio_input_name in out_dict_tensors)
-        for k in out_dict_tensors:
-            self.assertIsInstance(out_dict_tensors[k], torch.Tensor)
-=======
-        self.assertEqual(len(out_dict[self.audio_input_name]), 2)  # 2 audios in the conversation
-        self.assertEqual(len(out_dict[self.videos_input_name]), 1)  # 1 video in the conversation
->>>>>>> 1ae8d54b
+        self.assertEqual(len(out_dict[self.videos_input_name]), 1)  # 1 video in the conversation