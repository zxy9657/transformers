# coding=utf-8
# Copyright 2018 The Google AI Language Team Authors.
#
# Licensed under the Apache License, Version 2.0 (the "License");
# you may not use this file except in compliance with the License.
# You may obtain a copy of the License at
#
#     http://www.apache.org/licenses/LICENSE-2.0
#
# Unless required by applicable law or agreed to in writing, software
# distributed under the License is distributed on an "AS IS" BASIS,
# WITHOUT WARRANTIES OR CONDITIONS OF ANY KIND, either express or implied.
# See the License for the specific language governing permissions and
# limitations under the License.


import unittest

from transformers import DistilBertConfig, is_tf_available
from transformers.testing_utils import require_tf

from .test_configuration_common import ConfigTester
from .test_modeling_tf_common import TFModelTesterMixin, ids_tensor
<<<<<<< HEAD
from .utils import require_tf, slow
=======
>>>>>>> 21cd8c40


if is_tf_available():
    import tensorflow as tf
    from transformers.modeling_tf_distilbert import (
        TFDistilBertModel,
        TFDistilBertForMaskedLM,
        TFDistilBertForQuestionAnswering,
        TFDistilBertForSequenceClassification,
        TFDistilBertForTokenClassification,
        TFDistilBertForMultipleChoice,
        TF_DISTILBERT_PRETRAINED_MODEL_ARCHIVE_LIST,
    )


class TFDistilBertModelTester:
    def __init__(
        self, parent,
    ):
        self.parent = parent
        self.batch_size = 13
        self.seq_length = 7
        self.is_training = True
        self.use_input_mask = True
        self.use_token_type_ids = False
        self.use_labels = True
        self.vocab_size = 99
        self.hidden_size = 32
        self.num_hidden_layers = 5
        self.num_attention_heads = 4
        self.intermediate_size = 37
        self.hidden_act = "gelu"
        self.hidden_dropout_prob = 0.1
        self.attention_probs_dropout_prob = 0.1
        self.max_position_embeddings = 512
        self.type_vocab_size = 16
        self.type_sequence_label_size = 2
        self.initializer_range = 0.02
        self.num_labels = 3
        self.num_choices = 4
        self.scope = None

    def prepare_config_and_inputs(self):
        input_ids = ids_tensor([self.batch_size, self.seq_length], self.vocab_size)

        input_mask = None
        if self.use_input_mask:
            input_mask = ids_tensor([self.batch_size, self.seq_length], vocab_size=2)

        sequence_labels = None
        token_labels = None
        choice_labels = None
        if self.use_labels:
            sequence_labels = ids_tensor([self.batch_size], self.type_sequence_label_size)
            token_labels = ids_tensor([self.batch_size, self.seq_length], self.num_labels)
            choice_labels = ids_tensor([self.batch_size], self.num_choices)

        config = DistilBertConfig(
            vocab_size=self.vocab_size,
            dim=self.hidden_size,
            n_layers=self.num_hidden_layers,
            n_heads=self.num_attention_heads,
            hidden_dim=self.intermediate_size,
            hidden_act=self.hidden_act,
            dropout=self.hidden_dropout_prob,
            attention_dropout=self.attention_probs_dropout_prob,
            max_position_embeddings=self.max_position_embeddings,
            initializer_range=self.initializer_range,
        )

        return config, input_ids, input_mask, sequence_labels, token_labels, choice_labels

    def create_and_check_distilbert_model(
        self, config, input_ids, input_mask, sequence_labels, token_labels, choice_labels
    ):
        model = TFDistilBertModel(config=config)
        inputs = {"input_ids": input_ids, "attention_mask": input_mask}

        outputs = model(inputs)
        sequence_output = outputs[0]

        inputs = [input_ids, input_mask]

        (sequence_output,) = model(inputs)

        result = {
            "sequence_output": sequence_output.numpy(),
        }
        self.parent.assertListEqual(
            list(result["sequence_output"].shape), [self.batch_size, self.seq_length, self.hidden_size]
        )

    def create_and_check_distilbert_for_masked_lm(
        self, config, input_ids, input_mask, sequence_labels, token_labels, choice_labels
    ):
        model = TFDistilBertForMaskedLM(config=config)
        inputs = {"input_ids": input_ids, "attention_mask": input_mask}
        (prediction_scores,) = model(inputs)
        result = {"prediction_scores": prediction_scores.numpy()}
        self.parent.assertListEqual(
            list(result["prediction_scores"].shape), [self.batch_size, self.seq_length, self.vocab_size]
        )

    def create_and_check_distilbert_for_question_answering(
        self, config, input_ids, input_mask, sequence_labels, token_labels, choice_labels
    ):
        model = TFDistilBertForQuestionAnswering(config=config)
        inputs = {
            "input_ids": input_ids,
            "attention_mask": input_mask,
        }
        start_logits, end_logits = model(inputs)
        result = {"start_logits": start_logits.numpy(), "end_logits": end_logits.numpy()}
        self.parent.assertListEqual(list(result["start_logits"].shape), [self.batch_size, self.seq_length])
        self.parent.assertListEqual(list(result["end_logits"].shape), [self.batch_size, self.seq_length])

    def create_and_check_distilbert_for_sequence_classification(
        self, config, input_ids, input_mask, sequence_labels, token_labels, choice_labels
    ):
        config.num_labels = self.num_labels
        model = TFDistilBertForSequenceClassification(config)
        inputs = {"input_ids": input_ids, "attention_mask": input_mask}
        (logits,) = model(inputs)
        result = {"logits": logits.numpy()}
        self.parent.assertListEqual(list(result["logits"].shape), [self.batch_size, self.num_labels])

    def create_and_check_distilbert_for_multiple_choice(
        self, config, input_ids, input_mask, sequence_labels, token_labels, choice_labels
    ):
        config.num_choices = self.num_choices
        model = TFDistilBertForMultipleChoice(config)
        multiple_choice_inputs_ids = tf.tile(tf.expand_dims(input_ids, 1), (1, self.num_choices, 1))
        multiple_choice_input_mask = tf.tile(tf.expand_dims(input_mask, 1), (1, self.num_choices, 1))
        inputs = {
            "input_ids": multiple_choice_inputs_ids,
            "attention_mask": multiple_choice_input_mask,
        }
        (logits,) = model(inputs)
        result = {"logits": logits.numpy()}
        self.parent.assertListEqual(list(result["logits"].shape), [self.batch_size, self.num_choices])

    def create_and_check_distilbert_for_token_classification(
        self, config, input_ids, input_mask, sequence_labels, token_labels, choice_labels
    ):
        config.num_labels = self.num_labels
        model = TFDistilBertForTokenClassification(config)
        inputs = {"input_ids": input_ids, "attention_mask": input_mask}
        (logits,) = model(inputs)
        result = {
            "logits": logits.numpy(),
        }
        self.parent.assertListEqual(list(result["logits"].shape), [self.batch_size, self.seq_length, self.num_labels])

    def prepare_config_and_inputs_for_common(self):
        config_and_inputs = self.prepare_config_and_inputs()
        (config, input_ids, input_mask, sequence_labels, token_labels, choice_labels) = config_and_inputs
        inputs_dict = {"input_ids": input_ids, "attention_mask": input_mask}
        return config, inputs_dict


@require_tf
class TFDistilBertModelTest(TFModelTesterMixin, unittest.TestCase):

    all_model_classes = (
        (
            TFDistilBertModel,
            TFDistilBertForMaskedLM,
            TFDistilBertForQuestionAnswering,
            TFDistilBertForSequenceClassification,
            TFDistilBertForTokenClassification,
            TFDistilBertForMultipleChoice,
        )
        if is_tf_available()
        else None
    )
    test_pruning = True
    test_torchscript = True
    test_head_masking = True

    def setUp(self):
        self.model_tester = TFDistilBertModelTester(self)
        self.config_tester = ConfigTester(self, config_class=DistilBertConfig, dim=37)

    def test_config(self):
        self.config_tester.run_common_tests()

    def test_distilbert_model(self):
        config_and_inputs = self.model_tester.prepare_config_and_inputs()
        self.model_tester.create_and_check_distilbert_model(*config_and_inputs)

    def test_for_masked_lm(self):
        config_and_inputs = self.model_tester.prepare_config_and_inputs()
        self.model_tester.create_and_check_distilbert_for_masked_lm(*config_and_inputs)

    def test_for_question_answering(self):
        config_and_inputs = self.model_tester.prepare_config_and_inputs()
        self.model_tester.create_and_check_distilbert_for_question_answering(*config_and_inputs)

    def test_for_sequence_classification(self):
        config_and_inputs = self.model_tester.prepare_config_and_inputs()
        self.model_tester.create_and_check_distilbert_for_sequence_classification(*config_and_inputs)

    def test_for_multiple_choice(self):
        config_and_inputs = self.model_tester.prepare_config_and_inputs()
        self.model_tester.create_and_check_distilbert_for_multiple_choice(*config_and_inputs)

    def test_for_token_classification(self):
        config_and_inputs = self.model_tester.prepare_config_and_inputs()
        self.model_tester.create_and_check_distilbert_for_token_classification(*config_and_inputs)

    @slow
    def test_model_from_pretrained(self):
        for model_name in list(TF_DISTILBERT_PRETRAINED_MODEL_ARCHIVE_LIST[:1]):
            model = TFDistilBertModel.from_pretrained(model_name)
            self.assertIsNotNone(model)<|MERGE_RESOLUTION|>--- conflicted
+++ resolved
@@ -21,10 +21,7 @@
 
 from .test_configuration_common import ConfigTester
 from .test_modeling_tf_common import TFModelTesterMixin, ids_tensor
-<<<<<<< HEAD
 from .utils import require_tf, slow
-=======
->>>>>>> 21cd8c40
 
 
 if is_tf_available():
