# coding=utf-8
# Copyright 2020 The HuggingFace Team. All rights reserved.
#
# Licensed under the Apache License, Version 2.0 (the "License");
# you may not use this file except in compliance with the License.
# You may obtain a copy of the License at
#
#     http://www.apache.org/licenses/LICENSE-2.0
#
# Unless required by applicable law or agreed to in writing, software
# distributed under the License is distributed on an "AS IS" BASIS,
# WITHOUT WARRANTIES OR CONDITIONS OF ANY KIND, either express or implied.
# See the License for the specific language governing permissions and
# limitations under the License.

import copy
import sys
import tempfile
import unittest
from collections import OrderedDict
from pathlib import Path

import pytest
from huggingface_hub import Repository

import transformers
from transformers import BertConfig, GPT2Model, is_safetensors_available, is_torch_available
from transformers.models.auto.configuration_auto import CONFIG_MAPPING
from transformers.testing_utils import (
    DUMMY_UNKNOWN_IDENTIFIER,
    SMALL_MODEL_IDENTIFIER,
    RequestCounter,
    require_torch,
    slow,
)

from ..bert.test_modeling_bert import BertModelTester


sys.path.append(str(Path(__file__).parent.parent.parent.parent / "utils"))

from test_module.custom_configuration import CustomConfig  # noqa E402


if is_torch_available():
    import torch
    from test_module.custom_modeling import CustomModel

    from transformers import (
        AutoBackbone,
        AutoConfig,
        AutoModel,
        AutoModelForCausalLM,
        AutoModelForMaskedLM,
        AutoModelForPreTraining,
        AutoModelForQuestionAnswering,
        AutoModelForSeq2SeqLM,
        AutoModelForSequenceClassification,
        AutoModelForTableQuestionAnswering,
        AutoModelForTokenClassification,
        AutoModelWithLMHead,
        BertForMaskedLM,
        BertForPreTraining,
        BertForQuestionAnswering,
        BertForSequenceClassification,
        BertForTokenClassification,
        BertModel,
        FunnelBaseModel,
        FunnelModel,
        GenerationMixin,
        GPT2Config,
        GPT2LMHeadModel,
        ResNetBackbone,
        RobertaForMaskedLM,
        T5Config,
        T5ForConditionalGeneration,
        TapasConfig,
        TapasForQuestionAnswering,
        TimmBackbone,
    )
    from transformers.models.auto.modeling_auto import (
        MODEL_FOR_CAUSAL_LM_MAPPING,
        MODEL_FOR_MASKED_LM_MAPPING,
        MODEL_FOR_PRETRAINING_MAPPING,
        MODEL_FOR_QUESTION_ANSWERING_MAPPING,
        MODEL_FOR_SEQUENCE_CLASSIFICATION_MAPPING,
        MODEL_FOR_TOKEN_CLASSIFICATION_MAPPING,
        MODEL_MAPPING,
    )


@require_torch
class AutoModelTest(unittest.TestCase):
    def setUp(self):
        transformers.dynamic_module_utils.TIME_OUT_REMOTE_CODE = 0

    @slow
    def test_model_from_pretrained(self):
        model_name = "google-bert/bert-base-uncased"
        config = AutoConfig.from_pretrained(model_name)
        self.assertIsNotNone(config)
        self.assertIsInstance(config, BertConfig)

        model = AutoModel.from_pretrained(model_name)
        model, loading_info = AutoModel.from_pretrained(model_name, output_loading_info=True)
        self.assertIsNotNone(model)
        self.assertIsInstance(model, BertModel)

        self.assertEqual(len(loading_info["missing_keys"]), 0)
        # When using PyTorch checkpoint, the expected value is `8`. With `safetensors` checkpoint (if it is
        # installed), the expected value becomes `7`.
        EXPECTED_NUM_OF_UNEXPECTED_KEYS = 7 if is_safetensors_available() else 8
        self.assertEqual(len(loading_info["unexpected_keys"]), EXPECTED_NUM_OF_UNEXPECTED_KEYS)
        self.assertEqual(len(loading_info["mismatched_keys"]), 0)
        self.assertEqual(len(loading_info["error_msgs"]), 0)

    @slow
    def test_model_for_pretraining_from_pretrained(self):
        model_name = "google-bert/bert-base-uncased"
        config = AutoConfig.from_pretrained(model_name)
        self.assertIsNotNone(config)
        self.assertIsInstance(config, BertConfig)

        model = AutoModelForPreTraining.from_pretrained(model_name)
        model, loading_info = AutoModelForPreTraining.from_pretrained(model_name, output_loading_info=True)
        self.assertIsNotNone(model)
        self.assertIsInstance(model, BertForPreTraining)
        # Only one value should not be initialized and in the missing keys.
        for key, value in loading_info.items():
            self.assertEqual(len(value), 0)

    @slow
    def test_lmhead_model_from_pretrained(self):
        model_name = "google-bert/bert-base-uncased"
        config = AutoConfig.from_pretrained(model_name)
        self.assertIsNotNone(config)
        self.assertIsInstance(config, BertConfig)

        model = AutoModelWithLMHead.from_pretrained(model_name)
        model, loading_info = AutoModelWithLMHead.from_pretrained(model_name, output_loading_info=True)
        self.assertIsNotNone(model)
        self.assertIsInstance(model, BertForMaskedLM)

    @slow
    def test_model_for_causal_lm(self):
        model_name = "openai-community/gpt2"
        config = AutoConfig.from_pretrained(model_name)
        self.assertIsNotNone(config)
        self.assertIsInstance(config, GPT2Config)

        model = AutoModelForCausalLM.from_pretrained(model_name)
        model, loading_info = AutoModelForCausalLM.from_pretrained(model_name, output_loading_info=True)
        self.assertIsNotNone(model)
        self.assertIsInstance(model, GPT2LMHeadModel)

    @slow
    def test_model_for_masked_lm(self):
        model_name = "google-bert/bert-base-uncased"
        config = AutoConfig.from_pretrained(model_name)
        self.assertIsNotNone(config)
        self.assertIsInstance(config, BertConfig)

        model = AutoModelForMaskedLM.from_pretrained(model_name)
        model, loading_info = AutoModelForMaskedLM.from_pretrained(model_name, output_loading_info=True)
        self.assertIsNotNone(model)
        self.assertIsInstance(model, BertForMaskedLM)

    @slow
    def test_model_for_encoder_decoder_lm(self):
        model_name = "google-t5/t5-base"
        config = AutoConfig.from_pretrained(model_name)
        self.assertIsNotNone(config)
        self.assertIsInstance(config, T5Config)

        model = AutoModelForSeq2SeqLM.from_pretrained(model_name)
        model, loading_info = AutoModelForSeq2SeqLM.from_pretrained(model_name, output_loading_info=True)
        self.assertIsNotNone(model)
        self.assertIsInstance(model, T5ForConditionalGeneration)

    @slow
    def test_sequence_classification_model_from_pretrained(self):
        model_name = "google-bert/bert-base-uncased"
        config = AutoConfig.from_pretrained(model_name)
        self.assertIsNotNone(config)
        self.assertIsInstance(config, BertConfig)

        model = AutoModelForSequenceClassification.from_pretrained(model_name)
        model, loading_info = AutoModelForSequenceClassification.from_pretrained(model_name, output_loading_info=True)
        self.assertIsNotNone(model)
        self.assertIsInstance(model, BertForSequenceClassification)

    @slow
    def test_question_answering_model_from_pretrained(self):
        model_name = "google-bert/bert-base-uncased"
        config = AutoConfig.from_pretrained(model_name)
        self.assertIsNotNone(config)
        self.assertIsInstance(config, BertConfig)

        model = AutoModelForQuestionAnswering.from_pretrained(model_name)
        model, loading_info = AutoModelForQuestionAnswering.from_pretrained(model_name, output_loading_info=True)
        self.assertIsNotNone(model)
        self.assertIsInstance(model, BertForQuestionAnswering)

    @slow
    def test_table_question_answering_model_from_pretrained(self):
        model_name = "google/tapas-base"
        config = AutoConfig.from_pretrained(model_name)
        self.assertIsNotNone(config)
        self.assertIsInstance(config, TapasConfig)

        model = AutoModelForTableQuestionAnswering.from_pretrained(model_name)
        model, loading_info = AutoModelForTableQuestionAnswering.from_pretrained(model_name, output_loading_info=True)
        self.assertIsNotNone(model)
        self.assertIsInstance(model, TapasForQuestionAnswering)

    @slow
    def test_token_classification_model_from_pretrained(self):
        model_name = "google-bert/bert-base-uncased"
        config = AutoConfig.from_pretrained(model_name)
        self.assertIsNotNone(config)
        self.assertIsInstance(config, BertConfig)

        model = AutoModelForTokenClassification.from_pretrained(model_name)
        model, loading_info = AutoModelForTokenClassification.from_pretrained(model_name, output_loading_info=True)
        self.assertIsNotNone(model)
        self.assertIsInstance(model, BertForTokenClassification)

    @slow
    def test_auto_backbone_timm_model_from_pretrained(self):
        # Configs can't be loaded for timm models
        model = AutoBackbone.from_pretrained("resnet18", use_timm_backbone=True)

        with pytest.raises(ValueError):
            # We can't pass output_loading_info=True as we're loading from timm
            AutoBackbone.from_pretrained("resnet18", use_timm_backbone=True, output_loading_info=True)

        self.assertIsNotNone(model)
        self.assertIsInstance(model, TimmBackbone)

        # Check kwargs are correctly passed to the backbone
        model = AutoBackbone.from_pretrained("resnet18", use_timm_backbone=True, out_indices=(-2, -1))
        self.assertEqual(model.out_indices, (-2, -1))

        # Check out_features cannot be passed to Timm backbones
        with self.assertRaises(ValueError):
            _ = AutoBackbone.from_pretrained("resnet18", use_timm_backbone=True, out_features=["stage1"])

    @slow
    def test_auto_backbone_from_pretrained(self):
        model = AutoBackbone.from_pretrained("microsoft/resnet-18")
        model, loading_info = AutoBackbone.from_pretrained("microsoft/resnet-18", output_loading_info=True)
        self.assertIsNotNone(model)
        self.assertIsInstance(model, ResNetBackbone)

        # Check kwargs are correctly passed to the backbone
        model = AutoBackbone.from_pretrained("microsoft/resnet-18", out_indices=[-2, -1])
        self.assertEqual(model.out_indices, [-2, -1])
        self.assertEqual(model.out_features, ["stage3", "stage4"])

        model = AutoBackbone.from_pretrained("microsoft/resnet-18", out_features=["stage2", "stage4"])
        self.assertEqual(model.out_indices, [2, 4])
        self.assertEqual(model.out_features, ["stage2", "stage4"])

    def test_from_pretrained_identifier(self):
        model = AutoModelWithLMHead.from_pretrained(SMALL_MODEL_IDENTIFIER)
        self.assertIsInstance(model, BertForMaskedLM)
        self.assertEqual(model.num_parameters(), 14410)
        self.assertEqual(model.num_parameters(only_trainable=True), 14410)

    def test_from_identifier_from_model_type(self):
        model = AutoModelWithLMHead.from_pretrained(DUMMY_UNKNOWN_IDENTIFIER)
        self.assertIsInstance(model, RobertaForMaskedLM)
        self.assertEqual(model.num_parameters(), 14410)
        self.assertEqual(model.num_parameters(only_trainable=True), 14410)

    def test_from_pretrained_with_tuple_values(self):
        # For the auto model mapping, FunnelConfig has two models: FunnelModel and FunnelBaseModel
        model = AutoModel.from_pretrained("sgugger/funnel-random-tiny")
        self.assertIsInstance(model, FunnelModel)

        config = copy.deepcopy(model.config)
        config.architectures = ["FunnelBaseModel"]
        model = AutoModel.from_config(config)
        self.assertIsInstance(model, FunnelBaseModel)

        with tempfile.TemporaryDirectory() as tmp_dir:
            model.save_pretrained(tmp_dir)
            model = AutoModel.from_pretrained(tmp_dir)
            self.assertIsInstance(model, FunnelBaseModel)

    def test_from_pretrained_dynamic_model_local(self):
        try:
            AutoConfig.register("custom", CustomConfig)
            AutoModel.register(CustomConfig, CustomModel)

            config = CustomConfig(hidden_size=32)
            model = CustomModel(config)

            with tempfile.TemporaryDirectory() as tmp_dir:
                model.save_pretrained(tmp_dir)

                new_model = AutoModel.from_pretrained(tmp_dir, trust_remote_code=True)
                for p1, p2 in zip(model.parameters(), new_model.parameters()):
                    self.assertTrue(torch.equal(p1, p2))

        finally:
            if "custom" in CONFIG_MAPPING._extra_content:
                del CONFIG_MAPPING._extra_content["custom"]
            if CustomConfig in MODEL_MAPPING._extra_content:
                del MODEL_MAPPING._extra_content[CustomConfig]

    def test_from_pretrained_dynamic_model_distant(self):
        # If remote code is not set, we will time out when asking whether to load the model.
        with self.assertRaises(ValueError):
            model = AutoModel.from_pretrained("hf-internal-testing/test_dynamic_model")
        # If remote code is disabled, we can't load this config.
        with self.assertRaises(ValueError):
            model = AutoModel.from_pretrained("hf-internal-testing/test_dynamic_model", trust_remote_code=False)

        model = AutoModel.from_pretrained("hf-internal-testing/test_dynamic_model", trust_remote_code=True)
        self.assertEqual(model.__class__.__name__, "NewModel")

        # Test model can be reloaded.
        with tempfile.TemporaryDirectory() as tmp_dir:
            model.save_pretrained(tmp_dir)
            reloaded_model = AutoModel.from_pretrained(tmp_dir, trust_remote_code=True)

        self.assertEqual(reloaded_model.__class__.__name__, "NewModel")
        for p1, p2 in zip(model.parameters(), reloaded_model.parameters()):
            self.assertTrue(torch.equal(p1, p2))

        # This one uses a relative import to a util file, this checks it is downloaded and used properly.
        model = AutoModel.from_pretrained("hf-internal-testing/test_dynamic_model_with_util", trust_remote_code=True)
        self.assertEqual(model.__class__.__name__, "NewModel")

        # Test model can be reloaded.
        with tempfile.TemporaryDirectory() as tmp_dir:
            model.save_pretrained(tmp_dir)
            reloaded_model = AutoModel.from_pretrained(tmp_dir, trust_remote_code=True)

        self.assertEqual(reloaded_model.__class__.__name__, "NewModel")
        for p1, p2 in zip(model.parameters(), reloaded_model.parameters()):
            self.assertTrue(torch.equal(p1, p2))

    def test_from_pretrained_dynamic_model_distant_with_ref(self):
        model = AutoModel.from_pretrained("hf-internal-testing/ref_to_test_dynamic_model", trust_remote_code=True)
        self.assertEqual(model.__class__.__name__, "NewModel")

        # Test model can be reloaded.
        with tempfile.TemporaryDirectory() as tmp_dir:
            model.save_pretrained(tmp_dir)
            reloaded_model = AutoModel.from_pretrained(tmp_dir, trust_remote_code=True)

        self.assertEqual(reloaded_model.__class__.__name__, "NewModel")
        for p1, p2 in zip(model.parameters(), reloaded_model.parameters()):
            self.assertTrue(torch.equal(p1, p2))

        # This one uses a relative import to a util file, this checks it is downloaded and used properly.
        model = AutoModel.from_pretrained(
            "hf-internal-testing/ref_to_test_dynamic_model_with_util", trust_remote_code=True
        )
        self.assertEqual(model.__class__.__name__, "NewModel")

        # Test model can be reloaded.
        with tempfile.TemporaryDirectory() as tmp_dir:
            model.save_pretrained(tmp_dir)
            reloaded_model = AutoModel.from_pretrained(tmp_dir, trust_remote_code=True)

        self.assertEqual(reloaded_model.__class__.__name__, "NewModel")
        for p1, p2 in zip(model.parameters(), reloaded_model.parameters()):
            self.assertTrue(torch.equal(p1, p2))

    def test_from_pretrained_dynamic_model_with_period(self):
        # We used to have issues where repos with "." in the name would cause issues because the Python
        # import machinery would treat that as a directory separator, so we test that case

        # If remote code is not set, we will time out when asking whether to load the model.
        with self.assertRaises(ValueError):
            model = AutoModel.from_pretrained("hf-internal-testing/test_dynamic_model_v1.0")
        # If remote code is disabled, we can't load this config.
        with self.assertRaises(ValueError):
            model = AutoModel.from_pretrained("hf-internal-testing/test_dynamic_model_v1.0", trust_remote_code=False)

        model = AutoModel.from_pretrained("hf-internal-testing/test_dynamic_model_v1.0", trust_remote_code=True)
        self.assertEqual(model.__class__.__name__, "NewModel")

        # Test that it works with a custom cache dir too
        with tempfile.TemporaryDirectory() as tmp_dir:
            model = AutoModel.from_pretrained(
                "hf-internal-testing/test_dynamic_model_v1.0", trust_remote_code=True, cache_dir=tmp_dir
            )
            self.assertEqual(model.__class__.__name__, "NewModel")

    def test_new_model_registration(self):
        AutoConfig.register("custom", CustomConfig)

        auto_classes = [
            AutoModel,
            AutoModelForCausalLM,
            AutoModelForMaskedLM,
            AutoModelForPreTraining,
            AutoModelForQuestionAnswering,
            AutoModelForSequenceClassification,
            AutoModelForTokenClassification,
        ]

        try:
            for auto_class in auto_classes:
                with self.subTest(auto_class.__name__):
                    # Wrong config class will raise an error
                    with self.assertRaises(ValueError):
                        auto_class.register(BertConfig, CustomModel)
                    auto_class.register(CustomConfig, CustomModel)
                    # Trying to register something existing in the Transformers library will raise an error
                    with self.assertRaises(ValueError):
                        auto_class.register(BertConfig, BertModel)

                    # Now that the config is registered, it can be used as any other config with the auto-API
                    tiny_config = BertModelTester(self).get_config()
                    config = CustomConfig(**tiny_config.to_dict())
                    model = auto_class.from_config(config)
                    self.assertIsInstance(model, CustomModel)

                    with tempfile.TemporaryDirectory() as tmp_dir:
                        model.save_pretrained(tmp_dir)
                        new_model = auto_class.from_pretrained(tmp_dir)
                        # The model is a CustomModel but from the new dynamically imported class.
                        self.assertIsInstance(new_model, CustomModel)

        finally:
            if "custom" in CONFIG_MAPPING._extra_content:
                del CONFIG_MAPPING._extra_content["custom"]
            for mapping in (
                MODEL_MAPPING,
                MODEL_FOR_PRETRAINING_MAPPING,
                MODEL_FOR_QUESTION_ANSWERING_MAPPING,
                MODEL_FOR_SEQUENCE_CLASSIFICATION_MAPPING,
                MODEL_FOR_TOKEN_CLASSIFICATION_MAPPING,
                MODEL_FOR_CAUSAL_LM_MAPPING,
                MODEL_FOR_MASKED_LM_MAPPING,
            ):
                if CustomConfig in mapping._extra_content:
                    del mapping._extra_content[CustomConfig]

    def test_from_pretrained_dynamic_model_conflict(self):
        class NewModelConfigLocal(BertConfig):
            model_type = "new-model"

        class NewModel(BertModel):
            config_class = NewModelConfigLocal

        try:
            AutoConfig.register("new-model", NewModelConfigLocal)
            AutoModel.register(NewModelConfigLocal, NewModel)
            # If remote code is not set, the default is to use local
            model = AutoModel.from_pretrained("hf-internal-testing/test_dynamic_model")
            self.assertEqual(model.config.__class__.__name__, "NewModelConfigLocal")

            # If remote code is disabled, we load the local one.
            model = AutoModel.from_pretrained("hf-internal-testing/test_dynamic_model", trust_remote_code=False)
            self.assertEqual(model.config.__class__.__name__, "NewModelConfigLocal")

            # If remote is enabled, we load from the Hub
            model = AutoModel.from_pretrained("hf-internal-testing/test_dynamic_model", trust_remote_code=True)
            self.assertEqual(model.config.__class__.__name__, "NewModelConfig")

        finally:
            if "new-model" in CONFIG_MAPPING._extra_content:
                del CONFIG_MAPPING._extra_content["new-model"]
            if NewModelConfigLocal in MODEL_MAPPING._extra_content:
                del MODEL_MAPPING._extra_content[NewModelConfigLocal]

    def test_repo_not_found(self):
        with self.assertRaisesRegex(
            EnvironmentError, "bert-base is not a local folder and is not a valid model identifier"
        ):
            _ = AutoModel.from_pretrained("bert-base")

    def test_revision_not_found(self):
        with self.assertRaisesRegex(
            EnvironmentError, r"aaaaaa is not a valid git identifier \(branch name, tag name or commit id\)"
        ):
            _ = AutoModel.from_pretrained(DUMMY_UNKNOWN_IDENTIFIER, revision="aaaaaa")

    def test_model_file_not_found(self):
        with self.assertRaisesRegex(
            EnvironmentError,
            "hf-internal-testing/config-no-model does not appear to have a file named pytorch_model.bin",
        ):
            _ = AutoModel.from_pretrained("hf-internal-testing/config-no-model")

    def test_model_from_tf_suggestion(self):
        with self.assertRaisesRegex(EnvironmentError, "Use `from_tf=True` to load this model"):
            _ = AutoModel.from_pretrained("hf-internal-testing/tiny-bert-tf-only")

    def test_model_from_flax_suggestion(self):
        with self.assertRaisesRegex(EnvironmentError, "Use `from_flax=True` to load this model"):
            _ = AutoModel.from_pretrained("hf-internal-testing/tiny-bert-flax-only")

    def test_cached_model_has_minimum_calls_to_head(self):
        # Make sure we have cached the model.
        _ = AutoModel.from_pretrained("hf-internal-testing/tiny-random-bert")
        with RequestCounter() as counter:
            _ = AutoModel.from_pretrained("hf-internal-testing/tiny-random-bert")
        self.assertEqual(counter["GET"], 0)
        self.assertEqual(counter["HEAD"], 1)
        self.assertEqual(counter.total_calls, 1)

        # With a sharded checkpoint
        _ = AutoModel.from_pretrained("hf-internal-testing/tiny-random-bert-sharded")
        with RequestCounter() as counter:
            _ = AutoModel.from_pretrained("hf-internal-testing/tiny-random-bert-sharded")
        self.assertEqual(counter["GET"], 0)
        self.assertEqual(counter["HEAD"], 1)
        self.assertEqual(counter.total_calls, 1)

    def test_attr_not_existing(self):
        from transformers.models.auto.auto_factory import _LazyAutoMapping

        _CONFIG_MAPPING_NAMES = OrderedDict([("bert", "BertConfig")])
        _MODEL_MAPPING_NAMES = OrderedDict([("bert", "GhostModel")])
        _MODEL_MAPPING = _LazyAutoMapping(_CONFIG_MAPPING_NAMES, _MODEL_MAPPING_NAMES)

        with pytest.raises(ValueError, match=r"Could not find GhostModel neither in .* nor in .*!"):
            _MODEL_MAPPING[BertConfig]

        _MODEL_MAPPING_NAMES = OrderedDict([("bert", "BertModel")])
        _MODEL_MAPPING = _LazyAutoMapping(_CONFIG_MAPPING_NAMES, _MODEL_MAPPING_NAMES)
        self.assertEqual(_MODEL_MAPPING[BertConfig], BertModel)

        _MODEL_MAPPING_NAMES = OrderedDict([("bert", "GPT2Model")])
        _MODEL_MAPPING = _LazyAutoMapping(_CONFIG_MAPPING_NAMES, _MODEL_MAPPING_NAMES)
        self.assertEqual(_MODEL_MAPPING[BertConfig], GPT2Model)

<<<<<<< HEAD
    def test_custom_model_patched_generation_inheritance(self):
        """
        Tests that our inheritance patching for generate-compatible models works as expected. Without this feature,
        old Hub models lose the ability to call `generate`.
        """
        model = AutoModelForCausalLM.from_pretrained(
            "hf-internal-testing/test_dynamic_model_generation", trust_remote_code=True
        )
        self.assertTrue(model.__class__.__name__ == "NewModelForCausalLM")

        # It inherits from GenerationMixin. This means it can `generate`. Because `PreTrainedModel` is scheduled to
        # stop inheriting from `GenerationMixin` in v4.50, this check will fail if patching is not present.
        self.assertTrue(isinstance(model, GenerationMixin))
        # More precisely, it directly inherits from GenerationMixin. This check would fail prior to v4.45 (inheritance
        # patching was added in v4.45)
        self.assertTrue("GenerationMixin" in str(model.__class__.__bases__))
=======
    def test_dynamic_saving_from_local_repo(self):
        with tempfile.TemporaryDirectory() as tmp_dir, tempfile.TemporaryDirectory() as tmp_dir_out:
            _ = Repository(local_dir=tmp_dir, clone_from="hf-internal-testing/tiny-random-custom-architecture")
            model = AutoModelForCausalLM.from_pretrained(tmp_dir, trust_remote_code=True)
            model.save_pretrained(tmp_dir_out)
            _ = AutoModelForCausalLM.from_pretrained(tmp_dir_out, trust_remote_code=True)
            self.assertTrue((Path(tmp_dir_out) / "modeling_fake_custom.py").is_file())
            self.assertTrue((Path(tmp_dir_out) / "configuration_fake_custom.py").is_file())
>>>>>>> 409fcfdf
<|MERGE_RESOLUTION|>--- conflicted
+++ resolved
@@ -531,8 +531,16 @@
         _MODEL_MAPPING_NAMES = OrderedDict([("bert", "GPT2Model")])
         _MODEL_MAPPING = _LazyAutoMapping(_CONFIG_MAPPING_NAMES, _MODEL_MAPPING_NAMES)
         self.assertEqual(_MODEL_MAPPING[BertConfig], GPT2Model)
-
-<<<<<<< HEAD
+        
+    def test_dynamic_saving_from_local_repo(self):
+        with tempfile.TemporaryDirectory() as tmp_dir, tempfile.TemporaryDirectory() as tmp_dir_out:
+            _ = Repository(local_dir=tmp_dir, clone_from="hf-internal-testing/tiny-random-custom-architecture")
+            model = AutoModelForCausalLM.from_pretrained(tmp_dir, trust_remote_code=True)
+            model.save_pretrained(tmp_dir_out)
+            _ = AutoModelForCausalLM.from_pretrained(tmp_dir_out, trust_remote_code=True)
+            self.assertTrue((Path(tmp_dir_out) / "modeling_fake_custom.py").is_file())
+            self.assertTrue((Path(tmp_dir_out) / "configuration_fake_custom.py").is_file())
+
     def test_custom_model_patched_generation_inheritance(self):
         """
         Tests that our inheritance patching for generate-compatible models works as expected. Without this feature,
@@ -548,14 +556,4 @@
         self.assertTrue(isinstance(model, GenerationMixin))
         # More precisely, it directly inherits from GenerationMixin. This check would fail prior to v4.45 (inheritance
         # patching was added in v4.45)
-        self.assertTrue("GenerationMixin" in str(model.__class__.__bases__))
-=======
-    def test_dynamic_saving_from_local_repo(self):
-        with tempfile.TemporaryDirectory() as tmp_dir, tempfile.TemporaryDirectory() as tmp_dir_out:
-            _ = Repository(local_dir=tmp_dir, clone_from="hf-internal-testing/tiny-random-custom-architecture")
-            model = AutoModelForCausalLM.from_pretrained(tmp_dir, trust_remote_code=True)
-            model.save_pretrained(tmp_dir_out)
-            _ = AutoModelForCausalLM.from_pretrained(tmp_dir_out, trust_remote_code=True)
-            self.assertTrue((Path(tmp_dir_out) / "modeling_fake_custom.py").is_file())
-            self.assertTrue((Path(tmp_dir_out) / "configuration_fake_custom.py").is_file())
->>>>>>> 409fcfdf
+        self.assertTrue("GenerationMixin" in str(model.__class__.__bases__))