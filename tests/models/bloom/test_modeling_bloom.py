--- conflicted
+++ resolved
@@ -477,34 +477,6 @@
             tokenizer.decode(greedy_output_without_pad[0, :-3], skip_special_tokens=True),
         )
 
-<<<<<<< HEAD
-    @slow
-    def test_right_left_batched_input(self):
-        path_1b3 = "bigscience/bloom-1b3"
-        model = BloomForCausalLM.from_pretrained(path_1b3, use_cache=True)
-        model = model.eval()
-
-        tokenizer = BloomTokenizerFast.from_pretrained(path_1b3)
-        tokenizer.padding_side = "right"
-
-        inputs = ["Hello there", "Joe Biden is the president of the"]
-        inputs_right = tokenizer(inputs, return_tensors="pt", padding=True)
-
-        tokenizer.padding_side = "left"
-        inputs_left = tokenizer(inputs, return_tensors="pt", padding=True)
-
-        # test token values are different
-        self.assertNotEqual(inputs_right["input_ids"].tolist(), inputs_left["input_ids"].tolist())
-
-        # test reconstructions are the same
-        outputs_right = model.generate(**inputs_right, max_length=10, do_sample=False)
-        outputs_left = model.generate(**inputs_left, max_length=10, do_sample=False)
-
-        self.assertEqual(
-            tokenizer.decode(outputs_right[0], skip_special_tokens=True),
-            tokenizer.decode(outputs_left[0], skip_special_tokens=True),
-        )
-
     @slow
     @require_torch_gpu
     def test_equivalence_prefix_causal_lm(self):
@@ -535,8 +507,6 @@
             tokenizer.decode(greedy_output_causal[0], skip_special_tokens=True),
         )
 
-=======
->>>>>>> 8a61fe02
 
 @require_torch
 class BloomEmbeddingTest(unittest.TestCase):
