# coding=utf-8
# Copyright 2023 The HuggingFace Inc. team. All rights reserved.
#
# Licensed under the Apache License, Version 2.0 (the "License");
# you may not use this file except in compliance with the License.
# You may obtain a copy of the License at
#
#     http://www.apache.org/licenses/LICENSE-2.0
#
# Unless required by applicable law or agreed to in writing, software
# distributed under the License is distributed on an "AS IS" BASIS,
# WITHOUT WARRANTIES OR CONDITIONS OF ANY KIND, either express or implied.
# See the License for the specific language governing permissions and
# limitations under the License.
"""Testing suite for the PyTorch Fuyu model."""

import io
import unittest

import pytest
import requests
from parameterized import parameterized

from transformers import FuyuConfig, is_torch_available, is_vision_available
from transformers.testing_utils import require_torch, require_torch_accelerator, slow
from transformers.utils import cached_property

from ...generation.test_utils import GenerationTesterMixin
from ...test_modeling_common import ModelTesterMixin, ids_tensor, is_flaky, random_attention_mask
from ...test_pipeline_mixin import PipelineTesterMixin


if is_vision_available():
    from PIL import Image


if is_torch_available() and is_vision_available():
    from transformers import FuyuProcessor


if is_torch_available():
    from transformers import FuyuForCausalLM


class FuyuModelTester:
    def __init__(
        self,
        parent,
        batch_size=13,
        seq_length=7,
        image_size=30,
        patch_size=15,
        num_channels=3,
        is_training=True,
        use_input_mask=True,
        use_labels=True,
        vocab_size=99,
        hidden_size=32,
        num_hidden_layers=2,
        num_attention_heads=4,
        intermediate_size=37,
        hidden_act="gelu",
        hidden_dropout_prob=0.1,
        attention_probs_dropout_prob=0.1,
        max_position_embeddings=512,
        type_vocab_size=16,
        type_sequence_label_size=2,
        initializer_range=0.02,
        num_labels=3,
        num_choices=4,
        pad_token_id=0,
        scope=None,
    ):
        self.parent = parent
        self.batch_size = batch_size
        self.seq_length = seq_length
        self.image_size = image_size
        self.patch_size = patch_size
        self.num_channels = num_channels
        self.is_training = is_training
        self.use_input_mask = use_input_mask
        self.use_labels = use_labels
        self.vocab_size = vocab_size
        self.hidden_size = hidden_size
        self.num_hidden_layers = num_hidden_layers
        self.num_attention_heads = num_attention_heads
        self.intermediate_size = intermediate_size
        self.hidden_act = hidden_act
        self.hidden_dropout_prob = hidden_dropout_prob
        self.attention_probs_dropout_prob = attention_probs_dropout_prob
        self.max_position_embeddings = max_position_embeddings
        self.type_vocab_size = type_vocab_size
        self.type_sequence_label_size = type_sequence_label_size
        self.initializer_range = initializer_range
        self.num_labels = num_labels
        self.num_choices = num_choices
        self.pad_token_id = pad_token_id
        self.scope = scope

    def prepare_config_and_inputs(self):
        input_ids = ids_tensor([self.batch_size, self.seq_length], self.vocab_size)

        input_mask = None
        if self.use_input_mask:
            input_mask = random_attention_mask([self.batch_size, self.seq_length])

        sequence_labels = None
        token_labels = None
        if self.use_labels:
            sequence_labels = ids_tensor([self.batch_size], self.type_sequence_label_size)
            token_labels = ids_tensor([self.batch_size, self.seq_length], self.num_labels)

        config = self.get_config()

        return config, input_ids, input_mask, sequence_labels, token_labels

    def get_config(self):
        return FuyuConfig(
            vocab_size=self.vocab_size,
            hidden_size=self.hidden_size,
            num_hidden_layers=self.num_hidden_layers,
            num_attention_heads=self.num_attention_heads,
            intermediate_size=self.intermediate_size,
            hidden_act=self.hidden_act,
            hidden_dropout_prob=self.hidden_dropout_prob,
            attention_probs_dropout_prob=self.attention_probs_dropout_prob,
            max_position_embeddings=self.max_position_embeddings,
            type_vocab_size=self.type_vocab_size,
            is_decoder=False,
            initializer_range=self.initializer_range,
            pad_token_id=self.pad_token_id,
        )

    def prepare_config_and_inputs_for_common(self):
        config_and_inputs = self.prepare_config_and_inputs()
        (
            config,
            input_ids,
            input_mask,
            sequence_labels,
            token_labels,
        ) = config_and_inputs
        inputs_dict = {"input_ids": input_ids, "attention_mask": input_mask}
        return config, inputs_dict


@require_torch
class FuyuModelTest(ModelTesterMixin, GenerationTesterMixin, PipelineTesterMixin, unittest.TestCase):
    all_model_classes = (FuyuForCausalLM,) if is_torch_available() else ()
    pipeline_model_mapping = (
        {"text-generation": FuyuForCausalLM, "image-text-to-text": FuyuForCausalLM} if is_torch_available() else {}
    )

    test_head_masking = False
    test_pruning = False
    test_cpu_offload = False
    test_disk_offload = False
    test_model_parallel = False

    def setUp(self):
        self.model_tester = FuyuModelTester(self)

    @unittest.skip(
        reason="This architecture seem to not compute gradients properly when using GC, check: https://github.com/huggingface/transformers/pull/27124"
    )
    def test_training_gradient_checkpointing(self):
        pass

    @unittest.skip(
        reason="This architecture seem to not compute gradients properly when using GC, check: https://github.com/huggingface/transformers/pull/27124"
    )
    def test_training_gradient_checkpointing_use_reentrant(self):
        pass

    @unittest.skip(
        reason="This architecture seem to not compute gradients properly when using GC, check: https://github.com/huggingface/transformers/pull/27124"
    )
    def test_training_gradient_checkpointing_use_reentrant_false(self):
        pass

<<<<<<< HEAD
    @is_flaky()  # @zucchini-nlp This fails ~30% of the time, heavily flaky - might be due to the generate changes
    def test_prompt_lookup_decoding_matches_greedy_search(self):
        pass

    @pytest.mark.generate
=======
>>>>>>> debfe904
    @parameterized.expand([("random",), ("same",)])
    @pytest.mark.generate
    @unittest.skip("Fuyu doesn't support assisted generation due to the need to crop/extend image patches indices")
    def test_assisted_decoding_matches_greedy_search(self):
        pass

    @pytest.mark.generate
    @unittest.skip("Fuyu doesn't support assisted generation due to the need to crop/extend image patches indices")
    def test_assisted_decoding_sample(self):
        pass

    # TODO: Fix me (once this model gets more usage)
    @unittest.skip(reason="Does not work on the tiny model.")
    def test_disk_offload_bin(self):
        super().test_disk_offload()

    # TODO: Fix me (once this model gets more usage)
    @unittest.skip(reason="Does not work on the tiny model.")
    def test_disk_offload_safetensors(self):
        super().test_disk_offload()

    # TODO: Fix me (once this model gets more usage)
    @unittest.skip(reason="Does not work on the tiny model.")
    def test_model_parallelism(self):
        super().test_model_parallelism()

    @unittest.skip(reason="Fuyu `prepare_inputs_for_generation` function doesn't have cache position.")
    def test_generate_continue_from_inputs_embeds():
        pass


@slow
@require_torch_accelerator
class FuyuModelIntegrationTest(unittest.TestCase):
    @cached_property
    def default_processor(self):
        return FuyuProcessor.from_pretrained("adept/fuyu-8b")

    @cached_property
    def default_model(self):
        return FuyuForCausalLM.from_pretrained("adept/fuyu-8b")

    def test_greedy_generation(self):
        processor = self.default_processor
        model = self.default_model

        url = "https://huggingface.co/datasets/hf-internal-testing/fixtures-captioning/resolve/main/bus.png"
        image = Image.open(io.BytesIO(requests.get(url).content))

        text_prompt_coco_captioning = "Generate a coco-style caption.\n"

        inputs = processor(images=image, text=text_prompt_coco_captioning, return_tensors="pt")
        generated_ids = model.generate(**inputs, max_new_tokens=10)

        # take the last 8 tokens (in order to skip special \n\x04 characters) and decode them
        generated_text = processor.batch_decode(generated_ids[:, -8:], skip_special_tokens=True)[0]
        self.assertEqual(generated_text, "A blue bus parked on the side of a road.")


"""
    @slow
    @require_torch_accelerator
    def test_model_8b_chat_greedy_generation_bus_color(self):
        EXPECTED_TEXT_COMPLETION = "The bus is blue.\n|ENDOFTEXT|"
        text_prompt_bus_color = "What color is the bus?\n"
        model_inputs_bus_color = self.processor(text=text_prompt_bus_color, images=self.bus_image_pil)

        generated_tokens = self.model.generate(**model_inputs_bus_color, max_new_tokens=10)
        text = self.processor.tokenizer.batch_decode(generated_tokens)
        end_sequence = text[0].split("\x04")[1]
        clean_sequence = (
            end_sequence[: end_sequence.find("|ENDOFTEXT|") + len("|ENDOFTEXT|")]
            if "|ENDOFTEXT|" in end_sequence
            else end_sequence
        )
        self.assertEqual(EXPECTED_TEXT_COMPLETION, clean_sequence)

    @slow
    @require_torch_accelerator
    def test_model_8b_chat_greedy_generation_chart_vqa(self):
        EXPECTED_TEXT_TOKENS = ["The","life expectancy","at","birth","of male","s in","","20","18","is","","80",".","7",".","\n","|ENDOFTEXT|",]  # fmt: skip
        expected_text_completion = " ".join(EXPECTED_TEXT_TOKENS)  # TODO make sure the end string matches

        text_prompt_chart_vqa = "What is the highest life expectancy at birth of male?\n"

        chart_image_url = (
            "https://huggingface.co/datasets/hf-internal-testing/fixtures-captioning/resolve/main/chart.png"
        )
        chart_image_pil = Image.open(io.BytesIO(requests.get(chart_image_url).content))

        model_inputs_chart_vqa = self.processor(text=text_prompt_chart_vqa, images=chart_image_pil)
        generated_tokens = self.model.generate(**model_inputs_chart_vqa, max_new_tokens=10)
        text = self.processor.tokenizer.batch_decode(generated_tokens)
        end_sequence = text[0].split("\x04")[1]
        clean_sequence = (
            end_sequence[: end_sequence.find("|ENDOFTEXT|") + len("|ENDOFTEXT|")]
            if "|ENDOFTEXT|" in end_sequence
            else end_sequence
        )
        self.assertEqual(expected_text_completion, clean_sequence)

    @slow
    @require_torch_accelerator
    def test_model_8b_chat_greedy_generation_bounding_box(self):
        EXPECTED_TEXT_COMPLETION = "\x00194213202244\x01|ENDOFTEXT|"
        text_prompt_bbox = "When presented with a box, perform OCR to extract text contained within it. If provided with text, generate the corresponding bounding box.\\nWilliams"  # noqa: E231

        bbox_image_url = "https://huggingface.co/datasets/hf-internal-testing/fixtures-captioning/resolve/main/bbox_sample_image.png"
        bbox_image_pil = Image.open(io.BytesIO(requests.get(bbox_image_url).content))

        model_inputs_bbox = self.processor(text=text_prompt_bbox, images=bbox_image_pil)
        generated_tokens = self.model.generate(**model_inputs_bbox, max_new_tokens=10)
        text = self.processor.tokenizer.batch_decode(generated_tokens)
        end_sequence = text[0].split("\x04")[1]
        clean_sequence = (
            end_sequence[: end_sequence.find("|ENDOFTEXT|") + len("|ENDOFTEXT|")]
            if "|ENDOFTEXT|" in end_sequence
            else end_sequence
        )
        self.assertEqual(EXPECTED_TEXT_COMPLETION, clean_sequence)
"""<|MERGE_RESOLUTION|>--- conflicted
+++ resolved
@@ -178,14 +178,6 @@
     def test_training_gradient_checkpointing_use_reentrant_false(self):
         pass
 
-<<<<<<< HEAD
-    @is_flaky()  # @zucchini-nlp This fails ~30% of the time, heavily flaky - might be due to the generate changes
-    def test_prompt_lookup_decoding_matches_greedy_search(self):
-        pass
-
-    @pytest.mark.generate
-=======
->>>>>>> debfe904
     @parameterized.expand([("random",), ("same",)])
     @pytest.mark.generate
     @unittest.skip("Fuyu doesn't support assisted generation due to the need to crop/extend image patches indices")
