# Copyright 2024 The HuggingFace Team. All rights reserved.
#
# Licensed under the Apache License, Version 2.0 (the "License");
# you may not use this file except in compliance with the License.
# You may obtain a copy of the License at
#
#     http://www.apache.org/licenses/LICENSE-2.0
#
# Unless required by applicable law or agreed to in writing, software
# distributed under the License is distributed on an "AS IS" BASIS,
# WITHOUT WARRANTIES OR CONDITIONS OF ANY KIND, either express or implied.
# See the License for the specific language governing permissions and
# limitations under the License.
import json
import shutil
import tempfile
import unittest

import torch

from transformers import AutoProcessor, LlamaTokenizerFast, LlavaNextProcessor
from transformers.testing_utils import (
    require_vision,
)
from transformers.utils import is_vision_available

from ...test_processing_common import ProcessorTesterMixin


if is_vision_available():
    from transformers import LlavaNextImageProcessor


@require_vision
class LlavaNextProcessorTest(ProcessorTesterMixin, unittest.TestCase):
    processor_class = LlavaNextProcessor

    @classmethod
    def setUpClass(cls):
        cls.tmpdirname = tempfile.mkdtemp()
<<<<<<< HEAD
        cls.addClassCleanup(lambda tempdir=cls.tmpdirname: shutil.rmtree(tempdir))
=======
>>>>>>> c7064cdb

        image_processor = LlavaNextImageProcessor()
        tokenizer = LlamaTokenizerFast.from_pretrained("huggyllama/llama-7b")
        processor_kwargs = cls.prepare_processor_dict()
        processor = LlavaNextProcessor(image_processor, tokenizer, **processor_kwargs)
        processor.save_pretrained(cls.tmpdirname)
<<<<<<< HEAD
        cls.image_token = processor.image_token
=======
>>>>>>> c7064cdb

    def get_tokenizer(self, **kwargs):
        return LlavaNextProcessor.from_pretrained(self.tmpdirname, **kwargs).tokenizer

    def get_image_processor(self, **kwargs):
        return LlavaNextProcessor.from_pretrained(self.tmpdirname, **kwargs).image_processor

    @staticmethod
    def prepare_processor_dict():
        return {
            "chat_template": "{% for message in messages %}{% if message['role'] != 'system' %}{{ message['role'].upper() + ': '}}{% endif %}{# Render all images first #}{% for content in message['content'] | selectattr('type', 'equalto', 'image') %}{{ '<image>\n' }}{% endfor %}{# Render all text next #}{% if message['role'] != 'assistant' %}{% for content in message['content'] | selectattr('type', 'equalto', 'text') %}{{ content['text'] + ' '}}{% endfor %}{% else %}{% for content in message['content'] | selectattr('type', 'equalto', 'text') %}{% generation %}{{ content['text'] + ' '}}{% endgeneration %}{% endfor %}{% endif %}{% endfor %}{% if add_generation_prompt %}{{ 'ASSISTANT:' }}{% endif %}",
            "patch_size": 128,
            "vision_feature_select_strategy": "default"
        }  # fmt: skip

    # Copied from tests.models.llava.test_processor_llava.LlavaProcessorTest.test_chat_template_is_saved
    def test_chat_template_is_saved(self):
        processor_loaded = self.processor_class.from_pretrained(self.tmpdirname)
        processor_dict_loaded = json.loads(processor_loaded.to_json_string())
        # chat templates aren't serialized to json in processors
        self.assertFalse("chat_template" in processor_dict_loaded.keys())

        # they have to be saved as separate file and loaded back from that file
        # so we check if the same template is loaded
        processor_dict = self.prepare_processor_dict()
        self.assertTrue(processor_loaded.chat_template == processor_dict.get("chat_template", None))

    def test_image_token_filling(self):
        processor = AutoProcessor.from_pretrained("llava-hf/llava-v1.6-vicuna-7b-hf")
        processor.patch_size = 14
        processor.vision_feature_select_strategy = "default"
        # Important to check with non square image
        image = torch.randint(0, 2, (3, 500, 316))
        expected_image_tokens = 1526
        image_token_index = 32000

        messages = [
            {
                "role": "user",
                "content": [
                    {"type": "image"},
                    {"type": "text", "text": "What is shown in this image?"},
                ],
            },
        ]
        inputs = processor(
            text=[processor.apply_chat_template(messages)],
            images=[image],
            return_tensors="pt",
        )
        image_tokens = (inputs["input_ids"] == image_token_index).sum().item()
        self.assertEqual(expected_image_tokens, image_tokens)<|MERGE_RESOLUTION|>--- conflicted
+++ resolved
@@ -38,20 +38,13 @@
     @classmethod
     def setUpClass(cls):
         cls.tmpdirname = tempfile.mkdtemp()
-<<<<<<< HEAD
-        cls.addClassCleanup(lambda tempdir=cls.tmpdirname: shutil.rmtree(tempdir))
-=======
->>>>>>> c7064cdb
 
         image_processor = LlavaNextImageProcessor()
         tokenizer = LlamaTokenizerFast.from_pretrained("huggyllama/llama-7b")
         processor_kwargs = cls.prepare_processor_dict()
         processor = LlavaNextProcessor(image_processor, tokenizer, **processor_kwargs)
         processor.save_pretrained(cls.tmpdirname)
-<<<<<<< HEAD
         cls.image_token = processor.image_token
-=======
->>>>>>> c7064cdb
 
     def get_tokenizer(self, **kwargs):
         return LlavaNextProcessor.from_pretrained(self.tmpdirname, **kwargs).tokenizer
