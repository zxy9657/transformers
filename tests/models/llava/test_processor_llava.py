# Copyright 2021 The HuggingFace Team. All rights reserved.
#
# Licensed under the Apache License, Version 2.0 (the "License");
# you may not use this file except in compliance with the License.
# You may obtain a copy of the License at
#
#     http://www.apache.org/licenses/LICENSE-2.0
#
# Unless required by applicable law or agreed to in writing, software
# distributed under the License is distributed on an "AS IS" BASIS,
# WITHOUT WARRANTIES OR CONDITIONS OF ANY KIND, either express or implied.
# See the License for the specific language governing permissions and
# limitations under the License.
import json
import shutil
import tempfile
import unittest

from transformers import AutoProcessor, AutoTokenizer, LlamaTokenizerFast, LlavaProcessor
from transformers.testing_utils import require_vision
from transformers.utils import is_vision_available

from ...test_processing_common import ProcessorTesterMixin


if is_vision_available():
    from transformers import CLIPImageProcessor


@require_vision
class LlavaProcessorTest(ProcessorTesterMixin, unittest.TestCase):
    processor_class = LlavaProcessor

    def setUp(self):
        self.tmpdirname = tempfile.mkdtemp()

        image_processor = CLIPImageProcessor(do_center_crop=False)
        tokenizer = LlamaTokenizerFast.from_pretrained("huggyllama/llama-7b")
        processor_kwargs = self.prepare_processor_dict()
        processor = LlavaProcessor(image_processor, tokenizer, **processor_kwargs)
        processor.save_pretrained(self.tmpdirname)

    def get_tokenizer(self, **kwargs):
        return AutoProcessor.from_pretrained(self.tmpdirname, **kwargs).tokenizer

    def get_image_processor(self, **kwargs):
        return AutoProcessor.from_pretrained(self.tmpdirname, **kwargs).image_processor

    def tearDown(self):
        shutil.rmtree(self.tmpdirname)

    def prepare_processor_dict(self):
        return {"chat_template": "dummy_template"}

    @unittest.skip(
        "Skip because the model has no processor kwargs except for chat template and"
        "chat template is saved as a separate file. Stop skipping this test when the processor"
        "has new kwargs saved in config file."
    )
    def test_processor_to_json_string(self):
        pass

    def test_chat_template_is_saved(self):
        processor_loaded = self.processor_class.from_pretrained(self.tmpdirname)
        processor_dict_loaded = json.loads(processor_loaded.to_json_string())
        # chat templates aren't serialized to json in processors
        self.assertFalse("chat_template" in processor_dict_loaded.keys())

        # they have to be saved as separate file and loaded back from that file
        # so we check if the same template is loaded
        processor_dict = self.prepare_processor_dict()
        self.assertTrue(processor_loaded.chat_template == processor_dict.get("chat_template", None))

    def test_can_load_various_tokenizers(self):
        for checkpoint in ["Intel/llava-gemma-2b", "llava-hf/llava-1.5-7b-hf"]:
            processor = LlavaProcessor.from_pretrained(checkpoint)
            tokenizer = AutoTokenizer.from_pretrained(checkpoint)
            self.assertEqual(processor.tokenizer.__class__, tokenizer.__class__)

    def test_chat_template(self):
        processor = LlavaProcessor.from_pretrained("llava-hf/llava-1.5-7b-hf")
        expected_prompt = "USER: <image>\nWhat is shown in this image? ASSISTANT:"

        messages = [
            {
                "role": "user",
                "content": [
                    {"type": "image"},
                    {"type": "text", "text": "What is shown in this image?"},
                ],
            },
        ]

        formatted_prompt = processor.apply_chat_template(messages, add_generation_prompt=True)
        self.assertEqual(expected_prompt, formatted_prompt)

<<<<<<< HEAD
    def test_chat_template_dict(self):
        processor = LlavaProcessor.from_pretrained("llava-hf/llava-1.5-7b-hf")

=======
    def test_chat_template_with_continue_final_message(self):
        processor = LlavaProcessor.from_pretrained("llava-hf/llava-1.5-7b-hf")
        expected_prompt = "USER: <image>\nDescribe this image. ASSISTANT: There is a dog and"
>>>>>>> 5779bac4
        messages = [
            {
                "role": "user",
                "content": [
                    {"type": "image"},
<<<<<<< HEAD
                    {"type": "text", "text": "What is shown in this image?"},
                ],
            },
        ]

        formatted_prompt_tokenized = processor.apply_chat_template(messages, add_generation_prompt=True, tokenize=True)
        expected_output = [
            [
                1,
                3148,
                1001,
                29901,
                29871,
                32000,
                29871,
                13,
                5618,
                338,
                4318,
                297,
                445,
                1967,
                29973,
                319,
                1799,
                9047,
                13566,
                29901,
            ]
        ]
        self.assertListEqual(expected_output, formatted_prompt_tokenized)

        out_dict = processor.apply_chat_template(messages, add_generation_prompt=True, tokenize=True, return_dict=True)
        self.assertListEqual(list(out_dict.keys()), ["input_ids", "attention_mask"])

        # add image URL for return dict
        messages[0]["content"][0] = {"type": "image", "image": "https://www.ilankelman.org/stopsigns/australia.jpg"}
        out_dict_with_image = processor.apply_chat_template(
            messages, add_generation_prompt=True, tokenize=True, return_dict=True
        )
        self.assertListEqual(list(out_dict_with_image.keys()), ["input_ids", "attention_mask", "pixel_values"])
=======
                    {"type": "text", "text": "Describe this image."},
                ],
            },
            {
                "role": "assistant",
                "content": [
                    {"type": "text", "text": "There is a dog and"},
                ],
            },
        ]
        prompt = processor.apply_chat_template(messages, continue_final_message=True)
        self.assertEqual(expected_prompt, prompt)
>>>>>>> 5779bac4
<|MERGE_RESOLUTION|>--- conflicted
+++ resolved
@@ -94,21 +94,13 @@
         formatted_prompt = processor.apply_chat_template(messages, add_generation_prompt=True)
         self.assertEqual(expected_prompt, formatted_prompt)
 
-<<<<<<< HEAD
     def test_chat_template_dict(self):
         processor = LlavaProcessor.from_pretrained("llava-hf/llava-1.5-7b-hf")
-
-=======
-    def test_chat_template_with_continue_final_message(self):
-        processor = LlavaProcessor.from_pretrained("llava-hf/llava-1.5-7b-hf")
-        expected_prompt = "USER: <image>\nDescribe this image. ASSISTANT: There is a dog and"
->>>>>>> 5779bac4
         messages = [
             {
                 "role": "user",
                 "content": [
                     {"type": "image"},
-<<<<<<< HEAD
                     {"type": "text", "text": "What is shown in this image?"},
                 ],
             },
@@ -150,8 +142,16 @@
             messages, add_generation_prompt=True, tokenize=True, return_dict=True
         )
         self.assertListEqual(list(out_dict_with_image.keys()), ["input_ids", "attention_mask", "pixel_values"])
-=======
-                    {"type": "text", "text": "Describe this image."},
+
+    def test_chat_template_with_continue_final_message(self):
+        processor = LlavaProcessor.from_pretrained("llava-hf/llava-1.5-7b-hf")
+        expected_prompt = "USER: <image>\nDescribe this image. ASSISTANT: There is a dog and"
+        messages = [
+            {
+                "role": "user",
+                "content": [
+                  {"type": "image"},
+                  {"type": "text", "text": "Describe this image."},
                 ],
             },
             {
@@ -162,5 +162,4 @@
             },
         ]
         prompt = processor.apply_chat_template(messages, continue_final_message=True)
-        self.assertEqual(expected_prompt, prompt)
->>>>>>> 5779bac4
+        self.assertEqual(expected_prompt, prompt)