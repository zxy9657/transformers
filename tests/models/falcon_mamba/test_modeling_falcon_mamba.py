# coding=utf-8
# Copyright 2024 The HuggingFace Team. All rights reserved.
#
# Licensed under the Apache License, Version 2.0 (the "License");
# you may not use this file except in compliance with the License.
# You may obtain a copy of the License at
#
#     http://www.apache.org/licenses/LICENSE-2.0
#
# Unless required by applicable law or agreed to in writing, software
# distributed under the License is distributed on an "AS IS" BASIS,
# WITHOUT WARRANTIES OR CONDITIONS OF ANY KIND, either express or implied.
# See the License for the specific language governing permissions and
# limitations under the License.


import math
import unittest
from typing import Dict, List, Tuple
from unittest.util import safe_repr

from transformers import AutoModelForCausalLM, AutoTokenizer, BitsAndBytesConfig, FalconMambaConfig, is_torch_available
from transformers.testing_utils import (
    require_bitsandbytes,
    require_torch,
    require_torch_accelerator,
    require_torch_multi_gpu,
    slow,
    torch_device,
    skipIfRocm,
)

from ...generation.test_utils import GenerationTesterMixin
from ...test_configuration_common import ConfigTester
from ...test_modeling_common import ModelTesterMixin, ids_tensor
from ...test_pipeline_mixin import PipelineTesterMixin


if is_torch_available():
    import torch

    from transformers import (
        FalconMambaForCausalLM,
        FalconMambaModel,
    )
    from transformers.cache_utils import MambaCache


# Copied from transformers.tests.models.mamba.MambaModelTester with Mamba->FalconMamba,mamba->falcon_mamba
class FalconMambaModelTester:
    def __init__(
        self,
        parent,
        batch_size=14,
        seq_length=7,
        is_training=True,
        use_labels=True,
        vocab_size=99,
        hidden_size=32,
        num_hidden_layers=2,
        intermediate_size=32,
        hidden_act="silu",
        hidden_dropout_prob=0.1,
        max_position_embeddings=512,
        type_vocab_size=16,
        type_sequence_label_size=2,
        num_labels=3,
        num_choices=4,
        scope=None,
        tie_word_embeddings=True,
    ):
        self.parent = parent
        self.batch_size = batch_size
        self.seq_length = seq_length
        self.is_training = is_training
        self.use_labels = use_labels
        self.vocab_size = vocab_size
        self.hidden_size = hidden_size
        self.num_hidden_layers = num_hidden_layers
        self.intermediate_size = intermediate_size
        self.hidden_act = hidden_act
        self.hidden_dropout_prob = hidden_dropout_prob
        self.max_position_embeddings = max_position_embeddings
        self.type_vocab_size = type_vocab_size
        self.type_sequence_label_size = type_sequence_label_size
        self.num_labels = num_labels
        self.num_choices = num_choices
        self.scope = scope
        self.bos_token_id = vocab_size - 1
        self.eos_token_id = vocab_size - 1
        self.pad_token_id = vocab_size - 1
        self.tie_word_embeddings = tie_word_embeddings

    # Ignore copy
    def get_large_model_config(self):
        return FalconMambaConfig.from_pretrained("tiiuae/falcon-mamba-7b")

    def prepare_config_and_inputs(
        self, gradient_checkpointing=False, scale_attn_by_inverse_layer_idx=False, reorder_and_upcast_attn=False
    ):
        input_ids = ids_tensor([self.batch_size, self.seq_length], self.vocab_size)
        attention_mask = ids_tensor([self.batch_size, self.seq_length], 1)

        sequence_labels = None
        token_labels = None
        choice_labels = None
        if self.use_labels:
            sequence_labels = ids_tensor([self.batch_size], self.type_sequence_label_size)
            token_labels = ids_tensor([self.batch_size, self.seq_length], self.num_labels)
            choice_labels = ids_tensor([self.batch_size], self.num_choices)

        config = self.get_config(
            gradient_checkpointing=gradient_checkpointing,
            scale_attn_by_inverse_layer_idx=scale_attn_by_inverse_layer_idx,
            reorder_and_upcast_attn=reorder_and_upcast_attn,
        )

        return (
            config,
            input_ids,
            attention_mask,
            sequence_labels,
            token_labels,
            choice_labels,
        )

    def get_config(
        self, gradient_checkpointing=False, scale_attn_by_inverse_layer_idx=False, reorder_and_upcast_attn=False
    ):
        return FalconMambaConfig(
            vocab_size=self.vocab_size,
            hidden_size=self.hidden_size,
            num_hidden_layers=self.num_hidden_layers,
            intermediate_size=self.intermediate_size,
            activation_function=self.hidden_act,
            n_positions=self.max_position_embeddings,
            type_vocab_size=self.type_vocab_size,
            use_cache=True,
            bos_token_id=self.bos_token_id,
            eos_token_id=self.eos_token_id,
            pad_token_id=self.pad_token_id,
            gradient_checkpointing=gradient_checkpointing,
            tie_word_embeddings=self.tie_word_embeddings,
        )

    def get_pipeline_config(self):
        config = self.get_config()
        config.vocab_size = 300
        return config

    def create_and_check_falcon_mamba_model(self, config, input_ids, *args):
        config.output_hidden_states = True
        model = FalconMambaModel(config=config)
        model.to(torch_device)
        model.eval()

        result = model(input_ids)

        self.parent.assertEqual(result.last_hidden_state.shape, (self.batch_size, self.seq_length, self.hidden_size))
        self.parent.assertEqual(len(result.hidden_states), config.num_hidden_layers + 1)

    def create_and_check_causal_lm(self, config, input_ids, *args):
        model = FalconMambaForCausalLM(config)
        model.to(torch_device)
        model.eval()

        result = model(input_ids, labels=input_ids)
        self.parent.assertEqual(result.loss.shape, ())
        self.parent.assertEqual(result.logits.shape, (self.batch_size, self.seq_length, self.vocab_size))

    def create_and_check_state_equivalency(self, config, input_ids, *args):
        model = FalconMambaModel(config=config)
        model.to(torch_device)
        model.eval()

        outputs = model(input_ids)
        output_whole = outputs.last_hidden_state

        outputs = model(
            input_ids[:, :-1],
            use_cache=True,
            cache_position=torch.arange(0, config.conv_kernel, device=input_ids.device),
        )
        output_one = outputs.last_hidden_state

        # Using the state computed on the first inputs, we will get the same output
        outputs = model(
            input_ids[:, -1:],
            use_cache=True,
            cache_params=outputs.cache_params,
            cache_position=torch.arange(config.conv_kernel, config.conv_kernel + 1, device=input_ids.device),
        )
        output_two = outputs.last_hidden_state

        self.parent.assertTrue(torch.allclose(torch.cat([output_one, output_two], dim=1), output_whole, atol=1e-5))
        # TODO the orignal mamba does not support decoding more than 1 token neither do we

    def create_and_check_falcon_mamba_cached_slow_forward_and_backwards(
        self, config, input_ids, *args, gradient_checkpointing=False
    ):
        model = FalconMambaModel(config)
        model.to(torch_device)
        if gradient_checkpointing:
            model.gradient_checkpointing_enable()

        # create cache
        cache = model(input_ids, use_cache=True).cache_params
        cache.reset()

        # use cache
        token_emb = model.embeddings(input_ids)
        outputs = model.layers[0].mixer.slow_forward(
            token_emb, cache, cache_position=torch.arange(0, config.conv_kernel, device=input_ids.device)
        )

        loss = torch.log(1 + torch.abs(outputs.sum()))
        self.parent.assertEqual(loss.shape, ())
        self.parent.assertEqual(outputs.shape, (self.batch_size, self.seq_length, self.hidden_size))
        loss.backward()

    def create_and_check_falcon_mamba_lm_head_forward_and_backwards(
        self, config, input_ids, *args, gradient_checkpointing=False
    ):
        model = FalconMambaForCausalLM(config)
        model.to(torch_device)
        if gradient_checkpointing:
            model.gradient_checkpointing_enable()

        result = model(input_ids, labels=input_ids)
        self.parent.assertEqual(result.loss.shape, ())
        self.parent.assertEqual(result.logits.shape, (self.batch_size, self.seq_length, self.vocab_size))
        result.loss.backward()

    def prepare_config_and_inputs_for_common(self):
        (
            config,
            input_ids,
            attention_mask,
            sequence_labels,
            token_labels,
            choice_labels,
        ) = self.prepare_config_and_inputs()
        inputs_dict = {"input_ids": input_ids, "attention_mask": attention_mask}
        return config, inputs_dict


@require_torch
# Copied from transformers.tests.models.mamba.MambaModelTest with Mamba->Falcon,mamba->falcon_mamba,FalconMambaCache->MambaCache
class FalconMambaModelTest(ModelTesterMixin, GenerationTesterMixin, PipelineTesterMixin, unittest.TestCase):
    all_model_classes = (FalconMambaModel, FalconMambaForCausalLM) if is_torch_available() else ()
    all_generative_model_classes = (FalconMambaForCausalLM,) if is_torch_available() else ()
    has_attentions = False  # FalconMamba does not support attentions
    fx_compatible = False  # FIXME let's try to support this @ArthurZucker
    test_torchscript = False  # FIXME let's try to support this @ArthurZucker
    test_missing_keys = False
    test_model_parallel = False
    test_pruning = False
    test_head_masking = False  # FalconMamba does not have attention heads
    pipeline_model_mapping = (
        {"feature-extraction": FalconMambaModel, "text-generation": FalconMambaForCausalLM}
        if is_torch_available()
        else {}
    )

    def setUp(self):
        self.model_tester = FalconMambaModelTester(self)
        self.config_tester = ConfigTester(
            self, config_class=FalconMambaConfig, n_embd=37, common_properties=["hidden_size", "num_hidden_layers"]
        )

    def assertInterval(self, member, container, msg=None):
        r"""
        Simple utility function to check if a member is inside an interval.
        """
        if isinstance(member, torch.Tensor):
            max_value, min_value = member.max().item(), member.min().item()
        elif isinstance(member, list) or isinstance(member, tuple):
            max_value, min_value = max(member), min(member)

        if not isinstance(container, list):
            raise TypeError("container should be a list or tuple")
        elif len(container) != 2:
            raise ValueError("container should have 2 elements")

        expected_min, expected_max = container

        is_inside_interval = (min_value >= expected_min) and (max_value <= expected_max)

        if not is_inside_interval:
            standardMsg = "%s not found in %s" % (safe_repr(member), safe_repr(container))
            self.fail(self._formatMessage(msg, standardMsg))

    def test_config(self):
        self.config_tester.run_common_tests()

    @require_torch_multi_gpu
<<<<<<< HEAD
    @skipIfRocm(arch=['gfx1201','gfx90a'])
=======
    @skipIfRocm(arch='gfx1201')
>>>>>>> be867d50
    def test_multi_gpu_data_parallel_forward(self):
        config, inputs_dict = self.model_tester.prepare_config_and_inputs_for_common()

        # some params shouldn't be scattered by nn.DataParallel
        # so just remove them if they are present.
        blacklist_non_batched_params = ["cache_params"]
        for k in blacklist_non_batched_params:
            inputs_dict.pop(k, None)

        # move input tensors to cuda:O
        for k, v in inputs_dict.items():
            if torch.is_tensor(v):
                inputs_dict[k] = v.to(0)

        for model_class in self.all_model_classes:
            model = model_class(config=config)
            model.to(0)
            model.eval()

            # Wrap model in nn.DataParallel
            model = torch.nn.DataParallel(model)
            with torch.no_grad():
                _ = model(**self._prepare_for_class(inputs_dict, model_class))

    def test_falcon_mamba_model(self):
        config_and_inputs = self.model_tester.prepare_config_and_inputs()
        self.model_tester.create_and_check_falcon_mamba_model(*config_and_inputs)

    def test_falcon_mamba_lm_head_model(self):
        config_and_inputs = self.model_tester.prepare_config_and_inputs()
        self.model_tester.create_and_check_causal_lm(*config_and_inputs)

    def test_state_equivalency(self):
        config_and_inputs = self.model_tester.prepare_config_and_inputs()
        self.model_tester.create_and_check_state_equivalency(*config_and_inputs)

    def test_falcon_mamba_cached_slow_forward_and_backwards(self):
        config_and_inputs = self.model_tester.prepare_config_and_inputs()
        self.model_tester.create_and_check_falcon_mamba_cached_slow_forward_and_backwards(*config_and_inputs)

    def test_falcon_mamba_lm_head_forward_and_backwards(self):
        config_and_inputs = self.model_tester.prepare_config_and_inputs()
        self.model_tester.create_and_check_falcon_mamba_lm_head_forward_and_backwards(*config_and_inputs)

    def test_initialization(self):
        config, _ = self.model_tester.prepare_config_and_inputs_for_common()

        for model_class in self.all_model_classes:
            model = model_class(config=config)
            for name, param in model.named_parameters():
                if "dt_proj.bias" in name:
                    dt = torch.exp(
                        torch.tensor([0, 1]) * (math.log(config.time_step_max) - math.log(config.time_step_min))
                        + math.log(config.time_step_min)
                    ).clamp(min=config.time_step_floor)
                    inv_dt = dt + torch.log(-torch.expm1(-dt))
                    if param.requires_grad:
                        self.assertTrue(param.data.max().item() <= inv_dt[1])
                        self.assertTrue(param.data.min().item() >= inv_dt[0])
                elif "A_log" in name:
                    A = torch.arange(1, config.state_size + 1, dtype=torch.float32)[None, :]
                    A = A.expand(config.intermediate_size, -1).contiguous()
                    torch.testing.assert_close(param.data, torch.log(A), rtol=1e-5, atol=1e-5)
                elif "D" in name:
                    if param.requires_grad:
                        # check if it's a ones like
                        torch.testing.assert_close(param.data, torch.ones_like(param.data), rtol=1e-5, atol=1e-5)

    @slow
    # Ignore copy
    def test_model_from_pretrained(self):
        model = FalconMambaModel.from_pretrained(
            "tiiuae/falcon-mamba-7b", torch_dtype=torch.float16, low_cpu_mem_usage=True
        )
        self.assertIsNotNone(model)

    def test_model_outputs_equivalence(self):
        config, inputs_dict = self.model_tester.prepare_config_and_inputs_for_common()

        def check_equivalence(model, tuple_inputs, dict_inputs, additional_kwargs={}):
            with torch.no_grad():
                tuple_output = model(**tuple_inputs, return_dict=False, **additional_kwargs)
                dict_output = model(**dict_inputs, return_dict=True, **additional_kwargs).to_tuple()

                def recursive_check(tuple_object, dict_object):
                    if isinstance(tuple_object, MambaCache):  # MODIFIED PART START
                        recursive_check(tuple_object.conv_states, dict_object.conv_states)
                        recursive_check(tuple_object.ssm_states, dict_object.ssm_states)
                    elif isinstance(tuple_object, (List, Tuple)):  # MODIFIED PART END
                        for tuple_iterable_value, dict_iterable_value in zip(tuple_object, dict_object):
                            recursive_check(tuple_iterable_value, dict_iterable_value)
                    elif isinstance(tuple_object, Dict):
                        for tuple_iterable_value, dict_iterable_value in zip(
                            tuple_object.values(), dict_object.values()
                        ):
                            recursive_check(tuple_iterable_value, dict_iterable_value)
                    elif tuple_object is None:
                        return
                    else:
                        self.assertTrue(
                            torch.allclose(tuple_object, dict_object, atol=1e-5),
                            msg=(
                                "Tuple and dict output are not equal. Difference:"
                                f" {torch.max(torch.abs(tuple_object - dict_object))}. Tuple has `nan`:"
                                f" {torch.isnan(tuple_object).any()} and `inf`: {torch.isinf(tuple_object)}. Dict has"
                                f" `nan`: {torch.isnan(dict_object).any()} and `inf`: {torch.isinf(dict_object)}."
                            ),
                        )

                recursive_check(tuple_output, dict_output)

        for model_class in self.all_model_classes:
            model = model_class(config)
            model.to(torch_device)
            model.eval()

            tuple_inputs = self._prepare_for_class(inputs_dict, model_class)
            dict_inputs = self._prepare_for_class(inputs_dict, model_class)
            check_equivalence(model, tuple_inputs, dict_inputs)

            tuple_inputs = self._prepare_for_class(inputs_dict, model_class, return_labels=True)
            dict_inputs = self._prepare_for_class(inputs_dict, model_class, return_labels=True)
            check_equivalence(model, tuple_inputs, dict_inputs)

            tuple_inputs = self._prepare_for_class(inputs_dict, model_class)
            dict_inputs = self._prepare_for_class(inputs_dict, model_class)
            check_equivalence(model, tuple_inputs, dict_inputs, {"output_hidden_states": True})

            tuple_inputs = self._prepare_for_class(inputs_dict, model_class, return_labels=True)
            dict_inputs = self._prepare_for_class(inputs_dict, model_class, return_labels=True)
            check_equivalence(model, tuple_inputs, dict_inputs, {"output_hidden_states": True})


@require_torch
@require_torch_accelerator
@slow
class FalconMambaIntegrationTests(unittest.TestCase):
    def setUp(self):
        self.model_id = "tiiuae/falcon-mamba-7b"
        self.tokenizer = AutoTokenizer.from_pretrained(self.model_id)
        self.text = "Hello today"

    def test_generation_bf16(self):
        model = AutoModelForCausalLM.from_pretrained(self.model_id, torch_dtype=torch.bfloat16, device_map="auto")

        inputs = self.tokenizer(self.text, return_tensors="pt").to(torch_device)
        out = model.generate(**inputs, max_new_tokens=20, do_sample=False)

        self.assertEqual(
            self.tokenizer.batch_decode(out, skip_special_tokens=False)[0],
            "Hello today I am going to show you how to make a simple and easy to make paper plane.\nStep",
        )

    @require_bitsandbytes
    def test_generation_4bit(self):
        quantization_config = BitsAndBytesConfig(load_in_4bit=True)
        model = AutoModelForCausalLM.from_pretrained(self.model_id, quantization_config=quantization_config)

        inputs = self.tokenizer(self.text, return_tensors="pt").to(torch_device)
        out = model.generate(**inputs, max_new_tokens=20, do_sample=False)

        self.assertEqual(
            self.tokenizer.batch_decode(out, skip_special_tokens=False)[0],
            """Hello today I'm going to talk about the "C" in the "C-I-""",
        )

    def test_generation_torch_compile(self):
        model = AutoModelForCausalLM.from_pretrained(self.model_id, torch_dtype=torch.bfloat16).to(torch_device)
        model = torch.compile(model)

        inputs = self.tokenizer(self.text, return_tensors="pt").to(torch_device)
        out = model.generate(**inputs, max_new_tokens=20, do_sample=False)

        self.assertEqual(
            self.tokenizer.batch_decode(out, skip_special_tokens=False)[0],
            "Hello today I am going to show you how to make a simple and easy to make paper plane.\nStep",
        )

    def test_batched_generation(self):
        model_id = "tiiuae/falcon-mamba-7b"
        tok = AutoTokenizer.from_pretrained(model_id)
        tok.pad_token_id = tok.eos_token_id

        texts = ["Hello today", "Hello my name is Younes and today"]

        EXPECTED_OUTPUT = [
            "Hello today I'm going to show you how to make a 3D model of a house.\n",
            "Hello my name is Younes and today I will be talking about the topic of “The importance of the internet in our life”.\n",
        ]

        inputs = tok(texts, return_tensors="pt", padding=True, return_token_type_ids=False).to(torch_device)
        model = AutoModelForCausalLM.from_pretrained(model_id, device_map=0, torch_dtype=torch.bfloat16)

        out = model.generate(**inputs, max_new_tokens=20)
        out = tok.batch_decode(out, skip_special_tokens=True)

        self.assertListEqual(out, EXPECTED_OUTPUT)

        # We test the same generations with inputs_embeds
        with torch.no_grad():
            inputs_embeds = model.get_input_embeddings()(inputs.pop("input_ids"))

        inputs["inputs_embeds"] = inputs_embeds
        out = model.generate(**inputs, max_new_tokens=20)
        out = tok.batch_decode(out, skip_special_tokens=True)

        self.assertListEqual(out, EXPECTED_OUTPUT)

    @require_torch_multi_gpu
    def test_training_kernel(self):
        model_id = "tiiuae/falcon-mamba-7b"

        tokenizer = AutoTokenizer.from_pretrained(model_id)
        model = AutoModelForCausalLM.from_pretrained(model_id, device_map="auto", torch_dtype=torch.bfloat16)
        tokenizer.pad_token_id = tokenizer.eos_token_id

        text = "Hello today"

        inputs = tokenizer(text, return_tensors="pt").to(torch_device)

        with torch.no_grad():
            logits = torch.argmax(model(**inputs).logits, dim=-1)

        out_no_training = tokenizer.batch_decode(logits)

        model.train()
        lm_logits = model(**inputs).logits
        next_token = torch.argmax(lm_logits, dim=-1)

        out_training = tokenizer.batch_decode(next_token)

        # Just verify backward works
        loss = (1 - lm_logits).mean()
        loss.backward()

        self.assertEqual(out_training, out_no_training)<|MERGE_RESOLUTION|>--- conflicted
+++ resolved
@@ -294,11 +294,7 @@
         self.config_tester.run_common_tests()
 
     @require_torch_multi_gpu
-<<<<<<< HEAD
-    @skipIfRocm(arch=['gfx1201','gfx90a'])
-=======
-    @skipIfRocm(arch='gfx1201')
->>>>>>> be867d50
+    @skipIfRocm(arch=['gfx1201','gfx90a','gfx942'])
     def test_multi_gpu_data_parallel_forward(self):
         config, inputs_dict = self.model_tester.prepare_config_and_inputs_for_common()
 
