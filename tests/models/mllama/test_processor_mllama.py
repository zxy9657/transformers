# coding=utf-8
# Copyright 2024 HuggingFace Inc.
#
# Licensed under the Apache License, Version 2.0 (the "License");
# you may not use this file except in compliance with the License.
# You may obtain a copy of the License at
#
#     http://www.apache.org/licenses/LICENSE-2.0
#
# Unless required by applicable law or agreed to in writing, software
# distributed under the License is distributed on an "AS IS" BASIS,
# WITHOUT WARRANTIES OR CONDITIONS OF ANY KIND, either express or implied.
# See the License for the specific language governing permissions and
# limitations under the License.

import shutil
import tempfile
import unittest
from typing import Optional

import numpy as np

from transformers import MllamaProcessor
from transformers.testing_utils import require_torch, require_vision
from transformers.utils import is_vision_available

from ...test_processing_common import ProcessorTesterMixin


if is_vision_available():
    from PIL import Image


@require_torch
@require_vision
class MllamaProcessorTest(ProcessorTesterMixin, unittest.TestCase):
    processor_class = MllamaProcessor

    def setUp(self):
        self.checkpoint = "hf-internal-testing/mllama-11b"
        processor = MllamaProcessor.from_pretrained(self.checkpoint)
        self.image1 = Image.new("RGB", (224, 220))
        self.image2 = Image.new("RGB", (512, 128))
        self.image_token = processor.image_token
        self.image_token_id = processor.image_token_id
        self.pad_token_id = processor.tokenizer.pad_token_id
        self.bos_token = processor.bos_token
        self.bos_token_id = processor.tokenizer.bos_token_id
        self.tmpdirname = tempfile.mkdtemp()
        processor.save_pretrained(self.tmpdirname)

    def tearDown(self):
        shutil.rmtree(self.tmpdirname)

    def test_apply_chat_template(self):
        # Message contains content which a mix of lists with images and image urls and string
        messages = [
            {
                "role": "user",
                "content": [
                    {"type": "image"},
                    {"type": "image"},
                    {"type": "text", "text": "What do these images show?"},
                ],
            },
            {
                "role": "assistant",
                "content": [
                    {"type": "text", "text": "The first image shows the statue of Liberty in New York."},
                ],
            },
            {
                "role": "user",
                "content": [
                    {"type": "text", "text": "And who is that?"},
                ],
            },
        ]
        processor = MllamaProcessor.from_pretrained(self.tmpdirname)
        rendered = processor.apply_chat_template(messages, add_generation_prompt=True, tokenize=False)

        expected_rendered = (
            "<|begin_of_text|>"
            "<|start_header_id|>user<|end_header_id|>\n\n"
            "<|image|><|image|>What do these images show?"
            "<|eot_id|>"
            "<|start_header_id|>assistant<|end_header_id|>\n\n"
            "The first image shows the statue of Liberty in New York."
            "<|eot_id|>"
            "<|start_header_id|>user<|end_header_id|>\n\n"
            "And who is that?"
            "<|eot_id|>"
            "<|start_header_id|>assistant<|end_header_id|>\n\n"
        )
        self.assertEqual(rendered, expected_rendered)

        messages = [
            {
                "role": "system",
                "content": [
                    {"type": "text", "text": "This is a test sentence."},
                ],
            },
            {
                "role": "user",
                "content": [
                    {"type": "text", "text": "This is a response."},
                ],
            },
        ]
        input_ids = processor.apply_chat_template(messages, add_generation_prompt=True, tokenize=True)
        expected_ids = [
            [
                128000,  # <|begin_of_text|>
                128006,  # <|start_header_id|>
                9125,  # "system"
                128007,  # <|end_of_header|>
                271,  # "\n\n"
                2028,
                374,
                264,
                1296,
                11914,
                13,  # "This is a test sentence."
                128009,  # <|eot_id|>
                128006,  # <|start_header_id|>
                882,  # "user"
                128007,  # <|end_of_header|>
                271,  # "\n\n"
                2028,
                374,
                264,
                2077,
                13,  # "This is a response.",
                128009,  # <|eot_id|>
                128006,  # <|start_header_id|>
                78191,  # "assistant"
                128007,  # <|end_of_header|>
                271,  # "\n\n"
            ]
        ]

        self.assertEqual(input_ids, expected_ids)

        # test image in multiple locations
        messages = [
            {
                "role": "user",
                "content": [
                    {"type": "text", "text": "Describe this image in two sentences"},
<<<<<<< HEAD
                    {"type": "image", "image": "https://www.ilankelman.org/stopsigns/australia.jpg"},
                    {"type": "text", "text": " Test sentence   "},
                    {"type": "image", "image": "https://www.ilankelman.org/stopsigns/australia.jpg"},
=======
                    {"type": "image", "url": "https://www.ilankelman.org/stopsigns/australia.jpg"},
                    {"type": "text", "text": " Test sentence   "},
                    {"type": "image", "url": "https://www.ilankelman.org/stopsigns/australia.jpg"},
>>>>>>> 99e0ab6e
                    {"type": "text", "text": "ok\n"},
                ],
            }
        ]

        rendered = processor.apply_chat_template(messages, add_generation_prompt=True, tokenize=False)
        expected_rendered = (
            "<|begin_of_text|><|start_header_id|>user<|end_header_id|>\n\n"
            "Describe this image in two sentences<|image|> Test sentence   <|image|>ok\n<|eot_id|>"
            "<|start_header_id|>assistant<|end_header_id|>\n\n"
        )
        self.assertEqual(rendered, expected_rendered)

        input_ids = processor.apply_chat_template(messages, add_generation_prompt=True, tokenize=True)
        # fmt: off
        expected_ids = [[
            128000, 128006, 882, 128007, 271, 75885, 420, 2217, 304, 1403, 23719, 128256,
            3475, 11914, 262, 128256, 564, 198, 128009, 128006, 78191, 128007, 271,
        ]]
        # fmt: on
        self.assertEqual(input_ids, expected_ids)

        # text format for content
        messages_list = [
            {
                "role": "user",
                "content": [
                    {"type": "image"},
                    {"type": "text", "text": "Describe this image in two sentences"},
                ],
            }
        ]
        messages_str = [
            {
                "role": "user",
                "content": "<|image|>Describe this image in two sentences",
            }
        ]

        rendered_list = processor.apply_chat_template(messages_list, add_generation_prompt=True, tokenize=False)
        rendered_str = processor.apply_chat_template(messages_str, add_generation_prompt=True, tokenize=False)
        self.assertEqual(rendered_list, rendered_str)

    def test_process_interleaved_images_prompts_image_splitting(self):
        processor = MllamaProcessor.from_pretrained(self.tmpdirname)
        # Test that a single image is processed correctly
        inputs = processor(images=self.image2, size={"width": 224, "height": 224})
        self.assertEqual(inputs["pixel_values"].shape, (1, 1, 4, 3, 224, 224))

        # Test that text is processed correctly
        text = "<|begin_of_text|>This is a test sentence.<|end_of_text|>"
        inputs = processor(text=text)
        expected_ids = [128000, 2028, 374, 264, 1296, 11914, 13, 128001]
        self.assertEqual(inputs["input_ids"][0], expected_ids)
        self.assertEqual(inputs["attention_mask"][0], [1] * len(expected_ids))
        self.assertEqual(inputs.get("cross_attention_mask"), None)

        # Test a single sample with image and text
        image_str = "<|image|>"
        text_str = "This is a test sentence."
        text = image_str + text_str
        inputs = processor(
            text=text,
            images=self.image1,
            size={"width": 128, "height": 128},
        )
        expected_ids = [self.image_token_id, self.bos_token_id] + [2028, 374, 264, 1296, 11914, 13]

        self.assertEqual(inputs["pixel_values"].shape, (1, 1, 4, 3, 128, 128))
        self.assertEqual(inputs["input_ids"][0], expected_ids)
        self.assertEqual(inputs["attention_mask"][0], [1] * len(expected_ids))
        cross_attention_mask = inputs["cross_attention_mask"]
        self.assertEqual(cross_attention_mask.shape, (1, 8, 1, 4))
        self.assertTrue(
            np.all(cross_attention_mask == 1), f"Cross attention mask is not all ones: {cross_attention_mask}"
        )

        # Test batch
        text = [
            "<|image|>This is a test sentence.",
            "This is a test sentence.<|image|><|image|>This is a test sentence.",
        ]
        # fmt: off
        expected_ids = [
            [self.image_token_id, self.bos_token_id, 2028, 374, 264, 1296, 11914, 13],
            [self.bos_token_id, 2028, 374, 264, 1296, 11914, 13, self.image_token_id, self.image_token_id, 2028, 374, 264, 1296, 11914, 13],
        ]
        # fmt: onn
        images = [[self.image1], [self.image1, self.image2]]
        inputs = processor(text=text, images=images, padding=True, size={"width": 256, "height": 256})

        self.assertEqual(inputs["pixel_values"].shape, (2, 2, 4, 3, 256, 256))
        for input_ids_i, attention_mask_i, expected_ids_i in zip(inputs["input_ids"], inputs["attention_mask"], expected_ids):
            pad_ids = [id for id, m in zip(input_ids_i, attention_mask_i) if m == 0]
            input_ids = [id for id, m in zip(input_ids_i, attention_mask_i) if m == 1]
            self.assertEqual(input_ids, expected_ids_i)
            self.assertEqual(pad_ids, [self.pad_token_id] * len(pad_ids))

        cross_attention_mask = inputs["cross_attention_mask"]
        self.assertEqual(cross_attention_mask.shape, (2, 15, 2, 4))

        # Check that only first tile of first sample is attended to all text tokens
        first_sample_mask = cross_attention_mask[0].copy()
        first_image_first_tile_attention = first_sample_mask[:, :1, :1]  # text tokens, images, tiles
        self.assertTrue(np.all(first_image_first_tile_attention == 1), f"Cross attention mask is not all ones: {first_image_first_tile_attention}")

        # zero out first tile of first image
        first_image_first_tile_attention[:, :1, :1] = 0
        self.assertTrue(np.all(first_image_first_tile_attention == 0), f"Cross attention mask is not all zeros: {first_image_first_tile_attention}")

        # second sample
        second_sample_mask = cross_attention_mask[1].copy()
        first_image_first_tile_attention = second_sample_mask[7:, :1, :1]  # text tokens, images, tiles
        self.assertTrue(np.all(first_image_first_tile_attention == 1), f"Cross attention mask is not all ones: {first_image_first_tile_attention}")

        second_image_two_tiles_attention = second_sample_mask[8:, 1:2, :2]  # text tokens, images, tiles
        self.assertTrue(np.all(second_image_two_tiles_attention == 1), f"Cross attention mask is not all ones: {second_image_two_tiles_attention}")

        # zero out both images masks
        second_sample_mask[7:, :1, :1] = 0
        second_sample_mask[8:, 1:2, :2] = 0
        self.assertTrue(np.all(second_sample_mask == 0), f"Cross attention mask is not all zeros: {second_sample_mask}")

    def test_process_interleaved_images_prompts_image_error(self):
        text = [
            "This is a test sentence.",
            "In this other sentence we try some good things",
        ]
        processor = MllamaProcessor.from_pretrained(self.tmpdirname)
        inputs = processor(text=text, images=None, padding=True)
        self.assertIsNotNone(inputs["input_ids"])

        text = [
            "This is a test sentence.<|image|>",
            "In this other sentence we try some good things",
        ]
        with self.assertRaises(ValueError):
            processor(text=text, images=None, padding=True)

        images = [[self.image1], []]
        with self.assertRaises(ValueError):
            processor(text=text, images=images, padding=True)

        text = [
            "This is a test sentence.<|image|>",
            "In this other sentence we try some good things<|image|>",
        ]
        with self.assertRaises(ValueError):
            processor(text=text, images=None, padding=True)

        text = [
            "This is a test sentence.<|image|>",
            "In this other sentence we try some good things<|image|>",
        ]
        images = [[self.image1], [self.image2]]
        inputs = processor(text=text, images=images, padding=True)

        images = [[self.image1, self.image2], []]
        with self.assertRaises(ValueError):
            processor(text=text, images=None, padding=True)

    # Override as MllamaProcessor needs image tokens in prompts
    def prepare_text_inputs(self, batch_size: Optional[int] = None):
        if batch_size is None:
            return "lower newer <|image|>"

        if batch_size < 1:
            raise ValueError("batch_size must be greater than 0")

        if batch_size == 1:
            return ["lower newer <|image|>"]
        return ["lower newer <|image|>", "<|image|> upper older longer string"] + ["<|image|> lower newer"] * (
            batch_size - 2
        )<|MERGE_RESOLUTION|>--- conflicted
+++ resolved
@@ -148,15 +148,9 @@
                 "role": "user",
                 "content": [
                     {"type": "text", "text": "Describe this image in two sentences"},
-<<<<<<< HEAD
-                    {"type": "image", "image": "https://www.ilankelman.org/stopsigns/australia.jpg"},
-                    {"type": "text", "text": " Test sentence   "},
-                    {"type": "image", "image": "https://www.ilankelman.org/stopsigns/australia.jpg"},
-=======
                     {"type": "image", "url": "https://www.ilankelman.org/stopsigns/australia.jpg"},
                     {"type": "text", "text": " Test sentence   "},
                     {"type": "image", "url": "https://www.ilankelman.org/stopsigns/australia.jpg"},
->>>>>>> 99e0ab6e
                     {"type": "text", "text": "ok\n"},
                 ],
             }
