--- conflicted
+++ resolved
@@ -261,13 +261,9 @@
 )
 @require_torch
 class MambaModelTest(ModelTesterMixin, GenerationTesterMixin, PipelineTesterMixin, unittest.TestCase):
-<<<<<<< HEAD
-    all_model_classes = (MambaModel, MambaForCausalLM, MambaForSequenceClassification) if is_torch_available() else ()
-=======
     all_model_classes = (MambaModel, MambaForCausalLM) if is_torch_available() else ()
     all_generative_model_classes = (MambaForCausalLM,) if is_torch_available() else ()
     has_attentions = False  # Mamba does not support attentions
->>>>>>> 1e79eade
     fx_compatible = False  # FIXME let's try to support this @ArthurZucker
     test_torchscript = False  # FIXME let's try to support this @ArthurZucker
     test_missing_keys = False
