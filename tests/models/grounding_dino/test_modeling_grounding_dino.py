--- conflicted
+++ resolved
@@ -782,7 +782,6 @@
 
         torch.testing.assert_close(outputs1.logits, outputs_batched.logits[:1], rtol=1e-3, atol=1e-3)
         # For some reason 12 elements are > 1e-3, but the rest are fine
-<<<<<<< HEAD
         self.assertTrue(torch.allclose(outputs2.logits, outputs_batched.logits[1:], atol=1.8e-3))
 
     def test_grounding_dino_loss(self):
@@ -834,7 +833,4 @@
         for key in expected_loss_dict:
             self.assertTrue(torch.allclose(outputs.loss_dict[key], expected_loss_dict[key], atol=1e-3))
 
-        self.assertTrue(torch.allclose(outputs.loss, expected_loss, atol=1e-3))
-=======
-        torch.testing.assert_close(outputs2.logits, outputs_batched.logits[1:], rtol=1.8e-3, atol=1.8e-3)
->>>>>>> 9f51dc25
+        self.assertTrue(torch.allclose(outputs.loss, expected_loss, atol=1e-3))