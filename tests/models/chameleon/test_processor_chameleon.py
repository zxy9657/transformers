# Copyright 2024 The HuggingFace Inc. team. All rights reserved.
#
# Licensed under the Apache License, Version 2.0 (the "License");
# you may not use this file except in compliance with the License.
# You may obtain a copy of the License at
#
#     http://www.apache.org/licenses/LICENSE-2.0
#
# Unless required by applicable law or agreed to in writing, software
# distributed under the License is distributed on an "AS IS" BASIS,
# WITHOUT WARRANTIES OR CONDITIONS OF ANY KIND, either express or implied.
# See the License for the specific language governing permissions and
# limitations under the License.
"""Testing suite for the PyTorch chameleon model."""

import tempfile
import unittest

from transformers import ChameleonProcessor, LlamaTokenizer
from transformers.testing_utils import get_tests_dir
from transformers.utils import is_vision_available

from ...test_processing_common import ProcessorTesterMixin


if is_vision_available():
    from transformers import ChameleonImageProcessor


SAMPLE_VOCAB = get_tests_dir("fixtures/test_sentencepiece.model")


class ChameleonProcessorTest(ProcessorTesterMixin, unittest.TestCase):
    processor_class = ChameleonProcessor

    @classmethod
    def setUpClass(cls):
        cls.tmpdirname = tempfile.mkdtemp()
        image_processor = ChameleonImageProcessor()
        tokenizer = LlamaTokenizer(vocab_file=SAMPLE_VOCAB)
        tokenizer.pad_token_id = 0
        tokenizer.sep_token_id = 1
<<<<<<< HEAD
        processor = self.processor_class(image_processor=image_processor, tokenizer=tokenizer, image_seq_length=2)
        processor.save_pretrained(self.tmpdirname)
        self.image_token = processor.image_token

    @staticmethod
    def prepare_processor_dict():
        return {"image_seq_length": 2}  # fmt: skip
=======
        processor = cls.processor_class(image_processor=image_processor, tokenizer=tokenizer)
        processor.save_pretrained(cls.tmpdirname)
>>>>>>> c7064cdb
<|MERGE_RESOLUTION|>--- conflicted
+++ resolved
@@ -40,15 +40,10 @@
         tokenizer = LlamaTokenizer(vocab_file=SAMPLE_VOCAB)
         tokenizer.pad_token_id = 0
         tokenizer.sep_token_id = 1
-<<<<<<< HEAD
-        processor = self.processor_class(image_processor=image_processor, tokenizer=tokenizer, image_seq_length=2)
-        processor.save_pretrained(self.tmpdirname)
-        self.image_token = processor.image_token
+        processor = cls.processor_class(image_processor=image_processor, tokenizer=tokenizer, image_seq_length=2)
+        processor.save_pretrained(cls.tmpdirname)
+        cls.image_token = processor.image_token
 
     @staticmethod
     def prepare_processor_dict():
-        return {"image_seq_length": 2}  # fmt: skip
-=======
-        processor = cls.processor_class(image_processor=image_processor, tokenizer=tokenizer)
-        processor.save_pretrained(cls.tmpdirname)
->>>>>>> c7064cdb
+        return {"image_seq_length": 2}  # fmt: skip