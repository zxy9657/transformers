--- conflicted
+++ resolved
@@ -321,21 +321,10 @@
     def test_generate_from_inputs_embeds_with_static_cache(self):
         pass
 
-<<<<<<< HEAD
-    @unittest.skip("Qwen strcuture is weird, needs refactoring without breaking. TODO: raushan")
-    def test_save_load_fast_init_from_base(self):
-        pass
-
-    @unittest.skip("VLMs need to have input ids to merge image embeddings")
-    def test_inputs_embeds_matches_input_ids(self):
-        pass
-
-=======
     @unittest.skip(reason="The base class is LM only and cannot be init with XModelConfig`")
     def test_save_load_fast_init_from_base(self):
         pass
 
->>>>>>> 96089086
 
 @require_torch
 class Qwen2VLIntegrationTest(unittest.TestCase):
