--- conflicted
+++ resolved
@@ -321,17 +321,7 @@
         pass
 
     @unittest.skip(
-<<<<<<< HEAD
-        reason="VLMs can't generate from inputs embeds and pixels. This can be tested as part of bacbone LM, no need to run the tes for VLMs"
-=======
-        reason="Qwen2-VL can't do low-memory generation because position IDs have extra dimension and split function doesn't work for that"
-    )
-    def test_beam_search_low_memory(self):
-        pass
-
-    @unittest.skip(
         reason="VLMs can't generate from inputs embeds and pixels. This can be tested as part of bacbone LM, no need to run the test for VLMs"
->>>>>>> 7eecdf2a
     )
     def test_generate_from_inputs_embeds_with_static_cache(self):
         pass
