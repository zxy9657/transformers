--- conflicted
+++ resolved
@@ -335,21 +335,11 @@
         config_and_inputs = self.model_tester.prepare_config_and_inputs()
         self.model_tester.create_and_check_model(*config_and_inputs)
 
-<<<<<<< HEAD
     @unittest.skip(reason="SiglipTextModel does not support standalone training")
     def test_training(self):
         pass
 
     @unittest.skip(reason="SiglipTextModel does not support standalone training")
-=======
-    @unittest.skip
-    # Copied from tests.models.clip.test_modeling_clip.CLIPTextModelTest.test_training
-    def test_training(self):
-        pass
-
-    @unittest.skip
-    # Copied from tests.models.clip.test_modeling_clip.CLIPTextModelTest.test_training_gradient_checkpointing
->>>>>>> 4aa17d00
     def test_training_gradient_checkpointing(self):
         pass
 
