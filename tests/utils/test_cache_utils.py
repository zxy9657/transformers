# Copyright 2023 HuggingFace Inc.
#
# Licensed under the Apache License, Version 2.0 (the "License");
# you may not use this file except in compliance with the License.
# You may obtain a copy of the License at
#
#     http://www.apache.org/licenses/LICENSE-2.0
#
# Unless required by applicable law or agreed to in writing, software
# distributed under the License is distributed on an "AS IS" BASIS,
# WITHOUT WARRANTIES OR CONDITIONS OF ANY KIND, either express or implied.
# See the License for the specific language governing permissions and
# limitations under the License.

import copy
import unittest

from parameterized import parameterized

from transformers import set_seed
from transformers.generation.configuration_utils import ALL_CACHE_IMPLEMENTATIONS
from transformers.testing_utils import (
    CaptureStderr,
    cleanup,
    get_gpu_count,
    is_torch_available,
<<<<<<< HEAD
    require_read_token,
=======
    require_gptq,
    require_non_xpu,
>>>>>>> 63cd4c76
    require_torch,
    require_torch_accelerator,
    require_torch_gpu,
    require_torch_multi_gpu,
    slow,
    torch_device,
)
from transformers.utils import is_optimum_quanto_available, is_torch_greater_or_equal


if is_torch_available():
    import torch

    from transformers import (
        AutoModelForCausalLM,
        AutoTokenizer,
        Cache,
        ClvpForCausalLM,
        DynamicCache,
        GenerationConfig,
        LlamaConfig,
        StaticCache,
        convert_and_export_with_cache,
    )


TEST_CACHE_IMPLEMENTATIONS = [
    cache_name
    for cache_name in ALL_CACHE_IMPLEMENTATIONS
    # TODO (joao): Mamba is not compatible with most models, remove from `ALL_CACHE_IMPLEMENTATIONS`?
    if cache_name != "mamba"
    # TODO (joao): offloaded_hybrid == offloaded_hybrid_chunked, deprecate one of them
    if cache_name != "offloaded_hybrid"
]


@require_torch
class CacheTest(unittest.TestCase):
    """Cache tests that don't require loading models"""

    def test_dynamic_cache_retrocompatibility(self):
        """Tests that we can convert back and forth between the legacy cache format and DynamicCache"""
        legacy_cache = ()
        new_cache = DynamicCache()

        # Creates a new cache with 10 layers in both formats
        for layer_idx in range(10):
            new_key = torch.rand((2, 4, 8, 16))
            new_value = torch.rand((2, 4, 8, 16))
            new_cache.update(new_key, new_value, layer_idx)
            legacy_cache += ((new_key, new_value),)

        # Sanity check 1: they must have the same shapes
        self.assertTrue(len(legacy_cache), len(new_cache))
        for layer_idx in range(10):
            self.assertTrue(len(legacy_cache[layer_idx]), len(legacy_cache[layer_idx]))
            for key_value_idx in range(2):
                self.assertTrue(
                    legacy_cache[layer_idx][key_value_idx].shape == new_cache[layer_idx][key_value_idx].shape
                )

        # Sanity check 2: we can get the sequence length in multiple ways with DynamicCache, and they return the
        # expected value
        self.assertTrue(legacy_cache[0][0].shape[-2] == new_cache[0][0].shape[-2] == new_cache.get_seq_length() == 8)

        # Sanity check 3: they must be equal, and both support indexing
        for layer_idx in range(10):
            for key_value_idx in range(2):
                self.assertTrue(
                    torch.allclose(new_cache[layer_idx][key_value_idx], legacy_cache[layer_idx][key_value_idx])
                )

        # Test 1: We can convert from legacy to new with no changes
        from_legacy = DynamicCache.from_legacy_cache(legacy_cache)
        for layer_idx in range(10):
            for key_value_idx in range(2):
                self.assertTrue(
                    torch.allclose(from_legacy[layer_idx][key_value_idx], legacy_cache[layer_idx][key_value_idx])
                )

        # Test 2: We can convert from new to legacy with no changes
        to_legacy = new_cache.to_legacy_cache()
        for layer_idx in range(10):
            for key_value_idx in range(2):
                self.assertTrue(
                    torch.allclose(to_legacy[layer_idx][key_value_idx], new_cache[layer_idx][key_value_idx])
                )

    def test_reorder_cache_retrocompatibility(self):
        """Tests that Cache.reorder_cache is retrocompatible with the legacy code path"""
        legacy_reorder_fn = ClvpForCausalLM._reorder_cache  # An example of a legacy `_reorder_cache` function

        legacy_cache = ()
        new_cache = DynamicCache()

        # Creates a new cache with 10 layers in both formats
        for layer_idx in range(10):
            new_key = torch.rand((4, 4, 8, 16))
            new_value = torch.rand((4, 4, 8, 16))
            new_cache.update(new_key, new_value, layer_idx)
            legacy_cache += ((new_key, new_value),)

        # Let's create some dummy beam indices. From the shape above, it is equivalent to the case where num_beams=4
        # and batch_size=1
        beam_idx = torch.randint(low=0, high=4, size=(4,))

        legacy_cache_reordered = legacy_reorder_fn(legacy_cache, beam_idx)
        new_cache.reorder_cache(beam_idx)

        # Let's check that the results are the same
        for layer_idx in range(10):
            for key_value_idx in range(2):
                self.assertTrue(
                    torch.allclose(
                        new_cache[layer_idx][key_value_idx], legacy_cache_reordered[layer_idx][key_value_idx]
                    )
                )

    def test_static_cache_mha_mqa_gqa(self):
        """
        Tests that static cache works with multi-head attention (MHA), grouped query attention (GQA), and multi-query
        attention (MQA)
        """

        def _random_kvs(config):
            # shape for key and values: (batch_size, num_heads, seq_len, head_dim)
            random_keys = torch.rand(
                (1, config.num_key_value_heads, 1, config.hidden_size // config.num_attention_heads),
                device=torch_device,
            )
            random_values = torch.rand(
                (1, config.num_key_value_heads, 1, config.hidden_size // config.num_attention_heads),
                device=torch_device,
            )
            return random_keys, random_values

        mha_config = LlamaConfig(num_attention_heads=32)
        mha_static_cache = StaticCache(config=mha_config, max_batch_size=1, max_cache_len=10, device=torch_device)
        cached_keys, cached_values = mha_static_cache.update(
            *_random_kvs(mha_config), 0, cache_kwargs={"cache_position": torch.arange(1).to(torch_device)}
        )
        self.assertTrue(cached_keys.shape == (1, 32, 10, 128))
        self.assertTrue(cached_values.shape == (1, 32, 10, 128))

        gqa_config = LlamaConfig(num_attention_heads=32, num_key_value_heads=4)
        gqa_static_cache = StaticCache(config=gqa_config, max_batch_size=1, max_cache_len=10, device=torch_device)
        cached_keys, cached_values = gqa_static_cache.update(
            *_random_kvs(gqa_config), 0, cache_kwargs={"cache_position": torch.arange(1).to(torch_device)}
        )
        self.assertTrue(cached_keys.shape == (1, 4, 10, 128))
        self.assertTrue(cached_values.shape == (1, 4, 10, 128))

        mqa_config = LlamaConfig(num_attention_heads=32, num_key_value_heads=1)
        mqa_static_cache = StaticCache(config=mqa_config, max_batch_size=1, max_cache_len=10, device=torch_device)
        cached_keys, cached_values = mqa_static_cache.update(
            *_random_kvs(mqa_config), 0, cache_kwargs={"cache_position": torch.arange(1).to(torch_device)}
        )
        self.assertTrue(cached_keys.shape == (1, 1, 10, 128))
        self.assertTrue(cached_values.shape == (1, 1, 10, 128))


class CacheIntegrationTest(unittest.TestCase):
    """Fast cache integration tests that share the same small model"""

    @classmethod
    def setUpClass(cls):
        # Load once and reuse across tests
        cls.tokenizer = AutoTokenizer.from_pretrained("HuggingFaceTB/SmolLM2-135M-Instruct", padding_side="left")
        cls.model = AutoModelForCausalLM.from_pretrained(
            "HuggingFaceTB/SmolLM2-135M-Instruct", device_map="auto", torch_dtype=torch.float16
        )
        cls.model.config.sliding_window = 256  # hack to enable the use of caches with sliding windows

    @parameterized.expand(TEST_CACHE_IMPLEMENTATIONS)
    def test_cache_batched(self, cache_implementation):
        """Sanity check: caches' `.update` function expects batched inputs"""
        if cache_implementation == "quantized" and not is_optimum_quanto_available():
            self.skipTest("Quanto is not available")

        EXPECTED_GENERATION = ["A sequence: 1, 2, 3, 4, 5, 6, 7, 8,", "A sequence: A, B, C, D, E, F, G, H"]

        inputs = self.tokenizer(
            ["A sequence: 1, 2, 3, 4, 5", "A sequence: A, B, C"], padding=True, return_tensors="pt"
        )
        inputs = inputs.to(self.model.device)

        gen_out = self.model.generate(
            **inputs,
            do_sample=False,
            max_new_tokens=10,
            return_dict_in_generate=True,
            cache_implementation=cache_implementation,
            disable_compile=True,
        )
        # Sanity check: a cache was used
        self.assertIsInstance(gen_out.past_key_values, Cache)
        # Confirm that the output matches expectations
        decoded = self.tokenizer.batch_decode(gen_out.sequences, skip_special_tokens=True)
        self.assertListEqual(decoded, EXPECTED_GENERATION)

    @parameterized.expand(TEST_CACHE_IMPLEMENTATIONS)
    def test_cache_beam_search(self, cache_implementation):
        """
        Sanity check: caches' `reorder_cache` is operational. We can confirm this by looking at the beam indices
        (an output sequence contains multiple beam indices).
        """
        if cache_implementation == "quantized" and not is_optimum_quanto_available():
            self.skipTest("Quanto is not available")

        if cache_implementation == "offloaded_hybrid_chunked":
            # TODO (joao, cyril): something is off with `offloaded_hybrid_chunked` aka `OffloadedHybridCache`: the
            # output sequence (and the corresponding beam scores, if we add `output_scores=True`) are significantly
            # different from the other caches.
            self.skipTest("`offloaded_hybrid_chunked` fails this test")

        EXPECTED_GENERATION = [
            "Blue is the color of the sky, and the color of",
            "Blue is the color of the sky, and the second is",
        ]

        inputs = self.tokenizer(["Blue is"], return_tensors="pt").to(self.model.device)
        gen_out = self.model.generate(
            **inputs,
            do_sample=False,
            max_new_tokens=10,
            num_beams=2,
            num_return_sequences=2,
            cache_implementation=cache_implementation,
            disable_compile=True,
            return_dict_in_generate=True,
        )
        # Sanity check: a cache was used
        self.assertIsInstance(gen_out.past_key_values, Cache)
        # At least one of the sequences requires multiple beam indices -> `reorder_cache` had to shift things around
        self.assertTrue(any(len(set(beams_in_sequence)) > 1 for beams_in_sequence in gen_out.beam_indices))
        # Confirm that the output matches expectations
        decoded = self.tokenizer.batch_decode(gen_out.sequences, skip_special_tokens=True)
        self.assertListEqual(decoded, EXPECTED_GENERATION)

    @parameterized.expand(TEST_CACHE_IMPLEMENTATIONS)
    def test_cache_extra_left_padding(self, cache_implementation):
        """
        Tests that adding extra left-padding does not affect the generation with the cache
        """
        if cache_implementation == "quantized" and not is_optimum_quanto_available():
            self.skipTest("Quanto is not available")

        EXPECTED_GENERATION = ["The cat's whiskers are also a sign of anxiety."]

        inputs = self.tokenizer(["The cat"], padding=True, return_tensors="pt").to(self.model.device)
        generation_kwargs = {
            "do_sample": False,
            "max_new_tokens": 10,
            "cache_implementation": cache_implementation,
            "disable_compile": True,
        }

        gen_out = self.model.generate(**inputs, **generation_kwargs)
        decoded = self.tokenizer.batch_decode(gen_out, skip_special_tokens=True)
        self.assertListEqual(decoded, EXPECTED_GENERATION)

        # Now with extra left-padding
        inputs_expanded = self.tokenizer(["The cat"], padding=True, return_tensors="pt", pad_to_multiple_of=32)
        inputs_expanded = inputs_expanded.to(self.model.device)
        self.assertTrue(inputs.input_ids.shape[1] < inputs_expanded.input_ids.shape[1])
        gen_out = self.model.generate(**inputs_expanded, **generation_kwargs)
        decoded = self.tokenizer.batch_decode(gen_out, skip_special_tokens=True)
        self.assertListEqual(decoded, EXPECTED_GENERATION)


@require_torch_accelerator
class CacheHardIntegrationTest(unittest.TestCase):
    """Hard cache integration tests that require loading different models"""

    def tearDown(self):
        # Some tests use large models, which might result in suboptimal torch re-allocation if we run multiple tests
        # in a row
        cleanup(torch_device, gc_collect=True)

    @slow
    def test_dynamic_cache_hard(self):
        """Hard test for base cache implementation -- minor numerical fluctuations will cause this test to fail"""
        tokenizer = AutoTokenizer.from_pretrained("meta-llama/Llama-2-7b-hf", padding_side="left")
        model = AutoModelForCausalLM.from_pretrained(
            "meta-llama/Llama-2-7b-hf", device_map="auto", torch_dtype=torch.float16
        )
        inputs = tokenizer(["Here's everything I know about cats. Cats"], return_tensors="pt").to(model.device)

        set_seed(0)
        gen_out = model.generate(**inputs, do_sample=True, max_new_tokens=256)

        decoded = tokenizer.batch_decode(gen_out, skip_special_tokens=True)
        expected_text = (
            "Here's everything I know about cats. Cats are mysterious creatures. They can't talk, and they don't like "
            "to be held. They don't play fetch, and they don't like to be hugged. But they do like to be petted.\n"
            "Cats are also very independent. They don't like to be told what to do, and they don't like to be told "
            "what to eat. They are also very territorial. They don't like to share their food or their toys.\nCats "
            "are also very curious. They like to explore, and they like to play. They are also very fast. They can "
            "run very fast, and they can jump very high.\nCats are also very smart. They can learn tricks, and they "
            "can solve problems. They are also very playful. They like to play with toys, and they like to play with "
            "other cats.\nCats are also very affectionate. They like to be petted, and they like to be held. They "
            "also like to be scratched.\nCats are also very clean. They like to groom themselves, and they like to "
            "clean their litter box.\nCats are also very independent. They don't"
        )
        self.assertEqual(decoded[0], expected_text)

    @parameterized.expand([("eager"), ("sdpa")])
    @require_torch_gpu
    @slow
    def test_static_cache_greedy_decoding_pad_left(self, attn_implementation):
        """Tests that different cache implementations work well with eager and SDPA inference"""
        EXPECTED_GENERATION = [
            "The best color is the one that complements the skin tone of the",
            "We should not undermind the issues at hand.\nWe should not undermind the issues",
        ]

        tokenizer = AutoTokenizer.from_pretrained(
            "NousResearch/Llama-2-7b-chat-hf", padding_side="left", pad_token="<s>"
        )
        model = AutoModelForCausalLM.from_pretrained(
            "NousResearch/Llama-2-7b-chat-hf",
            torch_dtype=torch.bfloat16,
            attn_implementation=attn_implementation,
        ).to(torch_device)
        inputs = tokenizer(
            ["The best color is", "We should not undermind the issues at hand"], padding=True, return_tensors="pt"
        ).to(model.device)

        set_seed(0)
        gen_out = model.generate(**inputs, do_sample=False, max_new_tokens=10)
        decoded = tokenizer.batch_decode(gen_out, skip_special_tokens=True)
        with self.subTest(f"{attn_implementation}, dynamic"):
            self.assertListEqual(decoded, EXPECTED_GENERATION)

        set_seed(0)
        gen_out = model.generate(
            **inputs, do_sample=False, max_new_tokens=10, cache_implementation="static", disable_compile=True
        )
        decoded = tokenizer.batch_decode(gen_out, skip_special_tokens=True)
        with self.subTest(f"{attn_implementation}, static, eager"):
            self.assertListEqual(decoded, EXPECTED_GENERATION)

        set_seed(0)
        gen_out = model.generate(**inputs, do_sample=False, max_new_tokens=10, cache_implementation="static")
        decoded = tokenizer.batch_decode(gen_out, skip_special_tokens=True)
        with self.subTest(f"{attn_implementation}, static, compiled"):
            self.assertListEqual(decoded, EXPECTED_GENERATION)

    @require_torch_accelerator
    @slow
    def test_offloaded_cache_uses_less_memory_than_dynamic_cache(self):
        """Tests that OffloadedCache uses less memory than the default DynamicCache"""
        model_name = "microsoft/Phi-3-mini-4k-instruct"
        tokenizer = AutoTokenizer.from_pretrained(model_name)
        model = AutoModelForCausalLM.from_pretrained(model_name, device_map="auto", torch_dtype=torch.float16)
        device = model.device

        if not is_torch_greater_or_equal("2.7", accept_dev=True) and device.type == "xpu":
            self.skipTest(reason="This test requires torch >= 2.7 to run on xpu.")

        input_text = "Fun fact:"
        inputs = tokenizer(input_text, return_tensors="pt").to(device)
        common = {
            "num_beams": 4,
            "num_beam_groups": 2,
            "num_return_sequences": 4,
            "diversity_penalty": 1.0,
            "max_new_tokens": 20,
            "early_stopping": True,
        }
        original = GenerationConfig(**common)
        offloaded = GenerationConfig(cache_implementation="offloaded", **common)

        torch_accelerator_module = None
        if device.type == "cuda":
            torch_accelerator_module = torch.cuda
        elif device.type == "xpu":
            torch_accelerator_module = torch.xpu

        torch_accelerator_module.reset_peak_memory_stats(device)
        model.generate(generation_config=original, **inputs)
        original_peak_memory = torch_accelerator_module.max_memory_allocated(device)
        torch_accelerator_module.reset_peak_memory_stats(device)
        model.generate(generation_config=offloaded, **inputs)
        offloaded_peak_memory = torch_accelerator_module.max_memory_allocated(device)
        self.assertTrue(offloaded_peak_memory < original_peak_memory)

    @require_torch_gpu
    @slow
    def test_cache_copy(self):
        """Tests that we can manually set a cache, copy, and reuse it for generation"""
        # TODO (joao): test for all cache implementations in `CacheIntegrationTest` after standardizing the
        # lazy init of cache layers
        model_name = "microsoft/Phi-3-mini-4k-instruct"
        tokenizer = AutoTokenizer.from_pretrained(model_name)
        model = AutoModelForCausalLM.from_pretrained(model_name, device_map="cuda", torch_dtype=torch.bfloat16)

        prompt_cache = StaticCache(
            config=model.config, max_batch_size=1, max_cache_len=1024, device="cuda", dtype=torch.bfloat16
        )

        INITIAL_PROMPT = "You are a helpful assistant. "
        inputs_initial_prompt = tokenizer(INITIAL_PROMPT, return_tensors="pt").to("cuda")
        # This is the common prompt cached, we need to run forward without grad to be able to copy
        with torch.no_grad():
            prompt_cache = model(**inputs_initial_prompt, past_key_values=prompt_cache).past_key_values

        prompts = ["Help me to write a blogpost about travelling.", "What is the capital of France?"]
        responses = []
        for prompt in prompts:
            new_inputs = tokenizer(INITIAL_PROMPT + prompt, return_tensors="pt").to("cuda")
            past_key_values = copy.deepcopy(prompt_cache)
            outputs = model.generate(
                **new_inputs, past_key_values=past_key_values, max_new_tokens=40, disable_compile=True
            )
            response = tokenizer.batch_decode(outputs)[0]
            responses.append(response)

        EXPECTED_DECODED_TEXT = [
            "You are a helpful assistant. Help me to write a blogpost about travelling.\n\nTraveling is a wonderful "
            "way to explore new places, cultures, and experiences. Whether you are a seasoned traveler or a "
            "first-time adventurer, there is always something",
            "You are a helpful assistant. What is the capital of France?\n\n\n## Response:Paris is the capital "
            "of France.\n\n\n\n\n\n\n<|endoftext|>",
        ]
        self.assertEqual(responses, EXPECTED_DECODED_TEXT)

    @require_torch_multi_gpu
    def test_data_parallel_dynamic_cache(self):
        """
        Tests that the dynamic cache works with nn.DataParallel. Under the hood, `DynamicCache` is rebuilt from
        multiple `DynamicCache` in the gather step.
        """

        model_repo = "hf-internal-testing/tiny-random-MistralForCausalLM"
        model = AutoModelForCausalLM.from_pretrained(model_repo).to(torch_device)
        tokenizer = AutoTokenizer.from_pretrained(model_repo)

        # w/o DP: batch_size = num_gpu
        # w DP: batch_size = 1 (with num_gpus replicas)
        num_gpus = get_gpu_count()
        model_inputs = tokenizer(["foo bar"] * num_gpus, return_tensors="pt").to(model.device)

        # w/o DP
        no_parallelism_cache = model(**model_inputs).past_key_values
        self.assertIsInstance(no_parallelism_cache, DynamicCache)

        # w DP
        model = torch.nn.DataParallel(model)
        parallelism_cache = model(**model_inputs).past_key_values
        self.assertIsInstance(parallelism_cache, DynamicCache)

        # Check that the caches are the same
        for layer_idx in range(len(no_parallelism_cache)):
            for kv_idx in range(2):  # 0 = key, 1 = value
                torch.testing.assert_close(
                    actual=parallelism_cache[layer_idx][kv_idx], expected=no_parallelism_cache[layer_idx][kv_idx]
                )

    @require_torch_gpu
    def test_static_cache_no_cuda_graph_skips(self):
        """
        Tests generating with static cache and compilation doesn't skip cuda graphs. Regression test for #36543.

        (? We set `fullgraph=True`, which according to torch docs means it should raise an exception. Instead,
        messages are being thrown to stderr?)
        """
        model_repo = "hf-internal-testing/tiny-random-MistralForCausalLM"
        model = AutoModelForCausalLM.from_pretrained(model_repo).to(torch_device)
        tokenizer = AutoTokenizer.from_pretrained(model_repo)
        inputs = tokenizer(["foo bar"], return_tensors="pt").to(torch_device)

        # on `main`, prior to #36543, this would send stderr messages about cuda graphs being skipped.
        with CaptureStderr() as cap:
            model.generate(**inputs, max_new_tokens=2, cache_implementation="static")
        self.assertNotIn("cuda", cap.err.lower())

    @require_torch_multi_gpu
    @slow
    def test_static_cache_multi_gpu(self):
        """Regression test for #35164: static cache with multi-gpu"""

        model_id = "google/gemma-2-2b-it"
        tokenizer = AutoTokenizer.from_pretrained(model_id)

        device_map = {"model.embed_tokens": 0, "model.norm": 1, "model.rotary_emb": 1, "lm_head": 0}
        num_hidden_layers = 26
        for i in range(num_hidden_layers):
            device_map[f"model.layers.{i}"] = 0 if i < 13 else 1

        model = AutoModelForCausalLM.from_pretrained(
            model_id,
            torch_dtype="bfloat16",
            device_map=device_map,
        )
        inputs = tokenizer("Today is a beautiful day!", return_tensors="pt").to(0)
        _ = model(**inputs)
        _ = model.generate(**inputs, max_new_tokens=2, cache_implementation="hybrid")


@require_torch
class CacheExportIntegrationTest(unittest.TestCase):
    """Cache tests that rely on `torch.export()` and model loading"""

    def test_dynamic_cache_exportability(self):
        model = AutoModelForCausalLM.from_pretrained("hf-internal-testing/tiny-random-MistralForCausalLM")
        model = model.eval()
        tokenizer = AutoTokenizer.from_pretrained("hf-internal-testing/tiny-random-MistralForCausalLM")
        prompt = "What is the best way to debug python script?"
        inputs = tokenizer(prompt, return_tensors="pt")
        attention_mask = inputs.attention_mask
        input_ids = inputs.input_ids

        past_key_values = DynamicCache()
        ep = torch.export.export(
            model,
            (),
            {
                "input_ids": input_ids,
                "attention_mask": attention_mask,
                "past_key_values": past_key_values,
                "use_cache": True,
            },
            strict=False,
        )
        res = ep.module()(
            input_ids=input_ids,
            attention_mask=attention_mask,
            past_key_values=past_key_values,
            use_cache=True,
        )
        self.assertTrue(len(res.past_key_values.key_cache) == model.config.num_hidden_layers)
        self.assertEqual(2 * model.config.num_hidden_layers + 1, len(ep.graph_signature.output_specs))
        self.assertEqual(
            3,
            len(
                [
                    x
                    for x in ep.graph_signature.input_specs
                    if x.kind == torch.export.graph_signature.InputKind.USER_INPUT
                ]
            ),
        )

        past_key_values_eager = DynamicCache()
        res_eager = model(
            input_ids=input_ids,
            attention_mask=attention_mask,
            past_key_values=past_key_values_eager,
            use_cache=True,
        )
        self.assertTrue(torch.allclose(res.logits, res_eager.logits))
        for k1, k2 in zip(res.past_key_values.key_cache, res_eager.past_key_values.key_cache):
            self.assertTrue(torch.allclose(k1, k2))

        for v1, v2 in zip(res.past_key_values.value_cache, res_eager.past_key_values.value_cache):
            self.assertTrue(torch.allclose(v1, v2))

    def test_static_cache_exportability(self):
        """
        Tests that static cache works with `torch.export()`
        """
        if not is_torch_greater_or_equal("2.3"):
            self.skipTest(reason="This test requires torch >= 2.3 to run.")

        set_seed(0)
        device = "cpu"
        dtype = "bfloat16"
        cache_implementation = "static"
        attn_implementation = "sdpa"  # Export and ExecuTorch only works for SdpaAttention
        batch_size = 1
        max_cache_len = 1234
        model_id = "hf-internal-testing/tiny-random-LlamaForCausalLM"
        model = AutoModelForCausalLM.from_pretrained(
            model_id,
            device_map=device,
            torch_dtype=dtype,
            attn_implementation=attn_implementation,
            generation_config=GenerationConfig(
                use_cache=True,
                cache_implementation=cache_implementation,
                max_length=max_cache_len,
                cache_config={
                    "batch_size": batch_size,
                    "max_cache_len": max_cache_len,
                    "device": device,
                },
            ),
        )
        # Check if cache config is passed through correctly
        self.assertEqual(model.generation_config.use_cache, True)
        self.assertEqual(model.generation_config.cache_implementation, cache_implementation)
        self.assertEqual(model.generation_config.max_length, max_cache_len)
        self.assertTrue(model.generation_config.cache_config is not None)
        self.assertEqual(model.generation_config.cache_config.batch_size, batch_size)
        self.assertEqual(model.generation_config.cache_config.max_cache_len, max_cache_len)

        exported_program = convert_and_export_with_cache(model)

        # Check if the exported model is configured with the `StaticCache` correctly
        n_static_key_caches = n_static_value_caches = 0
        for buffer_name, buffer in exported_program.named_buffers():
            if buffer_name.startswith("key_cache"):
                self.assertTrue(buffer.shape[0] == batch_size)
                self.assertTrue(buffer.shape[2] == max_cache_len)
                n_static_key_caches = n_static_key_caches + 1
            if buffer_name.startswith("value_cache"):
                self.assertTrue(buffer.shape[0] == batch_size)
                self.assertTrue(buffer.shape[2] == max_cache_len)
                n_static_value_caches = n_static_value_caches + 1
        self.assertEqual(n_static_key_caches, model.config.num_hidden_layers)
        self.assertEqual(n_static_value_caches, model.config.num_hidden_layers)

        # Export with dynamic shapes using Dim.AUTO
        tokenizer = AutoTokenizer.from_pretrained(model_id)
        input_ids = tokenizer("Here's everything I know", return_tensors="pt").input_ids
        dynamic_shapes = {"input_ids": {1: torch.export.Dim.AUTO}, "cache_position": None}
        exported_program = convert_and_export_with_cache(
            model,
            example_input_ids=input_ids,
            dynamic_shapes=dynamic_shapes,
            strict=False,
        )

    def test_hybrid_cache_exportability(self):
        """
        Tests that static cache works with `torch.export()`
        """
        if not is_torch_greater_or_equal("2.6"):
            self.skipTest(reason="This test requires torch >= 2.6 to run.")

        from transformers.integrations.executorch import TorchExportableModuleForDecoderOnlyLM

        set_seed(0)
        model_id = "hf-internal-testing/tiny-random-Gemma3ForCausalLM"
        model = AutoModelForCausalLM.from_pretrained(model_id)
        model.eval()
        self.assertEqual(model.config.use_cache, True)
        self.assertEqual(model.config.cache_implementation, "hybrid")

        # Export + HybridCache
        model.eval()
        max_batch_size = 1
        max_cache_len = 23
        exportable_module = TorchExportableModuleForDecoderOnlyLM(model, max_batch_size, max_cache_len)
        exported_program = exportable_module.export()
        n_g_key_caches = n_g_value_caches = 0
        for buffer_name, buffer in exported_program.named_buffers():
            if buffer_name.startswith("key_cache"):
                self.assertTrue(buffer.shape[0] == max_batch_size)
                self.assertTrue(buffer.shape[2] == max_cache_len)
                n_g_key_caches = n_g_key_caches + 1
            if buffer_name.startswith("value_cache"):
                self.assertTrue(buffer.shape[0] == max_batch_size)
                self.assertTrue(buffer.shape[2] == max_cache_len)
                n_g_value_caches = n_g_value_caches + 1
        self.assertEqual(n_g_key_caches, model.config.num_hidden_layers)
        self.assertEqual(n_g_value_caches, model.config.num_hidden_layers)

        # Export with dynamic shapes using Dim.AUTO
        tokenizer = AutoTokenizer.from_pretrained(model_id)
        input_ids = tokenizer("Here's everything I know", return_tensors="pt").input_ids
        dynamic_shapes = {"input_ids": {1: torch.export.Dim.AUTO}, "cache_position": None}
        exported_program = exportable_module.export(
            input_ids=input_ids,
            dynamic_shapes=dynamic_shapes,
            strict=False,
        )<|MERGE_RESOLUTION|>--- conflicted
+++ resolved
@@ -24,12 +24,7 @@
     cleanup,
     get_gpu_count,
     is_torch_available,
-<<<<<<< HEAD
     require_read_token,
-=======
-    require_gptq,
-    require_non_xpu,
->>>>>>> 63cd4c76
     require_torch,
     require_torch_accelerator,
     require_torch_gpu,
