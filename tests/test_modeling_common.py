--- conflicted
+++ resolved
@@ -3061,11 +3061,7 @@
                     out_embeds = model(
                         inputs_embeds=inputs_embeds, decoder_inputs_embeds=decoder_inputs_embeds, **inputs
                     )[0]
-<<<<<<< HEAD
-            self.assertTrue(torch.allclose(out_embeds, out_ids))
-=======
             torch.testing.assert_close(out_embeds, out_ids)
->>>>>>> d7188ba6
 
     @require_non_xpu
     @require_torch_multi_gpu
@@ -3849,8 +3845,6 @@
 
                 assert torch.allclose(logits_fa[:-1], logits[:-1], atol=4e-2, rtol=4e-2)
 
-<<<<<<< HEAD
-=======
     def test_attn_implementation_composite_models(self):
         """
         Tests if composite models can receive a dict object as attn_implementation, where each key should be
@@ -3970,7 +3964,6 @@
                     if "SdpaAttention" in class_name or "SdpaSelfAttention" in class_name:
                         raise ValueError("The eager model should not have SDPA attention layers")
 
->>>>>>> d7188ba6
     @parameterized.expand([("float16",), ("bfloat16",), ("float32",)])
     @require_torch_sdpa
     def test_eager_matches_sdpa_inference(self, torch_dtype: str):
@@ -4407,8 +4400,6 @@
 
     @require_flash_attn
     @require_torch_gpu
-<<<<<<< HEAD
-=======
     @mark.flash_attn_test
     def test_flash_attn_2_can_dispatch_composite_models(self):
         """
@@ -4465,7 +4456,6 @@
 
     @require_flash_attn
     @require_torch_gpu
->>>>>>> d7188ba6
     @require_bitsandbytes
     @mark.flash_attn_test
     @slow
