# Copyright 2020 The HuggingFace Team. All rights reserved.
#
# Licensed under the Apache License, Version 2.0 (the "License");
# you may not use this file except in compliance with the License.
# You may obtain a copy of the License at
#
#     http://www.apache.org/licenses/LICENSE-2.0
#
# Unless required by applicable law or agreed to in writing, software
# distributed under the License is distributed on an "AS IS" BASIS,
# WITHOUT WARRANTIES OR CONDITIONS OF ANY KIND, either express or implied.
# See the License for the specific language governing permissions and
# limitations under the License.

import copy
import inspect
import json
import random
import tempfile
import unittest
from typing import List, Tuple

import numpy as np
from huggingface_hub import HfFolder, delete_repo, set_access_token
from requests.exceptions import HTTPError

import transformers
from transformers import BertConfig, is_flax_available, is_torch_available
from transformers.models.auto import get_values
from transformers.testing_utils import (
    TOKEN,
    USER,
    CaptureLogger,
    is_pt_flax_cross_test,
    is_staging_test,
    require_flax,
    torch_device,
)
from transformers.utils import CONFIG_NAME, GENERATION_CONFIG_NAME, logging
from transformers.utils.generic import ModelOutput


if is_flax_available():
    import os

    import jax
    import jax.numpy as jnp
    from flax.core.frozen_dict import FrozenDict, freeze, unfreeze
    from flax.serialization import from_bytes
    from flax.traverse_util import flatten_dict, unflatten_dict

    from transformers import (
        FLAX_MODEL_FOR_QUESTION_ANSWERING_MAPPING,
        FLAX_MODEL_FOR_SEQUENCE_CLASSIFICATION_MAPPING,
        FLAX_MODEL_MAPPING,
        FlaxAutoModel,
        FlaxAutoModelForSequenceClassification,
        FlaxBertModel,
    )
    from transformers.modeling_flax_pytorch_utils import (
        convert_pytorch_state_dict_to_flax,
        load_flax_weights_in_pytorch_model,
    )
    from transformers.modeling_flax_utils import FLAX_WEIGHTS_INDEX_NAME, FLAX_WEIGHTS_NAME

    os.environ["XLA_PYTHON_CLIENT_MEM_FRACTION"] = "0.12"  # assumed parallelism: 8

if is_torch_available():
    import torch


def _config_zero_init(config):
    configs_no_init = copy.deepcopy(config)
    for key in configs_no_init.__dict__.keys():
        if "_range" in key or "_std" in key or "initializer_factor" in key:
            setattr(configs_no_init, key, 1e-10)
    return configs_no_init


def ids_tensor(shape, vocab_size, rng=None):
    """Creates a random int32 tensor of the shape within the vocab size."""
    if rng is None:
        rng = random.Random()

    total_dims = 1
    for dim in shape:
        total_dims *= dim

    values = []
    for _ in range(total_dims):
        values.append(rng.randint(0, vocab_size - 1))

    output = np.array(values, dtype=jnp.int32).reshape(shape)

    return output


def floats_tensor(shape, scale=1.0, rng=None, name=None):
    """Creates a random float32 tensor"""
    if rng is None:
        rng = random.Random()

    total_dims = 1
    for dim in shape:
        total_dims *= dim

    values = []
    for _ in range(total_dims):
        values.append(rng.random() * scale)

    return np.array(values, dtype=jnp.float32).reshape(shape)


def random_attention_mask(shape, rng=None):
    attn_mask = ids_tensor(shape, vocab_size=2, rng=rng)
    # make sure that at least one token is attended to for each batch
    attn_mask[:, -1] = 1
    return attn_mask


<<<<<<< HEAD
def get_params(params):
    """Function returns params dict if model has batch normalization layers, otherwise acts as identity function."""
    if "params" in params and "batch_stats" in params:
        return params["params"]
    else:
        return params
=======
def get_params(params, from_head_prefix=None):
    """Function extracts relevant parameters into flatten dict from model params,
    appends batch normalization statistics if present"""

    # If Both parameters and batch normalization statistics are present
    if "batch_stats" in params:
        # Extract only parameters for the specified head prefix (if specified) and add batch statistics
        if from_head_prefix is not None:
            extracted_params = flatten_dict(unfreeze(params["params"][from_head_prefix]))
            extracted_params.update(flatten_dict(params["batch_stats"][from_head_prefix]))
        else:
            extracted_params = flatten_dict(unfreeze(params["params"]))
            extracted_params.update(flatten_dict(params["batch_stats"]))

    # Only parameters are present
    else:
        if from_head_prefix is not None:
            extracted_params = flatten_dict(unfreeze(params[from_head_prefix]))
        else:
            extracted_params = flatten_dict(unfreeze(params))

    return extracted_params
>>>>>>> f7ca656f


@require_flax
class FlaxModelTesterMixin:
    model_tester = None
    all_model_classes = ()
    test_mismatched_shapes = True
    is_encoder_decoder = False
    test_head_masking = False
    has_attentions = True

    def _prepare_for_class(self, inputs_dict, model_class):
        inputs_dict = copy.deepcopy(inputs_dict)

        # hack for now until we have AutoModel classes
        if "ForMultipleChoice" in model_class.__name__:
            inputs_dict = {
                k: jnp.broadcast_to(v[:, None], (v.shape[0], self.model_tester.num_choices, v.shape[-1]))
                if isinstance(v, (jnp.ndarray, np.ndarray))
                else v
                for k, v in inputs_dict.items()
            }

        return inputs_dict

    def assert_almost_equals(self, a: np.ndarray, b: np.ndarray, tol: float):
        diff = np.abs((a - b)).max()
        self.assertLessEqual(diff, tol, f"Difference between torch and flax is {diff} (>= {tol}).")

    def test_model_outputs_equivalence(self):
        config, inputs_dict = self.model_tester.prepare_config_and_inputs_for_common()

        def check_equivalence(model, tuple_inputs, dict_inputs, additional_kwargs={}):
            tuple_output = model(**tuple_inputs, return_dict=False, **additional_kwargs)
            dict_output = model(**dict_inputs, return_dict=True, **additional_kwargs).to_tuple()

            def recursive_check(tuple_object, dict_object):
                if isinstance(tuple_object, (List, Tuple)):
                    for tuple_iterable_value, dict_iterable_value in zip(tuple_object, dict_object):
                        recursive_check(tuple_iterable_value, dict_iterable_value)
                elif tuple_object is None:
                    return
                else:
                    self.assert_almost_equals(jnp.nan_to_num(tuple_object), jnp.nan_to_num(dict_object), 1e-5)

            recursive_check(tuple_output, dict_output)

        for model_class in self.all_model_classes:
            model = model_class(config)

            tuple_inputs = self._prepare_for_class(inputs_dict, model_class)
            dict_inputs = self._prepare_for_class(inputs_dict, model_class)
            check_equivalence(model, tuple_inputs, dict_inputs)

            tuple_inputs = self._prepare_for_class(inputs_dict, model_class)
            dict_inputs = self._prepare_for_class(inputs_dict, model_class)
            check_equivalence(model, tuple_inputs, dict_inputs, {"output_hidden_states": True})

    # (Copied from tests.test_modeling_common.ModelTesterMixin.check_pt_flax_outputs)
    def check_pt_flax_outputs(self, fx_outputs, pt_outputs, model_class, tol=1e-5, name="outputs", attributes=None):
        """
        Args:
            model_class: The class of the model that is currently testing. For example, ..., etc.
            Currently unused, but it could make debugging easier and faster.

            names: A string, or a list of strings. These specify what fx_outputs/pt_outputs represent in the model outputs.
                Currently unused, but in the future, we could use this information to make the error message clearer
                by giving the name(s) of the output tensor(s) with large difference(s) between PT and Flax.
        """

        self.assertEqual(type(name), str)
        if attributes is not None:
            self.assertEqual(type(attributes), tuple, f"{name}: The argument `attributes` should be a `tuple`")

        # Allow `ModelOutput` (e.g. `CLIPOutput` has `text_model_output` and `vision_model_output`).
        if isinstance(fx_outputs, ModelOutput):
            self.assertTrue(
                isinstance(pt_outputs, ModelOutput),
                f"{name}: `pt_outputs` should an instance of `ModelOutput` when `fx_outputs` is",
            )

            fx_keys = tuple([k for k, v in fx_outputs.items() if v is not None])
            pt_keys = tuple([k for k, v in pt_outputs.items() if v is not None])

            self.assertEqual(fx_keys, pt_keys, f"{name}: Output keys differ between Flax and PyTorch")

            # convert to the case of `tuple`
            # appending each key to the current (string) `name`
            attributes = tuple([f"{name}.{k}" for k in fx_keys])
            self.check_pt_flax_outputs(
                fx_outputs.to_tuple(), pt_outputs.to_tuple(), model_class, tol=tol, name=name, attributes=attributes
            )

        # Allow `list` (e.g. `TransfoXLModelOutput.mems` is a list of tensors.)
        elif type(fx_outputs) in [tuple, list]:
            self.assertEqual(
                type(fx_outputs), type(pt_outputs), f"{name}: Output types differ between Flax and PyTorch"
            )
            self.assertEqual(
                len(fx_outputs), len(pt_outputs), f"{name}: Output lengths differ between Flax and PyTorch"
            )

            if attributes is not None:
                # case 1: each output has assigned name (e.g. a tuple form of a `ModelOutput`)
                self.assertEqual(
                    len(attributes),
                    len(fx_outputs),
                    f"{name}: The tuple `attributes` should have the same length as `fx_outputs`",
                )
            else:
                # case 2: each output has no assigned name (e.g. hidden states of each layer) -> add an index to `name`
                attributes = tuple([f"{name}_{idx}" for idx in range(len(fx_outputs))])

            for fx_output, pt_output, attr in zip(fx_outputs, pt_outputs, attributes):
                self.check_pt_flax_outputs(fx_output, pt_output, model_class, tol=tol, name=attr)

        elif isinstance(fx_outputs, jnp.ndarray):
            self.assertTrue(
                isinstance(pt_outputs, torch.Tensor), f"{name}: `pt_outputs` should a tensor when `fx_outputs` is"
            )

            # Using `np.asarray` gives `ValueError: assignment destination is read-only` at the line `fx_outputs[fx_nans] = 0`.
            fx_outputs = np.array(fx_outputs)
            pt_outputs = pt_outputs.detach().to("cpu").numpy()

            self.assertEqual(
                fx_outputs.shape, pt_outputs.shape, f"{name}: Output shapes differ between Flax and PyTorch"
            )

            # deal with NumPy's scalars to make replacing nan values by 0 work.
            if np.isscalar(fx_outputs):
                fx_outputs = np.array([fx_outputs])
                pt_outputs = np.array([pt_outputs])

            fx_nans = np.isnan(fx_outputs)
            pt_nans = np.isnan(pt_outputs)

            pt_outputs[fx_nans] = 0
            fx_outputs[fx_nans] = 0
            pt_outputs[pt_nans] = 0
            fx_outputs[pt_nans] = 0

            max_diff = np.amax(np.abs(fx_outputs - pt_outputs))
            self.assertLessEqual(
                max_diff, tol, f"{name}: Difference between PyTorch and Flax is {max_diff} (>= {tol})."
            )
        else:
            raise ValueError(
                "`fx_outputs` should be an instance of `ModelOutput`, a `tuple`, or an instance of `jnp.ndarray`. Got"
                f" {type(fx_outputs)} instead."
            )

    @is_pt_flax_cross_test
    def test_equivalence_pt_to_flax(self):
        # It might be better to put this inside the for loop below (because we modify the config there).
        # But logically, it is fine.
        config, inputs_dict = self.model_tester.prepare_config_and_inputs_for_common()

        for model_class in self.all_model_classes:
            with self.subTest(model_class.__name__):
                # Output all for aggressive testing
                config.output_hidden_states = True
                config.output_attentions = self.has_attentions

                # prepare inputs
                prepared_inputs_dict = self._prepare_for_class(inputs_dict, model_class)
                pt_inputs = {k: torch.tensor(v.tolist(), device=torch_device) for k, v in prepared_inputs_dict.items()}

                # load corresponding PyTorch class
                pt_model_class_name = model_class.__name__[4:]  # Skip the "Flax" at the beginning
                pt_model_class = getattr(transformers, pt_model_class_name)

                pt_model = pt_model_class(config).eval()
                # Flax models don't use the `use_cache` option and cache is not returned as a default.
                # So we disable `use_cache` here for PyTorch model.
                pt_model.config.use_cache = False
                fx_model = model_class(config, dtype=jnp.float32)

                fx_state = convert_pytorch_state_dict_to_flax(pt_model.state_dict(), fx_model)
                fx_model.params = fx_state

                # send pytorch model to the correct device
                pt_model.to(torch_device)

                with torch.no_grad():
                    pt_outputs = pt_model(**pt_inputs)
                fx_outputs = fx_model(**prepared_inputs_dict)

                fx_keys = tuple([k for k, v in fx_outputs.items() if v is not None])
                pt_keys = tuple([k for k, v in pt_outputs.items() if v is not None])

                self.assertEqual(fx_keys, pt_keys)
                self.check_pt_flax_outputs(fx_outputs, pt_outputs, model_class)

                with tempfile.TemporaryDirectory() as tmpdirname:
                    pt_model.save_pretrained(tmpdirname)
                    fx_model_loaded = model_class.from_pretrained(tmpdirname, from_pt=True)

                fx_outputs_loaded = fx_model_loaded(**prepared_inputs_dict)

                fx_keys = tuple([k for k, v in fx_outputs_loaded.items() if v is not None])
                pt_keys = tuple([k for k, v in pt_outputs.items() if v is not None])

                self.assertEqual(fx_keys, pt_keys)
                self.check_pt_flax_outputs(fx_outputs_loaded, pt_outputs, model_class)

    @is_pt_flax_cross_test
    def test_equivalence_flax_to_pt(self):
        config, inputs_dict = self.model_tester.prepare_config_and_inputs_for_common()

        for model_class in self.all_model_classes:
            with self.subTest(model_class.__name__):
                # Output all for aggressive testing
                config.output_hidden_states = True
                config.output_attentions = self.has_attentions

                # prepare inputs
                prepared_inputs_dict = self._prepare_for_class(inputs_dict, model_class)
                pt_inputs = {k: torch.tensor(v.tolist(), device=torch_device) for k, v in prepared_inputs_dict.items()}

                # load corresponding PyTorch class
                pt_model_class_name = model_class.__name__[4:]  # Skip the "Flax" at the beginning
                pt_model_class = getattr(transformers, pt_model_class_name)

                pt_model = pt_model_class(config).eval()
                # Flax models don't use the `use_cache` option and cache is not returned as a default.
                # So we disable `use_cache` here for PyTorch model.
                pt_model.config.use_cache = False
                fx_model = model_class(config, dtype=jnp.float32)

                pt_model = load_flax_weights_in_pytorch_model(pt_model, fx_model.params)

                # make sure weights are tied in PyTorch
                pt_model.tie_weights()

                # send pytorch model to the correct device
                pt_model.to(torch_device)

                with torch.no_grad():
                    pt_outputs = pt_model(**pt_inputs)
                fx_outputs = fx_model(**prepared_inputs_dict)

                fx_keys = tuple([k for k, v in fx_outputs.items() if v is not None])
                pt_keys = tuple([k for k, v in pt_outputs.items() if v is not None])

                self.assertEqual(fx_keys, pt_keys)
                self.check_pt_flax_outputs(fx_outputs, pt_outputs, model_class)

                with tempfile.TemporaryDirectory() as tmpdirname:
                    fx_model.save_pretrained(tmpdirname)
                    pt_model_loaded = pt_model_class.from_pretrained(tmpdirname, from_flax=True)

                # send pytorch model to the correct device
                pt_model_loaded.to(torch_device)
                pt_model_loaded.eval()

                with torch.no_grad():
                    pt_outputs_loaded = pt_model_loaded(**pt_inputs)

                fx_keys = tuple([k for k, v in fx_outputs.items() if v is not None])
                pt_keys = tuple([k for k, v in pt_outputs_loaded.items() if v is not None])

                self.assertEqual(fx_keys, pt_keys)
                self.check_pt_flax_outputs(fx_outputs, pt_outputs_loaded, model_class)

    def test_from_pretrained_save_pretrained(self):
        config, inputs_dict = self.model_tester.prepare_config_and_inputs_for_common()

        for model_class in self.all_model_classes:
            with self.subTest(model_class.__name__):
                model = model_class(config)

                prepared_inputs_dict = self._prepare_for_class(inputs_dict, model_class)
                outputs = model(**prepared_inputs_dict).to_tuple()

                # verify that normal save_pretrained works as expected
                with tempfile.TemporaryDirectory() as tmpdirname:
                    model.save_pretrained(tmpdirname)

                    # the config file (and the generation config file, if it can generate) should be saved
                    self.assertTrue(os.path.exists(os.path.join(tmpdirname, CONFIG_NAME)))
                    self.assertEqual(
                        model.can_generate(), os.path.exists(os.path.join(tmpdirname, GENERATION_CONFIG_NAME))
                    )

                    model_loaded = model_class.from_pretrained(tmpdirname)

                outputs_loaded = model_loaded(**prepared_inputs_dict).to_tuple()
                for output_loaded, output in zip(outputs_loaded, outputs):
                    self.assert_almost_equals(output_loaded, output, 1e-3)

                # verify that save_pretrained for distributed training
                # with `params=params` works as expected
                with tempfile.TemporaryDirectory() as tmpdirname:
                    model.save_pretrained(tmpdirname, params=model.params)
                    model_loaded = model_class.from_pretrained(tmpdirname)

                outputs_loaded = model_loaded(**prepared_inputs_dict).to_tuple()
                for output_loaded, output in zip(outputs_loaded, outputs):
                    self.assert_almost_equals(output_loaded, output, 1e-3)

    def test_save_load_from_base(self):
        config, _ = self.model_tester.prepare_config_and_inputs_for_common()
        base_class = FLAX_MODEL_MAPPING[config.__class__]

        for model_class in self.all_model_classes:
            if model_class == base_class:
                continue

            model = base_class(config)
<<<<<<< HEAD
            base_params = flatten_dict(unfreeze(get_params(model.params)))
=======
            base_params = get_params(model.params)
>>>>>>> f7ca656f

            # check that all base model weights are loaded correctly
            with tempfile.TemporaryDirectory() as tmpdirname:
                model.save_pretrained(tmpdirname)
                head_model = model_class.from_pretrained(tmpdirname)

<<<<<<< HEAD
                base_param_from_head = flatten_dict(
                    unfreeze(get_params(head_model.params)[head_model.base_model_prefix])
                )
=======
                base_param_from_head = get_params(head_model.params, from_head_prefix=head_model.base_model_prefix)
>>>>>>> f7ca656f

                for key in base_param_from_head.keys():
                    max_diff = (base_params[key] - base_param_from_head[key]).sum().item()
                    self.assertLessEqual(max_diff, 1e-3, msg=f"{key} not identical")

    def test_save_load_to_base(self):
        config, _ = self.model_tester.prepare_config_and_inputs_for_common()
        base_class = FLAX_MODEL_MAPPING[config.__class__]

        for model_class in self.all_model_classes:
            if model_class == base_class:
                continue

            model = model_class(config)
<<<<<<< HEAD
            base_params_from_head = flatten_dict(unfreeze(get_params(model.params)[model.base_model_prefix]))
=======
            base_params_from_head = get_params(model.params, from_head_prefix=model.base_model_prefix)
>>>>>>> f7ca656f

            # check that all base model weights are loaded correctly
            with tempfile.TemporaryDirectory() as tmpdirname:
                model.save_pretrained(tmpdirname)
                base_model = base_class.from_pretrained(tmpdirname)

<<<<<<< HEAD
                base_params = flatten_dict(unfreeze(get_params(base_model.params)))
=======
                base_params = get_params(base_model.params)
>>>>>>> f7ca656f

                for key in base_params_from_head.keys():
                    max_diff = (base_params[key] - base_params_from_head[key]).sum().item()
                    self.assertLessEqual(max_diff, 1e-3, msg=f"{key} not identical")

    @is_pt_flax_cross_test
    def test_save_load_from_base_pt(self):
        config, _ = self.model_tester.prepare_config_and_inputs_for_common()
        base_class = FLAX_MODEL_MAPPING[config.__class__]

        for model_class in self.all_model_classes:
            if model_class == base_class:
                continue

            model = base_class(config)
<<<<<<< HEAD
            base_params = flatten_dict(unfreeze(get_params(model.params)))
=======
            base_params = get_params(model.params)
>>>>>>> f7ca656f

            # convert Flax model to PyTorch model
            pt_model_class = getattr(transformers, base_class.__name__[4:])  # Skip the "Flax" at the beginning
            pt_model = pt_model_class(config).eval()
            pt_model = load_flax_weights_in_pytorch_model(pt_model, model.params)

            # check that all base model weights are loaded correctly
            with tempfile.TemporaryDirectory() as tmpdirname:
                # save pt model
                pt_model.save_pretrained(tmpdirname)
                head_model = model_class.from_pretrained(tmpdirname, from_pt=True)

<<<<<<< HEAD
                base_param_from_head = flatten_dict(
                    unfreeze(get_params(head_model.params)[head_model.base_model_prefix])
                )
=======
                base_param_from_head = get_params(head_model.params, from_head_prefix=head_model.base_model_prefix)
>>>>>>> f7ca656f

                for key in base_param_from_head.keys():
                    max_diff = (base_params[key] - base_param_from_head[key]).sum().item()
                    self.assertLessEqual(max_diff, 1e-3, msg=f"{key} not identical")

    @is_pt_flax_cross_test
    def test_save_load_to_base_pt(self):
        config, _ = self.model_tester.prepare_config_and_inputs_for_common()
        base_class = FLAX_MODEL_MAPPING[config.__class__]

        for model_class in self.all_model_classes:
            if model_class == base_class:
                continue

            model = model_class(config)
<<<<<<< HEAD
            base_params_from_head = flatten_dict(unfreeze(get_params(model.params)[model.base_model_prefix]))
=======
            base_params_from_head = get_params(model.params, from_head_prefix=model.base_model_prefix)
>>>>>>> f7ca656f

            # convert Flax model to PyTorch model
            pt_model_class = getattr(transformers, model_class.__name__[4:])  # Skip the "Flax" at the beginning
            pt_model = pt_model_class(config).eval()
            pt_model = load_flax_weights_in_pytorch_model(pt_model, model.params)

            # check that all base model weights are loaded correctly
            with tempfile.TemporaryDirectory() as tmpdirname:
                pt_model.save_pretrained(tmpdirname)
                base_model = base_class.from_pretrained(tmpdirname, from_pt=True)

<<<<<<< HEAD
                base_params = flatten_dict(unfreeze(get_params(base_model.params)))
=======
                base_params = get_params(base_model.params)
>>>>>>> f7ca656f

                for key in base_params_from_head.keys():
                    max_diff = (base_params[key] - base_params_from_head[key]).sum().item()
                    self.assertLessEqual(max_diff, 1e-3, msg=f"{key} not identical")

    @is_pt_flax_cross_test
    def test_save_load_bf16_to_base_pt(self):
        config, _ = self.model_tester.prepare_config_and_inputs_for_common()
        base_class = FLAX_MODEL_MAPPING[config.__class__]

        for model_class in self.all_model_classes:
            if model_class == base_class:
                continue

            model = model_class(config)
            model.params = model.to_bf16(model.params)
<<<<<<< HEAD
            base_params_from_head = flatten_dict(unfreeze(get_params(model.params)[model.base_model_prefix]))
=======
            base_params_from_head = get_params(model.params, from_head_prefix=model.base_model_prefix)
>>>>>>> f7ca656f

            # convert Flax model to PyTorch model
            pt_model_class = getattr(transformers, model_class.__name__[4:])  # Skip the "Flax" at the beginning
            pt_model = pt_model_class(config).eval()
            pt_model = load_flax_weights_in_pytorch_model(pt_model, model.params)

            # check that all base model weights are loaded correctly
            with tempfile.TemporaryDirectory() as tmpdirname:
                pt_model.save_pretrained(tmpdirname)
                base_model = base_class.from_pretrained(tmpdirname, from_pt=True)

<<<<<<< HEAD
                base_params = flatten_dict(unfreeze(get_params(base_model.params)))
=======
                base_params = get_params(base_model.params)
>>>>>>> f7ca656f

                for key in base_params_from_head.keys():
                    max_diff = (base_params[key] - base_params_from_head[key]).sum().item()
                    self.assertLessEqual(max_diff, 1e-3, msg=f"{key} not identical")

    def test_jit_compilation(self):
        config, inputs_dict = self.model_tester.prepare_config_and_inputs_for_common()

        for model_class in self.all_model_classes:
            with self.subTest(model_class.__name__):
                prepared_inputs_dict = self._prepare_for_class(inputs_dict, model_class)
                model = model_class(config)

                @jax.jit
                def model_jitted(input_ids, attention_mask=None, **kwargs):
                    return model(input_ids=input_ids, attention_mask=attention_mask, **kwargs)

                with self.subTest("JIT Enabled"):
                    jitted_outputs = model_jitted(**prepared_inputs_dict).to_tuple()

                with self.subTest("JIT Disabled"):
                    with jax.disable_jit():
                        outputs = model_jitted(**prepared_inputs_dict).to_tuple()

                self.assertEqual(len(outputs), len(jitted_outputs))
                for jitted_output, output in zip(jitted_outputs, outputs):
                    self.assertEqual(jitted_output.shape, output.shape)

    def test_forward_signature(self):
        config, _ = self.model_tester.prepare_config_and_inputs_for_common()

        for model_class in self.all_model_classes:
            model = model_class(config)
            signature = inspect.signature(model.__call__)
            # signature.parameters is an OrderedDict => so arg_names order is deterministic
            arg_names = [*signature.parameters.keys()]

            if model.config.is_encoder_decoder:
                expected_arg_names = [
                    "input_ids",
                    "attention_mask",
                    "decoder_input_ids",
                    "decoder_attention_mask",
                ]
                self.assertListEqual(arg_names[: len(expected_arg_names)], expected_arg_names)
            else:
                expected_arg_names = ["input_ids", "attention_mask"]
                self.assertListEqual(arg_names[:2], expected_arg_names)

    def test_naming_convention(self):
        for model_class in self.all_model_classes:
            model_class_name = model_class.__name__
            module_class_name = (
                model_class_name[:-5] + "Module" if model_class_name[-5:] == "Model" else model_class_name + "Module"
            )
            bert_modeling_flax_module = __import__(model_class.__module__, fromlist=[module_class_name])
            module_cls = getattr(bert_modeling_flax_module, module_class_name)

            self.assertIsNotNone(module_cls)

    def test_hidden_states_output(self):
        def check_hidden_states_output(inputs_dict, config, model_class):
            model = model_class(config)

            outputs = model(**self._prepare_for_class(inputs_dict, model_class))
            hidden_states = outputs.encoder_hidden_states if config.is_encoder_decoder else outputs.hidden_states

            expected_num_layers = getattr(
                self.model_tester, "expected_num_hidden_layers", self.model_tester.num_hidden_layers + 1
            )
            self.assertEqual(len(hidden_states), expected_num_layers)

            if hasattr(self.model_tester, "encoder_seq_length"):
                seq_length = self.model_tester.encoder_seq_length
            else:
                seq_length = self.model_tester.seq_length

            self.assertListEqual(
                list(hidden_states[0].shape[-2:]),
                [seq_length, self.model_tester.hidden_size],
            )

            if config.is_encoder_decoder:
                hidden_states = outputs.decoder_hidden_states

                self.assertIsInstance(hidden_states, (list, tuple))
                self.assertEqual(len(hidden_states), expected_num_layers)
                seq_len = getattr(self.model_tester, "seq_length", None)
                decoder_seq_length = getattr(self.model_tester, "decoder_seq_length", seq_len)

                self.assertListEqual(
                    list(hidden_states[0].shape[-2:]),
                    [decoder_seq_length, self.model_tester.hidden_size],
                )

        config, inputs_dict = self.model_tester.prepare_config_and_inputs_for_common()

        for model_class in self.all_model_classes:
            inputs_dict["output_hidden_states"] = True
            check_hidden_states_output(inputs_dict, config, model_class)

            # check that output_hidden_states also work using config
            del inputs_dict["output_hidden_states"]
            config.output_hidden_states = True

            check_hidden_states_output(inputs_dict, config, model_class)

    def test_attention_outputs(self):
        if not self.has_attentions:
            self.skipTest(reason="Model does not output attentions")

        config, inputs_dict = self.model_tester.prepare_config_and_inputs_for_common()
        config.return_dict = True

        seq_length = getattr(self.model_tester, "seq_length", None)
        decoder_seq_length = getattr(self.model_tester, "decoder_seq_length", seq_length)
        encoder_seq_length = getattr(self.model_tester, "encoder_seq_length", seq_length)
        decoder_key_length = getattr(self.model_tester, "decoder_key_length", decoder_seq_length)
        encoder_key_length = getattr(self.model_tester, "key_length", encoder_seq_length)

        for model_class in self.all_model_classes:
            inputs_dict["output_attentions"] = True
            inputs_dict["output_hidden_states"] = False
            model = model_class(config)
            outputs = model(**self._prepare_for_class(inputs_dict, model_class))
            attentions = outputs.encoder_attentions if config.is_encoder_decoder else outputs.attentions
            self.assertEqual(len(attentions), self.model_tester.num_hidden_layers)

            # check that output_attentions also work using config
            del inputs_dict["output_attentions"]
            config.output_attentions = True
            model = model_class(config)
            outputs = model(**self._prepare_for_class(inputs_dict, model_class))
            attentions = outputs.encoder_attentions if config.is_encoder_decoder else outputs.attentions
            self.assertEqual(len(attentions), self.model_tester.num_hidden_layers)

            self.assertListEqual(
                list(attentions[0].shape[-3:]),
                [self.model_tester.num_attention_heads, encoder_seq_length, encoder_key_length],
            )
            out_len = len(outputs)

            if self.is_encoder_decoder:
                correct_outlen = 5

                # Question Answering model returns start_logits and end_logits
                if model_class in get_values(FLAX_MODEL_FOR_QUESTION_ANSWERING_MAPPING):
                    correct_outlen += 1  # start_logits and end_logits instead of only 1 output

                self.assertEqual(out_len, correct_outlen)

                # decoder attentions
                decoder_attentions = outputs.decoder_attentions
                self.assertIsInstance(decoder_attentions, (list, tuple))
                self.assertEqual(len(decoder_attentions), self.model_tester.num_hidden_layers)
                self.assertListEqual(
                    list(decoder_attentions[0].shape[-3:]),
                    [self.model_tester.num_attention_heads, decoder_seq_length, decoder_key_length],
                )

                # cross attentions
                cross_attentions = outputs.cross_attentions
                self.assertIsInstance(cross_attentions, (list, tuple))
                self.assertEqual(len(cross_attentions), self.model_tester.num_hidden_layers)
                self.assertListEqual(
                    list(cross_attentions[0].shape[-3:]),
                    [
                        self.model_tester.num_attention_heads,
                        decoder_seq_length,
                        encoder_key_length,
                    ],
                )

            # Check attention is always last and order is fine
            inputs_dict["output_attentions"] = True
            inputs_dict["output_hidden_states"] = True
            model = model_class(config)
            outputs = model(**self._prepare_for_class(inputs_dict, model_class))

            if hasattr(self.model_tester, "num_hidden_states_types"):
                added_hidden_states = self.model_tester.num_hidden_states_types
            elif self.is_encoder_decoder:
                added_hidden_states = 2
            else:
                added_hidden_states = 1
            self.assertEqual(out_len + added_hidden_states, len(outputs))

            self_attentions = outputs.encoder_attentions if config.is_encoder_decoder else outputs.attentions
            self.assertEqual(len(self_attentions), self.model_tester.num_hidden_layers)

            self.assertListEqual(
                list(self_attentions[0].shape[-3:]),
                [self.model_tester.num_attention_heads, encoder_seq_length, encoder_key_length],
            )

    def test_load_with_mismatched_shapes(self):
        if not self.test_mismatched_shapes:
            return
        config, inputs_dict = self.model_tester.prepare_config_and_inputs_for_common()

        for model_class in self.all_model_classes:
            if model_class not in get_values(FLAX_MODEL_FOR_SEQUENCE_CLASSIFICATION_MAPPING):
                continue

            with self.subTest(msg=f"Testing {model_class}"):
                with tempfile.TemporaryDirectory() as tmp_dir:
                    model = model_class(config)
                    model.save_pretrained(tmp_dir)

                    # Fails when we don't set ignore_mismatched_sizes=True
                    with self.assertRaises(ValueError):
                        new_model = FlaxAutoModelForSequenceClassification.from_pretrained(tmp_dir, num_labels=42)
                    with self.assertRaises(ValueError):
                        new_model_without_prefix = FlaxAutoModel.from_pretrained(tmp_dir, vocab_size=10)

                    logger = logging.get_logger("transformers.modeling_flax_utils")
                    with CaptureLogger(logger) as cl:
                        new_model = FlaxAutoModelForSequenceClassification.from_pretrained(
                            tmp_dir, num_labels=42, ignore_mismatched_sizes=True
                        )
                    self.assertIn("the shapes did not match", cl.out)

                    logits = new_model(**inputs_dict)["logits"]
                    self.assertEqual(logits.shape[1], 42)

                    with CaptureLogger(logger) as cl:
                        new_model_without_prefix = FlaxAutoModel.from_pretrained(
                            tmp_dir, vocab_size=10, ignore_mismatched_sizes=True
                        )
                    self.assertIn("the shapes did not match", cl.out)
                    input_ids = ids_tensor((2, 8), 10)
                    if self.is_encoder_decoder:
                        new_model_without_prefix(input_ids, decoder_input_ids=input_ids)
                    else:
                        new_model_without_prefix(input_ids)

    def test_default_params_dtype(self):
        config, _ = self.model_tester.prepare_config_and_inputs_for_common()

        for model_class in self.all_model_classes:
            # check if all params are still in float32 when dtype of computation is half-precision
            model = model_class(config, dtype=jnp.float16)
            types = jax.tree_util.tree_map(lambda x: x.dtype, model.params)
            types = flatten_dict(types)

            for name, type_ in types.items():
                self.assertEquals(type_, jnp.float32, msg=f"param {name} is not initialized in fp32.")

    def test_to_bf16(self):
        config, _ = self.model_tester.prepare_config_and_inputs_for_common()

        for model_class in self.all_model_classes:
            model = model_class(config)

            # cast all params to bf16
            params = model.to_bf16(model.params)
            types = flatten_dict(jax.tree_util.tree_map(lambda x: x.dtype, params))
            # test if all params are in bf16
            for name, type_ in types.items():
                self.assertEqual(type_, jnp.bfloat16, msg=f"param {name} is not in bf16.")

            # test masking
            flat_params = flatten_dict(params)
            key = random.choice(list(flat_params.keys()))  # choose a random param
            mask = {path: path != key for path in flat_params}  # don't cast the key
            mask = unflatten_dict(mask)

            params = model.to_bf16(model.params, mask)
            types = flatten_dict(jax.tree_util.tree_map(lambda x: x.dtype, params))
            # test if all params are in bf16 except key
            for name, type_ in types.items():
                if name == key:
                    self.assertEqual(type_, jnp.float32, msg=f"param {name} should be in fp32.")
                else:
                    self.assertEqual(type_, jnp.bfloat16, msg=f"param {name} is not in bf16.")

    def test_to_fp16(self):
        config, _ = self.model_tester.prepare_config_and_inputs_for_common()

        for model_class in self.all_model_classes:
            model = model_class(config)

            # cast all params to fp16
            params = model.to_fp16(model.params)
            types = flatten_dict(jax.tree_util.tree_map(lambda x: x.dtype, params))
            # test if all params are in fp16
            for name, type_ in types.items():
                self.assertEqual(type_, jnp.float16, msg=f"param {name} is not in fp16.")

            # test masking
            flat_params = flatten_dict(params)
            key = random.choice(list(flat_params.keys()))  # choose a random param
            mask = {path: path != key for path in flat_params}  # don't cast the key
            mask = unflatten_dict(mask)

            params = model.to_fp16(model.params, mask)
            types = flatten_dict(jax.tree_util.tree_map(lambda x: x.dtype, params))
            # test if all params are in fp16 except key
            for name, type_ in types.items():
                if name == key:
                    self.assertEqual(type_, jnp.float32, msg=f"param {name} should be in fp32.")
                else:
                    self.assertEqual(type_, jnp.float16, msg=f"param {name} is not in fp16.")

    def test_to_fp32(self):
        config, _ = self.model_tester.prepare_config_and_inputs_for_common()

        for model_class in self.all_model_classes:
            model = model_class(config)

            # cast all params to fp16 and back to fp32
            params = model.to_fp16(model.params)
            params = model.to_fp32(params)

            # test if all params are in fp32
            types = flatten_dict(jax.tree_util.tree_map(lambda x: x.dtype, params))
            for name, type_ in types.items():
                self.assertEqual(type_, jnp.float32, msg=f"param {name} is not in fp32.")

            # test masking
            flat_params = flatten_dict(params)
            key = random.choice(list(flat_params.keys()))  # choose a random param
            mask = {path: path != key for path in flat_params}  # don't cast the key
            mask = unflatten_dict(mask)

            # cast to fp16 and back to fp32 with mask
            params = model.to_fp16(model.params)
            params = model.to_fp32(params, mask)

            # test if all params are in fp32 except key
            types = flatten_dict(jax.tree_util.tree_map(lambda x: x.dtype, params))
            for name, type_ in types.items():
                if name == key:
                    self.assertEqual(type_, jnp.float16, msg=f"param {name} should be in fp16.")
                else:
                    self.assertEqual(type_, jnp.float32, msg=f"param {name} is not in fp32.")

    def test_save_load_in_fp16(self):
        config, _ = self.model_tester.prepare_config_and_inputs_for_common()

        for model_class in self.all_model_classes:
            model = model_class(config)

        # convert weights to fp16 and save
        params = model.to_fp16(model.params)
        with tempfile.TemporaryDirectory() as tmpdirname:
            model.save_pretrained(tmpdirname, params=params)

            # load the weights again and check if they are still in fp16
            model = model_class.from_pretrained(tmpdirname)
            types = flatten_dict(jax.tree_util.tree_map(lambda x: x.dtype, model.params))
            for name, type_ in types.items():
                self.assertEqual(type_, jnp.float16, msg=f"param {name} is not in fp16.")

    def test_save_load_in_bf16(self):
        config, _ = self.model_tester.prepare_config_and_inputs_for_common()

        for model_class in self.all_model_classes:
            model = model_class(config)

        # convert weights to bf16 and save
        params = model.to_bf16(model.params)
        with tempfile.TemporaryDirectory() as tmpdirname:
            model.save_pretrained(tmpdirname, params=params)

            # load the weights again and check if they are still in fp16
            model = model_class.from_pretrained(tmpdirname)
            types = flatten_dict(jax.tree_util.tree_map(lambda x: x.dtype, model.params))
            for name, type_ in types.items():
                self.assertEqual(type_, jnp.bfloat16, msg=f"param {name} is not in bf16.")

    def test_model_main_input_name(self):
        for model_class in self.all_model_classes:
            model_signature = inspect.signature(getattr(model_class, "__call__"))
            # The main input is the name of the argument after `self`
            observed_main_input_name = list(model_signature.parameters.keys())[1]
            self.assertEqual(model_class.main_input_name, observed_main_input_name)

    def test_headmasking(self):
        if not self.test_head_masking:
            return
        config, inputs_dict = self.model_tester.prepare_config_and_inputs_for_common()
        config.return_dict = True

        def _prepare_layer_head_mask(i, attention_heads, num_hidden_layers):
            if i == 0:
                return np.concatenate([np.zeros(1, dtype=jnp.int32), np.ones(attention_heads - 1, dtype=jnp.int32)])
            if i == num_hidden_layers - 1:
                return np.concatenate([np.zeros(attention_heads - 1, dtype=jnp.int32), np.ones(1, dtype=jnp.int32)])
            return np.ones(attention_heads, dtype=jnp.int32)

        for model_class in self.all_model_classes:
            model = model_class(config)

            inputs_dict["output_attentions"] = True
            inputs_dict["output_hidden_states"] = False
            inputs = self._prepare_for_class(inputs_dict, model_class).copy()
            # Prepare head mask
            inputs["head_mask"] = np.stack(
                [
                    _prepare_layer_head_mask(i, config.num_attention_heads, config.num_hidden_layers)
                    for i in range(config.num_hidden_layers)
                ]
            )
            outputs = model(**inputs)

            def _check_attentions_validity(attentions):
                # Remove NaN
                for t in attentions:
                    # Check we don't have more than 25% nans (arbitrary)
                    self.assertLess(np.isnan(t).sum(), t.size / 4)
                attentions = [np.where(np.isnan(t), 0.0, t) for t in attentions]

                self.assertAlmostEqual(attentions[0][..., 0, :, :].sum(), 0.0)
                self.assertNotEqual(attentions[0][..., -1, :, :].sum(), 0.0)
                if len(attentions) > 2:  # encoder-decodere models have only 2 layers in each modules
                    self.assertNotEqual(attentions[1][..., 0, :, :].sum(), 0.0)
                self.assertAlmostEqual(attentions[-1][..., -2, :, :].sum(), 0.0)
                self.assertNotEqual(attentions[-1][..., -1, :, :].sum(), 0.0)

            if model.config.is_encoder_decoder:
                raise NotImplementedError("The test has not been implemented for encoder-decoder models yet.")
            else:
                _check_attentions_validity(outputs.attentions)

    def test_no_automatic_init(self):
        config, inputs_dict = self.model_tester.prepare_config_and_inputs_for_common()
        config.return_dict = True

        for model_class in self.all_model_classes:
            model = model_class(config, _do_init=False)

            # Check that accesing parmas raises an ValueError when _do_init is False
            with self.assertRaises(ValueError):
                params = model.params

            # Check if we params can be properly initialized when calling init_weights
            params = model.init_weights(model.key, model.input_shape)
            self.assertIsInstance(params, FrozenDict)
            # Check if all required parmas are initialized
            keys = set(flatten_dict(unfreeze(params)).keys())
            self.assertTrue(all(k in keys for k in model.required_params))
            # Check if the shapes match
            flat_params = flatten_dict(unfreeze(params))
            for k, v in flatten_dict(unfreeze(model.params_shape_tree)).items():
                self.assertEqual(
                    v.shape,
                    flat_params[k].shape,
                    "Shapes of {} do not match. Expecting {}, got {}.".format(k, v.shape, flat_params[k].shape),
                )

            # Check that setting params raises an ValueError when _do_init is False
            with self.assertRaises(ValueError):
                model.params = params

            # Check if we can do a forward pass
            inputs_dict["output_hidden_states"] = True
            inputs = self._prepare_for_class(inputs_dict, model_class).copy()
            model(**inputs, params=params)

    def test_from_pretrained_with_no_automatic_init(self):
        config, inputs_dict = self.model_tester.prepare_config_and_inputs_for_common()
        config.return_dict = True

        def _assert_all_params_initialised(model, params):
            # Check if all required parmas are loaded
            keys = set(flatten_dict(unfreeze(params)).keys())
            self.assertTrue(all(k in keys for k in model.required_params))
            # Check if the shapes match
            flat_params = flatten_dict(unfreeze(params))
            for k, v in flatten_dict(unfreeze(model.params_shape_tree)).items():
                self.assertEqual(
                    v.shape,
                    flat_params[k].shape,
                    "Shapes of {} do not match. Expecting {}, got {}.".format(k, v.shape, flat_params[k].shape),
                )

        for model_class in self.all_model_classes:
            # init the model
            model = model_class(config)

            # save the model in the temporary directory
            # load the saved model with _do_init=False
            with tempfile.TemporaryDirectory() as tmpdirname:
                model.save_pretrained(tmpdirname)
                model, params = model_class.from_pretrained(tmpdirname, _do_init=False)

            # Check that accesing parmas raises an ValueError when _do_init is False
            with self.assertRaises(ValueError):
                params = model.params

            # Check if all required parmas are loaded
            _assert_all_params_initialised(model, params)

            # Check that setting params raises an ValueError when _do_init is False
            with self.assertRaises(ValueError):
                model.params = params

            # Check if init_weights initializes missing keys from from_pretrained
            flat_params = flatten_dict(unfreeze(params))
            random_key = random.choice(list(flat_params.keys()))
            flat_params.pop(random_key)
            params = freeze(unflatten_dict(flat_params))

            with tempfile.TemporaryDirectory() as tmpdirname:
                model.save_pretrained(tmpdirname, params=params)
                model, params = model_class.from_pretrained(tmpdirname, _do_init=False)

                params = model.init_weights(model.key, model.input_shape, params=params)
                # Check if all required parmas are loaded
                _assert_all_params_initialised(model, params)

    def test_checkpoint_sharding_from_hub(self):
        model = FlaxBertModel.from_pretrained("ArthurZ/flax-tiny-random-bert-sharded")
        # the model above is the same as the model below, just a sharded version.
        ref_model = FlaxBertModel.from_pretrained("hf-internal-testing/tiny-bert-flax-only")
        for p1, p2 in zip(flatten_dict(model.params).values(), flatten_dict(ref_model.params).values()):
            assert np.allclose(np.array(p1), np.array(p2))

    def test_checkpoint_sharding_local(self):
        model = FlaxBertModel.from_pretrained("hf-internal-testing/tiny-bert-flax-only")

        with tempfile.TemporaryDirectory() as tmp_dir:
            # We use the same folder for various sizes to make sure a new save erases the old checkpoint.
            for max_size in ["150kB", "150kiB", "200kB", "200kiB"]:
                model.save_pretrained(tmp_dir, max_shard_size=max_size)

                # Get each shard file and its size
                shard_to_size = {}
                for shard in os.listdir(tmp_dir):
                    if shard.endswith(".msgpack"):
                        shard_file = os.path.join(tmp_dir, shard)
                        shard_to_size[shard_file] = os.path.getsize(shard_file)

                index_file = os.path.join(tmp_dir, FLAX_WEIGHTS_INDEX_NAME)
                # Check there is an index but no regular weight file
                self.assertTrue(os.path.isfile(index_file))
                self.assertFalse(os.path.isfile(os.path.join(tmp_dir, FLAX_WEIGHTS_NAME)))

                # Check a file is bigger than max_size only when it has a single weight
                for shard_file, size in shard_to_size.items():
                    if max_size.endswith("kiB"):
                        max_size_int = int(max_size[:-3]) * 2**10
                    else:
                        max_size_int = int(max_size[:-2]) * 10**3
                    # Note: pickle adds some junk so the weight of the file can end up being slightly bigger than
                    # the size asked for (since we count parameters)
                    if size >= max_size_int + 50000:
                        with open(shard_file, "rb") as state_f:
                            state_file = from_bytes(FlaxBertModel, state_f.read())
                            self.assertEqual(len(state_file), 1)

                # Check the index and the shard files found match
                with open(index_file, "r", encoding="utf-8") as f:
                    index = json.loads(f.read())

                all_shards = set(index["weight_map"].values())
                shards_found = {f for f in os.listdir(tmp_dir) if f.endswith(".msgpack")}
                self.assertSetEqual(all_shards, shards_found)

                # Finally, check the model can be reloaded
                new_model = FlaxBertModel.from_pretrained(tmp_dir)
                for p1, p2 in zip(flatten_dict(model.params).values(), flatten_dict(new_model.params).values()):
                    self.assertTrue(np.allclose(np.array(p1), np.array(p2)))

    @is_pt_flax_cross_test
    def test_from_sharded_pt(self):
        model = FlaxBertModel.from_pretrained("hf-internal-testing/tiny-random-bert-sharded", from_pt=True)
        ref_model = FlaxBertModel.from_pretrained("hf-internal-testing/tiny-random-bert-fx-only")
        for key, ref_val in flatten_dict(ref_model.params).items():
            val = flatten_dict(model.params)[key]
            assert np.allclose(np.array(val), np.array(ref_val))

    def test_gradient_checkpointing(self):
        config, inputs_dict = self.model_tester.prepare_config_and_inputs_for_common()

        for model_class in self.all_model_classes:
            # prepare inputs
            prepared_inputs_dict = self._prepare_for_class(inputs_dict, model_class)
            model = model_class(config)
            remat_model = model_class(config)

            try:
                remat_model.enable_gradient_checkpointing()
            except NotImplementedError:
                continue

            outputs = model(**prepared_inputs_dict)
            remat_outputs = remat_model(**prepared_inputs_dict)

            # ensure that the dicts of outputs contain the same keys
            self.assertEqual(outputs.keys(), remat_outputs.keys())

            outputs = outputs.to_tuple()
            remat_outputs = remat_outputs.to_tuple()

            # ensure that the outputs remain precisely equal
            for output, remat_output in zip(outputs, remat_outputs):
                self.assertTrue((output == remat_output).all())


@require_flax
@is_staging_test
class FlaxModelPushToHubTester(unittest.TestCase):
    @classmethod
    def setUpClass(cls):
        cls._token = TOKEN
        set_access_token(TOKEN)
        HfFolder.save_token(TOKEN)

    @classmethod
    def tearDownClass(cls):
        try:
            delete_repo(token=cls._token, repo_id="test-model-flax")
        except HTTPError:
            pass

        try:
            delete_repo(token=cls._token, repo_id="valid_org/test-model-flax-org")
        except HTTPError:
            pass

    def test_push_to_hub(self):
        config = BertConfig(
            vocab_size=99, hidden_size=32, num_hidden_layers=5, num_attention_heads=4, intermediate_size=37
        )
        model = FlaxBertModel(config)
        model.push_to_hub("test-model-flax", use_auth_token=self._token)

        new_model = FlaxBertModel.from_pretrained(f"{USER}/test-model-flax")

        base_params = flatten_dict(unfreeze(model.params))
        new_params = flatten_dict(unfreeze(new_model.params))

        for key in base_params.keys():
            max_diff = (base_params[key] - new_params[key]).sum().item()
            self.assertLessEqual(max_diff, 1e-3, msg=f"{key} not identical")

        # Reset repo
        delete_repo(token=self._token, repo_id="test-model-flax")

        # Push to hub via save_pretrained
        with tempfile.TemporaryDirectory() as tmp_dir:
            model.save_pretrained(tmp_dir, repo_id="test-model-flax", push_to_hub=True, use_auth_token=self._token)

        new_model = FlaxBertModel.from_pretrained(f"{USER}/test-model-flax")

        base_params = flatten_dict(unfreeze(model.params))
        new_params = flatten_dict(unfreeze(new_model.params))

        for key in base_params.keys():
            max_diff = (base_params[key] - new_params[key]).sum().item()
            self.assertLessEqual(max_diff, 1e-3, msg=f"{key} not identical")

    def test_push_to_hub_in_organization(self):
        config = BertConfig(
            vocab_size=99, hidden_size=32, num_hidden_layers=5, num_attention_heads=4, intermediate_size=37
        )
        model = FlaxBertModel(config)
        model.push_to_hub("valid_org/test-model-flax-org", use_auth_token=self._token)

        new_model = FlaxBertModel.from_pretrained("valid_org/test-model-flax-org")

        base_params = flatten_dict(unfreeze(model.params))
        new_params = flatten_dict(unfreeze(new_model.params))

        for key in base_params.keys():
            max_diff = (base_params[key] - new_params[key]).sum().item()
            self.assertLessEqual(max_diff, 1e-3, msg=f"{key} not identical")

        # Reset repo
        delete_repo(token=self._token, repo_id="valid_org/test-model-flax-org")

        # Push to hub via save_pretrained
        with tempfile.TemporaryDirectory() as tmp_dir:
            model.save_pretrained(
                tmp_dir, repo_id="valid_org/test-model-flax-org", push_to_hub=True, use_auth_token=self._token
            )

        new_model = FlaxBertModel.from_pretrained("valid_org/test-model-flax-org")

        base_params = flatten_dict(unfreeze(model.params))
        new_params = flatten_dict(unfreeze(new_model.params))

        for key in base_params.keys():
            max_diff = (base_params[key] - new_params[key]).sum().item()
            self.assertLessEqual(max_diff, 1e-3, msg=f"{key} not identical")


def check_models_equal(model1, model2):
    models_are_equal = True
    flat_params_1 = flatten_dict(model1.params)
    flat_params_2 = flatten_dict(model2.params)
    for key in flat_params_1.keys():
        if np.sum(np.abs(flat_params_1[key] - flat_params_2[key])) > 1e-4:
            models_are_equal = False

    return models_are_equal


@require_flax
class FlaxModelUtilsTest(unittest.TestCase):
    def test_model_from_pretrained_subfolder(self):
        config = BertConfig.from_pretrained("hf-internal-testing/tiny-bert-flax-only")
        model = FlaxBertModel(config)

        subfolder = "bert"
        with tempfile.TemporaryDirectory() as tmp_dir:
            model.save_pretrained(os.path.join(tmp_dir, subfolder))

            with self.assertRaises(OSError):
                _ = FlaxBertModel.from_pretrained(tmp_dir)

            model_loaded = FlaxBertModel.from_pretrained(tmp_dir, subfolder=subfolder)

        self.assertTrue(check_models_equal(model, model_loaded))

    def test_model_from_pretrained_subfolder_sharded(self):
        config = BertConfig.from_pretrained("hf-internal-testing/tiny-bert-flax-only")
        model = FlaxBertModel(config)

        subfolder = "bert"
        with tempfile.TemporaryDirectory() as tmp_dir:
            model.save_pretrained(os.path.join(tmp_dir, subfolder), max_shard_size="10KB")

            with self.assertRaises(OSError):
                _ = FlaxBertModel.from_pretrained(tmp_dir)

            model_loaded = FlaxBertModel.from_pretrained(tmp_dir, subfolder=subfolder)

        self.assertTrue(check_models_equal(model, model_loaded))

    def test_model_from_pretrained_hub_subfolder(self):
        subfolder = "bert"
        model_id = "hf-internal-testing/tiny-random-bert-subfolder"

        with self.assertRaises(OSError):
            _ = FlaxBertModel.from_pretrained(model_id)

        model = FlaxBertModel.from_pretrained(model_id, subfolder=subfolder)

        self.assertIsNotNone(model)

    def test_model_from_pretrained_hub_subfolder_sharded(self):
        subfolder = "bert"
        model_id = "hf-internal-testing/tiny-random-bert-sharded-subfolder"
        with self.assertRaises(OSError):
            _ = FlaxBertModel.from_pretrained(model_id)

        model = FlaxBertModel.from_pretrained(model_id, subfolder=subfolder)

        self.assertIsNotNone(model)<|MERGE_RESOLUTION|>--- conflicted
+++ resolved
@@ -118,14 +118,6 @@
     return attn_mask
 
 
-<<<<<<< HEAD
-def get_params(params):
-    """Function returns params dict if model has batch normalization layers, otherwise acts as identity function."""
-    if "params" in params and "batch_stats" in params:
-        return params["params"]
-    else:
-        return params
-=======
 def get_params(params, from_head_prefix=None):
     """Function extracts relevant parameters into flatten dict from model params,
     appends batch normalization statistics if present"""
@@ -148,7 +140,6 @@
             extracted_params = flatten_dict(unfreeze(params))
 
     return extracted_params
->>>>>>> f7ca656f
 
 
 @require_flax
@@ -459,24 +450,14 @@
                 continue
 
             model = base_class(config)
-<<<<<<< HEAD
-            base_params = flatten_dict(unfreeze(get_params(model.params)))
-=======
             base_params = get_params(model.params)
->>>>>>> f7ca656f
 
             # check that all base model weights are loaded correctly
             with tempfile.TemporaryDirectory() as tmpdirname:
                 model.save_pretrained(tmpdirname)
                 head_model = model_class.from_pretrained(tmpdirname)
 
-<<<<<<< HEAD
-                base_param_from_head = flatten_dict(
-                    unfreeze(get_params(head_model.params)[head_model.base_model_prefix])
-                )
-=======
                 base_param_from_head = get_params(head_model.params, from_head_prefix=head_model.base_model_prefix)
->>>>>>> f7ca656f
 
                 for key in base_param_from_head.keys():
                     max_diff = (base_params[key] - base_param_from_head[key]).sum().item()
@@ -491,22 +472,14 @@
                 continue
 
             model = model_class(config)
-<<<<<<< HEAD
-            base_params_from_head = flatten_dict(unfreeze(get_params(model.params)[model.base_model_prefix]))
-=======
             base_params_from_head = get_params(model.params, from_head_prefix=model.base_model_prefix)
->>>>>>> f7ca656f
 
             # check that all base model weights are loaded correctly
             with tempfile.TemporaryDirectory() as tmpdirname:
                 model.save_pretrained(tmpdirname)
                 base_model = base_class.from_pretrained(tmpdirname)
 
-<<<<<<< HEAD
-                base_params = flatten_dict(unfreeze(get_params(base_model.params)))
-=======
                 base_params = get_params(base_model.params)
->>>>>>> f7ca656f
 
                 for key in base_params_from_head.keys():
                     max_diff = (base_params[key] - base_params_from_head[key]).sum().item()
@@ -522,11 +495,7 @@
                 continue
 
             model = base_class(config)
-<<<<<<< HEAD
-            base_params = flatten_dict(unfreeze(get_params(model.params)))
-=======
             base_params = get_params(model.params)
->>>>>>> f7ca656f
 
             # convert Flax model to PyTorch model
             pt_model_class = getattr(transformers, base_class.__name__[4:])  # Skip the "Flax" at the beginning
@@ -539,13 +508,7 @@
                 pt_model.save_pretrained(tmpdirname)
                 head_model = model_class.from_pretrained(tmpdirname, from_pt=True)
 
-<<<<<<< HEAD
-                base_param_from_head = flatten_dict(
-                    unfreeze(get_params(head_model.params)[head_model.base_model_prefix])
-                )
-=======
                 base_param_from_head = get_params(head_model.params, from_head_prefix=head_model.base_model_prefix)
->>>>>>> f7ca656f
 
                 for key in base_param_from_head.keys():
                     max_diff = (base_params[key] - base_param_from_head[key]).sum().item()
@@ -561,11 +524,7 @@
                 continue
 
             model = model_class(config)
-<<<<<<< HEAD
-            base_params_from_head = flatten_dict(unfreeze(get_params(model.params)[model.base_model_prefix]))
-=======
             base_params_from_head = get_params(model.params, from_head_prefix=model.base_model_prefix)
->>>>>>> f7ca656f
 
             # convert Flax model to PyTorch model
             pt_model_class = getattr(transformers, model_class.__name__[4:])  # Skip the "Flax" at the beginning
@@ -577,11 +536,7 @@
                 pt_model.save_pretrained(tmpdirname)
                 base_model = base_class.from_pretrained(tmpdirname, from_pt=True)
 
-<<<<<<< HEAD
-                base_params = flatten_dict(unfreeze(get_params(base_model.params)))
-=======
                 base_params = get_params(base_model.params)
->>>>>>> f7ca656f
 
                 for key in base_params_from_head.keys():
                     max_diff = (base_params[key] - base_params_from_head[key]).sum().item()
@@ -598,11 +553,7 @@
 
             model = model_class(config)
             model.params = model.to_bf16(model.params)
-<<<<<<< HEAD
-            base_params_from_head = flatten_dict(unfreeze(get_params(model.params)[model.base_model_prefix]))
-=======
             base_params_from_head = get_params(model.params, from_head_prefix=model.base_model_prefix)
->>>>>>> f7ca656f
 
             # convert Flax model to PyTorch model
             pt_model_class = getattr(transformers, model_class.__name__[4:])  # Skip the "Flax" at the beginning
@@ -614,11 +565,7 @@
                 pt_model.save_pretrained(tmpdirname)
                 base_model = base_class.from_pretrained(tmpdirname, from_pt=True)
 
-<<<<<<< HEAD
-                base_params = flatten_dict(unfreeze(get_params(base_model.params)))
-=======
                 base_params = get_params(base_model.params)
->>>>>>> f7ca656f
 
                 for key in base_params_from_head.keys():
                     max_diff = (base_params[key] - base_params_from_head[key]).sum().item()
