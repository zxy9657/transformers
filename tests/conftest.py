--- conflicted
+++ resolved
@@ -16,8 +16,12 @@
 # they become normal warnings - i.e. the tests still need to test the current functionality
 warnings.simplefilter(action="ignore", category=FutureWarning)
 
+def pytest_configure(config):
+    config.addinivalue_line("markers", "is_pipeline_test: mark test to run only when pipeline are tested")
+    config.addinivalue_line(
+        "markers", "is_pt_tf_cross_test: mark test to run only when PT and TF interactions are tested"
+    )
 
-<<<<<<< HEAD
 # generate dedicated reports
 import pytest  # noqa
 
@@ -107,10 +111,4 @@
 
     # restore the writer
     tr._tw = orig_writer
-=======
-def pytest_configure(config):
-    config.addinivalue_line("markers", "is_pipeline_test: mark test to run only when pipeline are tested")
-    config.addinivalue_line(
-        "markers", "is_pt_tf_cross_test: mark test to run only when PT and TF interactions are tested"
-    )
->>>>>>> 38f6739c
+
