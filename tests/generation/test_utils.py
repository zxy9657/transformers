# Copyright 2020 The HuggingFace Team Inc.
#
# Licensed under the Apache License, Version 2.0 (the "License");
# you may not use this file except in compliance with the License.
# You may obtain a clone of the License at
#
#     http://www.apache.org/licenses/LICENSE-2.0
#
# Unless required by applicable law or agreed to in writing, software
# distributed under the License is distributed on an "AS IS" BASIS,
# WITHOUT WARRANTIES OR CONDITIONS OF ANY KIND, either express or implied.
# See the License for the specific language governing permissions and
# limitations under the License.


import collections
import copy
import datetime
import gc
import inspect
import random
import tempfile
import unittest
import warnings

import numpy as np
import pytest
from packaging import version
from parameterized import parameterized

from transformers import AutoConfig, AutoProcessor, AutoTokenizer, is_torch_available, logging, pipeline
from transformers.testing_utils import (
    CaptureLogger,
    is_flaky,
    require_accelerate,
    require_flash_attn,
    require_optimum_quanto,
    require_read_token,
    require_torch,
    require_torch_accelerator,
    require_torch_gpu,
    require_torch_greater_or_equal,
    require_torch_multi_accelerator,
    require_torch_multi_gpu,
    require_torch_sdpa,
    set_config_for_less_flaky_test,
    set_model_for_less_flaky_test,
    set_model_tester_for_less_flaky_test,
    slow,
    torch_device,
)
from transformers.utils import is_ipex_available, is_torchdynamo_exporting


if is_torch_available():
    import torch
    import torch.nn.functional as F

    from transformers import (
        AutoModelForCausalLM,
        AutoModelForImageTextToText,
        AutoModelForSeq2SeqLM,
        AutoModelForSpeechSeq2Seq,
        AutoModelForVision2Seq,
        BartForConditionalGeneration,
        BartTokenizer,
        GPT2LMHeadModel,
        GPT2Tokenizer,
        ImageGPTForCausalImageModeling,
        SpeechEncoderDecoderModel,
        T5ForConditionalGeneration,
    )
    from transformers.cache_utils import (
        Cache,
        DynamicCache,
        EncoderDecoderCache,
        HybridCache,
        QuantoQuantizedCache,
        StaticCache,
    )
    from transformers.generation import (
        BeamSampleDecoderOnlyOutput,
        BeamSampleEncoderDecoderOutput,
        BeamSearchDecoderOnlyOutput,
        BeamSearchEncoderDecoderOutput,
        CompileConfig,
        DisjunctiveConstraint,
        GenerateBeamDecoderOnlyOutput,
        GenerateBeamEncoderDecoderOutput,
        GenerateDecoderOnlyOutput,
        GenerateEncoderDecoderOutput,
        GenerationConfig,
        GenerationMixin,
        GreedySearchDecoderOnlyOutput,
        GreedySearchEncoderDecoderOutput,
        LogitsProcessorList,
        MaxLengthCriteria,
        MinLengthLogitsProcessor,
        PhrasalConstraint,
        PromptLookupCandidateGenerator,
        SampleDecoderOnlyOutput,
        SampleEncoderDecoderOutput,
        StoppingCriteria,
        StoppingCriteriaList,
        SynthIDTextWatermarkingConfig,
        WatermarkDetector,
        WatermarkingConfig,
    )
    from transformers.generation.candidate_generator import (
        AssistedCandidateGenerator,
        AssistedCandidateGeneratorDifferentTokenizers,
    )
    from transformers.generation.utils import _speculative_sampling

from unittest.mock import patch

from transformers.utils import is_sklearn_available


# TODO: raushan remove this when VLMs start accepting input embeds
VLM_CLASS_NAMES = [
    "llava",
    "idefics2",
    "idefics3",
    "mllama",
    "paligemma",
    "emu3",
    "gotocr2",
    "qwen2vl",
    "qwen2_5_vl",
    "ayavision",
<<<<<<< HEAD
    "deepseek_vl",
    "deepseekvl",
=======
    "janus",
>>>>>>> 79d4bc76
    "gemma3",
    "mistral3",
    "chameleon",
    "internvl",
    "qwen2_5omni",  # the file is named `qwen2_5_omni`, but the model class is `Qwen2_5Omni`
]


class GenerationTesterMixin:
    input_name = "input_ids"
    model_tester = None
    max_new_tokens = 3

    def prepare_config_and_inputs_for_generate(self, batch_size=2):
        config, inputs_dict = self.model_tester.prepare_config_and_inputs_for_common()

        # We don't want a few model inputs in our model input dictionary for generation tests
        input_keys_to_ignore = [
            # we don't want to mask attention heads
            "head_mask",
            "decoder_head_mask",
            "cross_attn_head_mask",
            # we don't want encoder-decoder models to start from filled decoder ids
            "decoder_input_ids",
            "decoder_attention_mask",
            # we'll set cache use in each test differently
            "use_cache",
            # Ignore labels if it is in the input dict
            "labels",
            # model-specific exceptions should overload/overwrite this function
        ]
        filtered_inputs_dict = {
            k: v[:batch_size, ...] if isinstance(v, torch.Tensor) else v
            for k, v in inputs_dict.items()
            if k not in input_keys_to_ignore
        }

        # It is important set `eos_token_id` to `None` to avoid early stopping (would break for length-based checks)
        text_gen_config = config.get_text_config(decoder=True)
        if text_gen_config.eos_token_id is not None and text_gen_config.pad_token_id is None:
            text_gen_config.pad_token_id = (
                text_gen_config.eos_token_id
                if isinstance(text_gen_config.eos_token_id, int)
                else text_gen_config.eos_token_id[0]
            )
        text_gen_config.eos_token_id = None
        text_gen_config.forced_eos_token_id = None

        return config, filtered_inputs_dict

    def _check_similar_generate_outputs(self, output_1, output_2, atol=1e-5, rtol=1e-5):
        """
        Checks whether a pair of generate outputs are similar. Two `generate` call outputs are considered similar in
        the following situations:
        1. The sequences are the same
        2. The sequences are different, but the scores up to (and including) the first mismatch are nearly identical
        """
        # scores doesn't include data regarding decoder input tokens
        decoder_input_length = output_1.sequences.shape[1] - len(output_1.scores)
        output_matches = output_1.sequences == output_2.sequences
        has_matching_outputs = output_matches.all()
        has_matching_scores = None
        if not has_matching_outputs:
            for batch_idx in range(output_1.sequences.shape[0]):
                batch_matches = output_matches[batch_idx]
                if batch_matches.all():
                    continue
                first_mismatch_idx = batch_matches.int().argmin()  # gets the index of the first False
                first_mismatch_idx -= decoder_input_length
                output_1_first_mismatch_scores = output_1.scores[first_mismatch_idx][batch_idx]
                output_2_first_mismatch_scores = output_2.scores[first_mismatch_idx][batch_idx]
                has_matching_scores = torch.allclose(
                    output_1_first_mismatch_scores, output_2_first_mismatch_scores, rtol=atol, atol=rtol
                )
                if not has_matching_scores:
                    break
        self.assertTrue(has_matching_outputs or has_matching_scores)

    def _get_logits_processor_kwargs(self, do_sample=False, config=None):
        logits_processor_kwargs = {
            "bad_words_ids": [[1, 0]],
            "repetition_penalty": 1.2,
            "remove_invalid_values": True,
        }
        if do_sample:
            logits_processor_kwargs.update(
                {
                    "top_k": 10,
                    "top_p": 0.7,
                    "temperature": 0.7,
                }
            )
        # TODO (joao, raushan): see this comment for a long-term fix
        # https://github.com/huggingface/transformers/pull/33593#issuecomment-2361824264)
        # This is a band-aid for VLM models, to ensure they don't generate image/video tokens which would cause them
        # to crash. On pretrained models this isn't a risk, as they are trained to not generate these tokens.
        if config is not None:
            for key in [
                "image_token_id",
                "video_token_id",
                "audio_token_id",
                "vision_start_token_id",
                "audio_start_token_id",
                "audio_end_token_id",
                "vision_end_token_id",
            ]:
                token_index = getattr(config, key, None)
                if token_index is None and hasattr(self, "model_tester"):
                    token_index = getattr(self.model_tester, key, None)
                if token_index is not None and token_index < config.get_text_config().vocab_size:
                    logits_processor_kwargs["bad_words_ids"].append([token_index])

        return logits_processor_kwargs

    def _get_beam_kwargs(self, num_return_sequences=1):
        beam_kwargs = {
            "early_stopping": False,
            "length_penalty": 2.0,
            "num_beams": 2,
            "num_return_sequences": num_return_sequences,
        }
        return beam_kwargs

    def _get_diverse_beam_kwargs(self, num_return_sequences=1):
        beam_kwargs = {
            "early_stopping": False,
            "length_penalty": 2.0,
            "num_beams": 2,
            "num_return_sequences": num_return_sequences,
            "num_beam_groups": 2,  # one beam per group
            "diversity_penalty": 2.0,
        }
        return beam_kwargs

    def _get_constrained_beam_kwargs(self, num_return_sequences=1):
        beam_kwargs = {
            "early_stopping": False,
            "length_penalty": 2.0,
            "num_beams": num_return_sequences * 4,
            "num_return_sequences": num_return_sequences,
        }
        return beam_kwargs

    def _greedy_generate(
        self,
        model,
        inputs_dict,
        output_scores=False,
        output_logits=False,
        output_attentions=False,
        output_hidden_states=False,
        return_dict_in_generate=False,
        use_cache=True,
    ):
        logits_processor_kwargs = self._get_logits_processor_kwargs(do_sample=False, config=model.config)
        output_generate = model.generate(
            do_sample=False,
            num_beams=1,
            max_new_tokens=self.max_new_tokens,
            min_new_tokens=self.max_new_tokens,
            output_attentions=output_attentions,
            output_hidden_states=output_hidden_states,
            output_scores=output_scores,
            output_logits=output_logits,
            return_dict_in_generate=return_dict_in_generate,
            use_cache=use_cache,
            **logits_processor_kwargs,
            **inputs_dict,
        )

        return output_generate

    def _sample_generate(
        self,
        model,
        inputs_dict,
        num_return_sequences,
        output_scores=False,
        output_logits=False,
        output_attentions=False,
        output_hidden_states=False,
        return_dict_in_generate=False,
        use_cache=True,
    ):
        torch.manual_seed(0)
        logits_processor_kwargs = self._get_logits_processor_kwargs(do_sample=True, config=model.config)
        output_generate = model.generate(
            do_sample=True,
            num_beams=1,
            max_new_tokens=self.max_new_tokens,
            min_new_tokens=self.max_new_tokens,
            num_return_sequences=num_return_sequences,
            output_scores=output_scores,
            output_logits=output_logits,
            output_attentions=output_attentions,
            output_hidden_states=output_hidden_states,
            return_dict_in_generate=return_dict_in_generate,
            use_cache=use_cache,
            **logits_processor_kwargs,
            **inputs_dict,
        )

        return output_generate

    def _beam_search_generate(
        self,
        model,
        inputs_dict,
        beam_kwargs,
        output_scores=False,
        output_logits=False,
        output_attentions=False,
        output_hidden_states=False,
        return_dict_in_generate=False,
        use_cache=True,
    ):
        logits_processor_kwargs = self._get_logits_processor_kwargs(do_sample=False, config=model.config)
        output_generate = model.generate(
            do_sample=False,
            max_new_tokens=self.max_new_tokens,
            min_new_tokens=self.max_new_tokens,
            output_scores=output_scores,
            output_logits=output_logits,
            output_attentions=output_attentions,
            output_hidden_states=output_hidden_states,
            return_dict_in_generate=return_dict_in_generate,
            use_cache=use_cache,
            **beam_kwargs,
            **logits_processor_kwargs,
            **inputs_dict,
        )

        return output_generate

    def _beam_sample_generate(
        self,
        model,
        inputs_dict,
        beam_kwargs,
        output_scores=False,
        output_logits=False,
        output_attentions=False,
        output_hidden_states=False,
        return_dict_in_generate=False,
        use_cache=True,
    ):
        torch.manual_seed(0)
        logits_processor_kwargs = self._get_logits_processor_kwargs(do_sample=True, config=model.config)
        output_generate = model.generate(
            do_sample=True,
            max_new_tokens=self.max_new_tokens,
            min_new_tokens=self.max_new_tokens,
            output_scores=output_scores,
            output_logits=output_logits,
            output_attentions=output_attentions,
            output_hidden_states=output_hidden_states,
            return_dict_in_generate=return_dict_in_generate,
            use_cache=use_cache,
            **beam_kwargs,
            **logits_processor_kwargs,
            **inputs_dict,
        )

        return output_generate

    def _group_beam_search_generate(
        self,
        model,
        inputs_dict,
        beam_kwargs,
        output_scores=False,
        output_logits=False,
        output_attentions=False,
        output_hidden_states=False,
        return_dict_in_generate=False,
        use_cache=True,
    ):
        logits_processor_kwargs = self._get_logits_processor_kwargs(do_sample=False, config=model.config)
        output_generate = model.generate(
            do_sample=False,
            max_new_tokens=self.max_new_tokens,
            min_new_tokens=self.max_new_tokens,
            output_scores=output_scores,
            output_logits=output_logits,
            output_attentions=output_attentions,
            output_hidden_states=output_hidden_states,
            return_dict_in_generate=return_dict_in_generate,
            use_cache=use_cache,
            **beam_kwargs,
            **logits_processor_kwargs,
            **inputs_dict,
        )

        return output_generate

    def _constrained_beam_search_generate(
        self,
        model,
        inputs_dict,
        constraints,
        beam_kwargs,
        output_scores=False,
        output_logits=False,
        output_attentions=False,
        output_hidden_states=False,
        return_dict_in_generate=False,
        use_cache=True,
    ):
        logits_processor_kwargs = self._get_logits_processor_kwargs(do_sample=False, config=model.config)
        output_generate = model.generate(
            do_sample=False,
            max_new_tokens=self.max_new_tokens,
            min_new_tokens=self.max_new_tokens,
            output_scores=output_scores,
            output_logits=output_logits,
            output_attentions=output_attentions,
            output_hidden_states=output_hidden_states,
            return_dict_in_generate=return_dict_in_generate,
            constraints=constraints,
            use_cache=use_cache,
            **beam_kwargs,
            **logits_processor_kwargs,
            **inputs_dict,
        )

        return output_generate

    def _contrastive_generate(
        self,
        model,
        inputs_dict,
        output_scores=False,
        output_logits=False,
        output_attentions=False,
        output_hidden_states=False,
        return_dict_in_generate=False,
        use_cache=True,
    ):
        contrastive_search_kwargs = {
            "penalty_alpha": 0.6,
            "top_k": 5,
        }

        logits_processor_kwargs = self._get_logits_processor_kwargs(do_sample=False, config=model.config)
        output_generate = model.generate(
            do_sample=False,
            num_beams=1,
            max_new_tokens=self.max_new_tokens,
            min_new_tokens=self.max_new_tokens,
            output_attentions=output_attentions,
            output_hidden_states=output_hidden_states,
            output_scores=output_scores,
            output_logits=output_logits,
            return_dict_in_generate=return_dict_in_generate,
            use_cache=use_cache,
            **logits_processor_kwargs,
            **contrastive_search_kwargs,
            **inputs_dict,
        )

        return output_generate

    @pytest.mark.generate
    def test_greedy_generate(self):
        for model_class in self.all_generative_model_classes:
            config, inputs_dict = self.prepare_config_and_inputs_for_generate()

            model = model_class(config).to(torch_device).eval()
            output_generate = self._greedy_generate(model=model, inputs_dict=inputs_dict)

            if model.config.is_encoder_decoder:
                self.assertTrue(output_generate.shape[-1] == self.max_new_tokens + 1)
            else:
                self.assertTrue(output_generate.shape[-1] == self.max_new_tokens + inputs_dict["input_ids"].shape[-1])

    @pytest.mark.generate
    def test_greedy_generate_dict_outputs(self):
        for model_class in self.all_generative_model_classes:
            config, inputs_dict = self.prepare_config_and_inputs_for_generate()
            if self.has_attentions:
                config._attn_implementation = "eager"  # can't output attentions otherwise

            model = model_class(config).to(torch_device).eval()
            output_generate = self._greedy_generate(
                model=model,
                inputs_dict=inputs_dict,
                output_scores=True,
                output_logits=True,
                output_hidden_states=True,
                output_attentions=self.has_attentions,
                return_dict_in_generate=True,
                use_cache=False,
            )

            if model.config.is_encoder_decoder:
                self.assertTrue(output_generate.sequences.shape[-1] == self.max_new_tokens + 1)
                self.assertIsInstance(output_generate, GenerateEncoderDecoderOutput)
                # Retrocompatibility check
                self.assertIsInstance(output_generate, GreedySearchEncoderDecoderOutput)
            else:
                self.assertTrue(
                    output_generate.sequences.shape[-1] == self.max_new_tokens + inputs_dict["input_ids"].shape[-1]
                )
                self.assertIsInstance(output_generate, GenerateDecoderOnlyOutput)
                # Retrocompatibility check
                self.assertIsInstance(output_generate, GreedySearchDecoderOnlyOutput)

            self._check_generate_outputs(output_generate, model.config)

    @pytest.mark.generate
    def test_greedy_generate_dict_outputs_use_cache(self):
        for model_class in self.all_generative_model_classes:
            config, inputs_dict = self.prepare_config_and_inputs_for_generate()
            if self.has_attentions:
                config._attn_implementation = "eager"  # can't output attentions otherwise

            if not hasattr(config.get_text_config(), "use_cache"):
                self.skipTest(reason=f"{model_class.__name__} doesn't support caching")
            if any(model_name in model_class.__name__.lower() for model_name in ["rwkv"]):
                self.skipTest(reason="Won't fix: model with non-standard dictionary output shapes")

            config.is_decoder = True
            model = model_class(config).to(torch_device).eval()
            output_generate = self._greedy_generate(
                model=model,
                inputs_dict=inputs_dict,
                output_scores=True,
                output_logits=True,
                output_hidden_states=True,
                output_attentions=self.has_attentions,
                return_dict_in_generate=True,
                use_cache=True,  # Enable cache
            )

            if model.config.is_encoder_decoder:
                self.assertTrue(output_generate.sequences.shape[-1] == self.max_new_tokens + 1)
            else:
                self.assertTrue(
                    output_generate.sequences.shape[-1] == self.max_new_tokens + inputs_dict["input_ids"].shape[-1]
                )

            self._check_generate_outputs(output_generate, model.config, use_cache=True)

    @pytest.mark.generate
    def test_sample_generate(self):
        for model_class in self.all_generative_model_classes:
            config, inputs_dict = self.prepare_config_and_inputs_for_generate()

            model = model_class(config).to(torch_device).eval()
            output_generate = self._sample_generate(model=model, inputs_dict=inputs_dict, num_return_sequences=1)

            if model.config.is_encoder_decoder:
                self.assertTrue(output_generate.shape[-1] == self.max_new_tokens + 1)
            else:
                self.assertTrue(output_generate.shape[-1] == self.max_new_tokens + inputs_dict["input_ids"].shape[-1])

    @pytest.mark.generate
    def test_sample_generate_dict_output(self):
        for model_class in self.all_generative_model_classes:
            config, inputs_dict = self.prepare_config_and_inputs_for_generate()
            if self.has_attentions:
                config._attn_implementation = "eager"  # can't output attentions otherwise

            model = model_class(config).to(torch_device).eval()
            output_generate = self._sample_generate(
                model=model,
                inputs_dict=inputs_dict,
                num_return_sequences=2,
                output_scores=True,
                output_logits=True,
                output_hidden_states=True,
                output_attentions=self.has_attentions,
                return_dict_in_generate=True,
                use_cache=False,
            )

            if model.config.is_encoder_decoder:
                self.assertTrue(output_generate.sequences.shape[-1] == self.max_new_tokens + 1)
                self.assertIsInstance(output_generate, GenerateEncoderDecoderOutput)
                # Retrocompatibility check
                self.assertIsInstance(output_generate, SampleEncoderDecoderOutput)
            else:
                self.assertTrue(
                    output_generate.sequences.shape[-1] == self.max_new_tokens + inputs_dict["input_ids"].shape[-1]
                )
                self.assertIsInstance(output_generate, GenerateDecoderOnlyOutput)
                # Retrocompatibility check
                self.assertIsInstance(output_generate, SampleDecoderOnlyOutput)

            self._check_generate_outputs(output_generate, model.config, num_return_sequences=2)

    @pytest.mark.generate
    def test_beam_search_generate(self):
        for model_class in self.all_generative_model_classes:
            config, inputs_dict = self.prepare_config_and_inputs_for_generate()

            model = model_class(config).to(torch_device).eval()

            beam_kwargs = self._get_beam_kwargs()
            output_generate = self._beam_search_generate(model=model, inputs_dict=inputs_dict, beam_kwargs=beam_kwargs)

            if model.config.is_encoder_decoder:
                self.assertTrue(output_generate.shape[-1] == self.max_new_tokens + 1)
            else:
                self.assertTrue(output_generate.shape[-1] == self.max_new_tokens + inputs_dict["input_ids"].shape[-1])

    @pytest.mark.generate
    def test_beam_search_generate_dict_output(self):
        for model_class in self.all_generative_model_classes:
            config, inputs_dict = self.prepare_config_and_inputs_for_generate()
            if self.has_attentions:
                config._attn_implementation = "eager"  # can't output attentions otherwise

            model = model_class(config).to(torch_device).eval()
            beam_kwargs = self._get_beam_kwargs()
            output_generate = self._beam_search_generate(
                model=model,
                inputs_dict=inputs_dict,
                beam_kwargs=beam_kwargs,
                output_scores=True,
                output_logits=True,
                output_hidden_states=True,
                output_attentions=self.has_attentions,
                return_dict_in_generate=True,
                use_cache=False,
            )
            if model.config.is_encoder_decoder:
                self.assertTrue(output_generate.sequences.shape[-1] == self.max_new_tokens + 1)
                self.assertIsInstance(output_generate, GenerateBeamEncoderDecoderOutput)
                # Retrocompatibility check
                self.assertIsInstance(output_generate, BeamSearchEncoderDecoderOutput)
            else:
                self.assertTrue(
                    output_generate.sequences.shape[-1] == self.max_new_tokens + inputs_dict["input_ids"].shape[-1]
                )
                self.assertIsInstance(output_generate, GenerateBeamDecoderOnlyOutput)
                # Retrocompatibility check
                self.assertIsInstance(output_generate, BeamSearchDecoderOnlyOutput)

            self._check_generate_outputs(
                output_generate,
                model.config,
                num_return_sequences=beam_kwargs["num_return_sequences"],
                num_beams=beam_kwargs["num_beams"],
            )

    @pytest.mark.generate
    def test_beam_search_generate_dict_outputs_use_cache(self):
        for model_class in self.all_generative_model_classes:
            config, inputs_dict = self.prepare_config_and_inputs_for_generate()

            if not hasattr(config.get_text_config(), "use_cache"):
                self.skipTest(reason=f"{model_class.__name__} doesn't support caching")
            if any(model_name in model_class.__name__.lower() for model_name in ["rwkv"]):
                self.skipTest(reason="Won't fix: model with non-standard dictionary output shapes")

            if self.has_attentions:
                config._attn_implementation = "eager"  # can't output attentions otherwise
            model = model_class(config).to(torch_device).eval()
            beam_kwargs = self._get_beam_kwargs()

            config.is_decoder = True
            model = model_class(config).to(torch_device).eval()
            output_generate = self._beam_search_generate(
                model=model,
                inputs_dict=inputs_dict,
                beam_kwargs=beam_kwargs,
                output_scores=True,
                output_logits=True,
                output_hidden_states=True,
                output_attentions=self.has_attentions,
                return_dict_in_generate=True,
                use_cache=True,  # Enable cache
            )

            if model.config.is_encoder_decoder:
                self.assertTrue(output_generate.sequences.shape[-1] == self.max_new_tokens + 1)
            else:
                self.assertTrue(
                    output_generate.sequences.shape[-1] == self.max_new_tokens + inputs_dict["input_ids"].shape[-1]
                )

            self._check_generate_outputs(
                output_generate,
                model.config,
                use_cache=True,
                num_return_sequences=beam_kwargs["num_return_sequences"],
                num_beams=beam_kwargs["num_beams"],
            )

    @require_accelerate
    @require_torch_multi_accelerator
    @pytest.mark.generate
    def test_model_parallel_beam_search(self):
        if "xpu" in torch_device:
            if not (is_ipex_available("2.5") or version.parse(torch.__version__) >= version.parse("2.6")):
                self.skipTest(reason="device_map='auto' does not work with XPU devices")

        for model_class in self.all_generative_model_classes:
            if model_class._no_split_modules is None:
                continue

            config, inputs_dict = self.prepare_config_and_inputs_for_generate()

            model = model_class(config).eval()
            with tempfile.TemporaryDirectory() as tmp_dir:
                model.cpu().save_pretrained(tmp_dir)
                new_model = model_class.from_pretrained(tmp_dir, device_map="auto")

                new_model.generate(
                    max_new_tokens=self.max_new_tokens,
                    num_beams=2,
                    **inputs_dict,
                )

    @pytest.mark.generate
    def test_beam_sample_generate(self):
        for model_class in self.all_generative_model_classes:
            config, inputs_dict = self.prepare_config_and_inputs_for_generate()

            model = model_class(config).to(torch_device).eval()
            beam_kwargs = self._get_beam_kwargs()
            output_generate = self._beam_sample_generate(
                model=model,
                inputs_dict=inputs_dict,
                beam_kwargs=beam_kwargs,
            )

            if model.config.is_encoder_decoder:
                self.assertTrue(output_generate.shape[-1] == self.max_new_tokens + 1)
            else:
                self.assertTrue(output_generate.shape[-1] == self.max_new_tokens + inputs_dict["input_ids"].shape[-1])

    @pytest.mark.generate
    def test_beam_sample_generate_dict_output(self):
        for model_class in self.all_generative_model_classes:
            config, inputs_dict = self.prepare_config_and_inputs_for_generate()
            if self.has_attentions:
                config._attn_implementation = "eager"  # can't output attentions otherwise

            model = model_class(config).to(torch_device).eval()
            beam_kwargs = self._get_beam_kwargs()

            output_generate = self._beam_sample_generate(
                model=model,
                inputs_dict=inputs_dict,
                beam_kwargs=beam_kwargs,
                output_scores=True,
                output_logits=True,
                output_hidden_states=True,
                output_attentions=self.has_attentions,
                return_dict_in_generate=True,
                use_cache=False,
            )

            if model.config.is_encoder_decoder:
                self.assertTrue(output_generate.sequences.shape[-1] == self.max_new_tokens + 1)
                self.assertIsInstance(output_generate, GenerateBeamEncoderDecoderOutput)
                # Retrocompatibility check
                self.assertIsInstance(output_generate, BeamSampleEncoderDecoderOutput)
            else:
                self.assertTrue(
                    output_generate.sequences.shape[-1] == self.max_new_tokens + inputs_dict["input_ids"].shape[-1]
                )
                self.assertIsInstance(output_generate, GenerateBeamDecoderOnlyOutput)
                # Retrocompatibility check
                self.assertIsInstance(output_generate, BeamSampleDecoderOnlyOutput)

            self._check_generate_outputs(
                output_generate,
                model.config,
                num_return_sequences=beam_kwargs["num_return_sequences"],
                num_beams=beam_kwargs["num_beams"],
            )

    @pytest.mark.generate
    def test_generate_without_input_ids(self):
        config, _ = self.prepare_config_and_inputs_for_generate()

        # if no bos token id => cannot generate from None
        if config.bos_token_id is None:
            self.skipTest(reason="bos_token_id is None")

        # hack in case they are equal, otherwise the attn mask will be [0]
        if config.bos_token_id == config.pad_token_id:
            config.pad_token_id = None

        for model_class in self.all_generative_model_classes:
            model = model_class(config).to(torch_device)
            model.eval()

            output_ids_generate = model.generate(
                do_sample=False, max_new_tokens=self.max_new_tokens, remove_invalid_values=True
            )
            self.assertIsNotNone(output_ids_generate)

    @pytest.mark.generate
    def test_group_beam_search_generate(self):
        for model_class in self.all_generative_model_classes:
            config, inputs_dict = self.prepare_config_and_inputs_for_generate()

            model = model_class(config).to(torch_device).eval()
            # check `generate()` and `group_beam_search()` are equal
            beam_kwargs = self._get_diverse_beam_kwargs()
            output_generate = self._group_beam_search_generate(
                model=model,
                inputs_dict=inputs_dict,
                beam_kwargs=beam_kwargs,
            )
            if model.config.is_encoder_decoder:
                self.assertTrue(output_generate.shape[-1] == self.max_new_tokens + 1)
            else:
                self.assertTrue(output_generate.shape[-1] == self.max_new_tokens + inputs_dict["input_ids"].shape[-1])

            # check `group_beam_search` for higher than 1 `num_return_sequences`
            num_return_sequences = 2
            beam_kwargs = self._get_diverse_beam_kwargs(num_return_sequences=num_return_sequences)
            output_generate = self._group_beam_search_generate(
                model=model,
                inputs_dict=inputs_dict,
                beam_kwargs=beam_kwargs,
            )
            if model.config.is_encoder_decoder:
                self.assertTrue(output_generate.shape[-1] == self.max_new_tokens + 1)
            else:
                self.assertTrue(output_generate.shape[-1] == self.max_new_tokens + inputs_dict["input_ids"].shape[-1])

    @pytest.mark.generate
    def test_group_beam_search_generate_dict_output(self):
        for model_class in self.all_generative_model_classes:
            config, inputs_dict = self.prepare_config_and_inputs_for_generate()
            if self.has_attentions:
                config._attn_implementation = "eager"  # can't output attentions otherwise

            model = model_class(config).to(torch_device).eval()
            beam_kwargs = self._get_diverse_beam_kwargs()
            output_generate = self._group_beam_search_generate(
                model=model,
                inputs_dict=inputs_dict,
                beam_kwargs=beam_kwargs,
                output_scores=True,
                output_logits=True,
                output_hidden_states=True,
                output_attentions=self.has_attentions,
                return_dict_in_generate=True,
                use_cache=False,
            )
            if model.config.is_encoder_decoder:
                self.assertTrue(output_generate.sequences.shape[-1] == self.max_new_tokens + 1)
                self.assertIsInstance(output_generate, GenerateBeamEncoderDecoderOutput)
                # Retrocompatibility check
                self.assertIsInstance(output_generate, BeamSearchEncoderDecoderOutput)
            else:
                self.assertTrue(
                    output_generate.sequences.shape[-1] == self.max_new_tokens + inputs_dict["input_ids"].shape[-1]
                )
                self.assertIsInstance(output_generate, GenerateBeamDecoderOnlyOutput)
                # Retrocompatibility check
                self.assertIsInstance(output_generate, BeamSearchDecoderOnlyOutput)

            self._check_generate_outputs(
                output_generate,
                model.config,
                num_return_sequences=beam_kwargs["num_return_sequences"],
                num_beams=beam_kwargs["num_beams"],
            )

    @is_flaky()  # Some models have position-specific tokens, this test may try to force them in an invalid position
    @pytest.mark.generate
    def test_constrained_beam_search_generate(self):
        for model_class in self.all_generative_model_classes:
            config, inputs_dict = self.prepare_config_and_inputs_for_generate()

            model = model_class(config).to(torch_device).eval()

            # Sample constraints
            min_id = 3
            max_id = config.get_text_config(decoder=True).vocab_size

            force_tokens = torch.randint(min_id, max_id, (1, 2)).tolist()[0]
            constraints = [
                PhrasalConstraint(force_tokens),
            ]

            beam_kwargs = self._get_constrained_beam_kwargs()
            output_generate = self._constrained_beam_search_generate(
                model=model,
                inputs_dict=inputs_dict,
                constraints=constraints,
                beam_kwargs=beam_kwargs,
            )

            if model.config.is_encoder_decoder:
                self.assertTrue(output_generate.shape[-1] == self.max_new_tokens + 1)
            else:
                self.assertTrue(output_generate.shape[-1] == self.max_new_tokens + inputs_dict["input_ids"].shape[-1])

            for generation_output in output_generate:
                self._check_sequence_inside_sequence(force_tokens, generation_output)

            # check`constrained_beam_search` for higher than 1 `num_return_sequences`
            # Sample constraints
            force_tokens = torch.randint(min_id, max_id, (1, 2)).tolist()[0]
            constraints = [
                PhrasalConstraint(force_tokens),
            ]

            beam_kwargs = self._get_constrained_beam_kwargs(num_return_sequences=2)

            output_generate = self._constrained_beam_search_generate(
                model=model,
                inputs_dict=inputs_dict,
                constraints=constraints,
                beam_kwargs=beam_kwargs,
            )

            if model.config.is_encoder_decoder:
                self.assertTrue(output_generate.shape[-1] == self.max_new_tokens + 1)
            else:
                self.assertTrue(output_generate.shape[-1] == self.max_new_tokens + inputs_dict["input_ids"].shape[-1])

            for generation_output in output_generate:
                self._check_sequence_inside_sequence(force_tokens, generation_output)

    @is_flaky()  # Some models have position-specific tokens, this test may try to force them in an invalid position
    @pytest.mark.generate
    def test_constrained_beam_search_generate_dict_output(self):
        for model_class in self.all_generative_model_classes:
            config, inputs_dict = self.prepare_config_and_inputs_for_generate()
            if self.has_attentions:
                config._attn_implementation = "eager"  # can't output attentions otherwise

            model = model_class(config).to(torch_device).eval()

            # Sample constraints
            min_id = 3
            max_id = model.config.get_text_config(decoder=True).vocab_size
            force_tokens = torch.randint(min_id, max_id, (1, 2)).tolist()[0]
            constraints = [
                PhrasalConstraint(force_tokens),
            ]

            beam_kwargs = self._get_constrained_beam_kwargs()
            output_generate = self._constrained_beam_search_generate(
                model=model,
                inputs_dict=inputs_dict,
                constraints=constraints,
                beam_kwargs=beam_kwargs,
                output_scores=True,
                output_logits=True,
                output_hidden_states=True,
                output_attentions=self.has_attentions,
                return_dict_in_generate=True,
                use_cache=False,
            )

            if model.config.is_encoder_decoder:
                self.assertTrue(output_generate.sequences.shape[-1] == self.max_new_tokens + 1)
                self.assertIsInstance(output_generate, GenerateBeamEncoderDecoderOutput)
                # Retrocompatibility check
                self.assertIsInstance(output_generate, BeamSearchEncoderDecoderOutput)
            else:
                self.assertTrue(
                    output_generate.sequences.shape[-1] == self.max_new_tokens + inputs_dict["input_ids"].shape[-1]
                )
                self.assertIsInstance(output_generate, GenerateBeamDecoderOnlyOutput)
                # Retrocompatibility check
                self.assertIsInstance(output_generate, BeamSearchDecoderOnlyOutput)

            self._check_generate_outputs(
                output_generate,
                model.config,
                num_return_sequences=beam_kwargs["num_return_sequences"],
                num_beams=beam_kwargs["num_beams"],
            )

    @pytest.mark.generate
    def test_contrastive_generate(self):
        for model_class in self.all_generative_model_classes:
            if model_class._is_stateful:
                self.skipTest(reason="Stateful models don't support contrastive search generation")

            # won't fix: FSMT and Reformer have a different cache variable type (and format).
            if any(model_name in model_class.__name__.lower() for model_name in ["fsmt", "reformer"]):
                self.skipTest(reason="Won't fix: old model with different cache format")

            config, inputs_dict = self.prepare_config_and_inputs_for_generate()

            # NOTE: contrastive search only works with cache on at the moment.
            if not hasattr(config.get_text_config(), "use_cache"):
                self.skipTest(reason=f"{model_class.__name__} doesn't support caching")
            config.is_decoder = True

            # test old generation output for backwards compatibility
            model = model_class(config).to(torch_device).eval()
            output_generate = self._contrastive_generate(
                model=model,
                inputs_dict=inputs_dict,
                use_cache=True,  # Enable cache
            )
            if model.config.is_encoder_decoder:
                self.assertTrue(output_generate.shape[-1] == self.max_new_tokens + 1)
            else:
                self.assertTrue(output_generate.shape[-1] == self.max_new_tokens + inputs_dict["input_ids"].shape[-1])

    @pytest.mark.generate
    def test_contrastive_generate_dict_outputs_use_cache(self):
        for model_class in self.all_generative_model_classes:
            if model_class._is_stateful:
                self.skipTest(reason="Stateful models don't support contrastive search generation")

            # won't fix: FSMT and Reformer have a different cache variable type (and format).
            if any(model_name in model_class.__name__.lower() for model_name in ["fsmt", "reformer"]):
                self.skipTest(reason="Won't fix: old model with different cache format")

            config, inputs_dict = self.prepare_config_and_inputs_for_generate()

            # NOTE: contrastive search only works with cache on at the moment.
            if not hasattr(config.get_text_config(), "use_cache"):
                self.skipTest(reason=f"{model_class.__name__} doesn't support caching")
            config.is_decoder = True
            if self.has_attentions:
                config._attn_implementation = "eager"  # can't output attentions otherwise

            model = model_class(config).to(torch_device).eval()
            output_generate = self._contrastive_generate(
                model=model,
                inputs_dict=inputs_dict,
                output_scores=True,
                output_logits=True,
                output_hidden_states=True,
                output_attentions=self.has_attentions,
                return_dict_in_generate=True,
                use_cache=True,  # Enable cache
            )

            if model.config.is_encoder_decoder:
                self.assertTrue(output_generate.sequences.shape[-1] == self.max_new_tokens + 1)
            else:
                self.assertTrue(
                    output_generate.sequences.shape[-1] == self.max_new_tokens + inputs_dict["input_ids"].shape[-1]
                )

            self._check_generate_outputs(output_generate, model.config, use_cache=True)

    @pytest.mark.generate
    def test_contrastive_generate_low_memory(self):
        # Check that choosing 'low_memory' does not change the model output
        for model_class in self.all_generative_model_classes:
            if model_class._is_stateful:
                self.skipTest(reason="Stateful models don't support contrastive search generation")

            if any(model_name in model_class.__name__.lower() for model_name in ["fsmt", "reformer", "speech2text"]):
                self.skipTest(reason="Won't fix: old model with different cache format")
            if any(model_name in model_class.__name__.lower() for model_name in ["gptbigcode"]):
                self.skipTest(reason="TODO: fix me")

            config, inputs_dict = self.prepare_config_and_inputs_for_generate(batch_size=1)

            # NOTE: contrastive search only works with cache on at the moment.
            if not hasattr(config.get_text_config(), "use_cache"):
                self.skipTest(reason=f"{model_class.__name__} doesn't support caching")

            config.is_decoder = True

            # test output equality of low versus high memory
            model = model_class(config).to(torch_device).eval()

            low_output = model.generate(
                top_k=4,
                penalty_alpha=0.6,
                low_memory=True,
                max_new_tokens=self.max_new_tokens,
                **inputs_dict,
                use_cache=True,
            )

            high_output = model.generate(
                top_k=4,
                penalty_alpha=0.6,
                low_memory=False,
                max_new_tokens=self.max_new_tokens,
                **inputs_dict,
                use_cache=True,
            )
            self.assertListEqual(low_output.tolist(), high_output.tolist())

    @parameterized.expand([("random",), ("same",)])
    @pytest.mark.generate
    def test_assisted_decoding_matches_greedy_search(self, assistant_type):
        # This test ensures that the assisted generation does not introduce output changes over greedy search.
        # See https://github.com/huggingface/transformers/issues/25420#issuecomment-1775317535 for more info.
        # NOTE: It breaks the pattern in the tests above, for multiple reasons:
        # - assisted_decoding, contrarily to the other methods, can't be called on its own (e.g. needs to
        # prepare the assistant encoder outputs in the main generate body);
        # - assisted_decoding does not support `use_cache = False`
        # - assisted_decoding does not support `batch_size > 1`

        for model_class in self.all_generative_model_classes:
            if model_class._is_stateful:
                self.skipTest(reason="Stateful models don't support assisted generation")
            if any(model_name in model_class.__name__.lower() for model_name in ["fsmt", "reformer"]):
                self.skipTest(reason="Won't fix: old model with different cache format")
            if any(
                model_name in model_class.__name__.lower()
                for model_name in [
                    "bigbirdpegasus",
                    "led",
                    "mega",
                    "moshi",
                    "speech2text",
                    "git",
                    "prophetnet",
                    "seamlessm4t",
                    "clvp",
                    "mllama",  # special cache sizes
                    "blip2",  # overridden `generate()`
                    "instructblip",
                    "instructblipvideo",
                ]
            ):
                self.skipTest(reason="May fix in the future: need model-specific fixes")

            # enable cache
            config, inputs_dict = self.prepare_config_and_inputs_for_generate(batch_size=1)

            # NOTE: assisted generation only works with cache on at the moment.
            if not hasattr(config.get_text_config(), "use_cache"):
                self.skipTest(reason=f"{model_class.__name__} doesn't support caching")

            config.is_decoder = True
            model = model_class(config).to(torch_device).eval()
            # Sets assisted generation arguments such that:
            # a) no EOS is generated, to ensure generation doesn't break early
            # b) the assistant model always generates two tokens when it is called, to ensure the input preparation of
            #    the assistant model is correct
            # c) there are at least two forward passes in the main model, to ensure the input preparation of
            #    the main model is correct
            generation_kwargs = {
                "eos_token_id": -1,  # see a)
                "max_new_tokens": 4,  # see c)
                "num_beams": 1,
                "do_sample": False,
                "output_scores": True,
                "output_logits": True,
                "output_hidden_states": True,
                "output_attentions": self.has_attentions,
                "return_dict_in_generate": True,
                "use_cache": True,
            }
            logits_processor_kwargs = self._get_logits_processor_kwargs(config=model.config)

            output_greedy = model.generate(**generation_kwargs, **inputs_dict, **logits_processor_kwargs)

            # test with the same assistant model or randomly init one
            # in the first case all candidate tokens are accepted, in the second none is accepted
            # case when some are accepted and some not is hard to reproduce, so let's hope this catches most errors :)
            if assistant_type == "random":
                assistant_model = model_class(config).to(torch_device).eval()
            else:
                assistant_model = model
            assistant_model.generation_config.num_assistant_tokens = 2  # see b)
            assistant_model.generation_config.num_assistant_tokens_schedule = "constant"  # see b)
            generation_kwargs.update({"assistant_model": assistant_model})
            output_assisted = model.generate(**generation_kwargs, **inputs_dict, **logits_processor_kwargs)

            # The two outputs must match and their shape must be as expected
            self._check_similar_generate_outputs(output_greedy, output_assisted)
            for output in (output_greedy, output_assisted):
                self._check_generate_outputs(output, model.config, use_cache=True)

    @pytest.mark.generate
    def test_prompt_lookup_decoding_matches_greedy_search(self):
        # This test ensures that the prompt lookup generation does not introduce output changes over greedy search.
        # This test is mostly a copy of test_assisted_decoding_matches_greedy_search

        for model_class in self.all_generative_model_classes:
            if model_class._is_stateful:
                self.skipTest(reason="Stateful models don't support assisted generation")
            if any(model_name in model_class.__name__.lower() for model_name in ["fsmt", "reformer"]):
                self.skipTest(reason="Won't fix: old model with different cache format")
            if any(
                model_name in model_class.__name__.lower()
                for model_name in [
                    "bigbirdpegasus",
                    "led",
                    "mega",
                    "moshi",
                    "speech2text",
                    "git",
                    "prophetnet",
                    "seamlessm4t",
                    "clvp",
                    "fuyu",
                    "mllama",  # special cache sizes
                    "blip2",  # overridden `generate()`
                    "instructblip",
                    "instructblipvideo",
                    *VLM_CLASS_NAMES,  # shouldn't suggest image tokens
                ]
            ):
                self.skipTest(reason="May fix in the future: need model-specific fixes")

            # enable cache
            config, inputs_dict = self.prepare_config_and_inputs_for_generate(batch_size=1)

            # NOTE: assisted generation only works with cache on at the moment.
            if not hasattr(config.get_text_config(), "use_cache"):
                self.skipTest(reason=f"{model_class.__name__} doesn't support caching")

            config.is_decoder = True
            model = model_class(config).to(torch_device).eval()
            # Sets assisted generation arguments such that:
            # a) no EOS is generated, to ensure generation doesn't break early
            # b) the prompt lookup tries to give the model 2 tokens, to ensure the input preparation of
            #    prompt lookup is correct
            # c) there are at least two forward passes in the main model, to ensure the input preparation of
            #    the main model is correct
            generation_kwargs = {
                "eos_token_id": -1,  # see a)
                "max_new_tokens": 4,  # see c)
                "num_beams": 1,
                "do_sample": False,
                "output_scores": True,
                "output_logits": True,
                "output_hidden_states": True,
                "output_attentions": self.has_attentions,
                "return_dict_in_generate": True,
                "use_cache": True,
            }

            output_greedy = model.generate(**generation_kwargs, **inputs_dict)

            generation_kwargs.update({"prompt_lookup_num_tokens": 2})  # see b)
            output_prompt_lookup = model.generate(**generation_kwargs, **inputs_dict)

            # The two outputs must match and their shape must be as expected
            self._check_similar_generate_outputs(output_greedy, output_prompt_lookup)
            for output in (output_greedy, output_prompt_lookup):
                self._check_generate_outputs(output, model.config, use_cache=True)

    @pytest.mark.generate
    def test_dola_decoding_sample(self):
        # TODO (joao): investigate skips, try to reduce incompatibilities
        for model_class in self.all_generative_model_classes:
            if model_class._is_stateful:
                self.skipTest(reason="Stateful models don't support DoLa decoding")

            if any(model_name in model_class.__name__.lower() for model_name in ["reformer"]):
                self.skipTest("Skip Reformer as the lm_head input size is 2 * hidden size, adopted from Rev Nets.")

            if any(model_name in model_class.__name__.lower() for model_name in ["marian", "mbart", "pegasus"]):
                self.skipTest("DoLa is not supported for models that don't return layerwise hidden states")

            if any(model_name == model_class.__name__ for model_name in ["LlavaNextVideoForConditionalGeneration"]):
                self.skipTest(f"DoLa is failing for {model_class.__name__}")

            # enable cache if the model is not openai-gpt, xlnet, cpm, or xlm
            config, inputs_dict = self.prepare_config_and_inputs_for_generate()

            # Encoder-decoder models are not supported
            if config.is_encoder_decoder:
                self.skipTest("DoLa is not supported for encoder-decoder models")
            config.is_decoder = True
            model = model_class(config).to(torch_device).eval()

            if model.get_output_embeddings() is None:
                self.skipTest("DoLa is not supported for models that don't have output embeddings")

            logits_processor_kwargs = self._get_logits_processor_kwargs(do_sample=True, config=model.config)

            # Sets dola generation arguments such that:
            # a) no EOS is generated, to ensure generation doesn't break early
            # b) there are at least two forward passes in the main model, to ensure the input preparation of
            #    the main model is correct
            generation_kwargs = {
                "eos_token_id": -1,  # see a)
                "max_new_tokens": 4,  # see b)
                "num_beams": 1,
                "do_sample": True,
                "output_scores": True,
                "output_logits": True,
                "output_hidden_states": True,
                "output_attentions": self.has_attentions,
                "return_dict_in_generate": True,
                "use_cache": getattr(config, "use_cache", False),  # Some models don't support the cache
                "dola_layers": "low",
            }
            output_dola = model.generate(**generation_kwargs, **logits_processor_kwargs, **inputs_dict)
            self._check_generate_outputs(output_dola, model.config, use_cache=getattr(config, "use_cache", False))

    @pytest.mark.generate
    def test_assisted_decoding_sample(self):
        # In this test we don't check assisted vs non-assisted output -- seeded assisted decoding with sample will not
        # match sample for the same seed, as the forward pass does not return the exact same logits (due to matmul with
        # different shapes, see https://github.com/huggingface/transformers/issues/25420#issuecomment-1775317535).
        for model_class in self.all_generative_model_classes:
            if model_class._is_stateful:
                self.skipTest(reason="Stateful models don't support assisted generation")
            if any(model_name in model_class.__name__.lower() for model_name in ["fsmt", "reformer"]):
                self.skipTest(reason="Won't fix: old model with different cache format")
            if any(
                model_name in model_class.__name__.lower()
                for model_name in [
                    "bigbirdpegasus",
                    "led",
                    "mega",
                    "moshi",
                    "speech2text",
                    "git",
                    "prophetnet",
                    "seamlessm4t",
                    "clvp",
                    "mllama",  # special cache sizes
                    "blip2",  # overridden `generate()`
                    "instructblip",
                    "instructblipvideo",
                ]
            ):
                self.skipTest(reason="May fix in the future: need model-specific fixes")

            # enable cache
            config, inputs_dict = self.prepare_config_and_inputs_for_generate(batch_size=1)

            # NOTE: assisted generation only works with cache on at the moment.
            if not hasattr(config.get_text_config(), "use_cache"):
                self.skipTest(reason=f"{model_class.__name__} doesn't support caching")

            config.is_decoder = True
            model = model_class(config).to(torch_device).eval()
            # Sets assisted generation arguments such that:
            # a) no EOS is generated, to ensure generation doesn't break early
            # b) the assistant model always generates two tokens when it is called, to ensure the input preparation of
            #    the assistant model is correct
            # c) there are at least two forward passes in the main model, to ensure the input preparation of
            #    the main model is correct
            assistant_model = model
            assistant_model.generation_config.num_assistant_tokens = 2  # see b)
            assistant_model.generation_config.num_assistant_tokens_schedule = "constant"  # see b)
            generation_kwargs = {
                "eos_token_id": -1,  # see a)
                "max_new_tokens": 4,  # see c)
                "num_beams": 1,
                "do_sample": True,
                "assistant_model": assistant_model,
                "output_scores": True,
                "output_logits": True,
                "output_hidden_states": True,
                "output_attentions": self.has_attentions,
                "return_dict_in_generate": True,
                "use_cache": True,
            }
            logits_processor_kwargs = self._get_logits_processor_kwargs(config=model.config)
            output_assisted = model.generate(**generation_kwargs, **inputs_dict, **logits_processor_kwargs)

            self._check_generate_outputs(output_assisted, config, use_cache=True)

    @pytest.mark.generate
    def test_prompt_lookup_decoding_stops_at_eos(self):
        # This test ensures that the prompt lookup generation stops at eos token and does not suggest more tokens
        # (see https://github.com/huggingface/transformers/pull/31301)

        # The main idea is to have an ngram (unigram in our case) that is repeated twice in the input ids.
        # First time at the very end, so input ends with the unigrams, and second any arbitrary location.
        # Also, we need an EOS token which will be injected just after the arbitrary located ngram.
        # We verify that PLD will not copy and propose candidated that contain an EOS token, even if there are overlapping ngrams
        # in input ids. Otherwise a proposed EOS along with the trailing (ngrams-1) tokens might be accepted by the target model.
        # That seems as if the model "generated" and EOS but didn't stop from user's perspective

        input_ids = torch.randint(1, 50, (1, 10), device=torch_device)  # generate inputs in range from 1-50
        arbitrary_ngram = 51  # this is the arbitrary ngram, specifically chosen OOV to prevent flaky tests
        input_ids[:, 3] = arbitrary_ngram  # set pre-eos to arbitrary_ngram which is for sure not present in inputs
        input_ids[:, -1] = arbitrary_ngram  # put arbitrary_ngram in the end for the necessary match to happen

        eos_token_id = torch.tensor([0], device=torch_device)
        input_ids[:, 4] = eos_token_id  # inject eos-token-id in input ids so that it is located after arbitrary_ngram

        # init cand geenerator with max_matching_ngram_size=1 to match per-token
        candidate_generator = PromptLookupCandidateGenerator(
            eos_token_id=eos_token_id, num_output_tokens=4, max_matching_ngram_size=1
        )
        output_prompt_lookup = candidate_generator.get_candidates(input_ids)[0]

        # PLD shouldn't propose any new tokens based on eos-match
        self.assertTrue(output_prompt_lookup.shape[-1] == 10)

    @pytest.mark.generate
    def test_generate_with_head_masking(self):
        """Test designed for encoder-decoder models to ensure the attention head masking is used."""
        attention_names = ["encoder_attentions", "decoder_attentions", "cross_attentions"]
        for model_class in self.all_generative_model_classes:
            config, inputs_dict = self.prepare_config_and_inputs_for_generate()
            text_config = config.get_text_config()
            if self.has_attentions:
                config._attn_implementation = "eager"  # can't output attentions otherwise

            # We want to test only encoder-decoder models
            if not text_config.is_encoder_decoder:
                continue
            model = model_class(config).to(torch_device)

            head_masking = {
                "head_mask": torch.zeros(
                    text_config.encoder_layers, text_config.encoder_attention_heads, device=torch_device
                ),
                "decoder_head_mask": torch.zeros(
                    text_config.decoder_layers, text_config.decoder_attention_heads, device=torch_device
                ),
                "cross_attn_head_mask": torch.zeros(
                    text_config.decoder_layers, text_config.decoder_attention_heads, device=torch_device
                ),
            }

            signature = inspect.signature(model.forward)
            # We want to test only models where encoder/decoder head masking is implemented
            if not set(head_masking.keys()) < {*signature.parameters.keys()}:
                continue

            for attn_name, (name, mask) in zip(attention_names, head_masking.items()):
                out = model.generate(
                    num_beams=1,
                    output_attentions=self.has_attentions,
                    return_dict_in_generate=True,
                    remove_invalid_values=True,
                    **{name: mask},
                    **inputs_dict,
                )
                # We check the state of decoder_attentions and cross_attentions just from the last step
                attn_weights = out[attn_name] if attn_name == attention_names[0] else out[attn_name][-1]
                self.assertEqual(sum([w.sum().item() for w in attn_weights]), 0.0)

    @pytest.mark.generate
    def test_left_padding_compatibility(self):
        # NOTE: left-padding results in small numerical differences. This is expected.
        # See https://github.com/huggingface/transformers/issues/25420#issuecomment-1775317535

        # First, filter out models that don't support left padding
        # - The model must have generative capabilities
        if len(self.all_generative_model_classes) == 0:
            self.skipTest(reason="No generative architecture available for this model.")

        # - The model must support padding
        if not self.has_attentions:
            self.skipTest(reason="This model doesn't support padding.")

        # - The model must be a decoder-only architecture (encoder-based architectures use right-padding)
        decoder_only_classes = []
        for model_class in self.all_generative_model_classes:
            config, _ = self.prepare_config_and_inputs_for_generate()
            if config.is_encoder_decoder:
                continue
            else:
                decoder_only_classes.append(model_class)
        if len(decoder_only_classes) == 0:
            self.skipTest(reason="No decoder-only architecture available for this model.")

        # - Decoder-only architectures derived from encoder-decoder models could support it in theory, but we haven't
        #   added support for it yet. We skip these models for now.
        has_encoder_attributes = any(
            attr_name
            for attr_name in config.to_dict().keys()
            if attr_name.startswith("encoder") and attr_name != "encoder_no_repeat_ngram_size"
        )
        if has_encoder_attributes:
            self.skipTest(
                reason="The decoder-only derived from encoder-decoder models are not expected to support left-padding."
            )

        # Then, test left-padding
        def _prepare_model_kwargs(input_ids, attention_mask, signature):
            model_kwargs = {"input_ids": input_ids, "attention_mask": attention_mask}
            if "position_ids" in signature:
                position_ids = torch.cumsum(attention_mask, dim=-1) - 1
                position_ids.masked_fill_(attention_mask == 0, 1)
                model_kwargs["position_ids"] = position_ids
            if "cache_position" in signature:
                cache_position = torch.arange(input_ids.shape[-1], device=torch_device)
                model_kwargs["cache_position"] = cache_position
            return model_kwargs

        for model_class in decoder_only_classes:
            config, inputs_dict = self.prepare_config_and_inputs_for_generate()
            input_ids = inputs_dict["input_ids"]
            attention_mask = inputs_dict.get("attention_mask")
            if attention_mask is None:
                attention_mask = torch.ones_like(input_ids)

            model = model_class(config).to(torch_device).eval()
            signature = inspect.signature(model.forward).parameters.keys()

            # no cache as some models require special cache classes to be init outside forward
            model.generation_config.use_cache = False

            # Without padding
            model_kwargs = _prepare_model_kwargs(input_ids, attention_mask, signature)
            next_logits_wo_padding = model(**model_kwargs).logits[:, -1, :]

            # With left-padding (length 32)
            # can hardcode pad_token to be 0 as we'll do attn masking anyway
            pad_token_id = (
                config.get_text_config().pad_token_id if config.get_text_config().pad_token_id is not None else 0
            )
            pad_size = (input_ids.shape[0], 32)
            padding = torch.ones(pad_size, dtype=input_ids.dtype, device=torch_device) * pad_token_id
            padded_input_ids = torch.cat((padding, input_ids), dim=1)
            padded_attention_mask = torch.cat((torch.zeros_like(padding), attention_mask), dim=1)
            model_kwargs = _prepare_model_kwargs(padded_input_ids, padded_attention_mask, signature)
            next_logits_with_padding = model(**model_kwargs).logits[:, -1, :]

            # They should result in very similar logits
            torch.testing.assert_close(next_logits_wo_padding, next_logits_with_padding, rtol=1e-5, atol=1e-5)

    @pytest.mark.generate
    def test_past_key_values_format(self, custom_all_cache_shapes=None):
        """
        Test that the KV cache is formatted correctly. Exceptions need to explicitly overwrite this test, or pass the
        expected cache shapes.
        Having a standard KV cache format is important for a consistent API (and for advanced generation methods).
        """
        for model_class in self.all_generative_model_classes:
            config, inputs = self.model_tester.prepare_config_and_inputs_for_common()

            # 1. If it doesn't support cache, skip the test
            if not hasattr(config.get_text_config(), "use_cache"):
                self.skipTest(reason=f"{model_class.__name__} doesn't support caching")

            model = model_class(config).to(torch_device)
            model = model.eval()
            if "use_cache" not in inputs:
                inputs["use_cache"] = True
            outputs = model(**inputs)

            if "past_key_values" not in outputs:
                self.skipTest(reason="This model doesn't return `past_key_values`")

            # 2. retrieve the KV cache and compute its default expected shapes (if no custom shapes are provided)
            past_kv = outputs["past_key_values"]
            is_legacy_cache = not isinstance(past_kv, Cache)

            text_config = config.get_text_config()
            num_decoder_layers = (
                getattr(text_config, "decoder_layers", None)
                or getattr(text_config, "num_decoder_layers", None)
                or text_config.num_hidden_layers
            )

            if custom_all_cache_shapes is None:
                num_query_attention_heads = getattr(
                    text_config, "decoder_attention_heads", text_config.num_attention_heads
                )
                embed_dim = getattr(text_config, "d_model", text_config.hidden_size)
                per_head_embed_dim = embed_dim // num_query_attention_heads
                num_key_value_heads = (
                    text_config.num_key_value_heads
                    if getattr(text_config, "num_key_value_heads", None) is not None
                    else num_query_attention_heads
                )
                if config.is_encoder_decoder:
                    encoder_num_attention_heads = (
                        text_config.encoder_attention_heads
                        if hasattr(text_config, "encoder_attention_heads")
                        else text_config.num_attention_heads
                    )
                    encoder_per_head_embed_dim = embed_dim // encoder_num_attention_heads
                    batch_size, seq_length = inputs["decoder_input_ids"].shape
                    # The sequence length for the encoder K V depends on the model. Since it is not manipulated in
                    # autoregressive generation, we're keeping the test general and not checking the 3rd dim
                    default_cross_attention_shape = (
                        batch_size,
                        encoder_num_attention_heads,
                        encoder_per_head_embed_dim,
                    )
                    default_self_attention_shape = (batch_size, num_key_value_heads, seq_length, per_head_embed_dim)
                    all_cache_shapes = [
                        [
                            default_self_attention_shape,
                            default_self_attention_shape,
                            default_cross_attention_shape,
                            default_cross_attention_shape,
                        ]
                        for _ in range(num_decoder_layers)
                    ]
                else:
                    batch_size, seq_length = inputs["input_ids"].shape
                    default_self_attention_shape = (batch_size, num_key_value_heads, seq_length, per_head_embed_dim)
                    all_cache_shapes = [
                        [default_self_attention_shape, default_self_attention_shape] for _ in range(num_decoder_layers)
                    ]

            else:
                all_cache_shapes = custom_all_cache_shapes

            # 3. Check cache shapes
            # 3.1. Encoder-Decoder checks
            if config.is_encoder_decoder:
                num_cache_decoder_layers = (
                    len(past_kv) if is_legacy_cache else len(past_kv.self_attention_cache.key_cache)
                )
                self.assertEqual(num_cache_decoder_layers, num_decoder_layers)

                for i in range(num_decoder_layers):
                    if is_legacy_cache:
                        self.assertEqual(len(past_kv[0]), 4)  # legacy check: confirm number of elements in tuple

                    # Self attention
                    self_attention_layer_key_cache = (
                        past_kv[i][0] if is_legacy_cache else past_kv.self_attention_cache.key_cache[i]
                    )
                    self_attention_layer_value_cache = (
                        past_kv[i][1] if is_legacy_cache else past_kv.self_attention_cache.value_cache[i]
                    )
                    self.assertEqual(self_attention_layer_key_cache.shape, all_cache_shapes[i][0])
                    self.assertEqual(self_attention_layer_value_cache.shape, all_cache_shapes[i][1])

                    # Cross attention (ignore 3rd dim, see default shape preparation)
                    cross_attention_layer_key_cache = (
                        past_kv[i][2] if is_legacy_cache else past_kv.cross_attention_cache.key_cache[i]
                    )
                    cross_attention_layer_value_cache = (
                        past_kv[i][3] if is_legacy_cache else past_kv.cross_attention_cache.value_cache[i]
                    )
                    cross_attention_layer_key_cache = cross_attention_layer_key_cache[:, :, 0, :]
                    cross_attention_layer_value_cache = cross_attention_layer_value_cache[:, :, 0, :]
                    self.assertEqual(cross_attention_layer_key_cache.shape, all_cache_shapes[i][2])
                    self.assertEqual(cross_attention_layer_value_cache.shape, all_cache_shapes[i][3])

            # 3.2. Decoder-only checks
            else:
                num_cache_decoder_layers = len(past_kv) if is_legacy_cache else len(past_kv.key_cache)
                self.assertEqual(num_cache_decoder_layers, num_decoder_layers)

                for i in range(num_decoder_layers):
                    if is_legacy_cache:
                        self.assertEqual(len(past_kv[0]), 2)  # legacy check: confirm number of elements in tuple

                    # Self attention
                    self_attention_layer_key_cache = past_kv[i][0] if is_legacy_cache else past_kv.key_cache[i]
                    self_attention_layer_value_cache = past_kv[i][1] if is_legacy_cache else past_kv.value_cache[i]
                    self.assertEqual(self_attention_layer_key_cache.shape, all_cache_shapes[i][0])
                    self.assertEqual(self_attention_layer_value_cache.shape, all_cache_shapes[i][1])

    @pytest.mark.generate
    @parameterized.expand([("greedy", 1), ("beam search", 2)])
    def test_generate_from_inputs_embeds(self, _, num_beams):
        """Tests that we can generate from `inputs_embeds` instead of `input_ids` in LLMs, VLMs, etc"""
        # When supported, tests that the decoder model can generate from `inputs_embeds` instead of `input_ids`
        # if fails, you should probably update the `prepare_inputs_for_generation` function
        for model_class in self.all_generative_model_classes:
            config, inputs_dict = self.prepare_config_and_inputs_for_generate()

            # This test is for decoder-only models (encoder-decoder models have native input embeddings support in the
            # decoder)
            if config.is_encoder_decoder:
                continue
            config.is_decoder = True

            # Skip models without explicit support
            model = model_class(config).to(torch_device).eval()
            if "inputs_embeds" not in inspect.signature(model.prepare_inputs_for_generation).parameters.keys():
                continue

            # There are a few exception patterns in this test:
            # 1 - Some models can't generate without `input_ids`, when `inputs_embeds` are passed
            requires_inputs_ids = any(model_name in model_class.__name__.lower() for model_name in ["idefics"])
            # 2 - Complex `inputs_embeds` computation, i.e. the correct computation of inputs embeds is more complex
            # than calling the embedding layer with `input_ids`. Subcases of this exception:
            #   2.A - Ignore `scale_embedding`, if the model supports it (it is controlled by a model-dependent flag)
            if hasattr(config, "scale_embedding"):
                config.scale_embedding = False
            #   2.B - Some VLMs assume `inputs_embeds` and `pixel_values` are mutually exclusive AND fall in the
            #   exception above (complex `inputs_embeds` computation). Popping `pixel_values` allow us to run the
            #   checks without adding test complexity. Ditto for `pixel_values_videos` and `pixel_values_images`
            pixel_values_is_mutually_exclusive = any(
                model_name in model_class.__name__.lower() for model_name in VLM_CLASS_NAMES
            )
            if pixel_values_is_mutually_exclusive:
                inputs_dict.pop("pixel_values", None)
                inputs_dict.pop("pixel_values_videos", None)
                inputs_dict.pop("pixel_values_images", None)
            # HACK - in the case of granite speech, input_features and inputs_embeds are mutually exclusive;
            # this is similar to VLMs and should likely be standardized for similar audio models in the future,
            # then made generic here.
            if "granitespeech" in model_class.__name__.lower():
                inputs_dict.pop("input_features", None)

            #   2.C - No easy fix, let's skip the check that compares the outputs from `input_ids` and `inputs_embeds`
            has_complex_embeds_computation = any(
                model_name in model_class.__name__.lower() for model_name in ["moshi"]
            )
            # 3 - `inputs_dict` doesn't contain `attention_mask`. When `attention_mask` is not passed to generate,
            # we infer it from `input_ids`. The last test case will fail if there is a pad token in the original input.
            missing_attention_mask = "attention_mask" not in inputs_dict

            # Traditional way of generating text
            input_ids = inputs_dict.pop("input_ids")
            generation_kwargs = {
                "return_dict_in_generate": True,
                "output_scores": True,
                "num_beams": num_beams,
                "do_sample": False,
                "max_new_tokens": 5,
                "min_new_tokens": 5,  # generate exactly 5 tokens
            }
            outputs_from_ids = model.generate(input_ids, **generation_kwargs, **inputs_dict)
            self.assertEqual(outputs_from_ids.sequences.shape, (input_ids.shape[0], input_ids.shape[1] + 5))

            # Same thing, but from input embeddings (`input_ids` is passed so the prompt is present in the output).
            # The output of the two calls should be the same.
            inputs_embeds = model.get_input_embeddings()(input_ids)
            outputs_from_embeds = model.generate(
                input_ids, inputs_embeds=inputs_embeds, **generation_kwargs, **inputs_dict
            )
            if not has_complex_embeds_computation:
                self._check_similar_generate_outputs(outputs_from_ids, outputs_from_embeds)

            # If we pass different inputs_embeds, we should get different outputs (the output text may be the
            # same, but the logits will almost surely be different)
            random_embeds = torch.rand_like(inputs_embeds)
            outputs_from_rand_embeds = model.generate(
                input_ids, inputs_embeds=random_embeds, **generation_kwargs, **inputs_dict
            )
            for i in range(len(outputs_from_rand_embeds.scores)):
                self.assertFalse(torch.allclose(outputs_from_embeds.scores[i], outputs_from_rand_embeds.scores[i]))

            # input_ids is not a required input on most models -- if we don't pass it, the newly generated tokens will
            # be the same
            if not (requires_inputs_ids or missing_attention_mask):
                outputs_from_embeds_wo_ids = model.generate(
                    inputs_embeds=inputs_embeds, **generation_kwargs, **inputs_dict
                )
                outputs_from_embeds.sequences = outputs_from_embeds.sequences[:, inputs_embeds.shape[1] :]
                self._check_similar_generate_outputs(outputs_from_embeds_wo_ids, outputs_from_embeds)

    @pytest.mark.generate
    def test_generate_from_inputs_embeds_with_static_cache(self):
        """
        Test that StaticCache can generate from inputs_embeds and calculates max_cache_length
        correctly in `generate()`. We force the model to not stop generation until max-length is reached
        to verify that the cache length is indeed set correctly and we don't run out of index when slicing the cache.
        """
        for model_class in self.all_generative_model_classes:
            if not model_class._supports_static_cache:
                self.skipTest(reason="This model does not support the static cache format")

            config, inputs_dict = self.prepare_config_and_inputs_for_generate()

            if config.is_encoder_decoder:
                self.skipTest(reason="This model is encoder-decoder and has Encoder-Decoder Cache")

            model = model_class(config).to(torch_device).eval()
            if "inputs_embeds" not in inspect.signature(model.prepare_inputs_for_generation).parameters.keys():
                self.skipTest(reason="This model does not support `inputs_embeds` in generation")

            #   Some VLMs assume `inputs_embeds` and `pixel_values` are mutually exclusive AND fall in the
            #   exception above (complex `inputs_embeds` computation). Popping `pixel_values` allow us to run the
            #   checks without adding test complexity. Ditto for `pixel_values_videos` and `pixel_values_images`
            pixel_values_is_mutually_exclusive = any(
                model_name in model_class.__name__.lower() for model_name in VLM_CLASS_NAMES
            )
            if pixel_values_is_mutually_exclusive:
                inputs_dict.pop("pixel_values", None)
                inputs_dict.pop("pixel_values_videos", None)
                inputs_dict.pop("pixel_values_images", None)

            input_ids = inputs_dict.pop("input_ids")

            model.config.use_cache = True
            model.config.is_decoder = True
            batch_size = input_ids.shape[0]
            max_new_tokens = 10

            # here we force to not stop at eos and go until max-length
            model.generation_config.eos_token_id = model.config.get_text_config().eos_token_id = -1
            generation_kwargs = {
                "max_new_tokens": max_new_tokens,
                "cache_implementation": "static",
                "return_dict_in_generate": True,  # Required to return `past_key_values`
            }

            text_config = model.config.get_text_config()
            head_dim = (
                getattr(text_config, "head_dim", None) or text_config.hidden_size // text_config.num_attention_heads
            )
            num_key_value_heads = (
                text_config.num_attention_heads
                if getattr(text_config, "num_key_value_heads", None) is None
                else text_config.num_key_value_heads
            )
            num_hidden_layers = text_config.num_hidden_layers

            inputs_embeds = model.get_input_embeddings()(input_ids)
            outputs = model.generate(inputs_embeds=inputs_embeds, **generation_kwargs, **inputs_dict)

            # we should get `max_length - 1` in shape, not `max_length - embeds_length`.
            # -1 because the last generated token isn't yet in the cache.
            max_length = max_new_tokens + inputs_embeds.shape[1] - 1
            cache_shape = [batch_size, num_key_value_heads, max_length, head_dim]
            self.assertIsInstance(outputs.past_key_values, StaticCache)
            self.assertEqual(len(outputs.past_key_values.key_cache), num_hidden_layers)
            self.assertListEqual(list(outputs.past_key_values.key_cache[0].shape), cache_shape)

    @pytest.mark.generate
    def test_generate_continue_from_past_key_values(self):
        # Tests that we can continue generating from past key values, returned from a previous `generate` call
        for model_class in self.all_generative_model_classes:
            if any(model_name in model_class.__name__.lower() for model_name in ["imagegpt", "mllama"]):
                self.skipTest(reason="Won't fix: old model with unique inputs/caches/other")
            if any(model_name in model_class.__name__.lower() for model_name in ["umt5"]):
                self.skipTest(reason="TODO: needs modeling or test input preparation fixes for compatibility")

            config, inputs = self.model_tester.prepare_config_and_inputs_for_common()

            if not hasattr(config.get_text_config(), "use_cache"):
                self.skipTest(reason=f"{model_class.__name__} doesn't support caching")

            # Let's make it always:
            # 1. use cache (for obvious reasons)
            # 2. generate to max length (which can be achieved by setting the eos token to an invalid value), which
            #    would make the test flaky (e.g. EOS is generated on iteration 1 on both generations, but the
            #    continuation would force it to generate beyond an EOS token)
            # 3. ignore `token_type_ids` for simplicity
            # 4. ignore `forced_eos_token_id`, which requires further manipulation of the continuation inputs and is
            #    active by default on some models
            # 5. ignore `encoder_no_repeat_ngram_size`, which is set by default in some encoder-decoder models. When
            #    we use their decoder as a stand-alone model, `encoder_no_repeat_ngram_size` actually prevents
            #    repetition exclusively from the prompt. This test relies on comparing one call vs 2 calls
            #    with cache, what is considered a prompt is different in the two cases.

            if "token_type_ids" in inputs:
                del inputs["token_type_ids"]

            model = model_class(config).to(torch_device)
            model.eval()
            model.generation_config.pad_token_id = model.generation_config.eos_token_id = -1
            model.generation_config.forced_eos_token_id = None
            model.generation_config.encoder_no_repeat_ngram_size = 0
            model.generation_config.use_cache = True

            # If "past_key_values" is not returned, skip the test (e.g. RWKV uses a different cache name and format)
            outputs = model(**inputs)
            if "past_key_values" not in outputs:
                self.skipTest(reason="This model doesn't return `past_key_values`")

            # Traditional way of generating text, with `return_dict_in_generate` to return the past key values
            outputs = model.generate(**inputs, do_sample=False, max_new_tokens=4, return_dict_in_generate=True)

            # Let's generate again, but passing the past key values in between (3 + 1 = 4 tokens). Note that the
            # inputs may need to be tweaked across `generate` calls (like the attention mask).
            outputs_cached = model.generate(**inputs, do_sample=False, max_new_tokens=3, return_dict_in_generate=True)

            # Continue from the tokens generated above, preparing the inputs accordingly
            inputs["past_key_values"] = outputs_cached.past_key_values
            new_attention_len = outputs_cached.sequences.shape[-1]
            if config.is_encoder_decoder:
                inputs["decoder_input_ids"] = outputs_cached.sequences
                if "decoder_attention_mask" in inputs:
                    inputs["decoder_attention_mask"] = torch.nn.functional.pad(
                        inputs["decoder_attention_mask"],
                        (0, new_attention_len - inputs["decoder_attention_mask"].shape[1]),
                        mode="constant",
                        value=1,
                    )
            else:
                inputs["input_ids"] = outputs_cached.sequences
                if "attention_mask" in inputs:
                    inputs["attention_mask"] = torch.nn.functional.pad(
                        inputs["attention_mask"],
                        (0, new_attention_len - inputs["attention_mask"].shape[1]),
                        mode="constant",
                        value=1,
                    )
            outputs_cached = model.generate(**inputs, do_sample=False, max_new_tokens=1, return_dict_in_generate=True)

            # The two sets of generated text and past kv should be equal to each other
            self.assertListEqual(outputs.sequences.tolist(), outputs_cached.sequences.tolist())
            for layer_idx in range(len(outputs_cached.past_key_values)):
                for kv_idx in range(len(outputs_cached.past_key_values[layer_idx])):
                    self.assertTrue(
                        torch.allclose(
                            outputs.past_key_values[layer_idx][kv_idx],
                            outputs_cached.past_key_values[layer_idx][kv_idx],
                        )
                    )

    @pytest.mark.generate
    def test_generate_continue_from_inputs_embeds(self):
        """Tests that we can continue generation from `inputs_embeds` and past key values returned from a previous `generate` call."""
        for model_class in self.all_generative_model_classes:
            if any(model_name in model_class.__name__.lower() for model_name in ["imagegpt"]):
                self.skipTest(reason="Won't fix: old model with unique inputs/caches/other")
            if any(model_name in model_class.__name__.lower() for model_name in ["umt5"]):
                self.skipTest(reason="TODO: needs modeling or test input preparation fixes for compatibility")

            config, inputs_dict = self.prepare_config_and_inputs_for_generate()

            if "token_type_ids" in inputs_dict:
                del inputs_dict["token_type_ids"]

            if config.is_encoder_decoder:
                self.skipTest(reason="This model is encoder-decoder")
            if not hasattr(config, "use_cache"):
                self.skipTest(reason=f"{model_class.__name__} doesn't support caching")

            model = model_class(config).to(torch_device).eval()

            if "inputs_embeds" not in inspect.signature(model.prepare_inputs_for_generation).parameters.keys():
                self.skipTest(reason="This model does not support `inputs_embeds` in generation")

            # If "past_key_values" is not returned, skip the test (e.g. RWKV uses a different cache name and format)
            outputs = model(**inputs_dict)
            if "past_key_values" not in outputs:
                self.skipTest(reason="This model doesn't return `past_key_values`")

            pixel_values_is_mutually_exclusive = any(
                model_name in model_class.__name__.lower() for model_name in VLM_CLASS_NAMES
            )
            if pixel_values_is_mutually_exclusive:
                inputs_dict.pop("pixel_values", None)
                inputs_dict.pop("pixel_values_videos", None)
                inputs_dict.pop("pixel_values_images", None)

            input_ids = inputs_dict.pop("input_ids")

            model.generation_config.pad_token_id = model.generation_config.eos_token_id = -1
            model.generation_config.forced_eos_token_id = None
            model.config.is_decoder = True
            model.generation_config.use_cache = True

            generation_kwargs = {
                "return_dict_in_generate": True,
                "do_sample": False,
            }

            # Traditional way of generating text, with `return_dict_in_generate` to return the past key values.
            input_embeds = model.get_input_embeddings()(input_ids)
            outputs = model.generate(inputs_embeds=input_embeds, max_new_tokens=4, **generation_kwargs)

            # Let's generate again, but passing the past key values in between (3 + 1 = 4 tokens)
            initial_output = model.generate(inputs_embeds=input_embeds, max_new_tokens=3, **generation_kwargs)
            continued_embeds = torch.cat([input_embeds, model.get_input_embeddings()(initial_output.sequences)], dim=1)
            cached_output = model.generate(
                inputs_embeds=continued_embeds,
                max_new_tokens=1,
                past_key_values=initial_output.past_key_values,
                **generation_kwargs,
            )

            # Combine the (3 + 1) generated tokens and verify it matches with full generation.
            combined_output_sequences = torch.concat([initial_output.sequences, cached_output.sequences], axis=1)
            self.assertListEqual(outputs.sequences.tolist(), combined_output_sequences.tolist())
            # The two sets of past kv should be equal to each other
            for layer_idx in range(len(cached_output.past_key_values)):
                for kv_idx in range(len(cached_output.past_key_values[layer_idx])):
                    self.assertTrue(
                        torch.allclose(
                            outputs.past_key_values[layer_idx][kv_idx],
                            cached_output.past_key_values[layer_idx][kv_idx],
                        )
                    )

    @parameterized.expand([("offloaded",)])  # ("offloaded_static",) TODO: @raushan fixme in some models (eg T5)
    @require_torch_accelerator
    @pytest.mark.generate
    def test_offloaded_cache_implementation(self, cache_implementation):
        """Tests we can generate by indicating `cache_implementation` for each possible cache class"""
        for model_class in self.all_generative_model_classes:
            if not model_class._supports_cache_class:
                self.skipTest(reason="This model does not support the new cache format")

            config, inputs_dict = self.prepare_config_and_inputs_for_generate()

            model = model_class(config).to(torch_device).eval()
            generation_kwargs = {
                "max_new_tokens": 5,
                "use_cache": True,
                "cache_implementation": cache_implementation,
            }

            legacy_results = model.generate(**generation_kwargs, **inputs_dict)

            # Most cache classes have their own tests except for some that are tested here
            # The ones here do not need special treatment when passing `cache_implementation`
            # and are not bound to specific models only
            new_results = model.generate(**generation_kwargs, **inputs_dict)
            self.assertListEqual(legacy_results.tolist(), new_results.tolist())

    @pytest.mark.generate
    def test_generate_with_static_cache(self):
        """
        Tests that generating with static cache give almost same results as with dynamic cache, and the output cache
        has the expected shapes
        """
        set_model_tester_for_less_flaky_test(self)
        for model_class in self.all_generative_model_classes:
            if not model_class._supports_static_cache:
                self.skipTest(reason="This model does not support the static cache format")

            config, inputs_dict = self.prepare_config_and_inputs_for_generate()
            set_config_for_less_flaky_test(config)
            main_input = inputs_dict[model_class.main_input_name]

            if config.is_encoder_decoder:
                self.skipTest(reason="This model is encoder-decoder and has Encoder-Decoder Cache")

            config.is_decoder = True
            batch_size = main_input.shape[0]
            seq_length = self.model_tester.seq_length
            max_new_tokens = 20

            for dtype in (torch.float32, torch.float16):
                model = model_class(config).to(torch_device).to(dtype).eval()
                inputs_dict = {
                    k: v.to(dtype) if isinstance(v, torch.Tensor) and torch.is_floating_point(v) else v
                    for k, v in inputs_dict.items()
                }
                set_model_for_less_flaky_test(model)

                generation_kwargs = {
                    "max_new_tokens": max_new_tokens,
                    "return_dict_in_generate": True,  # Required to return `past_key_values`
                    "output_scores": True,
                    "use_cache": True,
                }

                static_cache_generation = model.generate(
                    **generation_kwargs, **inputs_dict, cache_implementation="static"
                )

                # Check 1: The cache shapes must match the expected shapes
                max_cache_len = seq_length + max_new_tokens - 1  # cache len = gen len - 1, the last token has no cache
                text_config = config.text_config if hasattr(config, "text_config") else config
                head_dim = (
                    getattr(text_config, "head_dim", None)
                    or text_config.hidden_size // text_config.num_attention_heads
                )
                num_key_value_heads = (
                    text_config.num_attention_heads
                    if getattr(text_config, "num_key_value_heads", None) is None
                    else text_config.num_key_value_heads
                )
                num_hidden_layers = text_config.num_hidden_layers
                cache_shape = (batch_size, num_key_value_heads, max_cache_len, head_dim)
                self.assertTrue(isinstance(static_cache_generation.past_key_values, StaticCache))
                self.assertTrue(len(static_cache_generation.past_key_values.key_cache) == num_hidden_layers)
                self.assertTrue(static_cache_generation.past_key_values.key_cache[0].shape == cache_shape)

                # Check 2: The outputs must be similar to the case with dynamic cache
                dynamic_cache_generation = model.generate(**generation_kwargs, **inputs_dict)
                self._check_similar_generate_outputs(dynamic_cache_generation, static_cache_generation)

    @require_optimum_quanto
    @pytest.mark.generate
    def test_generate_with_quant_cache(self):
        for model_class in self.all_generative_model_classes:
            if not model_class._supports_quantized_cache:
                self.skipTest(reason="This model does not support the quantized cache format")

            config, inputs_dict = self.prepare_config_and_inputs_for_generate()
            config.is_decoder = True

            model = model_class(config).to(torch_device).eval()
            generation_kwargs = {
                "max_new_tokens": 5,
                "cache_implementation": "quantized",
                # careful with group size, should be divisor of model's hidden size
                "cache_config": {"backend": "quanto", "nbits": 2, "q_group_size": 8, "residual_length": 128},
                "return_dict_in_generate": True,  # Required to return `past_key_values`
                "use_cache": True,
            }

            results = model.generate(**generation_kwargs, **inputs_dict)
            self.assertTrue(isinstance(results.past_key_values, QuantoQuantizedCache))

            # passing past key values of different type should raise Error
            with self.assertRaises(ValueError):
                model.generate(past_key_valyes=DynamicCache(), **generation_kwargs, **inputs_dict)

            # setting incorrect cache_config args should raise an Error, i.e. nbits=60 does not make sense
            generation_kwargs["cache_config"] = {"nbits": 60, "q_group_size": 8, "residual_length": 128}
            with self.assertRaises(ValueError):
                model.generate(**generation_kwargs, **inputs_dict)

    @pytest.mark.generate
    @require_torch_greater_or_equal("2.6")  # Uses torch.compiler.set_stance
    def test_generate_compile_model_forward(self):
        """
        Tests that `.generate` is compatible with torch.compile, keeping the same results. Also confirms that
        `.forward` called from `.generate` sees no graph breaks or recompilations when compiled.

        ⚠️ Runs two sequential generations to ensure the cache doesn't get stuck after the first compiled run! ⚠️
        """
        for model_class in self.all_generative_model_classes:
            # 1. Test exclusion criteria
            if not model_class._supports_static_cache:
                self.skipTest("This model doesn't support static cache (= no expectations of compilation support)")

            # 2. Prepares two sets of inputs
            config, inputs_dict = self.prepare_config_and_inputs_for_generate(batch_size=4)
            model = model_class(config).to(torch_device)
            model.eval()  # otherwise `self.training` is `True` -- this flag is used at attn mask creation time

            # Some composite models have a custom generate and will call an inner model's generate -> that inner model
            # is the one that gets compiled.
            # (Note for the future: if BLIP starts causing problems, let's stop testing it)
            if "blip" in model.__class__.__name__.lower():
                model_to_be_compiled = model.language_model
            else:
                model_to_be_compiled = model

            # creates two sets of *different* inputs with the same shape
            main_input = inputs_dict[model.main_input_name].to(torch_device)
            half_batch_size = main_input.shape[0] // 2
            input_1 = {}
            input_2 = {}
            for key, value in inputs_dict.items():
                if isinstance(value, torch.Tensor):
                    input_1[key] = value[:half_batch_size, :].to(torch_device)
                    input_2[key] = value[half_batch_size : half_batch_size * 2, :].to(torch_device)
                else:
                    input_1[key] = value
                    input_2[key] = value
            model_input_sets = [input_1, input_2]
            self.assertTrue(
                model_input_sets[0][model.main_input_name].shape == model_input_sets[1][model.main_input_name].shape
            )

            # 3. compilation-specific setup and generation parameterization
            torch.compiler.reset()  # prevent cached compilation from being used in the test
            has_defined_cache_implementation = model.generation_config.cache_implementation is not None
            compile_config = CompileConfig(dynamic=False)  # Error out on dynamic shapes
            compile_config._compile_all_devices = True  # force compilation (e.g. fast CI, CPU)

            generation_kwargs = {
                "do_sample": False,
                "max_new_tokens": 5,
                "return_dict_in_generate": True,
                "output_scores": True,
                "compile_config": compile_config,
            }

            # 4. get eager + dynamic cache results for future comparison
            dynamic_outputs = []
            # Ignores all `torch.compile` usage, useful to test models that that have non-default compilable caches
            # (who would have used compilation in this section)
            with torch.compiler.set_stance("force_eager"):
                for model_inputs in model_input_sets:
                    gen_out = model.generate(**model_inputs, **generation_kwargs)
                    dynamic_outputs.append(gen_out)
                    # sanity checks for the default cache implementation
                    if not has_defined_cache_implementation:
                        decoder_cache = (
                            gen_out.past_key_values.self_attention_cache
                            if config.is_encoder_decoder
                            else gen_out.past_key_values
                        )
                        self.assertTrue(isinstance(decoder_cache, DynamicCache))
                        self.assertFalse(decoder_cache.is_compileable)
                        # our auto compile should NOT have been called
                        self.assertFalse(hasattr(model_to_be_compiled, "_compiled_call"))

            # 5. get compiled results -- relies on the automatic compilation triggered by specific compilable caches
            if not has_defined_cache_implementation:
                generation_kwargs["cache_implementation"] = "static"

            compiled_outputs = []
            # Uses a context manager to catch recompilation logs. If there is any recompilation, this test fails.
            torch._logging.set_logs(recompiles_verbose=True)
            logger = logging.get_logger("torch._dynamo.guards")
            with CaptureLogger(logger) as cl:
                for model_inputs in model_input_sets:
                    # with torch.compiler.set_stance("fail_on_recompile"):
                    gen_out = model.generate(**model_inputs, **generation_kwargs)
                    compiled_outputs.append(gen_out)
                    # sanity checks
                    decoder_cache = (
                        gen_out.past_key_values.self_attention_cache
                        if config.is_encoder_decoder
                        else gen_out.past_key_values
                    )
                    self.assertFalse(isinstance(decoder_cache, DynamicCache))
                    self.assertTrue(decoder_cache.is_compileable)
                    # our auto compile should have been called
                    self.assertTrue(hasattr(model_to_be_compiled, "_compiled_call"))

            if "Recompiling" in cl.out or ("guard" in cl.out and "failure" in cl.out):
                raise RuntimeError(
                    f"`torch.compile` recompiled part of the forward pass in {model.__class__.__name__}. "
                    "See the test logs for more details."
                )

            for dynamic_result, compiled_result in zip(dynamic_outputs, compiled_outputs):
                self._check_similar_generate_outputs(dynamic_result, compiled_result)

    @pytest.mark.generate
    def test_generate_compilation_all_outputs(self):
        """
        Tests that all optional outputs are behaving as expected when compilation is triggered.
        In essence, it's the same as `test_greedy_generate_dict_outputs`, but with automatic compilation triggered.
        """
        for model_class in self.all_generative_model_classes:
            if not model_class._supports_static_cache:
                self.skipTest("This model doesn't support static cache (= no expectations of compilation support)")

            config, inputs_dict = self.prepare_config_and_inputs_for_generate()
            if self.has_attentions:
                config._attn_implementation = "eager"  # can't output attentions otherwise
            model = model_class(config).to(torch_device).eval()

            # compilation-specific setup
            torch.compiler.reset()  # prevent cached compilation from being used in the test
            has_defined_cache_implementation = model.generation_config.cache_implementation is not None

            # BLIP is the only exception with custom generate which call `self.lm.generate()`
            # We should avoid such calls in all subsequent multimodal models and try to make `generate()`
            # compatible with multimodality
            compile_config = CompileConfig()
            compile_config._compile_all_devices = True
            if "blip" in model.__class__.__name__.lower():
                model.language_model.generation_config.compile_config = compile_config
                if not has_defined_cache_implementation:
                    model.language_model.generation_config.cache_implementation = "static"
            else:
                # force compilation (e.g. fast CI, CPU)
                model.generation_config.compile_config = compile_config
                if not has_defined_cache_implementation:
                    model.generation_config.cache_implementation = "static"

            logits_processor_kwargs = self._get_logits_processor_kwargs(do_sample=False, config=model.config)
            output_generate = model.generate(
                do_sample=False,
                num_beams=1,
                max_new_tokens=self.max_new_tokens,
                min_new_tokens=self.max_new_tokens,
                output_attentions=True,
                output_hidden_states=True,
                output_scores=True,
                output_logits=True,
                return_dict_in_generate=True,
                use_cache=True,
                **logits_processor_kwargs,
                **inputs_dict,
            )

            if "blip" in model.__class__.__name__.lower():
                self.assertTrue(hasattr(model.language_model, "_compiled_call"))
            else:
                self.assertTrue(hasattr(model, "_compiled_call"))  # our auto compile should have been called

            if model.config.is_encoder_decoder:
                self.assertTrue(output_generate.sequences.shape[-1] == self.max_new_tokens + 1)
                self.assertIsInstance(output_generate, GenerateEncoderDecoderOutput)
            else:
                self.assertTrue(
                    output_generate.sequences.shape[-1] == self.max_new_tokens + inputs_dict["input_ids"].shape[-1]
                )
                self.assertIsInstance(output_generate, GenerateDecoderOnlyOutput)

            self._check_generate_outputs(output_generate, model.config, use_cache=True)

    @pytest.mark.generate
    def test_generate_methods_with_logits_to_keep(self):
        for model_class in self.all_generative_model_classes:
            if "logits_to_keep" not in set(inspect.signature(model_class.forward).parameters.keys()):
                self.skipTest(reason="This model does not support `logits_to_keep` argument.")

            config, inputs_dict = self.prepare_config_and_inputs_for_generate()
            config.use_cache = True
            config.is_decoder = True

            model = model_class(config).to(torch_device).eval()
            # All generation methods (except assisted decoding) rely on always extracting the last token logits of the
            # full logits matrix, so testing out only greedy search and assisted decoding is enough (if it works,
            # other methods will work as well)
            generation_kwargs = {
                "max_new_tokens": 10,
                "do_sample": False,
            }

            # Setting logits_to_keep at 0 keeps all logits (old behavior)
            with_all_logits = model.generate(**generation_kwargs, **inputs_dict, logits_to_keep=0)
            # By default, logits_to_keep is automatically set to 1 if not provided (new behavior)
            without_all_logits = model.generate(**inputs_dict, **generation_kwargs)
            self.assertEqual(with_all_logits.tolist(), without_all_logits.tolist())

    @pytest.mark.generate
    def test_inherits_generation_mixin(self):
        """
        Tests that the model class directly inherits `GenerationMixin`, as opposed to relying on `PreTrainedModel`
        to inherit it.
        """
        for model_class in self.all_generative_model_classes:
            self.assertTrue("GenerationMixin" in str(model_class.__bases__))

    def _test_attention_implementation(self, attn_implementation):
        """
        Compares the output of generate with the eager attention implementation against other implementations.
        NOTE: despite the test logic being the same, different implementations actually need different decorators, hence
        this separate function.
        """
        max_new_tokens = 30
        support_flag = {
            "sdpa": "_supports_sdpa",
            "flash_attention_2": "_supports_flash_attn_2",
        }

        for model_class in self.all_generative_model_classes:
            if not getattr(model_class, support_flag[attn_implementation]):
                self.skipTest(f"{model_class.__name__} does not support `attn_implementation={attn_implementation}`")

            config, original_inputs_dict = self.prepare_config_and_inputs_for_generate()
            inputs_dict = {}
            for input_name, input_data in original_inputs_dict.items():
                if isinstance(input_data, torch.Tensor) and input_data.dtype in [torch.float32, torch.bfloat16]:
                    inputs_dict[input_name] = input_data.to(torch.float16)
                else:
                    inputs_dict[input_name] = input_data
            main_input = inputs_dict[model_class.main_input_name]

            # FA2 doesn't accept masking in the middle of the sequence for now. We usually generate right-padded
            # attention masks at test time and, with generate, the mask will be appended with 1s on the right,
            # resulting in a mask with holes (not supported properly by FA2).
            if attn_implementation == "flash_attention_2":
                for input_name in ("attention_mask", "decoder_attention_mask", "encoder_attention_mask"):
                    if input_name in inputs_dict:
                        inputs_dict[input_name] = torch.ones_like(inputs_dict[input_name])

            # make sure that all models have enough positions for generation
            if hasattr(config, "max_position_embeddings"):
                config.max_position_embeddings = max_new_tokens + main_input.shape[1] + 1

            model = model_class(config)

            with tempfile.TemporaryDirectory() as tmpdirname:
                model.save_pretrained(tmpdirname)
                del model
                gc.collect()

                generate_kwargs = {
                    "max_new_tokens": max_new_tokens,
                    "do_sample": False,
                    "return_dict_in_generate": True,
                    "output_scores": True,
                    "use_cache": True,
                }

                model_eager = model_class.from_pretrained(
                    tmpdirname,
                    torch_dtype=torch.float16,
                    low_cpu_mem_usage=True,
                    attn_implementation="eager",
                ).to(torch_device)
                res_eager = model_eager.generate(**inputs_dict, **generate_kwargs)
                del model_eager
                gc.collect()

                model_attn = model_class.from_pretrained(
                    tmpdirname,
                    torch_dtype=torch.float16,
                    low_cpu_mem_usage=True,
                    attn_implementation=attn_implementation,
                ).to(torch_device)
                res_attn = model_attn.generate(**inputs_dict, **generate_kwargs)
                del model_attn
                gc.collect()

                self._check_similar_generate_outputs(res_eager, res_attn, atol=1e-3, rtol=1e-3)

    @pytest.mark.generate
    @require_torch_sdpa
    @slow
    def test_eager_matches_sdpa_generate(self):
        """Tests that generate has equivalent outputs with SDPA and eager attention implementations."""
        self._test_attention_implementation("sdpa")

    @pytest.mark.flash_attn_test
    @require_flash_attn
    @require_torch_gpu
    @slow
    def test_eager_matches_fa2_generate(self):
        """Tests that generate has equivalent outputs with FA2 and eager attention implementations."""
        self._test_attention_implementation("flash_attention_2")

    def _check_generate_outputs(self, output, config, use_cache=False, num_return_sequences=1, num_beams=1):
        input_batch_size = int(output.sequences.shape[0] / num_return_sequences)
        internal_batch_size = (
            input_batch_size * num_beams if num_beams > 1 else input_batch_size * num_return_sequences
        )

        prompt_length = getattr(self.model_tester, "seq_length", None)
        prompt_length = getattr(self.model_tester, "encoder_seq_length", prompt_length)
        prompt_length = getattr(self.model_tester, "text_seq_length", prompt_length)

        config = config.text_config if hasattr(config, "text_config") else config

        generated_length = (
            output.sequences.shape[-1] - 1 if config.is_encoder_decoder else output.sequences.shape[-1] - prompt_length
        )
        decoder_past_key_values = getattr(output, "past_key_values", None)
        if config.is_encoder_decoder and isinstance(decoder_past_key_values, EncoderDecoderCache):
            decoder_past_key_values = decoder_past_key_values.self_attention_cache

        # in some models we subsample the sequence length in inner layers
        if hasattr(self.model_tester, "get_subsampled_output_lengths"):
            prompt_length = self.model_tester.get_subsampled_output_lengths(prompt_length)

        # scores
        self._check_scores(
            batch_size=internal_batch_size, scores=output.scores, generated_length=generated_length, config=config
        )

        # unprocessed logits
        self._check_logits(batch_size=internal_batch_size, logits=output.logits, config=config)

        # Attentions
        if self.has_attentions:
            if config.is_encoder_decoder:
                # encoder
                self._check_encoder_attention_for_generate(
                    attentions=output.encoder_attentions,
                    batch_size=input_batch_size,
                    config=config,
                    prompt_length=prompt_length,
                )
                # decoder
                self._check_attentions_for_generate(
                    batch_size=internal_batch_size,
                    attentions=output.decoder_attentions,
                    prompt_length=1,  # the BOS token
                    output_length=output.sequences.shape[-1],
                    config=config,
                    decoder_past_key_values=decoder_past_key_values,
                )
            else:
                self._check_attentions_for_generate(
                    batch_size=internal_batch_size,
                    attentions=output.attentions,
                    prompt_length=prompt_length,
                    output_length=output.sequences.shape[-1],
                    config=config,
                    decoder_past_key_values=decoder_past_key_values,
                )

        # Hidden States
        if config.is_encoder_decoder:
            # encoder
            self._check_encoder_hidden_states_for_generate(
                hidden_states=output.encoder_hidden_states,
                batch_size=input_batch_size,
                config=config,
                prompt_length=prompt_length,
            )
            # decoder
            self._check_hidden_states_for_generate(
                batch_size=internal_batch_size,
                hidden_states=output.decoder_hidden_states,
                prompt_length=1,  # the BOS token
                output_length=output.sequences.shape[-1],
                config=config,
                use_cache=use_cache,
            )
        else:
            self._check_hidden_states_for_generate(
                batch_size=internal_batch_size,
                hidden_states=output.hidden_states,
                prompt_length=prompt_length,
                output_length=output.sequences.shape[-1],
                config=config,
                use_cache=use_cache,
            )

        # Past Key Value States -- a few notes here:
        # 1. Its inner sequence length is with respect to the inputs of the latest forward pass, hence the "-1"
        # 2. We ignore models that have unique cache structures (e.g. mamba) or are in need of refatoring to match the
        #    standard cache format (e.g.gptbigcode )
        models_without_standard_cache = (
            "bamba",
            "ctrl",
            "fsmt",
            "gptbigcode",
            "mega",
            "reformer",
            "jamba",
            "mamba",
            "xlnet",
            "zamba",
            "zamba2",
        )
        has_standard_cache = not any(
            model_name in config.__class__.__name__.lower() for model_name in models_without_standard_cache
        )
        if has_standard_cache:
            if use_cache:
                cache_length = output.sequences.shape[-1] - 1
                self._check_past_key_values_for_generate(
                    batch_size=internal_batch_size,
                    decoder_past_key_values=decoder_past_key_values,
                    cache_length=cache_length,
                    config=config,
                )
            elif use_cache is False:
                self.assertTrue(decoder_past_key_values is None)

    def _check_scores(self, batch_size, scores, generated_length, config):
        vocab_size = config.get_text_config(decoder=True).vocab_size
        expected_shape = (batch_size, vocab_size)
        self.assertIsInstance(scores, tuple)
        self.assertEqual(len(scores), generated_length)
        self.assertListEqual([iter_scores.shape for iter_scores in scores], [expected_shape] * len(scores))

    def _check_logits(self, batch_size, logits, config):
        vocab_size = config.get_text_config(decoder=True).vocab_size
        self.assertIsInstance(logits, tuple)
        self.assertListEqual([iter_logits.shape[0] for iter_logits in logits], [batch_size] * len(logits))
        # vocabulary difference equal to one (imagegptmodel?) or zero (all other models)
        vocab_diff = vocab_size - logits[0].shape[-1]
        self.assertTrue(vocab_diff in [0, 1])
        self.assertListEqual([vocab_size - score.shape[-1] for score in logits], [vocab_diff] * len(logits))

    def _check_attentions_for_generate(
        self, batch_size, attentions, prompt_length, output_length, config, decoder_past_key_values
    ):
        self.assertIsInstance(attentions, tuple)
        self.assertListEqual(
            [isinstance(iter_attentions, tuple) for iter_attentions in attentions], [True] * len(attentions)
        )
        self.assertEqual(len(attentions), (output_length - prompt_length))

        use_cache = decoder_past_key_values is not None
        has_static_cache = isinstance(decoder_past_key_values, (StaticCache, HybridCache))

        # When `output_attentions=True`, each iteration of generate appends the attentions corresponding to the new
        # token(s)
        # NOTE: `HybridCache` may have different lengths on different layers, if this test starts failing add more
        # elaborate checks
        for generated_length, iter_attentions in enumerate(attentions):
            # regardless of using cache, the first forward pass will have the full prompt as input
            if use_cache and generated_length > 0:
                model_input_length = 1
            else:
                model_input_length = prompt_length + generated_length
            query_length = (
                prompt_length + generated_length
                if not has_static_cache
                else decoder_past_key_values.get_max_cache_shape()
            )

            expected_shape = (
                batch_size,
                config.num_attention_heads,
                model_input_length,
                query_length,
            )
            # check attn size
            self.assertListEqual(
                [layer_attention.shape for layer_attention in iter_attentions], [expected_shape] * len(iter_attentions)
            )

    def _check_encoder_attention_for_generate(self, attentions, batch_size, config, prompt_length):
        encoder_expected_shape = (batch_size, config.num_attention_heads, prompt_length, prompt_length)
        self.assertIsInstance(attentions, tuple)
        self.assertListEqual(
            [layer_attentions.shape for layer_attentions in attentions],
            [encoder_expected_shape] * len(attentions),
        )

    def _check_hidden_states_for_generate(
        self, batch_size, hidden_states, prompt_length, output_length, config, use_cache=False
    ):
        self.assertIsInstance(hidden_states, tuple)
        self.assertListEqual(
            [isinstance(iter_hidden_states, tuple) for iter_hidden_states in hidden_states],
            [True] * len(hidden_states),
        )
        self.assertEqual(len(hidden_states), (output_length - prompt_length))

        # When `output_hidden_states=True`, each iteration of generate appends the hidden states corresponding to the
        # new token(s)
        # NOTE: `HybridCache` may have different lengths on different layers, if this test starts failing add more
        # elaborate checks
        for generated_length, iter_hidden_states in enumerate(hidden_states):
            # regardless of using cache, the first forward pass will have the full prompt as input
            if use_cache and generated_length > 0:
                model_input_length = 1
            else:
                model_input_length = prompt_length + generated_length
            expected_shape = (batch_size, model_input_length, config.hidden_size)
            # check hidden size
            self.assertListEqual(
                [layer_hidden_states.shape for layer_hidden_states in iter_hidden_states],
                [expected_shape] * len(iter_hidden_states),
            )

    def _check_encoder_hidden_states_for_generate(self, hidden_states, batch_size, config, prompt_length):
        encoder_expected_shape = (batch_size, prompt_length, config.hidden_size)
        self.assertIsInstance(hidden_states, tuple)
        self.assertListEqual(
            [layer_hidden_states.shape for layer_hidden_states in hidden_states],
            [encoder_expected_shape] * len(hidden_states),
        )

    def _check_past_key_values_for_generate(self, batch_size, decoder_past_key_values, cache_length, config):
        self.assertIsInstance(decoder_past_key_values, (tuple, Cache))

        # (batch, head, seq_length, head_features)
        expected_shape = (
            batch_size,
            config.num_key_value_heads if hasattr(config, "num_key_value_heads") else config.num_attention_heads,
            cache_length,
            config.hidden_size // config.num_attention_heads,
        )

        if isinstance(decoder_past_key_values, Cache):
            self.assertListEqual(
                [key_tensor.shape for key_tensor in decoder_past_key_values.key_cache],
                [expected_shape] * len(decoder_past_key_values.key_cache),
            )
            self.assertListEqual(
                [value_tensor.shape for value_tensor in decoder_past_key_values.value_cache],
                [expected_shape] * len(decoder_past_key_values.value_cache),
            )

        # Legacy cache format checks. This branch should be removed when all models use `Cache` by default
        else:
            self.assertListEqual(
                [isinstance(iter_past_key_values, tuple) for iter_past_key_values in decoder_past_key_values],
                [True] * len(decoder_past_key_values),
            )
            # check shape key, value
            self.assertListEqual(
                [layer_past_key_values[0].shape for layer_past_key_values in decoder_past_key_values],
                [expected_shape] * len(decoder_past_key_values),
            )
            self.assertListEqual(
                [layer_past_key_values[1].shape for layer_past_key_values in decoder_past_key_values],
                [expected_shape] * len(decoder_past_key_values),
            )

    def _check_sequence_inside_sequence(self, tensor_1, tensor_2):
        # check if tensor_1 inside tensor_2 or tensor_2 inside tensor_1.
        # set to same device. we don't care what device.

        if not isinstance(tensor_1, list):
            tensor_1 = tensor_1.tolist()
        if not isinstance(tensor_2, list):
            tensor_2 = tensor_2.tolist()

        in_order = len(tensor_1) <= len(tensor_2)
        longer = tensor_2 if in_order else tensor_1
        shorter = tensor_1 if in_order else tensor_2

        flag = False
        chunk_size = len(shorter)
        for chunk_idx in range(len(longer) - chunk_size + 1):
            subseq = longer[chunk_idx : chunk_idx + chunk_size]
            if subseq == shorter:
                flag = True
                break

        self.assertTrue(flag)


@require_torch
class UtilsFunctionsTest(unittest.TestCase):
    def test_speculative_sampling(self):
        # assume vocab size 10, input length 5 + 3 generated candidates
        candidate_input_ids = torch.tensor([[8, 0, 3, 9, 8, 1, 4, 5]])  # input tokens
        candidate_logits = torch.tensor(
            [
                [
                    [-10.0, 10.0, -10.0, -10.0, -10.0, -10.0, -10.0, -10.0, -10.0, -10.0],  # generated 1
                    [-10.0, -10.0, -10.0, -10.0, 10.0, -10.0, -10.0, -10.0, -10.0, -10.0],  # generated 4
                    [-10.0, -10.0, -10.0, -10.0, -10.0, 10.0, -10.0, -10.0, -10.0, -10.0],  # generated 5
                ]
            ]
        )
        candidate_length = 3
        inf = float("inf")
        new_logits = torch.tensor(
            [
                [
                    [-10.0, 10.0, -10.0, -10.0, -10.0, -10.0, -10.0, -10.0, -10.0, -10.0],  # accepts 1
                    [-10.0, -10.0, -10.0, -10.0, 10.0, -10.0, -10.0, -10.0, -10.0, -10.0],  # accepts 4
                    [-inf, -inf, -inf, -inf, -inf, -inf, -inf, -inf, 10.0, -inf],  # rejects 5, accepts 8
                    [-10.0, -10.0, -10.0, -10.0, -10.0, -10.0, -10.0, -10.0, -10.0, -10.0],  # N/A
                ]
            ]
        )
        last_assistant_token_is_eos = False
        validated_tokens, n_matches = _speculative_sampling(
            candidate_input_ids,
            candidate_logits,
            candidate_length,
            new_logits,
            last_assistant_token_is_eos,
        )
        self.assertTrue(n_matches.item() == 2)
        self.assertTrue(validated_tokens.tolist()[0] == [1, 4, 8])

    def test_speculative_sampling_target_distribution(self):
        """
        Asserts that the target distribution is preserved.
        Should help with catching issues like #32867.
        """
        # assume vocab size 10, input length 5 + 3 generated candidates
        candidate_input_ids = torch.tensor([[8, 0, 3, 9, 8, 1, 4, 5]])  # input tokens
        candidate_logits = torch.tensor(
            [
                [
                    [-10.0, 10.0, -10.0, -10.0, -10.0, -10.0, -10.0, -10.0, -10.0, -10.0],  # generated 1
                    [-10.0, -10.0, -10.0, -10.0, 10.0, -10.0, -10.0, -10.0, -10.0, -10.0],  # generated 4
                    [-10.0, -10.0, -10.0, -10.0, -10.0, 10.0, -10.0, -10.0, -10.0, -10.0],  # generated 5
                ]
            ]
        )
        candidate_length = 3
        inf = float("inf")
        new_logits = torch.tensor(
            [
                [
                    # accepts 1:
                    [-inf, 10.0, -inf, -inf, -inf, -inf, -inf, -inf, -inf, -inf],
                    # accepts 4:
                    [-inf, -inf, -inf, -inf, 10.0, -inf, -inf, -inf, -inf, -inf],
                    # most likely to be 1 or 8, less likely to be 3, then 7, and should never be any other value:
                    [-inf, 2.0, -inf, 1.0, -inf, -inf, -inf, -0.01, 2.0, -inf],
                    # N/A:
                    [-inf, -inf, -inf, -inf, -inf, -inf, -inf, -inf, -inf, -inf],
                ]
            ]
        )
        last_assistant_token_is_eos = False
        last_validated_token = []
        for _ in range(10_000):
            validated_tokens, n_matches = _speculative_sampling(
                candidate_input_ids,
                candidate_logits,
                candidate_length,
                new_logits,
                last_assistant_token_is_eos,
            )
            self.assertTrue(n_matches.item() == 2)
            self.assertTrue(validated_tokens.tolist()[0][0] == 1)
            self.assertTrue(validated_tokens.tolist()[0][1] == 4)
            self.assertTrue(validated_tokens.tolist()[0][2] in [1, 3, 7, 8])
            last_validated_token.append(validated_tokens.tolist()[0][2])
        # check that the most likely tokens are selected more often than the less likely ones
        last_token_counts = collections.Counter(last_validated_token)
        self.assertTrue(last_token_counts[1] > last_token_counts[3] > last_token_counts[7] > 0)
        self.assertTrue(last_token_counts[8] > last_token_counts[3])

    def test_cache_dependant_input_preparation_exporting(self):
        self.assertFalse(
            is_torchdynamo_exporting()
        )  # otherwise this test does not compare two different implementation
        # Case 1
        input_ids = torch.randint(0, 16, (2, 8), dtype=torch.int64)[:, :0]
        inputs_embeds = torch.rand((2, 8), dtype=torch.float32)
        cache_position = torch.arange(0, 8, dtype=torch.int64)
        eager1, eager2 = GenerationMixin()._cache_dependant_input_preparation(input_ids, inputs_embeds, cache_position)
        export1, export2 = GenerationMixin()._cache_dependant_input_preparation_exporting(
            input_ids, inputs_embeds, cache_position
        )
        torch.testing.assert_close(eager1, export1)
        torch.testing.assert_close(eager2, export2)

        # Case 2
        input_ids = torch.randint(0, 16, (2, 8), dtype=torch.int64)
        inputs_embeds = torch.rand((2, 8), dtype=torch.float32)
        cache_position = torch.arange(0, 8, dtype=torch.int64)
        eager1, eager2 = GenerationMixin()._cache_dependant_input_preparation(input_ids, inputs_embeds, cache_position)
        export1, export2 = GenerationMixin()._cache_dependant_input_preparation_exporting(
            input_ids, inputs_embeds, cache_position
        )
        torch.testing.assert_close(eager1, export1)
        torch.testing.assert_close(eager2, export2)

        # Case 3
        input_ids = torch.randint(0, 16, (2, 12), dtype=torch.int64)
        inputs_embeds = None
        cache_position = torch.arange(0, 8, dtype=torch.int64)
        eager1, eager2 = GenerationMixin()._cache_dependant_input_preparation(input_ids, inputs_embeds, cache_position)
        export1, export2 = GenerationMixin()._cache_dependant_input_preparation_exporting(
            input_ids, inputs_embeds, cache_position
        )
        torch.testing.assert_close(eager1, export1)
        torch.testing.assert_close(eager2, export2)

        # Case 4
        input_ids = torch.randint(0, 16, (2, 8), dtype=torch.int64)
        inputs_embeds = None
        cache_position = torch.arange(0, 8, dtype=torch.int64)
        eager1, eager2 = GenerationMixin()._cache_dependant_input_preparation(input_ids, inputs_embeds, cache_position)
        export1, export2 = GenerationMixin()._cache_dependant_input_preparation_exporting(
            input_ids, inputs_embeds, cache_position
        )
        torch.testing.assert_close(eager1, export1)
        torch.testing.assert_close(eager2, export2)


global_rng = random.Random()


# Copied from tests.test_modeling_common.ids_tensor
def ids_tensor(shape, vocab_size, rng=None, name=None):
    #  Creates a random int32 tensor of the shape within the vocab size
    if rng is None:
        rng = global_rng

    total_dims = 1
    for dim in shape:
        total_dims *= dim

    values = []
    for _ in range(total_dims):
        values.append(rng.randint(0, vocab_size - 1))

    return torch.tensor(data=values, dtype=torch.long, device=torch_device).view(shape).contiguous()


# Copied from tests.test_modeling_common.floats_tensor
def floats_tensor(shape, scale=1.0, rng=None, name=None):
    """Creates a random float32 tensor"""
    if rng is None:
        rng = global_rng

    total_dims = 1
    for dim in shape:
        total_dims *= dim

    values = []
    for _ in range(total_dims):
        values.append(rng.random() * scale)

    return torch.tensor(data=values, dtype=torch.float, device=torch_device).view(shape).contiguous()


@pytest.mark.generate
@require_torch
class GenerationIntegrationTests(unittest.TestCase):
    @slow
    def test_diverse_beam_search(self):
        article = """Justin Timberlake and Jessica Biel, welcome to parenthood.
        The celebrity couple announced the arrival of their son, Silas Randall Timberlake, in statements to People.
        "Silas was the middle name of Timberlake's maternal grandfather Bill Bomar, who died in 2012, while Randall is the musician's own middle name, as well as his father's first," People reports.
        The couple announced the pregnancy in January, with an Instagram post. It is the first baby for both."""

        bart_tokenizer = BartTokenizer.from_pretrained("facebook/bart-large-cnn")
        bart_model = BartForConditionalGeneration.from_pretrained("facebook/bart-large-cnn").to(torch_device)
        input_ids = bart_tokenizer(article, return_tensors="pt").input_ids.to(torch_device)

        outputs = bart_model.generate(
            input_ids,
            num_beams=4,
            num_return_sequences=2,
            num_beam_groups=4,
            diversity_penalty=2.0,
            remove_invalid_values=True,
        )

        generated_text = bart_tokenizer.batch_decode(outputs, skip_special_tokens=True)

        self.assertListEqual(
            generated_text,
            [
                "The couple announced the birth of their son, Silas Randall Timberlake, in a statement. Silas was the"
                " middle name of Timberlake's maternal grandfather Bill Bomar. Randall is the musician's own middle"
                " name, as well as his father's first. It is the first baby for both of them.",
                "Justin Timberlake and Jessica Biel have a son. The baby is named Silas Randall Timberlake. It is the"
                " first child for both. The couple announced the pregnancy in January. The name Silas is the middle"
                " name of Timberlake's maternal grandfather. It's also his own middle name.",
            ],
        )

    def test_max_length_if_input_embeds(self):
        article = "Today a dragon flew over Paris."
        model = AutoModelForCausalLM.from_pretrained("hf-internal-testing/tiny-random-gpt2").to(torch_device)
        tokenizer = AutoTokenizer.from_pretrained("hf-internal-testing/tiny-random-gpt2")
        input_ids = tokenizer(article, return_tensors="pt").input_ids.to(torch_device)
        inputs_embeds = model.get_input_embeddings()(input_ids)

        max_length = 20
        input_len = input_ids.shape[-1]
        out_gen = model.generate(input_ids=input_ids, max_length=max_length)
        out_gen_embeds = model.generate(inputs_embeds=inputs_embeds, max_length=max_length)
        self.assertEqual(out_gen.shape[-1], input_len + out_gen_embeds.shape[-1])

    def test_min_length_if_input_embeds(self):
        article = "Today a dragon flew over Paris."
        model = AutoModelForCausalLM.from_pretrained("hf-internal-testing/tiny-random-gpt2").to(torch_device)
        tokenizer = AutoTokenizer.from_pretrained("hf-internal-testing/tiny-random-gpt2")
        input_ids = tokenizer(article, return_tensors="pt").input_ids.to(torch_device)
        inputs_embeds = model.get_input_embeddings()(input_ids)

        min_length = 10
        input_len = input_ids.shape[-1]
        out_gen = model.generate(input_ids=input_ids, min_length=min_length)
        out_gen_embeds = model.generate(inputs_embeds=inputs_embeds, min_length=min_length)
        self.assertEqual(out_gen.shape[-1], input_len + out_gen_embeds.shape[-1])

    def test_custom_stopping_criteria_overload_error(self):
        article = """Justin Timberlake and Jessica Biel, welcome to parenthood."""
        bart_tokenizer = BartTokenizer.from_pretrained("sshleifer/bart-tiny-random")
        bart_model = BartForConditionalGeneration.from_pretrained("sshleifer/bart-tiny-random").to(torch_device)

        input_ids = bart_tokenizer(article, return_tensors="pt").input_ids.to(torch_device)
        stopping_criteria = StoppingCriteriaList()
        stopping_criteria.append(MaxLengthCriteria(max_length=42))
        with self.assertRaises(ValueError):
            bart_model.generate(input_ids, stopping_criteria=stopping_criteria)
        with self.assertRaises(ValueError):
            bart_model.generate(input_ids, stopping_criteria=stopping_criteria, max_length=32)

    def test_custom_stopping_criteria(self):
        article = """Justin Timberlake and Jessica Biel, welcome to parenthood."""
        bart_tokenizer = BartTokenizer.from_pretrained("sshleifer/bart-tiny-random")
        bart_model = BartForConditionalGeneration.from_pretrained("sshleifer/bart-tiny-random").to(torch_device)
        input_ids = bart_tokenizer(article, return_tensors="pt").input_ids.to(torch_device)

        class DummyCriteria(StoppingCriteria):
            def __call__(self, input_ids: torch.LongTensor, scores: torch.FloatTensor, **kwargs) -> bool:
                return input_ids.shape[-1] >= 20

        stopping_criteria = StoppingCriteriaList()
        stopping_criteria.append(DummyCriteria())

        self.assertEqual(
            list(bart_model.generate(input_ids, stopping_criteria=stopping_criteria, max_length=22).shape),
            [1, 20],
        )
        self.assertEqual(
            list(bart_model.generate(input_ids, stopping_criteria=stopping_criteria, max_length=18).shape),
            [1, 18],
        )

    # TODO (joao): replace `stop_sequence` in the pipeline by the more recent `generate` functionality
    def test_stop_sequence_stopping_criteria(self):
        prompt = """Hello I believe in"""
        generator = pipeline("text-generation", model="hf-internal-testing/tiny-random-bart")
        output = generator(prompt)
        self.assertEqual(
            output,
            [{"generated_text": ("Hello I believe in we we we we we we we we we")}],
        )

        output = generator(prompt, stop_sequence=" we")
        self.assertEqual(output, [{"generated_text": "Hello I believe in we"}])

    def test_generate_non_nlp_input_ids_as_kwarg(self):
        model = ImageGPTForCausalImageModeling.from_pretrained(
            "hf-internal-testing/tiny-random-imagegpt", max_length=10
        ).to(torch_device)
        input_ids = ids_tensor((3, 5), vocab_size=10)

        output_sequences_kwargs = model.generate(input_ids=input_ids).cpu()
        output_sequences = model.generate(input_ids).cpu()

        self.assertListEqual(output_sequences.tolist(), output_sequences_kwargs.tolist())
        self.assertEqual(output_sequences.shape, (3, 10))

    def test_generate_input_values_as_encoder_kwarg(self):
        input_values = floats_tensor((2, 250))
        model = SpeechEncoderDecoderModel.from_pretrained("hf-internal-testing/tiny-random-speech-encoder-decoder")
        model = model.to(torch_device)
        output_sequences_kwargs = model.generate(input_values=input_values, max_length=5).cpu()
        output_sequences = model.generate(input_values, max_length=5).cpu()

        self.assertListEqual(output_sequences.tolist(), output_sequences_kwargs.tolist())
        self.assertEqual(output_sequences.shape, (2, 5))

    def test_transition_scores_group_beam_search_encoder_decoder(self):
        articles = [
            "Justin Timberlake and Jessica Biel, welcome to parenthood.",
            "Michael Phelps is arguably the most decorated Olympian of all time.",
        ]
        tokenizer = BartTokenizer.from_pretrained("hf-internal-testing/tiny-random-bart")
        model = BartForConditionalGeneration.from_pretrained(
            "hf-internal-testing/tiny-random-bart",
            max_length=10,
            num_beams=2,
            num_beam_groups=2,
            num_return_sequences=2,
            diversity_penalty=1.0,
            eos_token_id=None,
            return_dict_in_generate=True,
            output_scores=True,
            length_penalty=0.0,
        )
        model = model.to(torch_device)

        input_ids = tokenizer(articles, return_tensors="pt", padding=True).input_ids.to(torch_device)
        outputs = model.generate(input_ids=input_ids)

        transition_scores = model.compute_transition_scores(outputs.sequences, outputs.scores, outputs.beam_indices)
        transition_scores_sum = transition_scores.sum(-1)

        torch.testing.assert_close(transition_scores_sum, outputs.sequences_scores, rtol=1e-3, atol=1e-3)

    @slow
    def test_green_red_watermark_generation(self):
        model = AutoModelForCausalLM.from_pretrained("hf-internal-testing/tiny-random-gpt2").to(torch_device)
        tokenizer = AutoTokenizer.from_pretrained("hf-internal-testing/tiny-random-gpt2")
        tokenizer.pad_token_id = tokenizer.eos_token_id
        model_inputs = tokenizer("I will be", return_tensors="pt").to(torch_device)
        input_len = model_inputs["input_ids"].shape[-1]

        # generation should work with both input types: WatermarkingConfig or Dict, so let's check it here :)
        watermark_config = WatermarkingConfig(bias=2.5, seeding_scheme="selfhash")
        _ = model.generate(**model_inputs, watermarking_config=watermark_config, do_sample=False, max_length=15)

        # We will not check watermarked text, since we check it in `logits_processors` tests
        # Checking if generated ids are as expected fails on different hardware
        args = {
            "bias": 2.0,
            "context_width": 1,
            "seeding_scheme": "selfhash",
            "greenlist_ratio": 0.25,
            "hashing_key": 15485863,
        }
        output = model.generate(**model_inputs, do_sample=False, max_length=15)
        output_selfhash = model.generate(**model_inputs, watermarking_config=args, do_sample=False, max_length=15)

        # Check that the detector is detecting watermarked text
        detector = WatermarkDetector(model_config=model.config, device=torch_device, watermarking_config=args)
        detection_out_watermarked = detector(output_selfhash[:, input_len:], return_dict=True)
        detection_out = detector(output[:, input_len:], return_dict=True)

        self.assertListEqual(detection_out_watermarked.prediction.tolist(), [True])
        self.assertListEqual(detection_out.prediction.tolist(), [False])

    """Check the mean bias inserted by the watermarking algorithm."""

    @slow
    def test_synthid_text_watermark_generation_mean_expected_bias(self):
        model = AutoModelForCausalLM.from_pretrained("hf-internal-testing/tiny-random-gpt2").to(torch_device)
        tokenizer = AutoTokenizer.from_pretrained("hf-internal-testing/tiny-random-gpt2")
        tokenizer.pad_token_id = tokenizer.eos_token_id
        model_inputs = tokenizer("I will be", return_tensors="pt").to(torch_device)
        input_len = 5
        batch_size = 200

        # generation should work with both input types: WatermarkingConfig or Dict, so let's check it here :)
        watermark_config = SynthIDTextWatermarkingConfig(keys=[10, 20], ngram_len=5, debug_mode=True)
        logits_processor = watermark_config.construct_processor(model.config.vocab_size, torch_device)
        mean_g_values_repeats = []
        for _ in range(40):
            input_ids = torch.zeros(
                (batch_size, input_len),
                dtype=torch.int64,
                device=torch_device,
            )
            model_inputs = {
                "input_ids": input_ids,
                "attention_mask": torch.ones_like(input_ids, device=torch_device),
            }
            output = model.generate(
                **model_inputs, watermarking_config=watermark_config, do_sample=True, max_length=500, top_k=1000
            )
            g_values = logits_processor.compute_g_values(input_ids=output[:, input_len:])
            context_repetition_mask = logits_processor.compute_context_repetition_mask(
                input_ids=output[:, input_len:],
            ).unsqueeze(dim=2)

            mean_g_values = torch.masked.mean(
                g_values,
                mask=context_repetition_mask,
                dim=0,
                keepdim=True,
                dtype=torch.float64,
            )
            mean_g_values_repeats.append(mean_g_values)

        mean_g_values = torch.concat(mean_g_values_repeats, dim=0).mean(dim=0)
        expected_mean_g_value = logits_processor.expected_mean_g_value(
            vocab_size=model.config.vocab_size,
        )
        atol = 0.03
        is_close = torch.isclose(
            mean_g_values,
            torch.tensor(expected_mean_g_value, dtype=torch.float64),
            atol=atol,
            rtol=0,
        )
        self.assertTrue(torch.all(is_close))

    @slow
    def test_beam_search_example_integration(self):
        # exactly the example provided in the docstrings of beam search, which previously
        # failed after directly copying from it. Refer to PR #15555
        tokenizer = AutoTokenizer.from_pretrained("google-t5/t5-base")
        model = AutoModelForSeq2SeqLM.from_pretrained("google-t5/t5-base")

        encoder_input_str = "translate English to German: How old are you?"
        encoder_input_ids = tokenizer(encoder_input_str, return_tensors="pt").input_ids

        # lets run beam search using 3 beams
        num_beams = 3
        # define decoder start token ids
        input_ids = torch.ones((1, 1), device=model.device, dtype=torch.long)
        input_ids = input_ids * model.config.decoder_start_token_id

        # add encoder_outputs to model keyword arguments
        model_kwargs = {"encoder_outputs": model.get_encoder()(encoder_input_ids, return_dict=True)}

        outputs = model.generate(
            input_ids, num_beams=num_beams, min_length=5, eos_token_id=model.config.eos_token_id, **model_kwargs
        )
        outputs = tokenizer.batch_decode(outputs, skip_special_tokens=True)

        self.assertListEqual(outputs, ["Wie alt bist du?"])

    @slow
    def test_constrained_beam_search(self):
        model = GPT2LMHeadModel.from_pretrained("openai-community/gpt2").to(torch_device)
        tokenizer = GPT2Tokenizer.from_pretrained("openai-community/gpt2")

        force_tokens = tokenizer("scared", add_prefix_space=True, add_special_tokens=False).input_ids
        force_tokens_2 = tokenizer("big weapons", add_prefix_space=True, add_special_tokens=False).input_ids

        constraints = [
            PhrasalConstraint(force_tokens),
            PhrasalConstraint(force_tokens_2),
        ]

        starting_text = ["The soldiers were not prepared and"]

        input_ids = tokenizer(starting_text, return_tensors="pt").input_ids.to(torch_device)

        outputs = model.generate(
            input_ids,
            constraints=constraints,
            num_beams=10,
            num_return_sequences=1,
            no_repeat_ngram_size=1,
            max_length=30,
            remove_invalid_values=True,
        )

        generated_text = tokenizer.batch_decode(outputs, skip_special_tokens=True)

        self.assertListEqual(
            generated_text,
            [
                "The soldiers were not prepared and didn't know what to do. They had no idea how they would react if"
                " the enemy attacked them, big weapons scared"
            ],
        )

    @slow
    def test_constrained_beam_search_mixed(self):
        model = GPT2LMHeadModel.from_pretrained("openai-community/gpt2").to(torch_device)
        tokenizer = GPT2Tokenizer.from_pretrained("openai-community/gpt2")

        force_phrase = tokenizer("scared", add_prefix_space=True, add_special_tokens=False).input_ids
        flexible_phrases = tokenizer(
            ["scream", "screams", "screaming", "screamed"], add_prefix_space=True, add_special_tokens=False
        ).input_ids

        constraints = [
            PhrasalConstraint(force_phrase),
            DisjunctiveConstraint(flexible_phrases),
        ]

        starting_text = ["The soldiers", "The child"]

        input_ids = tokenizer(starting_text, return_tensors="pt").input_ids.to(torch_device)

        outputs = model.generate(
            input_ids,
            constraints=constraints,
            num_beams=10,
            num_return_sequences=1,
            no_repeat_ngram_size=1,
            # max_length=20,
            remove_invalid_values=True,
        )

        generated_text = tokenizer.batch_decode(outputs, skip_special_tokens=True)

        self.assertListEqual(
            generated_text,
            [
                "The soldiers, who had been stationed at the base for more than a year before being evacuated"
                " screaming scared",
                "The child was taken to a local hospital where he died.\n 'I don't think screaming scared",
            ],
        )

    @slow
    def test_constrained_beam_search_mixed_mixin(self):
        model = GPT2LMHeadModel.from_pretrained("openai-community/gpt2").to(torch_device)
        tokenizer = GPT2Tokenizer.from_pretrained("openai-community/gpt2")

        force_word = "scared"
        force_flexible = ["scream", "screams", "screaming", "screamed"]

        force_words_ids = [
            tokenizer([force_word], add_prefix_space=True, add_special_tokens=False).input_ids,
            tokenizer(force_flexible, add_prefix_space=True, add_special_tokens=False).input_ids,
        ]

        starting_text = ["The soldiers", "The child"]

        input_ids = tokenizer(starting_text, return_tensors="pt").input_ids.to(torch_device)

        outputs = model.generate(
            input_ids,
            force_words_ids=force_words_ids,
            num_beams=10,
            num_return_sequences=1,
            no_repeat_ngram_size=1,
            remove_invalid_values=True,
        )

        generated_text = tokenizer.batch_decode(outputs, skip_special_tokens=True)

        self.assertListEqual(
            generated_text,
            [
                "The soldiers, who had been stationed at the base for more than a year before being evacuated"
                " screaming scared",
                "The child was taken to a local hospital where he died.\n 'I don't think screaming scared",
            ],
        )

    @slow
    def test_cfg_mixin(self):
        model = GPT2LMHeadModel.from_pretrained("openai-community/gpt2").to(torch_device)
        tokenizer = GPT2Tokenizer.from_pretrained("openai-community/gpt2")

        input = tokenizer(["The dragon flew over Paris,"], return_tensors="pt", return_attention_mask=True)
        input["input_ids"] = input["input_ids"].to(torch_device)
        input["attention_mask"] = input["attention_mask"].to(torch_device)

        outputs = model.generate(**input, max_new_tokens=32, guidance_scale=1.5)
        generated_text = tokenizer.batch_decode(outputs, skip_special_tokens=True)

        self.assertListEqual(
            generated_text,
            [
                "The dragon flew over Paris, landing in the Rue de la Bastille. The crowd was so excited "
                'that they had to leave the city.\n\n"We\'re going to Paris!"\n'
            ],
        )

        neg = tokenizer(["France,"], return_tensors="pt", return_attention_mask=True)
        neg["input_ids"] = neg["input_ids"].to(torch_device)
        neg["attention_mask"] = neg["attention_mask"].to(torch_device)
        outputs = model.generate(
            **input,
            max_new_tokens=32,
            guidance_scale=1.5,
            negative_prompt_ids=neg["input_ids"],
            negative_prompt_attention_mask=neg["attention_mask"],
        )
        generated_text = tokenizer.batch_decode(outputs, skip_special_tokens=True)

        self.assertListEqual(
            generated_text,
            [
                'The dragon flew over Paris, landing on the pavement.\n\n"Paris!"\n\n"Paris!"\n\n"'
                'Paris!"\n\n"Paris!"\n\n"Paris!"\n\n'
            ],
        )

    @slow
    def test_constrained_beam_search_example_translation_mixin(self):
        tokenizer = AutoTokenizer.from_pretrained("google-t5/t5-base")
        model = AutoModelForSeq2SeqLM.from_pretrained("google-t5/t5-base")

        encoder_input_str = "translate English to German: How old are you?"
        force_words = ["sind"]

        input_ids = tokenizer(encoder_input_str, return_tensors="pt").input_ids
        force_words_ids = tokenizer(force_words, add_special_tokens=False).input_ids

        outputs = model.generate(
            input_ids,
            force_words_ids=force_words_ids,
            num_beams=10,
            num_return_sequences=1,
            no_repeat_ngram_size=1,
            remove_invalid_values=True,
        )

        outputs = tokenizer.batch_decode(outputs, skip_special_tokens=True)

        self.assertListEqual(outputs, ["Wie alt sind Sie?"])

    @slow
    def test_constrained_beam_search_example_integration(self):
        tokenizer = AutoTokenizer.from_pretrained("google-t5/t5-base")
        model = AutoModelForSeq2SeqLM.from_pretrained("google-t5/t5-base")

        encoder_input_str = "translate English to German: How old are you?"
        encoder_input_ids = tokenizer(encoder_input_str, return_tensors="pt").input_ids

        # lets run beam search using 5 beams
        num_beams = 5
        # define decoder start token ids
        input_ids = torch.ones((1, 1), device=model.device, dtype=torch.long)
        input_ids = input_ids * model.config.decoder_start_token_id

        # add encoder_outputs to model keyword arguments
        model_kwargs = {"encoder_outputs": model.get_encoder()(encoder_input_ids, return_dict=True)}

        constraint_str = "sind"
        constraint_token_ids = tokenizer.encode(constraint_str)[:-1]  # remove eos token

        outputs = model.generate(
            input_ids,
            num_beams=num_beams,
            force_words_ids=[constraint_token_ids],
            min_length=5,
            eos_token_id=model.config.eos_token_id,
            **model_kwargs,
        )
        outputs = tokenizer.batch_decode(outputs, skip_special_tokens=True)

        self.assertListEqual(outputs, ["Wie alt sind Sie?"])

    @slow
    def test_per_row_stopping_criteria(self):
        text = [
            "They completed the challenging puzzle, revealing the hidden",
            "Today a dragon flew over France",
            "The aroma of freshly baked pizza filled the kitchen",
        ]
        stop_strings = ["secrets"]

        model = AutoModelForCausalLM.from_pretrained("openai-community/gpt2").to(torch_device)
        tokenizer = AutoTokenizer.from_pretrained("openai-community/gpt2")
        tokenizer.padding_side = "left"
        tokenizer.pad_token_id = tokenizer.eos_token_id
        input_ids = tokenizer(text, return_tensors="pt", padding="longest", add_special_tokens=False).input_ids.to(
            torch_device
        )

        # normal generation with one stopping criteria
        out = model.generate(input_ids, max_length=15)
        out_text = tokenizer.batch_decode(out)
        expected_out = [
            "They completed the challenging puzzle, revealing the hidden secrets of the world.\n",
            "<|endoftext|><|endoftext|><|endoftext|>Today a dragon flew over France and the French government was forced",
            "The aroma of freshly baked pizza filled the kitchen with a sense of freshness",
        ]
        self.assertListEqual(out_text, expected_out)

        # generation should stop at "secrets" for first batch only, filling the rest with eos tokens
        out = model.generate(input_ids, max_length=15, stop_strings=stop_strings, tokenizer=tokenizer)
        out_text = tokenizer.batch_decode(out)
        expected_out = [
            "They completed the challenging puzzle, revealing the hidden secrets<|endoftext|><|endoftext|><|endoftext|><|endoftext|><|endoftext|>",
            "<|endoftext|><|endoftext|><|endoftext|>Today a dragon flew over France and the French government was forced",
            "The aroma of freshly baked pizza filled the kitchen with a sense of freshness",
        ]
        self.assertListEqual(out_text, expected_out)

    def test_constrained_beam_search_mixin_type_checks(self):
        tokenizer = AutoTokenizer.from_pretrained("patrickvonplaten/t5-tiny-random")
        model = AutoModelForSeq2SeqLM.from_pretrained("patrickvonplaten/t5-tiny-random")

        encoder_input_str = "translate English to German: How old are you?"
        input_ids = tokenizer(encoder_input_str, return_tensors="pt").input_ids

        with self.assertRaises(ValueError):
            force_words = ["sind"]
            force_words_ids = tokenizer(force_words, return_tensors="pt").input_ids
            model.generate(
                input_ids,
                force_words_ids=force_words_ids,
                num_beams=10,
                num_return_sequences=1,
                no_repeat_ngram_size=1,
                remove_invalid_values=True,
            )

        with self.assertRaises(ValueError):
            force_words = ["sind"]
            force_words_ids = [tokenizer(force_words, return_tensors="pt").input_ids]
            model.generate(
                input_ids,
                force_words_ids=force_words_ids,
                num_beams=10,
                num_return_sequences=1,
                no_repeat_ngram_size=1,
                remove_invalid_values=True,
            )

        with self.assertRaises(ValueError):
            model.generate(input_ids, force_words_ids=[])

        with self.assertRaises(ValueError):
            model.generate(input_ids, force_words_ids=[[-1]])

        with self.assertRaises(ValueError):
            model.generate(input_ids, force_words_ids=[[[-1]]])

    def test_batched_decoder_start_id(self):
        articles = [
            "Justin Timberlake and Jessica Biel, welcome to parenthood.",
            "Michael Phelps is arguably the most decorated Olympian of all time.",
        ]
        bart_tokenizer = AutoTokenizer.from_pretrained("hf-internal-testing/tiny-random-bart")
        bart_model = BartForConditionalGeneration.from_pretrained("hf-internal-testing/tiny-random-bart").to(
            torch_device
        )
        input_ids = bart_tokenizer(articles, return_tensors="pt", padding=True).input_ids.to(torch_device)
        decoder_start_token_id = bart_model.generation_config.decoder_start_token_id
        decoder_start_token_id_batch = [decoder_start_token_id] * input_ids.shape[0]

        outputs = bart_model.generate(input_ids, decoder_start_token_id=decoder_start_token_id)

        outputs_batched_ids = bart_model.generate(input_ids, decoder_start_token_id=decoder_start_token_id_batch)

        self.assertListEqual(outputs.tolist(), outputs_batched_ids.tolist())

    def test_decoder_start_id_from_config(self):
        # Refer to: (#30899)
        articles = [
            "Justin Timberlake and Jessica Biel, welcome to parenthood.",
            "Michael Phelps is arguably the most decorated Olympian of all time.",
        ]
        bart_tokenizer = AutoTokenizer.from_pretrained("hf-internal-testing/tiny-random-bart")
        bart_model = BartForConditionalGeneration.from_pretrained("hf-internal-testing/tiny-random-bart").to(
            torch_device
        )
        input_ids = bart_tokenizer(articles, return_tensors="pt", padding=True).input_ids.to(torch_device)
        decoder_start_token_id = bart_model.generation_config.decoder_start_token_id

        # we should be able to take `decoder_start_token_id` from model's generation config if user passes a `GenerationConfig` type
        outputs = bart_model.generate(input_ids, generation_config=GenerationConfig(do_sample=False))

        # If the generatoin config has no `decoder_start_token_id` or `bos_token_id`, we will raise an error unless user passes it in config
        bart_model.generation_config.decoder_start_token_id = None
        bart_model.generation_config.bos_token_id = None
        outputs_with_user_id = bart_model.generate(
            input_ids,
            generation_config=GenerationConfig(do_sample=False, decoder_start_token_id=decoder_start_token_id),
        )

        self.assertListEqual(outputs.tolist(), outputs_with_user_id.tolist())

        with self.assertRaises(ValueError):
            outputs = bart_model.generate(input_ids, generation_config=GenerationConfig(do_sample=False))

    def test_contrastive_search_batched(self):
        # Tests that contrastive search works with batched inputs (i.e. has the same output as for non-batched inputs)
        articles = ["Foo", "Bar Baz"]
        tokenizer = BartTokenizer.from_pretrained("hf-internal-testing/tiny-random-bart")
        model = BartForConditionalGeneration.from_pretrained("hf-internal-testing/tiny-random-bart").to(torch_device)

        model.config.eos_token_id = None
        input_ids_batched = tokenizer(articles, padding=True, return_tensors="pt").input_ids.to(torch_device)
        input_ids = tokenizer(articles[1], return_tensors="pt").input_ids.to(torch_device)

        output_sequences_batched = model.generate(
            input_ids=input_ids_batched, penalty_alpha=0.6, top_k=4, return_dict_in_generate=True, output_scores=True
        )
        output_sequences = model.generate(
            input_ids=input_ids, penalty_alpha=0.6, top_k=4, return_dict_in_generate=True, output_scores=True
        )

        batched_out = tokenizer.decode(output_sequences_batched.sequences[1], skip_special_tokens=True)
        out = tokenizer.decode(output_sequences.sequences[0], skip_special_tokens=True)
        self.assertEqual(batched_out, out)

        # output_sequences_batched.scores[0][1] -> 1st set of logits, 2nd sequence
        max_score_diff = (output_sequences_batched.scores[0][1] - output_sequences.scores[0][0]).abs().max()
        self.assertTrue(max_score_diff < 1e-5)

    def test_logits_processor_not_inplace(self):
        article = "Today a dragon flew over Paris."
        model = AutoModelForCausalLM.from_pretrained("hf-internal-testing/tiny-random-gpt2").to(torch_device)
        tokenizer = AutoTokenizer.from_pretrained("hf-internal-testing/tiny-random-gpt2")
        input_ids = tokenizer(article, return_tensors="pt").input_ids.to(torch_device)

        out = model.generate(input_ids, output_logits=True, output_scores=True, return_dict_in_generate=True)
        out_with_temp = model.generate(
            input_ids,
            temperature=0.5,
            do_sample=True,
            output_logits=True,
            output_scores=True,
            return_dict_in_generate=True,
        )

        # if no logits processor is used, scores == logits. Otherwise, the processor has to modify the scores
        self.assertListEqual(out.logits[-1].tolist(), out.scores[-1].tolist())
        self.assertNotEqual(out_with_temp.logits[-1].tolist(), out_with_temp.scores[-1].tolist())

    def test_eos_token_id_int_and_list_top_k_top_sampling(self):
        # Has TF equivalent: this test relies on random sampling
        generation_kwargs = {
            "do_sample": True,
            "num_beams": 1,
            "top_p": 0.7,
            "top_k": 10,
            "temperature": 0.7,
        }
        expectation = 20

        tokenizer = AutoTokenizer.from_pretrained("hf-internal-testing/tiny-random-gpt2")
        text = """Hello, my dog is cute and"""
        tokens = tokenizer(text, return_tensors="pt").to(torch_device)
        model = AutoModelForCausalLM.from_pretrained("hf-internal-testing/tiny-random-gpt2").to(torch_device)

        # Only some seeds will work both on CPU/GPU for a fixed `expectation` value.
        # The selected seed is not guaranteed to work on all torch versions.
        torch.manual_seed(1)
        eos_token_id = 846
        generated_tokens = model.generate(**tokens, eos_token_id=eos_token_id, **generation_kwargs)
        self.assertTrue(expectation == len(generated_tokens[0]))

        torch.manual_seed(1)
        eos_token_id = [846, 198]
        generated_tokens = model.generate(**tokens, eos_token_id=eos_token_id, **generation_kwargs)
        self.assertTrue(expectation == len(generated_tokens[0]))

    def test_model_kwarg_encoder_signature_filtering(self):
        # Has TF equivalent: ample use of framework-specific code
        bart_tokenizer = AutoTokenizer.from_pretrained("hf-internal-testing/tiny-random-bart")
        article = """Hugging Face is a technology company based in New York and Paris."""
        input_ids = bart_tokenizer(article, return_tensors="pt").input_ids.to(torch_device)
        bart_model = BartForConditionalGeneration.from_pretrained("hf-internal-testing/tiny-random-bart").to(
            torch_device
        )
        output = bart_model.generate(input_ids).cpu().numpy()

        # Let's create a fake model that has a different signature. In particular, this fake model accepts "foo" as an
        # argument. Because "foo" is not in the encoder signature and doesn't start with "decoder_", it will be part of
        # the encoder kwargs prior to signature filtering, which would lead to an exception. But filtering kicks in and
        # saves the day.
        class FakeBart(BartForConditionalGeneration):
            def forward(self, input_ids, foo=None, **kwargs):
                return super().forward(input_ids, **kwargs)

        bart_model = FakeBart.from_pretrained("hf-internal-testing/tiny-random-bart").to(torch_device)
        fake_output = bart_model.generate(input_ids, foo="bar").cpu().numpy()
        self.assertTrue(np.array_equal(output, fake_output))

        # Encoder signature filtering only kicks in if it doesn't accept wildcard kwargs. The following test will fail
        # because it doesn't do signature filtering.
        class FakeEncoder(bart_model.model.encoder.__class__):
            def forward(self, input_ids, **kwargs):
                return super().forward(input_ids, **kwargs)

        fake_encoder = FakeEncoder(bart_model.config, bart_model.model.shared).to(torch_device)
        bart_model.model.encoder = fake_encoder

        # Normal generation still works (the output will be different because the encoder weights are different)
        fake_output = bart_model.generate(input_ids).cpu().numpy()
        with self.assertRaises(TypeError):
            # FakeEncoder.forward() accepts **kwargs -> no filtering -> type error due to unexpected input "foo"
            bart_model.generate(input_ids, foo="bar")

    def test_default_max_length_warning(self):
        model = AutoModelForCausalLM.from_pretrained("hf-internal-testing/tiny-random-gpt2").to(torch_device)
        tokenizer = AutoTokenizer.from_pretrained("hf-internal-testing/tiny-random-gpt2")
        model.generation_config.pad_token_id = tokenizer.eos_token_id

        text = "Hello world"
        tokenized_inputs = tokenizer([text], return_tensors="pt")
        input_ids = tokenized_inputs.input_ids.to(torch_device)

        # Default generation config value of 20 -> emits warning
        with self.assertWarns(UserWarning):
            model.generate(input_ids)

        # Explicitly setting max_length to 20 -> no warning
        with warnings.catch_warnings(record=True) as warning_list:
            model.generate(input_ids, max_length=20)
            self.assertEqual(len(warning_list), 0)

        # Generation config max_length != 20 -> no warning
        with warnings.catch_warnings(record=True) as warning_list:
            # generation_config is modified -> legacy mode is disabled = generation_config takes precedence
            model.generation_config.max_length = 10
            model.generate(input_ids)
            self.assertEqual(len(warning_list), 0)

    def test_length_warning_assisted_generation(self):
        model = AutoModelForCausalLM.from_pretrained("hf-internal-testing/tiny-random-gpt2").to(torch_device)
        assistant = AutoModelForCausalLM.from_pretrained("hf-internal-testing/tiny-random-gpt2").to(torch_device)
        tokenizer = AutoTokenizer.from_pretrained("hf-internal-testing/tiny-random-gpt2")
        model.generation_config.pad_token_id = tokenizer.eos_token_id
        assistant.generation_config.pad_token_id = tokenizer.eos_token_id

        text = "Hello world"
        tokenized_inputs = tokenizer([text], return_tensors="pt")
        input_ids = tokenized_inputs.input_ids.to(torch_device)

        # This should not raise any warning that min length is not feasible in candidate generation
        with warnings.catch_warnings(record=True) as warning_list:
            model.generate(
                input_ids,
                assistant_model=assistant,
                min_new_tokens=10,
                max_length=20,
            )
            self.assertEqual(len(warning_list), 0)

    def test_default_assisted_generation(self):
        # Initialize the GenerationConfig object
        config = GenerationConfig()

        # Check the default values
        self.assertEqual(config.num_assistant_tokens, 20)
        self.assertEqual(config.num_assistant_tokens_schedule, "constant")
        self.assertEqual(config.assistant_confidence_threshold, 0.4)
        self.assertEqual(config.is_assistant, False)

    def test_generated_length_assisted_generation(self):
        model = AutoModelForCausalLM.from_pretrained("hf-internal-testing/tiny-random-gpt2").to(torch_device)
        assistant = AutoModelForCausalLM.from_pretrained("hf-internal-testing/tiny-random-gpt2").to(torch_device)
        tokenizer = AutoTokenizer.from_pretrained("hf-internal-testing/tiny-random-gpt2")
        model.generation_config.pad_token_id = tokenizer.eos_token_id
        assistant.generation_config.pad_token_id = tokenizer.eos_token_id

        text = "Hello world"
        tokenized_inputs = tokenizer([text], return_tensors="pt")
        input_ids = tokenized_inputs.input_ids.to(torch_device)
        input_length = input_ids.shape[-1]

        out = model.generate(
            input_ids,
            assistant_model=assistant,
            min_new_tokens=10,
            max_new_tokens=20,
        )
        self.assertTrue((10 + input_length) <= out.shape[-1] <= (20 + input_length))

        out = model.generate(
            input_ids,
            assistant_model=assistant,
            min_new_tokens=10,
        )
        self.assertTrue((input_length + 10) <= out.shape[-1])

        out = model.generate(
            input_ids,
            assistant_model=assistant,
            max_new_tokens=7,
        )
        self.assertTrue(out.shape[-1] <= (input_length + 7))

    def test_model_kwarg_assisted_decoding_decoder_only(self):
        model = AutoModelForCausalLM.from_pretrained("hf-internal-testing/tiny-random-gpt2").to(torch_device)
        tokenizer = AutoTokenizer.from_pretrained("hf-internal-testing/tiny-random-gpt2")
        model.generation_config.pad_token_id = tokenizer.eos_token_id

        text = "Hello world"
        tokenized_inputs = tokenizer([text], return_tensors="pt")
        input_ids = tokenized_inputs.input_ids.to(torch_device)

        # Traditional way of generating text
        outputs_normal = model.generate(input_ids)
        self.assertEqual(outputs_normal.shape, (1, 20))

        # Should be different with token_type_ids
        outputs_tti = model.generate(
            input_ids,
            token_type_ids=torch.zeros(input_ids.shape, dtype=torch.long).to(torch_device),
        )
        with self.assertRaises(AssertionError):
            self.assertListEqual(outputs_tti.tolist(), outputs_normal.tolist())

        # Assistant model
        assistant = AutoModelForCausalLM.from_pretrained("hf-internal-testing/tiny-random-gpt2").to(torch_device)
        assistant.config.pad_token_id = tokenizer.eos_token_id

        # If assisted generation passes model_kwargs correctly, should be same as previous
        outputs_assisted = model.generate(
            input_ids,
            token_type_ids=torch.zeros(input_ids.shape, dtype=torch.long).to(torch_device),
            assistant_model=assistant,
        )
        self.assertListEqual(outputs_assisted.tolist(), outputs_tti.tolist())

    def test_assisted_decoding_num_assistant_tokens_heuristic_schedule(self):
        # This test ensures that the assisted generation num_assistant_tokens 'heuristic' schedule works properly.

        prompt = "Alice and Bob"
        checkpoint = "EleutherAI/pythia-160m-deduped"
        tokenizer = AutoTokenizer.from_pretrained(checkpoint)
        inputs = tokenizer(prompt, return_tensors="pt")

        model = AutoModelForCausalLM.from_pretrained(checkpoint)

        assistant_model = model
        assistant_model.generation_config.num_assistant_tokens = 5
        assistant_model.generation_config.num_assistant_tokens_schedule = "heuristic"
        generation_kwargs = {
            "eos_token_id": -1,
            "max_new_tokens": 5,
            "do_sample": False,
            "assistant_model": assistant_model,
        }
        model.generate(**inputs, **generation_kwargs)
        # update_candidate_strategy is called only once and therefore, assistant_model.generation_config.num_assistant_tokens should be either 4 or 7
        self.assertTrue(assistant_model.generation_config.num_assistant_tokens in (4, 7))

    def test_assisted_decoding_num_assistant_tokens_heuristic_transient_schedule(self):
        # This test ensures that the assisted generation num_assistant_tokens 'heuristic' schedule works properly.

        prompt = "Alice and Bob"
        checkpoint = "EleutherAI/pythia-160m-deduped"
        tokenizer = AutoTokenizer.from_pretrained(checkpoint)
        inputs = tokenizer(prompt, return_tensors="pt")

        model = AutoModelForCausalLM.from_pretrained(checkpoint)

        assistant_model = model
        assistant_model.generation_config.num_assistant_tokens = 5
        assistant_model.generation_config.num_assistant_tokens_schedule = "heuristic_transient"
        generation_kwargs = {
            "eos_token_id": -1,
            "max_new_tokens": 5,
            "do_sample": False,
            "assistant_model": assistant_model,
        }
        model.generate(**inputs, **generation_kwargs)
        # update_candidate_strategy is called once but assistant_model.generation_config.num_assistant_tokens should stay 5
        self.assertEqual(assistant_model.generation_config.num_assistant_tokens, 5)

    @slow
    def test_validate_assistant(self):
        # Generate a random sample:
        inputs = np.random.rand(160000)

        # Load a main encoder-decoder model:
        model_id = "openai/whisper-large-v2"
        processor = AutoProcessor.from_pretrained(model_id)
        model = AutoModelForSpeechSeq2Seq.from_pretrained(
            model_id,
            low_cpu_mem_usage=True,
            use_safetensors=True,
        )
        model.to(torch_device)

        # process the input:
        features = processor(inputs, return_tensors="pt").to(torch_device)

        # Load an encoder-decoder assistant with same encoder as the main model:
        assistant_distil_model_id = "distil-whisper/distil-large-v2"
        assistant_seq_to_seq = AutoModelForSpeechSeq2Seq.from_pretrained(
            assistant_distil_model_id,
            use_safetensors=True,
        ).to(torch_device)
        self.assertTrue(model.generate(**features, assistant_model=assistant_seq_to_seq).sum())

        # Load its decoder only version:
        assistant_causal_lm = AutoModelForCausalLM.from_pretrained(
            assistant_distil_model_id,
            low_cpu_mem_usage=True,
            use_safetensors=True,
        ).to(torch_device)
        self.assertTrue(model.generate(**features, assistant_model=assistant_causal_lm).sum())

        # Load an encoder-decoder assistant with a different encoder than the main model:
        assistant_distil_model_id = "openai/whisper-tiny"
        assistant_seq_to_seq = AutoModelForSpeechSeq2Seq.from_pretrained(
            assistant_distil_model_id,
            use_safetensors=True,
        ).to(torch_device)
        self.assertTrue(model.generate(**features, assistant_model=assistant_seq_to_seq).sum())

        # Load its decoder only version:
        assistant_causal_lm = AutoModelForCausalLM.from_pretrained(
            assistant_distil_model_id,
            low_cpu_mem_usage=True,
            use_safetensors=True,
        ).to(torch_device)
        # It will raise an error as the encoder of the main and assistant model are not compatible:
        with self.assertRaises(ValueError):
            model.generate(**features, assistant_model=assistant_causal_lm)

        # Load an encoder-decoder model with a different tokenizer than the main model:
        assistant_distil_model_id = "hf-internal-testing/tiny-random-SeamlessM4Tv2ForSpeechToText"
        assistant_seq_to_seq = AutoModelForSpeechSeq2Seq.from_pretrained(
            assistant_distil_model_id,
        ).to(torch_device)
        # This should raise an error as the main and assistant model don't use the same tokenizer:
        with self.assertRaises(ValueError):
            model.generate(**features, assistant_model=assistant_seq_to_seq)

    def test_compare_unprocessed_logit_scores(self):
        # Get unprocessed logit scores back from model generate function.
        # Assert that unprocessed logits from generate() are same as those from modal eval()

        # tell model to generate text and return unprocessed/unwarped logit scores
        tokenizer = AutoTokenizer.from_pretrained("hf-internal-testing/tiny-random-gpt2")
        text = "generate yes or no: "
        input_ids = tokenizer([text], return_tensors="pt").input_ids.to(torch_device)

        model = AutoModelForCausalLM.from_pretrained("hf-internal-testing/tiny-random-gpt2").to(torch_device)

        with torch.no_grad():
            # Get logits for the next token from fwd pass
            logits_fwd = model(input_ids).logits[:, -1, :][0]

        # Get logits for the next token from generate function
        outputs = model.generate(
            input_ids=input_ids,
            return_dict_in_generate=True,
            output_logits=True,
            max_new_tokens=1,
            do_sample=True,
        )
        logits_gen = outputs.logits[0][0]

        # assert that unprocessed logits from generate() are same as those from modal eval()
        self.assertListEqual(logits_fwd.tolist(), logits_gen.tolist())

    def test_return_unprocessed_logit_scores(self):
        # tell model to generate text and return unprocessed/unwarped logit scores
        tokenizer = AutoTokenizer.from_pretrained("hf-internal-testing/tiny-random-gpt2")
        text = "generate yes or no: "
        input_ids = tokenizer([text], return_tensors="pt").input_ids.to(torch_device)
        model = AutoModelForCausalLM.from_pretrained("hf-internal-testing/tiny-random-gpt2").to(torch_device)

        outputs = model.generate(
            input_ids=input_ids, return_dict_in_generate=True, output_logits=True, max_new_tokens=3
        )

        # perform dummy check if unpreprocessed logits make sense.
        # do preselection on high probabilities; find scores of y and n tokens
        probs_all = torch.nn.functional.softmax(outputs.logits[2][0], dim=-1)
        indices = torch.argwhere(probs_all > 0.001)
        indices = indices[:, -1]
        tokens_max = tokenizer.batch_decode(indices, skip_special_tokens=True)
        probs_max = probs_all[probs_all > 0.001]

        self.assertTrue(len(indices) >= 2)
        next_token_dict = {str(t): p for t, p in zip(tokens_max, probs_max)}
        self.assertTrue("n" in next_token_dict)
        self.assertTrue("y" in next_token_dict)
        y_prob = next_token_dict["y"]
        n_prob = next_token_dict["n"]

        self.assertTrue(y_prob > 0.001 and n_prob > 0.001)
        self.assertTrue(y_prob <= 1.0 and n_prob <= 1.0)

    @slow
    @require_torch_multi_accelerator
    def test_assisted_decoding_in_different_gpu(self):
        device_0 = f"{torch_device}:0" if torch_device != "cpu" else "cpu"
        device_1 = f"{torch_device}:1" if torch_device != "cpu" else "cpu"
        model = AutoModelForCausalLM.from_pretrained("hf-internal-testing/tiny-random-MistralForCausalLM").to(device_0)
        assistant = AutoModelForCausalLM.from_pretrained("hf-internal-testing/tiny-random-MistralForCausalLM").to(
            device_1
        )
        tokenizer = AutoTokenizer.from_pretrained("hf-internal-testing/tiny-random-MistralForCausalLM")
        model.config.pad_token_id = tokenizer.eos_token_id
        assistant.config.pad_token_id = tokenizer.eos_token_id

        text = "Hello world"
        tokenized_inputs = tokenizer([text], return_tensors="pt")
        input_ids = tokenized_inputs.input_ids.to(torch_device)
        input_length = input_ids.shape[-1]

        out = model.generate(
            input_ids,
            assistant_model=assistant,
            max_new_tokens=20,
        )
        self.assertTrue(input_length <= out.shape[-1] <= input_length + 20)

    @slow
    @require_torch_accelerator
    def test_assisted_decoding_model_in_gpu_assistant_in_cpu(self):
        model = AutoModelForCausalLM.from_pretrained("hf-internal-testing/tiny-random-MistralForCausalLM").to(
            torch_device
        )
        assistant = AutoModelForCausalLM.from_pretrained("hf-internal-testing/tiny-random-MistralForCausalLM").to(
            "cpu"
        )
        tokenizer = AutoTokenizer.from_pretrained("hf-internal-testing/tiny-random-MistralForCausalLM")
        model.config.pad_token_id = tokenizer.eos_token_id
        assistant.config.pad_token_id = tokenizer.eos_token_id

        text = "Hello world"
        tokenized_inputs = tokenizer([text], return_tensors="pt")
        input_ids = tokenized_inputs.input_ids.to(torch_device)
        input_length = input_ids.shape[-1]

        out = model.generate(
            input_ids,
            assistant_model=assistant,
            max_new_tokens=20,
        )
        self.assertTrue(input_length <= out.shape[-1] <= input_length + 20)

    def test_special_tokens_fall_back_to_model_default(self):
        model = AutoModelForCausalLM.from_pretrained("hf-internal-testing/tiny-random-MistralForCausalLM").to(
            torch_device
        )
        test_bos_id = 50

        # Sanity-check: the model has a BOS token set, and the first generated token is a BOS token
        gen_output = model.generate()
        self.assertTrue(model.generation_config.bos_token_id is not None)
        self.assertTrue(model.generation_config.bos_token_id == gen_output[0, 0])

        # If we pass a generation config **with** a BOS token, `generate` will use it
        generation_config = GenerationConfig(bos_token_id=test_bos_id)
        gen_output = model.generate(generation_config=generation_config)
        self.assertFalse(model.generation_config.bos_token_id == gen_output[0, 0])
        self.assertTrue(generation_config.bos_token_id == gen_output[0, 0])
        self.assertTrue(test_bos_id == gen_output[0, 0])

        # If we pass a generation config **without** a BOS token, `generate` will fetch the BOS token from
        # `model.generation_config`
        generation_config = GenerationConfig(bos_token_id=None)
        gen_output = model.generate(generation_config=generation_config)
        self.assertTrue(model.generation_config.bos_token_id == gen_output[0, 0])
        self.assertFalse(test_bos_id == gen_output[0, 0])
        self.assertTrue(generation_config.bos_token_id is None)

        # Changing `model.generation_config` will affect fallback behavior
        model.generation_config.bos_token_id = test_bos_id
        gen_output = model.generate(generation_config=generation_config)
        self.assertTrue(model.generation_config.bos_token_id == gen_output[0, 0])
        self.assertTrue(test_bos_id == gen_output[0, 0])
        self.assertTrue(generation_config.bos_token_id is None)

    def test_speculative_decoding_equals_regular_decoding(self):
        draft_name = "double7/vicuna-68m"
        target_name = "Qwen/Qwen2-0.5B-Instruct"

        draft_model = AutoModelForCausalLM.from_pretrained(draft_name)
        target_model = AutoModelForCausalLM.from_pretrained(target_name)

        assistant_tokenizer = AutoTokenizer.from_pretrained(draft_name)
        target_tokenizer = AutoTokenizer.from_pretrained(target_name)

        prompt_size = torch.randint(low=20, high=100, size=(1,))
        max_new_tokens = torch.randint(low=10, high=50, size=(1,))
        input_ids = (torch.rand(1, prompt_size[0]) * 100).to(int) + 50

        max_new_tokens_item = max_new_tokens[0].item()
        expected_out = target_model.generate(input_ids, do_sample=False, max_new_tokens=max_new_tokens_item)
        predicted_out = target_model.generate(
            input_ids,
            do_sample=False,
            max_new_tokens=max_new_tokens_item,
            assistant_model=draft_model,
            tokenizer=target_tokenizer,
            assistant_tokenizer=assistant_tokenizer,
        )

        self.assertEqual(expected_out.shape, predicted_out.shape)
        self.assertTrue((expected_out == predicted_out).all().item())

    @pytest.mark.generate
    @require_torch_multi_gpu
    def test_generate_with_static_cache_multi_gpu(self):
        """
        Tests if the static cache has been set correctly and if generate works correctly when we are using multi-gpus.
        """
        # need to split manually as auto doesn't work well with unbalanced model
        device_map = {"model.embed_tokens": 0, "model.layers.0": 0, "model.layers.1": 1, "model.norm": 1, "lm_head": 0}
        model = AutoModelForCausalLM.from_pretrained(
            "hf-internal-testing/tiny-random-MistralForCausalLM", device_map=device_map
        )
        tokenizer = AutoTokenizer.from_pretrained("hf-internal-testing/tiny-random-MistralForCausalLM")

        text = "Hello world"
        tokenized_inputs = tokenizer([text], return_tensors="pt")
        input_ids = tokenized_inputs.input_ids.to(torch_device)

        generation_kwargs = {
            "max_new_tokens": 20,
            "cache_implementation": "static",
            "return_dict_in_generate": True,  # Required to return `past_key_values`
        }

        results = model.generate(input_ids, **generation_kwargs)
        self.assertTrue(isinstance(results.past_key_values, StaticCache))

        # check device of each layer
        key_cache_0 = results.past_key_values.key_cache[0]
        value_cache_0 = results.past_key_values.value_cache[0]
        self.assertTrue(key_cache_0.device == value_cache_0.device == torch.device(0))

        key_cache_1 = results.past_key_values.key_cache[1]
        value_cache_1 = results.past_key_values.value_cache[1]
        self.assertTrue(key_cache_1.device == value_cache_1.device == torch.device(1))

    @pytest.mark.generate
    @require_torch_multi_gpu
    def test_generate_multi_gpu_causal_mask(self):
        """
        Tests that cache position device doesn't clash with causal mask device when we are using multi-gpus.
        In real life happens only when multimodal encoder size is big, so `embed_tokens` gets allocated to the next device.
        The error will be triggered whenever a bacthed input is used, so that `causal_mask` is actually prepared instead of
        being `None`.
        """
        # need to split manually as auto doesn't work well with unbalanced model
        device_map = {
            "visual": 0,
            "model.embed_tokens": 1,
            "model.layers.0": 1,
            "model.layers.1": 1,
            "model.rotary_emb": 1,
            "model.norm.weight": 1,
            "lm_head": 1,
        }
        model = AutoModelForImageTextToText.from_pretrained(
            "hf-internal-testing/tiny-random-Qwen2VLForConditionalGeneration", device_map=device_map
        )
        processor = AutoProcessor.from_pretrained("hf-internal-testing/tiny-random-Qwen2VLForConditionalGeneration")

        text = ["Hello world", "Today I went to the supermarket to buy"]
        inputs = processor(text=text, padding=True, return_tensors="pt").to(torch_device)
        _ = model.generate(**inputs, max_new_tokens=20)

    @pytest.mark.generate
    @require_torch_multi_gpu
    def test_init_static_cache_multi_gpu(self):
        """
        Tests if the static cache has been set correctly when we initialize it manually in a multi-gpu setup.
        """
        # need to split manually as auto doesn't work well with unbalanced model
        device_map = {"model.embed_tokens": 0, "model.layers.0": 0, "model.layers.1": 1, "model.norm": 1, "lm_head": 0}
        model = AutoModelForCausalLM.from_pretrained(
            "hf-internal-testing/tiny-random-MistralForCausalLM", device_map=device_map
        )
        tokenizer = AutoTokenizer.from_pretrained("hf-internal-testing/tiny-random-MistralForCausalLM")

        text = "Hello world"
        tokenized_inputs = tokenizer([text], return_tensors="pt")
        input_ids = tokenized_inputs.input_ids.to(torch_device)

        generation_kwargs = {
            "max_new_tokens": 20,
            "return_dict_in_generate": True,  # Required to return `past_key_values`
        }

        # TODO: We need to raise a warning in case the cache is not set correctly
        # with self.assertRaisesRegex(ValueError, "If you are manually initializing the cache"):
        #     past_key_values = StaticCache(
        #         config=model.config, max_batch_size=1, max_cache_len=30, device=torch_device, dtype=model.dtype
        #     )
        #     results = model.generate(input_ids, past_key_values=past_key_values, **generation_kwargs)

        # deduced from the device_map : layer 0 on device 0 and layer 1 on device 1
        layer_device_map = {0: 0, 1: 1}
        past_key_values = StaticCache(
            config=model.config,
            max_batch_size=1,
            max_cache_len=30,
            device=torch_device,
            dtype=model.dtype,
            layer_device_map=layer_device_map,
        )
        results = model.generate(input_ids, past_key_values=past_key_values, **generation_kwargs)

        # check device of each layer
        key_cache_0 = results.past_key_values.key_cache[0]
        value_cache_0 = results.past_key_values.value_cache[0]
        self.assertTrue(key_cache_0.device == value_cache_0.device == torch.device(0))

        key_cache_1 = results.past_key_values.key_cache[1]
        value_cache_1 = results.past_key_values.value_cache[1]
        self.assertTrue(key_cache_1.device == value_cache_1.device == torch.device(1))

    @slow
    def test_padding_input_contrastive_search_gpt2(self):
        # Load the pre-trained GPT-2 model and tokenizer
        model = GPT2LMHeadModel.from_pretrained("openai-community/gpt2")
        model.to(torch_device)
        tokenizer = AutoTokenizer.from_pretrained("openai-community/gpt2", clean_up_tokenization_spaces=True)

        # Set the tokenizer to left-pad the sequences
        tokenizer.padding_side = "left"

        # Define the PAD token as the EOS token
        tokenizer.pad_token = tokenizer.eos_token
        model.generation_config.pad_token_id = model.generation_config.eos_token_id

        # Define the input prompt
        prompt_text = "The whispered legends of the haunted mansion spoke"

        # Tokenize the input prompt
        encoded_prompt = tokenizer(prompt_text, return_tensors="pt", padding=True)
        input_ids = encoded_prompt.input_ids.to(torch_device)
        attention_mask = encoded_prompt.attention_mask.to(torch_device)

        # Define the contrastive search params
        penalty_alpha = 0.6
        top_k = 4

        # Define the padding length to add to the input IDs and attention mask
        padding_length = 10

        # Generate text without padding
        outputs = model.generate(
            input_ids=input_ids,
            attention_mask=attention_mask,
            do_sample=False,
            penalty_alpha=penalty_alpha,
            top_k=top_k,
            max_new_tokens=64,
        )
        generated_text_no_padding = tokenizer.decode(outputs[0], skip_special_tokens=True)

        # Pad the input IDs and attention mask on the left
        padded_input_ids = F.pad(
            input_ids, (padding_length, 0), "constant", value=model.generation_config.pad_token_id
        )
        padded_attention_mask = F.pad(attention_mask, (padding_length, 0), "constant", value=0)

        # Generate text with padded inputs
        outputs_with_padding = model.generate(
            input_ids=padded_input_ids,
            attention_mask=padded_attention_mask,
            do_sample=False,
            penalty_alpha=penalty_alpha,
            top_k=top_k,
            max_new_tokens=64,
        )
        generated_text_with_padding = tokenizer.decode(outputs_with_padding[0], skip_special_tokens=True)

        # Assert that the generated texts are identical for padded and non-padded inputs
        self.assertEqual(generated_text_no_padding, generated_text_with_padding)
        self.assertEqual(
            generated_text_with_padding,
            'The whispered legends of the haunted mansion spoke of the "souls of the dead" who were "falling '
            'out of the sky" and "falling into the sea."\n\nThe ghostly apparitions were said to have been '
            'created by the spirits of the dead, who were "falling out of the sky" and "falling into the sea',
        )

    @slow
    def test_padding_input_contrastive_search_t5(self):
        # Load the pre-trained T5 model and tokenizer
        model = T5ForConditionalGeneration.from_pretrained("google-t5/t5-small")
        model.to(torch_device)
        tokenizer = AutoTokenizer.from_pretrained("google-t5/t5-small", clean_up_tokenization_spaces=True)

        # Define the input prompt
        prompt_text = "translate English to German: I need to finish this task before the end of the day."

        # Tokenize the input prompt
        encoded_prompt = tokenizer(prompt_text, return_tensors="pt")
        input_ids = encoded_prompt.input_ids.to(torch_device)
        attention_mask = encoded_prompt.attention_mask.to(torch_device)

        # Define the decoder prompt
        decoder_prompt_text = "Ich muss diese Aufgabe"
        encoded_decoder_prompt = tokenizer(decoder_prompt_text, add_special_tokens=False, return_tensors="pt")
        decoder_input_ids = encoded_decoder_prompt.input_ids.to(torch_device)
        decoder_attention_mask = encoded_decoder_prompt.attention_mask.to(torch_device)

        # Define the contrastive search params
        penalty_alpha = 0.6
        top_k = 4

        # Generate text without padding
        outputs = model.generate(
            input_ids=input_ids,
            attention_mask=attention_mask,
            decoder_input_ids=decoder_input_ids,
            decoder_attention_mask=decoder_attention_mask,
            do_sample=False,
            penalty_alpha=penalty_alpha,
            top_k=top_k,
            max_new_tokens=64,
        )
        generated_text_no_padding = tokenizer.decode(outputs[0], skip_special_tokens=True)

        # Define the padding length to add to the input IDs and attention mask
        padding_length = 10

        # Pad the decoder input IDs and attention mask on the left
        padded_decoder_input_ids = F.pad(
            decoder_input_ids, (padding_length, 0), "constant", value=model.generation_config.pad_token_id
        )
        padded_decoder_attention_mask = F.pad(decoder_attention_mask, (padding_length, 0), "constant", value=0)
        # Since the decoder_start_token_id is the same as the pad_token_id,
        # the last padded token represents the decoder start token.
        # Set the attention mask for the decoder_start_token_id to True (1).
        padded_decoder_attention_mask[:, padding_length - 1] = 1
        # Generate text with padded inputs
        outputs_with_padding = model.generate(
            input_ids=input_ids,
            attention_mask=attention_mask,
            decoder_input_ids=padded_decoder_input_ids,
            decoder_attention_mask=padded_decoder_attention_mask,
            do_sample=False,
            penalty_alpha=penalty_alpha,
            top_k=top_k,
            max_new_tokens=64,
        )
        generated_text_with_padding = tokenizer.decode(outputs_with_padding[0], skip_special_tokens=True)

        # Assert that the generated texts are identical for padded and non-padded inputs
        self.assertEqual(generated_text_no_padding, generated_text_with_padding)
        self.assertEqual(generated_text_no_padding, "Ich muss diese Aufgabe vor Ende des Tages beenden.")

    def test_prepare_inputs_for_generation_decoder_llm(self):
        """Tests GenerationMixin.prepare_inputs_for_generation against expected usage with decoder-only llms."""

        config = AutoConfig.from_pretrained("hf-internal-testing/tiny-random-LlamaForCausalLM")
        model = AutoModelForCausalLM.from_pretrained("hf-internal-testing/tiny-random-LlamaForCausalLM")
        model = model.to(torch_device)

        # 1. Sanity check: the model's `prepare_inputs_for_generation` comes from `GenerationMixin`
        self.assertTrue("GenerationMixin" in str(model.prepare_inputs_for_generation))

        # 2. If we pass input ids by themselves, we should get back the same input ids
        input_ids = torch.tensor([[1, 2, 3], [4, 5, 6]]).to(torch_device)
        model_inputs = model.prepare_inputs_for_generation(input_ids)
        self.assertTrue(torch.all(model_inputs["input_ids"] == input_ids))

        # 3. If we pass the attention mask too, we will get back the attention mask and position ids built from it
        attention_mask = torch.tensor([[1, 1, 1], [1, 1, 1]]).to(torch_device)
        model_inputs = model.prepare_inputs_for_generation(input_ids, attention_mask=attention_mask)
        self.assertTrue(torch.all(model_inputs["attention_mask"] == attention_mask))
        self.assertTrue(model_inputs["position_ids"].shape == input_ids.shape)

        # 4. `use_cache` (and other kwargs) are forwarded
        self.assertFalse("use_cache" in model_inputs)  # From the previous input, there is no `use_cache`
        model_inputs = model.prepare_inputs_for_generation(input_ids, use_cache=True, foo="bar")
        self.assertTrue(model_inputs["use_cache"] is True)
        self.assertTrue(model_inputs["foo"] == "bar")

        # 5. When we pass a cache, we discard data related to already seen tokens in some tensors. We are now also
        # forced to pass a correctly prepared `cache_positions` to slice the data accordingly.
        init_input_ids = input_ids[:, :2]
        dynamic_cache = DynamicCache()
        dynamic_cache = model(init_input_ids, past_key_values=dynamic_cache).past_key_values
        with self.assertRaises(AttributeError):  # past_key_values + no cache_position -> exception
            model_inputs = model.prepare_inputs_for_generation(input_ids, past_key_values=dynamic_cache)

        cache_position = torch.arange(input_ids.shape[-1], dtype=torch.long).to(torch_device)
        cache_position = cache_position[dynamic_cache.get_seq_length() :]
        model_inputs = model.prepare_inputs_for_generation(
            input_ids, past_key_values=dynamic_cache, cache_position=cache_position, attention_mask=attention_mask
        )
        self.assertTrue("past_key_values" in model_inputs)
        self.assertTrue(torch.all(model_inputs["cache_position"] == cache_position))
        self.assertTrue(model_inputs["input_ids"].shape[-1] == 1)  # 1 = 3 fed tokens - 2 tokens in the cache
        self.assertTrue(model_inputs["position_ids"].shape[-1] == 1)
        self.assertTrue(model_inputs["attention_mask"].shape[-1] == 3)  # we still need the full attention mask!

        # 6. If we pass a `static_cache`, the attention mask will be prepared as a static shape 4D mask
        max_cache_len = 10
        batch_size = 2
        query_length = input_ids.shape[-1] - init_input_ids.shape[-1]
        static_cache = StaticCache(
            config=config,
            max_batch_size=batch_size,
            max_cache_len=max_cache_len,
            device=torch_device,
            dtype=torch.float32,
        )
        static_cache = model(init_input_ids, past_key_values=static_cache).past_key_values
        model_inputs = model.prepare_inputs_for_generation(
            input_ids, past_key_values=static_cache, cache_position=cache_position, attention_mask=attention_mask
        )
        self.assertTrue("past_key_values" in model_inputs)
        self.assertTrue(list(model_inputs["attention_mask"].shape) == [batch_size, 1, query_length, max_cache_len])

        # 7. We can also pass `inputs_embeds` as the embedded prompt. Because `generate` will append its result to
        # `input_ids` and the models will only accept one of the two inputs (`input_ids` or `inputs_embeds`), we
        # a) must use the cache b) must expect `input_ids` after the prompt is processed
        init_inputs_embeds = model.get_input_embeddings()(init_input_ids)
        init_cache_positions = torch.arange(init_input_ids.shape[-1], dtype=torch.long).to(torch_device)
        empty_cache = DynamicCache()

        # Prompt processing
        model_inputs = model.prepare_inputs_for_generation(
            init_input_ids,
            past_key_values=empty_cache,
            inputs_embeds=init_inputs_embeds,
            cache_position=init_cache_positions,
        )
        self.assertTrue(model_inputs["input_ids"] is None)
        self.assertTrue(model_inputs["inputs_embeds"] is not None)

        # After prompt processing
        model_inputs = model.prepare_inputs_for_generation(
            input_ids, past_key_values=dynamic_cache, inputs_embeds=init_inputs_embeds, cache_position=cache_position
        )
        self.assertTrue(model_inputs["input_ids"] is not None)
        self.assertTrue(model_inputs["inputs_embeds"] is None)

    def test_prepare_inputs_for_generation_encoder_decoder_llm(self):
        """
        Same as `test_prepare_inputs_for_generation_decoder_llm` but for encoder-decoder models. Main difference: we
        should look for `decoder_input_ids`, instead of `input_ids`.
        """
        model = AutoModelForSeq2SeqLM.from_pretrained("hf-internal-testing/tiny-random-t5")
        model = model.to(torch_device)

        # 1. Sanity check: the model's `prepare_inputs_for_generation` comes from `GenerationMixin`
        self.assertTrue("GenerationMixin" in str(model.prepare_inputs_for_generation))

        # 2. If we pass input ids by themselves, we should get back the same input ids -- with the encoder-decoder key
        decoder_input_ids = torch.tensor([[1, 2, 3], [4, 5, 6]]).to(torch_device)
        model_inputs = model.prepare_inputs_for_generation(decoder_input_ids)
        self.assertTrue(torch.all(model_inputs["decoder_input_ids"] == decoder_input_ids))

        # 3. If we pass the attention mask too, we will get back the attention mask. Encoder-decoder models usually
        # don't use `position_ids`
        decoder_attention_mask = torch.tensor([[1, 1, 1], [1, 1, 1]]).to(torch_device)
        model_inputs = model.prepare_inputs_for_generation(
            decoder_input_ids, decoder_attention_mask=decoder_attention_mask
        )
        self.assertTrue(torch.all(model_inputs["decoder_attention_mask"] == decoder_attention_mask))
        self.assertTrue("position_ids" not in model_inputs)

        # 4. `use_cache` (and other kwargs, like the encoder outputs) are forwarded
        self.assertFalse("use_cache" in model_inputs)  # From the previous input, there is no `use_cache`
        model_inputs = model.prepare_inputs_for_generation(decoder_input_ids, use_cache=True, encoder_outputs="foo")
        self.assertTrue(model_inputs["use_cache"] is True)
        self.assertTrue(model_inputs["encoder_outputs"] == "foo")
        # See the decoder-only test for more corner cases. The code is the same, so we don't repeat it here.

    def test_generate_compile_fullgraph_tiny(self):
        """
        Tests that we can call end-to-end generation with a tiny model (i.e. doesn't crash)
        NOTE: this test is quite slow (~20s on a consumer desktop), but it is important that we keep it as part of the
        non-slow tests to prevent regressions!
        """
        model = AutoModelForCausalLM.from_pretrained(
            "hf-internal-testing/tiny-random-LlamaForCausalLM", torch_dtype=torch.bfloat16, device_map="auto"
        )
        tokenizer = AutoTokenizer.from_pretrained("hf-internal-testing/tiny-random-LlamaForCausalLM")

        # compile generate
        compiled_generate = torch.compile(model.generate, fullgraph=True, mode="reduce-overhead")

        # compiled generate does NOT accept parameterization except a) model inputs b) a generation config
        generation_config = copy.deepcopy(model.generation_config)
        generation_config.pad_token_id = model.config.eos_token_id

        model_inputs = tokenizer(["Write a poem about the market crashing in summer"], return_tensors="pt")
        model_inputs = model_inputs.to(model.device)
        gen_out = compiled_generate(**model_inputs, generation_config=generation_config)
        self.assertTrue(gen_out.shape[1] > model_inputs["input_ids"].shape[1])  # some text was generated

    @require_read_token
    @slow
    def test_assisted_generation_early_exit(self):
        """
        Tests that assisted generation with early exit works as expected. Under the hood, this has complex cache
        manipulation, which will cause the test to fail if something goes wrong there.
        """
        expected_output = "Alice and Bob are playing a game of poker. Alice has a pair of 8s and Bob has a pair"

        prompt = "Alice and Bob"
        checkpoint = "facebook/layerskip-llama3.2-1B"

        tokenizer = AutoTokenizer.from_pretrained(checkpoint)
        inputs = tokenizer(prompt, return_tensors="pt").to(torch_device)

        model = AutoModelForCausalLM.from_pretrained(checkpoint).to(torch_device)
        original_outputs = model.generate(**inputs, do_sample=False, max_new_tokens=20)
        original_decoded = tokenizer.batch_decode(original_outputs, skip_special_tokens=True)
        self.assertEqual(original_decoded, [expected_output])

        outputs_assisted = model.generate(**inputs, assistant_early_exit=4, do_sample=False, max_new_tokens=20)
        decoded_assisted = tokenizer.batch_decode(outputs_assisted, skip_special_tokens=True)
        self.assertEqual(decoded_assisted, [expected_output])

    @slow
    def test_beam_search_advanced_stopping_criteria(self):
        """
        Tests that beam search works with a stopping criteria that is not max length or EOS token. Prior to the beam
        search vectorization PR (#35802), beam search was not accepting other stopping criteria. Test inspired on
        the original issue (#34843).
        """
        tokenizer = AutoTokenizer.from_pretrained("Qwen/Qwen2.5-0.5B-Instruct")
        model = AutoModelForCausalLM.from_pretrained("Qwen/Qwen2.5-0.5B-Instruct").to(torch_device)

        prompt = (
            "Natalia sold clips to 48 of her friends in April, and then she sold half as many clips in May. "
            "How many clips did Natalia sell altogether in April and May?"
        )
        tokens = tokenizer(prompt, return_tensors="pt").to(torch_device)
        generation_config = GenerationConfig(num_beams=3, do_sample=False, length_penalty=1.0, max_new_tokens=100)

        # This particular prompt should result in a ":" being present in the answer
        out = model.generate(**tokens, generation_config=generation_config, tokenizer=tokenizer)
        output_text = tokenizer.decode(out[0], skip_special_tokens=True)
        last_non_special_token_decoded = tokenizer.decode(out[out != tokenizer.pad_token_id][-1])
        self.assertTrue(":" in output_text)
        self.assertFalse(":" in output_text[-5:])
        self.assertFalse(":" in last_non_special_token_decoded)

        # Adding an advanced stopping criteria: text generation should stop when a ":" is generated.
        # Note that:
        # 1 - the text up to ":" doesn't have to be the same, it can belong to a different beam
        # 2 - ":" may not be the last char, but it must be in the last non-special token
        generation_config.stop_strings = ":"
        out = model.generate(**tokens, generation_config=generation_config, tokenizer=tokenizer)
        output_text = tokenizer.decode(out[0], skip_special_tokens=True)
        last_non_special_token_decoded = tokenizer.decode(out[out != tokenizer.pad_token_id][-1])
        self.assertTrue(":" in output_text)
        self.assertTrue(":" in output_text[-5:])
        self.assertTrue(":" in last_non_special_token_decoded)

    def test_max_time(self):
        tokenizer = GPT2Tokenizer.from_pretrained("openai-community/gpt2")
        model = GPT2LMHeadModel.from_pretrained("openai-community/gpt2")
        model.to(torch_device)

        torch.manual_seed(0)
        tokenized = tokenizer("Today is a nice day and", return_tensors="pt", return_token_type_ids=True)
        input_ids = tokenized.input_ids.to(torch_device)

        MAX_TIME = 0.1
        MAX_LENGTH = 64

        # sampling on
        start = datetime.datetime.now()
        model.generate(input_ids, do_sample=True, max_time=MAX_TIME, max_length=MAX_LENGTH)
        duration = datetime.datetime.now() - start
        self.assertGreater(duration, datetime.timedelta(seconds=MAX_TIME))
        self.assertLess(duration, datetime.timedelta(seconds=1.5 * MAX_TIME))

        # sampling off
        start = datetime.datetime.now()
        model.generate(input_ids, do_sample=False, max_time=MAX_TIME, max_length=MAX_LENGTH)
        duration = datetime.datetime.now() - start
        self.assertGreater(duration, datetime.timedelta(seconds=MAX_TIME))
        self.assertLess(duration, datetime.timedelta(seconds=1.5 * MAX_TIME))

        # beam search
        start = datetime.datetime.now()
        model.generate(input_ids, do_sample=False, num_beams=2, max_time=MAX_TIME, max_length=MAX_LENGTH)
        duration = datetime.datetime.now() - start
        self.assertGreater(duration, datetime.timedelta(seconds=MAX_TIME))
        self.assertLess(duration, datetime.timedelta(seconds=1.5 * MAX_TIME))

        # sanity check: no time limit
        start = datetime.datetime.now()
        model.generate(input_ids, do_sample=False, max_time=None, max_length=MAX_LENGTH)
        duration = datetime.datetime.now() - start
        self.assertGreater(duration, datetime.timedelta(seconds=1.5 * MAX_TIME))

    def test_validate_generation_inputs(self):
        """Tests validation of inputs to `generate`"""
        tokenizer = AutoTokenizer.from_pretrained("hf-internal-testing/tiny-random-t5")
        model = AutoModelForSeq2SeqLM.from_pretrained("hf-internal-testing/tiny-random-t5")

        encoder_input_str = "Hello world"
        input_ids = tokenizer(encoder_input_str, return_tensors="pt").input_ids

        # typos are quickly detected (the correct argument is `do_sample`)
        with self.assertRaisesRegex(ValueError, "do_samples"):
            model.generate(input_ids, do_samples=True)

        # arbitrary arguments that will not be used anywhere are also not accepted
        with self.assertRaisesRegex(ValueError, "foo"):
            fake_model_kwargs = {"foo": "bar"}
            model.generate(input_ids, **fake_model_kwargs)

        # however, valid model_kwargs are accepted
        valid_model_kwargs = {"attention_mask": torch.tensor(np.zeros_like(input_ids))}
        model.generate(input_ids, **valid_model_kwargs)

    def test_custom_logits_processor(self):
        """Tests that custom logits processors can be used in `generate`, and that redundant arguments are caught."""
        bart_tokenizer = AutoTokenizer.from_pretrained("hf-internal-testing/tiny-random-bart")
        article = """Justin Timberlake and Jessica Biel, welcome to parenthood."""
        bart_model = AutoModelForSeq2SeqLM.from_pretrained("hf-internal-testing/tiny-random-bart", min_length=1)
        input_ids = bart_tokenizer(article, return_tensors="pt").input_ids

        logits_processor = LogitsProcessorList()
        logits_processor.append(MinLengthLogitsProcessor(min_length=10, eos_token_id=0))

        # it should not be allowed to both define `min_length` via config and `logits_processor` list
        with self.assertRaises(ValueError):
            bart_model.generate(input_ids, logits_processor=logits_processor, min_length=10)
        bart_model.generate(input_ids, logits_processor=logits_processor)

    def test_transition_scores_greedy_search(self):
        """Test that `compute_transition_scores` is working as expected with gready search"""
        articles = ["Justin Timberlake", "Michael Phelps"]
        tokenizer = AutoTokenizer.from_pretrained("distilbert/distilgpt2", padding_side="left")
        tokenizer.pad_token = tokenizer.eos_token

        model = AutoModelForCausalLM.from_pretrained("distilbert/distilgpt2")
        model.generation_config.eos_token_id = None
        input_ids = tokenizer(articles, return_tensors="pt", padding=True).input_ids
        model = model.to(torch_device)
        input_ids = input_ids.to(torch_device)

        outputs = model.generate(
            input_ids=input_ids,
            max_new_tokens=5,
            pad_token_id=tokenizer.eos_token_id,
            return_dict_in_generate=True,
            output_scores=True,
        )

        transition_scores = model.compute_transition_scores(outputs.sequences, outputs.scores)
        transition_scores = transition_scores.cpu().numpy()

        expected_scores = np.array(
            [
                [-57.8844, -60.45698, -70.16364, -65.50791, -66.35648],
                [-54.417572, -60.216614, -62.661243, -58.621933, -58.298683],
            ]
        )
        self.assertTrue(np.allclose(transition_scores, expected_scores, atol=1e-3))

    def test_transition_scores_greedy_search_normalized(self):
        """
        Test that `compute_transition_scores` is working as expected with gready search, with `normalize_logits=True`
        """
        articles = ["Justin Timberlake", "Michael Phelps"]
        tokenizer = AutoTokenizer.from_pretrained("distilbert/distilgpt2", padding_side="left")
        tokenizer.pad_token = tokenizer.eos_token

        model = AutoModelForCausalLM.from_pretrained("distilbert/distilgpt2")
        model.generation_config.eos_token_id = None
        input_ids = tokenizer(articles, return_tensors="pt", padding=True).input_ids
        model = model.to(torch_device)
        input_ids = input_ids.to(torch_device)

        outputs = model.generate(
            input_ids=input_ids,
            max_new_tokens=5,
            pad_token_id=tokenizer.eos_token_id,
            return_dict_in_generate=True,
            output_scores=True,
        )

        transition_scores = model.compute_transition_scores(outputs.sequences, outputs.scores, normalize_logits=True)
        transition_scores = transition_scores.cpu().numpy()

        expected_scores = np.array(
            [
                [-2.538938, -2.2694316, -2.1580915, -1.572299, -2.6719835],
                [-1.8826028, -2.2461371, -1.7556462, -2.9644494, -1.7996008],
            ]
        )
        self.assertTrue(np.allclose(transition_scores, expected_scores, atol=1e-3))

    def test_transition_scores_beam_search_encoder_decoder(self):
        """
        Test that `compute_transition_scores` is working as expected with beam search and encoder-decoder models
        """
        articles = [
            "Justin Timberlake and Jessica Biel, welcome to parenthood.",
            "Michael Phelps is arguably the most decorated Olympian of all time.",
        ]
        tokenizer = AutoTokenizer.from_pretrained("hf-internal-testing/tiny-random-bart")
        model = AutoModelForSeq2SeqLM.from_pretrained("hf-internal-testing/tiny-random-bart")
        input_ids = tokenizer(articles, return_tensors="pt", padding=True).input_ids
        model = model.to(torch_device)
        input_ids = input_ids.to(torch_device)

        outputs = model.generate(
            input_ids=input_ids,
            max_length=10,
            num_beams=4,
            num_return_sequences=2,
            eos_token_id=None,
            return_dict_in_generate=True,
            output_scores=True,
            length_penalty=0.0,
        )

        transition_scores = model.compute_transition_scores(outputs.sequences, outputs.scores, outputs.beam_indices)
        transition_scores = transition_scores.cpu().numpy()
        outputs.sequences_scores = outputs.sequences_scores.cpu().numpy()

        self.assertTrue(np.allclose(np.sum(transition_scores, axis=-1), outputs.sequences_scores, atol=1e-3))

    def test_transition_scores_beam_search_encoder_decoder_with_eos(self):
        """
        Test that `compute_transition_scores` is working as expected with beam search and encoder-decoder models, when
        an EOS token is defined
        """
        articles = [
            "Justin Timberlake and Jessica Biel, welcome to parenthood.",
            "Michael Phelps is arguably the most decorated Olympian of all time.",
        ]
        tokenizer = AutoTokenizer.from_pretrained("hf-internal-testing/tiny-random-bart")

        model = AutoModelForSeq2SeqLM.from_pretrained("hf-internal-testing/tiny-random-bart")
        input_ids = tokenizer(articles, return_tensors="pt", padding=True).input_ids
        model = model.to(torch_device)
        input_ids = input_ids.to(torch_device)

        outputs = model.generate(
            input_ids=input_ids,
            max_length=10,
            num_beams=4,
            num_return_sequences=2,
            return_dict_in_generate=True,
            output_scores=True,
            length_penalty=0.0,
        )

        transition_scores = model.compute_transition_scores(outputs.sequences, outputs.scores, outputs.beam_indices)
        transition_scores = transition_scores.cpu().numpy()
        outputs.sequences_scores = outputs.sequences_scores.cpu().numpy()

        self.assertTrue(np.allclose(np.sum(transition_scores, axis=-1), outputs.sequences_scores, atol=1e-3))

    def test_transition_scores_beam_search_decoder_only(self):
        """
        Test that `compute_transition_scores` is working as expected with beam search and decoder-only models
        """
        articles = [
            "Justin Timberlake",
            "Michael Phelps",
        ]
        tokenizer = AutoTokenizer.from_pretrained("hf-internal-testing/tiny-random-gpt2")
        tokenizer.pad_token = tokenizer.eos_token

        model = AutoModelForCausalLM.from_pretrained("hf-internal-testing/tiny-random-gpt2")
        input_ids = tokenizer(articles, return_tensors="pt", padding=True).input_ids
        model = model.to(torch_device)
        input_ids = input_ids.to(torch_device)

        outputs = model.generate(
            input_ids=input_ids,
            max_length=10,
            num_beams=4,
            num_return_sequences=2,
            pad_token_id=tokenizer.eos_token_id,
            eos_token_id=None,
            return_dict_in_generate=True,
            output_scores=True,
            length_penalty=0.0,
        )

        transition_scores = model.compute_transition_scores(outputs.sequences, outputs.scores, outputs.beam_indices)
        transition_scores = transition_scores.cpu().numpy()
        outputs.sequences_scores = outputs.sequences_scores.cpu().numpy()

        self.assertTrue(np.allclose(np.sum(transition_scores, axis=-1), outputs.sequences_scores, atol=1e-3))

    @slow
    def test_transition_scores_early_stopping(self):
        """
        Test that `compute_transition_scores` is working as expected with beam search and early stopping

        This is an aggressive test that makes sure that `beam_search's`
        transition scores are computed correctly for varying `num_return_sequences`, `num_beams` and `batch_size > 1`
        2 x input_ids for "question: How are you? \n context: I had a long day, "
        """
        input_ids = torch.tensor(2 * [[822, 10, 571, 33, 25, 58, 2625, 10, 27, 141, 3, 9, 307, 239, 6, 1]])
        model = AutoModelForSeq2SeqLM.from_pretrained("google-t5/t5-small")
        model = model.to(torch_device)
        input_ids = input_ids.to(torch_device)

        outputs = model.generate(
            input_ids,
            max_length=10,
            return_dict_in_generate=True,
            output_scores=True,
            forced_eos_token_id=model.config.eos_token_id,
            num_beams=4,
            do_sample=False,
            num_return_sequences=3,
            length_penalty=0.0,
        )

        transition_scores = model.compute_transition_scores(
            sequences=outputs.sequences, scores=outputs.scores, beam_indices=outputs.beam_indices
        )
        transition_scores = transition_scores.cpu().numpy()
        outputs.sequences_scores = outputs.sequences_scores.cpu().numpy()

        self.assertTrue(np.allclose(np.sum(transition_scores, axis=-1), outputs.sequences_scores))

    def test_encoder_decoder_generate_attention_mask(self):
        """
        Test that `generate` automagically creates the correct `attention_mask` for encoder-decoder models (which
        has a different keyword)
        """
        articles = ["Timberlake", "Jessica Biel, welcome to parenthood among other things"]
        tokenizer = AutoTokenizer.from_pretrained("hf-internal-testing/tiny-random-bart")
        # need extreme generation values here to force this test
        # to fail when `attention_mask` is not correctly treated in generate
        model = AutoModelForSeq2SeqLM.from_pretrained(
            "hf-internal-testing/tiny-random-bart",
        )
        model.config.eos_token_id = None
        input_ids = tokenizer(articles[0], return_tensors="pt").input_ids
        input_ids_batched = tokenizer(articles, padding=True, return_tensors="pt").input_ids
        model = model.to(torch_device)
        input_ids = input_ids.to(torch_device)
        input_ids_batched = input_ids_batched.to(torch_device)

        generate_kwargs = {
            "return_dict_in_generate": True,
            "output_scores": True,
            "max_length": 50,
            "num_beams": 5,
            "num_return_sequences": 5,
        }

        output_sequences_batched = model.generate(input_ids=input_ids_batched, **generate_kwargs)
        output_sequences = model.generate(input_ids=input_ids, **generate_kwargs)

        batched_out = output_sequences_batched.sequences_scores
        out = output_sequences.sequences_scores
        batched_out = batched_out.cpu().numpy()
        out = out.cpu().numpy()

        diff = np.abs(np.sum(batched_out[:5]) - np.sum(out))
        self.assertTrue(diff < 1e-4)

    def test_generate_input_ids_as_kwarg(self):
        """Test that `input_ids` work equally as a positional and keyword argument in decoder-only models"""
        article = "I need input_ids to generate"
        tokenizer = AutoTokenizer.from_pretrained("hf-internal-testing/tiny-random-gpt2")
        model = AutoModelForCausalLM.from_pretrained("hf-internal-testing/tiny-random-gpt2", max_length=15)
        input_ids = tokenizer(article, return_tensors="pt").input_ids
        model = model.to(torch_device)
        input_ids = input_ids.to(torch_device)

        output_sequences_kwargs = model.generate(input_ids=input_ids)
        output_sequences = model.generate(input_ids)
        output_sequences_kwargs = output_sequences_kwargs.cpu().numpy()
        output_sequences = output_sequences.cpu().numpy()

        self.assertTrue(np.array_equal(output_sequences, output_sequences_kwargs))
        self.assertEqual(output_sequences.shape, (1, 15))

    def test_generate_input_ids_as_encoder_kwarg(self):
        """Test that `input_ids` work equally as a positional and keyword argument in encoder-decoder models"""
        article = "Justin Timberlake and Jessica Biel, welcome to parenthood."
        tokenizer = AutoTokenizer.from_pretrained("hf-internal-testing/tiny-random-bart")
        model = AutoModelForSeq2SeqLM.from_pretrained("hf-internal-testing/tiny-random-bart")
        model.config.eos_token_id = None
        input_ids = tokenizer(article, return_tensors="pt").input_ids
        model = model.to(torch_device)
        input_ids = input_ids.to(torch_device)

        output_sequences_kwargs = model.generate(input_ids=input_ids, max_length=5)
        output_sequences = model.generate(input_ids, max_length=5)
        output_sequences_kwargs = output_sequences_kwargs.cpu().numpy()
        output_sequences = output_sequences.cpu().numpy()

        self.assertTrue(np.array_equal(output_sequences, output_sequences_kwargs))
        self.assertEqual(output_sequences.shape, (1, 5))

    def test_generate_inputs_and_encoder_kwargs(self):
        """
        Test that an exception is thrown if the main tensor (`input_ids` in LLMs) is passed as both a positional and
        keyword argument
        """
        article = "I need input_ids to generate"
        tokenizer = AutoTokenizer.from_pretrained("hf-internal-testing/tiny-random-gpt2")
        model = AutoModelForCausalLM.from_pretrained("hf-internal-testing/tiny-random-gpt2", max_length=10)
        input_ids = tokenizer(article, return_tensors="pt").input_ids
        with self.assertRaises(ValueError):
            model.generate(input_ids, input_ids=input_ids)

    def test_generate_too_many_encoder_kwargs(self):
        """Test that passing redundant inputs results in an exception (`input_ids` and `inputs_embeds` in LLMs)"""
        article = "I need input_ids to generate"
        tokenizer = AutoTokenizer.from_pretrained("hf-internal-testing/tiny-random-bart")
        model = AutoModelForSeq2SeqLM.from_pretrained("hf-internal-testing/tiny-random-bart", max_length=10)
        input_ids = tokenizer(article, return_tensors="pt").input_ids
        with self.assertRaises(ValueError):
            model.generate(input_ids=input_ids, inputs_embeds=input_ids)

    def test_generate_input_features_as_encoder_kwarg(self):
        """Test that non-`input_ids` main model inputs are correctly handled as positional arguments"""
        input_features = floats_tensor((3, 80, 60))
        model = AutoModelForSpeechSeq2Seq.from_pretrained(
            "hf-internal-testing/tiny-random-WhisperForConditionalGeneration"
        )
        input_features.to(torch_device)
        model = model.to(torch_device)

        output_sequences_kwargs = model.generate(input_features=input_features, max_length=5)
        output_sequences = model.generate(input_features, max_length=5)
        output_sequences_kwargs = output_sequences_kwargs.cpu().numpy()
        output_sequences = output_sequences.cpu().numpy()

        self.assertTrue(np.array_equal(output_sequences, output_sequences_kwargs))
        self.assertEqual(output_sequences.shape, (3, 5))

    def test_generate_encoder_outputs_attention_mask(self):
        """Test that `generate` can handle attention masks when the encoder outputs are passed"""
        input_features = floats_tensor((3, 80, 60))
        attention_mask = torch.randint(0, 2, input_features.shape).to(torch_device)
        model = AutoModelForSpeechSeq2Seq.from_pretrained(
            "hf-internal-testing/tiny-random-WhisperForConditionalGeneration"
        )
        input_features = input_features.to(torch_device)
        attention_mask = attention_mask.to(torch_device)
        model = model.to(torch_device)

        encoder = model.get_encoder()
        encoder_outputs = encoder(input_features)

        output_sequences_no_mask = model.generate(encoder_outputs=encoder_outputs)
        output_sequences_with_mask = model.generate(encoder_outputs=encoder_outputs, attention_mask=attention_mask)
        output_sequences_no_mask = output_sequences_no_mask.cpu().numpy()
        output_sequences_with_mask = output_sequences_with_mask.cpu().numpy()

        self.assertFalse(np.array_equal(output_sequences_no_mask, output_sequences_with_mask))

    def test_eos_token_id_int_and_list_greedy_search(self):
        """Test that `generate` can handle multiple EOS tokens"""
        generation_kwargs = {
            "do_sample": False,
            "num_beams": 1,
        }
        expectation = 13

        tokenizer = AutoTokenizer.from_pretrained("hf-internal-testing/tiny-random-gpt2")
        text = """Hello, my dog is cute and"""
        tokens = tokenizer(text, return_tensors="pt")
        model = AutoModelForCausalLM.from_pretrained("hf-internal-testing/tiny-random-gpt2")
        model = model.to(torch_device)
        tokens = tokens.to(torch_device)

        eos_token_id = 873
        generated_tokens = model.generate(**tokens, eos_token_id=eos_token_id, **generation_kwargs)
        self.assertTrue(expectation == len(generated_tokens[0]))

        eos_token_id = [873, 198]
        generated_tokens = model.generate(**tokens, eos_token_id=eos_token_id, **generation_kwargs)
        self.assertTrue(expectation == len(generated_tokens[0]))

    def test_generate_vision2text_conditioning(self):
        """Test that `decoder_input_ids` can be used to condition the generation in vision-to-text models"""
        pixel_values = floats_tensor((2, 3, 30, 30))
        conditioning_input = torch.tensor([[10], [10]])  # this should be the 2nd output token, after the BOS token
        model = AutoModelForVision2Seq.from_pretrained(
            "hf-internal-testing/tiny-random-VisionEncoderDecoderModel-vit-gpt2"
        )
        pixel_values = pixel_values.to(torch_device)
        model = model.to(torch_device)
        conditioning_input = conditioning_input.to(torch_device)

        # we can condition on decoder_input_ids (expected decoder input) and input_ids (which we pipe internally as
        # decoder_input_ids, if the encoder is not a model with text input)
        output_sequences_decoder_input_ids = model.generate(
            pixel_values, max_length=5, decoder_input_ids=conditioning_input
        )
        output_sequences_input_ids = model.generate(pixel_values, max_length=5, input_ids=conditioning_input)
        output_sequences_decoder_input_ids = output_sequences_decoder_input_ids.cpu().numpy()
        output_sequences_input_ids = output_sequences_input_ids.cpu().numpy()
        conditioning_input = conditioning_input.cpu().numpy()

        self.assertTrue(np.array_equal(output_sequences_decoder_input_ids, output_sequences_input_ids))
        self.assertTrue(np.array_equal(output_sequences_decoder_input_ids[:, 1:2], conditioning_input))

    @require_read_token
    @slow
    @require_torch_gpu
    def test_cache_device_map_with_vision_layer_device_map(self):
        """
        Test that the cache device map is correctly set when the vision layer has a device map. Regression test for
        #36942
        """
        # gemma 3 uses hybrid cache, which can be compiled -> needs a device map at allocation time
        model_id = "google/gemma-3-4b-it"

        # important part of this device map: the `.layers.` pattern is NOT present in the decoder
        device_map = {
            "vision_tower.vision_model.embeddings": 0,
            "vision_tower.vision_model.encoder.layers.0": 0,
            "vision_tower.vision_model.encoder.layers.1": 0,
            "vision_tower.vision_model.encoder.layers.2": 0,
            "vision_tower.vision_model.encoder.layers.3": 0,
            "vision_tower.vision_model.encoder.layers.4": 0,
            "vision_tower.vision_model.encoder.layers.5": 0,
            "vision_tower.vision_model.encoder.layers.6": 0,
            "vision_tower.vision_model.encoder.layers.7": 0,
            "vision_tower.vision_model.encoder.layers.8": 0,
            "vision_tower.vision_model.encoder.layers.9": 0,
            "vision_tower.vision_model.encoder.layers.10": 0,
            "vision_tower.vision_model.encoder.layers.11": 0,
            "vision_tower.vision_model.encoder.layers.12": 0,
            "vision_tower.vision_model.encoder.layers.13": 0,
            "vision_tower.vision_model.encoder.layers.14": "cpu",
            "vision_tower.vision_model.encoder.layers.15": "cpu",
            "vision_tower.vision_model.encoder.layers.16": "cpu",
            "vision_tower.vision_model.encoder.layers.17": "cpu",
            "vision_tower.vision_model.encoder.layers.18": "cpu",
            "vision_tower.vision_model.encoder.layers.19": "cpu",
            "vision_tower.vision_model.encoder.layers.20": "cpu",
            "vision_tower.vision_model.encoder.layers.21": "cpu",
            "vision_tower.vision_model.encoder.layers.22": "cpu",
            "vision_tower.vision_model.encoder.layers.23": "cpu",
            "vision_tower.vision_model.encoder.layers.24": "cpu",
            "vision_tower.vision_model.encoder.layers.25": "cpu",
            "vision_tower.vision_model.encoder.layers.26": "cpu",
            "vision_tower.vision_model.post_layernorm": "cpu",
            "multi_modal_projector": "cpu",
            "language_model": "cpu",
        }

        model = AutoModelForImageTextToText.from_pretrained(
            model_id, device_map=device_map, torch_dtype=torch.bfloat16
        )
        tokenizer = AutoTokenizer.from_pretrained(model_id)
        inputs = tokenizer(["This is a text input"], return_tensors="pt").to(model.device)

        # If the generate doesn't infer the DECODER device map correctly, this will fail
        _ = model.generate(**inputs, max_new_tokens=2, do_sample=False)

    @require_torch_gpu
    def test_cpu_offload_doesnt_compile(self):
        """Test that CPU offload doesn't trigger compilation"""
        tokenizer = AutoTokenizer.from_pretrained("hf-internal-testing/tiny-random-MistralForCausalLM")
        tokenized_inputs = tokenizer(["Hello world"], return_tensors="pt")
        generate_kwargs = {"max_new_tokens": 3, "cache_implementation": "static"}

        # Sanity check: if we don't specify a device map, the model will get compiled
        model_gpu = AutoModelForCausalLM.from_pretrained(
            "hf-internal-testing/tiny-random-MistralForCausalLM", device_map="auto"
        )
        input_ids = tokenized_inputs.input_ids.to(model_gpu.device)
        _ = model_gpu.generate(input_ids, **generate_kwargs)
        self.assertTrue(hasattr(model_gpu, "_compiled_call"))

        # If we specify a device map, the model will not be compiled
        # (as of April 2025, compiling with CPU offload results in a crash)
        device_map = {
            "model.embed_tokens": 0,
            "model.layers.0": 0,
            "model.layers.1": "cpu",
            "model.norm": "cpu",
            "lm_head": 0,
        }
        model_cpu = AutoModelForCausalLM.from_pretrained(
            "hf-internal-testing/tiny-random-MistralForCausalLM", device_map=device_map
        )
        input_ids = tokenized_inputs.input_ids.to(model_cpu.device)
        _ = model_cpu.generate(input_ids, **generate_kwargs)
        self.assertFalse(hasattr(model_cpu, "_compiled_call"))


@require_torch
class TokenHealingTestCase(unittest.TestCase):
    @parameterized.expand(
        [
            ("url", 'The link is <a href="http:', 'The link is <a href="http://'),
            # aggressive_healing: "http" shouldn't be replaced with "https"
            ("aggressive_healing", 'The link is <a href="http', 'The link is <a href="http'),
            ("trailing_whitespace", "I read a book about ", "I read a book about"),
            ("nothing_to_heal", "I read a book about", "I read a book about"),
            ("single_token", "I", "I"),
            ("empty_prompt", "", ""),
        ]
    )
    def test_prompts(self, name, input, expected):
        model_name_or_path = "distilbert/distilgpt2"
        tokenizer = AutoTokenizer.from_pretrained(model_name_or_path, use_fast=True)
        completion_model = AutoModelForCausalLM.from_pretrained(
            model_name_or_path,
            device_map="auto",
            trust_remote_code=False,
            revision="main",
            use_cache=True,
        )

        """
        tokenizer.pad_token value can be empty but it is required in the latter codes
        so assigned it here with eos_token
		"""
        tokenizer.pad_token = tokenizer.eos_token

        input_ids = tokenizer(input, return_tensors="pt").input_ids.to(completion_model.device)

        healed_ids = completion_model.heal_tokens(input_ids, tokenizer=tokenizer)
        predicted = tokenizer.decode(healed_ids[0], skip_special_tokens=True)

        self.assertEqual(predicted, expected)

    def test_generate_from_inputs_embeds_with_bos_token_id_is_none(self):
        article = "Today a dragon flew over Paris."
        model = AutoModelForCausalLM.from_pretrained("hf-internal-testing/tiny-random-gpt2").to(torch_device)
        tokenizer = AutoTokenizer.from_pretrained("hf-internal-testing/tiny-random-gpt2")
        input_ids = tokenizer(article, return_tensors="pt").input_ids.to(torch_device)
        inputs_embeds = model.get_input_embeddings()(input_ids)

        model.generate(inputs_embeds=inputs_embeds, max_length=20, bos_token_id=None)

        # bos_token_id is required when no input ids nor inputs_embeds is passed
        with self.assertRaises(ValueError):
            model.generate(max_length=20, bos_token_id=None)


class TestAssistedCandidateGeneratorDifferentTokenizers(unittest.TestCase):
    def test_no_intersection(self):
        prompt = np.array([[1, 2, 3]])
        prompt_plus_new_tokens = np.array([[4, 5, 6]])
        result = AssistedCandidateGeneratorDifferentTokenizers._get_tokens_diag(prompt, prompt_plus_new_tokens)
        self.assertEqual(result, (None, None, None))

    def test_complete_overlap(self):
        prompt = np.array([[1, 2, 3]])
        prompt_plus_new_tokens = np.array([[1, 2, 3, 4, 5]])
        discrep_length, new_tokens_only, discrep_only = AssistedCandidateGeneratorDifferentTokenizers._get_tokens_diag(
            prompt, prompt_plus_new_tokens
        )
        self.assertEqual(discrep_length, 0)
        np.testing.assert_array_equal(new_tokens_only, np.array([[4, 5]]))
        np.testing.assert_array_equal(discrep_only, np.array([[]]))

    def test_partial_overlap(self):
        prompt = np.array([[1, 2, 3]])
        prompt_plus_new_tokens = np.array([[2, 3, 4, 5]])
        discrep_length, new_tokens_only, discrep_only = AssistedCandidateGeneratorDifferentTokenizers._get_tokens_diag(
            prompt, prompt_plus_new_tokens
        )
        self.assertEqual(discrep_length, 0)
        np.testing.assert_array_equal(new_tokens_only, np.array([[4, 5]]))
        np.testing.assert_array_equal(discrep_only, np.array([[]]))

    def test_no_new_tokens(self):
        prompt = np.array([[1, 2, 3]])
        prompt_plus_new_tokens = np.array([[1, 2, 3]])
        discrep_length, new_tokens_only, discrep_only = AssistedCandidateGeneratorDifferentTokenizers._get_tokens_diag(
            prompt, prompt_plus_new_tokens
        )
        self.assertEqual(discrep_length, 0)
        np.testing.assert_array_equal(new_tokens_only, np.array([[]]))
        np.testing.assert_array_equal(discrep_only, np.array([[]]))


class TestAssistedCandidateGeneratorUpdateStrategy(unittest.TestCase):
    def setUp(self):
        checkpoint = "EleutherAI/pythia-160m-deduped"
        self.assistant_model = AutoModelForCausalLM.from_pretrained(checkpoint)
        self.assistant_model.generation_config.assistant_confidence_threshold = 0.4
        self.model_kwargs = {}
        self.input_ids = torch.randint(1, 10, (1, 9))
        self.candidate_generator = AssistedCandidateGenerator(
            input_ids=self.input_ids,
            assistant_model=self.assistant_model,
            generation_config=self.assistant_model.generation_config,
            model_kwargs=self.model_kwargs,
        )
        self.candidate_generator.probs = [0.9, 0.8, 0.7, 0.6, 0.5, 0.4, 0.3, 0.2, 0.1]
        self.original_probs = self.candidate_generator.probs
        self.original_threshold = self.assistant_model.generation_config.assistant_confidence_threshold

    def assert_no_sklearn(self):
        with patch("transformers.utils.import_utils._sklearn_available", False):
            self.candidate_generator.update_candidate_strategy(self.input_ids, None, self.num_matches)
            self.assertEqual(self.candidate_generator.matches, self.original_matches)
            self.assertEqual(self.candidate_generator.probs, self.original_probs)
            self.assertEqual(
                self.assistant_model.generation_config.assistant_confidence_threshold, self.original_threshold
            )

    @parameterized.expand([(is_sklearn_available(),), (False,)])
    def test_update_candidate_strategy_no_matches_short(self, sklearn_available):
        print("test_update_candidate_strategy_no_matches_short")
        self.original_matches = []
        self.candidate_generator.matches = self.original_matches
        self.num_matches = 0

        if sklearn_available:
            self.candidate_generator.update_candidate_strategy(self.input_ids, None, self.num_matches)
            self.assertEqual(self.candidate_generator.matches, [0])
            self.assertEqual(self.candidate_generator.probs, [0.9])
            self.assertEqual(self.assistant_model.generation_config.assistant_confidence_threshold, 0.4)
        else:
            self.assert_no_sklearn()

    @parameterized.expand([(is_sklearn_available(),), (False,)])
    def test_update_candidate_strategy_with_mix_matches_3(self, sklearn_available):
        self.original_matches = [1, 0, 1, 0, 1]
        self.candidate_generator.matches = self.original_matches
        self.num_matches = 3
        if sklearn_available:
            self.candidate_generator.update_candidate_strategy(self.input_ids, None, self.num_matches)
            self.assertEqual(self.candidate_generator.matches, [1, 0, 1, 0, 1, 1, 1, 1, 0])
            self.assertEqual(self.candidate_generator.probs, [0.9, 0.8, 0.7, 0.6, 0.5, 0.4, 0.3, 0.2, 0.1])
            self.assertEqual(self.assistant_model.generation_config.assistant_confidence_threshold, 0.2)
        else:
            self.assert_no_sklearn()

    @parameterized.expand([(is_sklearn_available(),), (False,)])
    def test_update_candidate_strategy_with_matches_4(self, sklearn_available):
        self.original_matches = [1, 1, 1, 1, 1]
        self.candidate_generator.matches = self.original_matches
        self.num_matches = 4
        if sklearn_available:
            self.candidate_generator.update_candidate_strategy(self.input_ids, None, self.num_matches)
            self.assertEqual(self.candidate_generator.matches, [1, 1, 1, 1, 1, 1, 1, 1, 1])
            self.assertEqual(self.candidate_generator.probs, [0.9, 0.8, 0.7, 0.6, 0.5, 0.4, 0.3, 0.2, 0.1])
            self.assertEqual(self.assistant_model.generation_config.assistant_confidence_threshold, 0.4)
        else:
            self.assert_no_sklearn()

    @parameterized.expand([(is_sklearn_available(),), (False,)])
    def test_update_candidate_strategy_with_matches_3(self, sklearn_available):
        self.original_matches = [1, 1, 1, 1, 1]
        self.candidate_generator.matches = self.original_matches
        self.num_matches = 3
        if sklearn_available:
            self.candidate_generator.update_candidate_strategy(self.input_ids, None, self.num_matches)
            self.assertEqual(self.candidate_generator.matches, [1, 1, 1, 1, 1, 1, 1, 1, 0])
            self.assertEqual(self.candidate_generator.probs, [0.9, 0.8, 0.7, 0.6, 0.5, 0.4, 0.3, 0.2, 0.1])
            self.assertEqual(self.assistant_model.generation_config.assistant_confidence_threshold, 0.2)
        else:
            self.assert_no_sklearn()

    @parameterized.expand([(is_sklearn_available(),), (False,)])
    def test_update_candidate_strategy_with_matches_2(self, sklearn_available):
        self.original_matches = [1, 1, 1, 1, 1]
        self.candidate_generator.matches = self.original_matches
        self.num_matches = 2
        if sklearn_available:
            self.candidate_generator.update_candidate_strategy(self.input_ids, None, self.num_matches)
            self.assertEqual(self.candidate_generator.matches, [1, 1, 1, 1, 1, 1, 1, 0])
            self.assertEqual(self.candidate_generator.probs, [0.9, 0.8, 0.7, 0.6, 0.5, 0.4, 0.3, 0.2])
            self.assertEqual(self.assistant_model.generation_config.assistant_confidence_threshold, 0.3)
        else:
            self.assert_no_sklearn()

    @parameterized.expand([(is_sklearn_available(),), (False,)])
    def test_update_candidate_strategy_with_matches_1(self, sklearn_available):
        self.original_matches = [1, 1, 1, 1, 1]
        self.candidate_generator.matches = self.original_matches
        self.num_matches = 1
        if sklearn_available:
            self.candidate_generator.update_candidate_strategy(self.input_ids, None, self.num_matches)
            self.assertEqual(self.candidate_generator.matches, [1, 1, 1, 1, 1, 1, 0])
            self.assertEqual(self.candidate_generator.probs, [0.9, 0.8, 0.7, 0.6, 0.5, 0.4, 0.3])
            self.assertEqual(self.assistant_model.generation_config.assistant_confidence_threshold, 0.4)
        else:
            self.assert_no_sklearn()<|MERGE_RESOLUTION|>--- conflicted
+++ resolved
@@ -129,12 +129,8 @@
     "qwen2vl",
     "qwen2_5_vl",
     "ayavision",
-<<<<<<< HEAD
-    "deepseek_vl",
-    "deepseekvl",
-=======
     "janus",
->>>>>>> 79d4bc76
+    "deepseekvl",  # the file is named `deepseek_vl`, but the model class is `DeepseekVL`
     "gemma3",
     "mistral3",
     "chameleon",
