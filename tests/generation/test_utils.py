# Copyright 2020 The HuggingFace Team Inc.
#
# Licensed under the Apache License, Version 2.0 (the "License");
# you may not use this file except in compliance with the License.
# You may obtain a clone of the License at
#
#     http://www.apache.org/licenses/LICENSE-2.0
#
# Unless required by applicable law or agreed to in writing, software
# distributed under the License is distributed on an "AS IS" BASIS,
# WITHOUT WARRANTIES OR CONDITIONS OF ANY KIND, either express or implied.
# See the License for the specific language governing permissions and
# limitations under the License.


import collections
import copy
import datetime
import gc
import inspect
import random
import tempfile
import unittest
import warnings

import numpy as np
import pytest
from packaging import version
from parameterized import parameterized

from transformers import AutoConfig, AutoProcessor, AutoTokenizer, is_torch_available, logging, pipeline
from transformers.testing_utils import (
    CaptureLogger,
    is_flaky,
    require_accelerate,
    require_flash_attn,
    require_optimum_quanto,
    require_read_token,
    require_torch,
    require_torch_accelerator,
    require_torch_gpu,
    require_torch_greater_or_equal,
    require_torch_multi_accelerator,
    require_torch_multi_gpu,
    require_torch_sdpa,
    set_config_for_less_flaky_test,
    set_model_for_less_flaky_test,
    set_model_tester_for_less_flaky_test,
    slow,
    torch_device,
)
from transformers.utils import is_ipex_available, is_torchdynamo_exporting


if is_torch_available():
    import torch
    import torch.nn.functional as F

    from transformers import (
        AutoModelForCausalLM,
        AutoModelForImageTextToText,
        AutoModelForSeq2SeqLM,
        AutoModelForSpeechSeq2Seq,
        AutoModelForVision2Seq,
        BartForConditionalGeneration,
        BartTokenizer,
        GPT2LMHeadModel,
        GPT2Tokenizer,
        ImageGPTForCausalImageModeling,
        SpeechEncoderDecoderModel,
        T5ForConditionalGeneration,
    )
    from transformers.cache_utils import (
        Cache,
        DynamicCache,
        EncoderDecoderCache,
        HybridCache,
        QuantoQuantizedCache,
        StaticCache,
    )
    from transformers.generation import (
        BeamSampleDecoderOnlyOutput,
        BeamSampleEncoderDecoderOutput,
        BeamSearchDecoderOnlyOutput,
        BeamSearchEncoderDecoderOutput,
        CompileConfig,
        DisjunctiveConstraint,
        GenerateBeamDecoderOnlyOutput,
        GenerateBeamEncoderDecoderOutput,
        GenerateDecoderOnlyOutput,
        GenerateEncoderDecoderOutput,
        GenerationConfig,
        GenerationMixin,
        GreedySearchDecoderOnlyOutput,
        GreedySearchEncoderDecoderOutput,
        LogitsProcessorList,
        MaxLengthCriteria,
        MinLengthLogitsProcessor,
        PhrasalConstraint,
        PromptLookupCandidateGenerator,
        SampleDecoderOnlyOutput,
        SampleEncoderDecoderOutput,
        StoppingCriteria,
        StoppingCriteriaList,
        SynthIDTextWatermarkingConfig,
        WatermarkDetector,
        WatermarkingConfig,
    )
    from transformers.generation.candidate_generator import (
        AssistedCandidateGenerator,
        AssistedCandidateGeneratorDifferentTokenizers,
    )
    from transformers.generation.utils import _speculative_sampling

from unittest.mock import patch

from transformers.utils import is_sklearn_available


# TODO: raushan remove this when VLMs start accepting input embeds
VLM_CLASS_NAMES = [
    "llava",
    "idefics2",
    "idefics3",
    "mllama",
    "paligemma",
    "emu3",
    "gotocr2",
    "qwen2vl",
    "qwen2_5_vl",
    "ayavision",
    "janus",
    "gemma3",
    "mistral3",
    "chameleon",
    "internvl",
    "qwen2_5omni",  # the file is named `qwen2_5_omni`, but the model class is `Qwen2_5Omni`
]


class GenerationTesterMixin:
    input_name = "input_ids"
    model_tester = None
    max_new_tokens = 3

    def prepare_config_and_inputs_for_generate(self, batch_size=2):
        config, inputs_dict = self.model_tester.prepare_config_and_inputs_for_common()

        # We don't want a few model inputs in our model input dictionary for generation tests
        input_keys_to_ignore = [
            # we don't want to mask attention heads
            "head_mask",
            "decoder_head_mask",
            "cross_attn_head_mask",
            # we don't want encoder-decoder models to start from filled decoder ids
            "decoder_input_ids",
            "decoder_attention_mask",
            # we'll set cache use in each test differently
            "use_cache",
            # Ignore labels if it is in the input dict
            "labels",
            # model-specific exceptions should overload/overwrite this function
        ]
        filtered_inputs_dict = {
            k: v[:batch_size, ...] if isinstance(v, torch.Tensor) else v
            for k, v in inputs_dict.items()
            if k not in input_keys_to_ignore
        }

        # It is important set `eos_token_id` to `None` to avoid early stopping (would break for length-based checks)
        text_gen_config = config.get_text_config(decoder=True)
        if text_gen_config.eos_token_id is not None and text_gen_config.pad_token_id is None:
            text_gen_config.pad_token_id = (
                text_gen_config.eos_token_id
                if isinstance(text_gen_config.eos_token_id, int)
                else text_gen_config.eos_token_id[0]
            )
        text_gen_config.eos_token_id = None
        text_gen_config.forced_eos_token_id = None

        return config, filtered_inputs_dict

    def _check_similar_generate_outputs(self, output_1, output_2, atol=1e-5, rtol=1e-5):
        """
        Checks whether a pair of generate outputs are similar. Two `generate` call outputs are considered similar in
        the following situations:
        1. The sequences are the same
        2. The sequences are different, but the scores up to (and including) the first mismatch are nearly identical
        """
        # scores doesn't include data regarding decoder input tokens
        decoder_input_length = output_1.sequences.shape[1] - len(output_1.scores)
        output_matches = output_1.sequences == output_2.sequences
        has_matching_outputs = output_matches.all()
        has_matching_scores = None
        if not has_matching_outputs:
            for batch_idx in range(output_1.sequences.shape[0]):
                batch_matches = output_matches[batch_idx]
                if batch_matches.all():
                    continue
                first_mismatch_idx = batch_matches.int().argmin()  # gets the index of the first False
                first_mismatch_idx -= decoder_input_length
                output_1_first_mismatch_scores = output_1.scores[first_mismatch_idx][batch_idx]
                output_2_first_mismatch_scores = output_2.scores[first_mismatch_idx][batch_idx]
                has_matching_scores = torch.allclose(
                    output_1_first_mismatch_scores, output_2_first_mismatch_scores, rtol=atol, atol=rtol
                )
                if not has_matching_scores:
                    break
        self.assertTrue(has_matching_outputs or has_matching_scores)

    def _get_logits_processor_kwargs(self, do_sample=False, config=None):
        logits_processor_kwargs = {
            "bad_words_ids": [[1, 0]],
            "repetition_penalty": 1.2,
            "remove_invalid_values": True,
        }
        if do_sample:
            logits_processor_kwargs.update(
                {
                    "top_k": 10,
                    "top_p": 0.7,
                    "temperature": 0.7,
                }
            )
        # TODO (joao, raushan): see this comment for a long-term fix
        # https://github.com/huggingface/transformers/pull/33593#issuecomment-2361824264)
        # This is a band-aid for VLM models, to ensure they don't generate image/video tokens which would cause them
        # to crash. On pretrained models this isn't a risk, as they are trained to not generate these tokens.
        if config is not None:
            for key in [
                "image_token_id",
                "video_token_id",
                "audio_token_id",
                "vision_start_token_id",
                "audio_start_token_id",
                "audio_end_token_id",
                "vision_end_token_id",
            ]:
                token_index = getattr(config, key, None)
                if token_index is None and hasattr(self, "model_tester"):
                    token_index = getattr(self.model_tester, key, None)
                if token_index is not None and token_index < config.get_text_config().vocab_size:
                    logits_processor_kwargs["bad_words_ids"].append([token_index])

        return logits_processor_kwargs

    def _get_beam_kwargs(self, num_return_sequences=1):
        beam_kwargs = {
            "early_stopping": False,
            "length_penalty": 2.0,
            "num_beams": 2,
            "num_return_sequences": num_return_sequences,
        }
        return beam_kwargs

    def _get_diverse_beam_kwargs(self, num_return_sequences=1):
        beam_kwargs = {
            "early_stopping": False,
            "length_penalty": 2.0,
            "num_beams": 2,
            "num_return_sequences": num_return_sequences,
            "num_beam_groups": 2,  # one beam per group
            "diversity_penalty": 2.0,
        }
        return beam_kwargs

    def _get_constrained_beam_kwargs(self, num_return_sequences=1):
        beam_kwargs = {
            "early_stopping": False,
            "length_penalty": 2.0,
            "num_beams": num_return_sequences * 4,
            "num_return_sequences": num_return_sequences,
        }
        return beam_kwargs

    def _greedy_generate(
        self,
        model,
        inputs_dict,
        output_scores=False,
        output_logits=False,
        output_attentions=False,
        output_hidden_states=False,
        return_dict_in_generate=False,
        use_cache=True,
    ):
        logits_processor_kwargs = self._get_logits_processor_kwargs(do_sample=False, config=model.config)
        output_generate = model.generate(
            do_sample=False,
            num_beams=1,
            max_new_tokens=self.max_new_tokens,
            min_new_tokens=self.max_new_tokens,
            output_attentions=output_attentions,
            output_hidden_states=output_hidden_states,
            output_scores=output_scores,
            output_logits=output_logits,
            return_dict_in_generate=return_dict_in_generate,
            use_cache=use_cache,
            **logits_processor_kwargs,
            **inputs_dict,
        )

        return output_generate

    def _sample_generate(
        self,
        model,
        inputs_dict,
        num_return_sequences,
        output_scores=False,
        output_logits=False,
        output_attentions=False,
        output_hidden_states=False,
        return_dict_in_generate=False,
        use_cache=True,
    ):
        torch.manual_seed(0)
        logits_processor_kwargs = self._get_logits_processor_kwargs(do_sample=True, config=model.config)
        output_generate = model.generate(
            do_sample=True,
            num_beams=1,
            max_new_tokens=self.max_new_tokens,
            min_new_tokens=self.max_new_tokens,
            num_return_sequences=num_return_sequences,
            output_scores=output_scores,
            output_logits=output_logits,
            output_attentions=output_attentions,
            output_hidden_states=output_hidden_states,
            return_dict_in_generate=return_dict_in_generate,
            use_cache=use_cache,
            **logits_processor_kwargs,
            **inputs_dict,
        )

        return output_generate

    def _beam_search_generate(
        self,
        model,
        inputs_dict,
        beam_kwargs,
        output_scores=False,
        output_logits=False,
        output_attentions=False,
        output_hidden_states=False,
        return_dict_in_generate=False,
        use_cache=True,
    ):
        logits_processor_kwargs = self._get_logits_processor_kwargs(do_sample=False, config=model.config)
        output_generate = model.generate(
            do_sample=False,
            max_new_tokens=self.max_new_tokens,
            min_new_tokens=self.max_new_tokens,
            output_scores=output_scores,
            output_logits=output_logits,
            output_attentions=output_attentions,
            output_hidden_states=output_hidden_states,
            return_dict_in_generate=return_dict_in_generate,
            use_cache=use_cache,
            **beam_kwargs,
            **logits_processor_kwargs,
            **inputs_dict,
        )

        return output_generate

    def _beam_sample_generate(
        self,
        model,
        inputs_dict,
        beam_kwargs,
        output_scores=False,
        output_logits=False,
        output_attentions=False,
        output_hidden_states=False,
        return_dict_in_generate=False,
        use_cache=True,
    ):
        torch.manual_seed(0)
        logits_processor_kwargs = self._get_logits_processor_kwargs(do_sample=True, config=model.config)
        output_generate = model.generate(
            do_sample=True,
            max_new_tokens=self.max_new_tokens,
            min_new_tokens=self.max_new_tokens,
            output_scores=output_scores,
            output_logits=output_logits,
            output_attentions=output_attentions,
            output_hidden_states=output_hidden_states,
            return_dict_in_generate=return_dict_in_generate,
            use_cache=use_cache,
            **beam_kwargs,
            **logits_processor_kwargs,
            **inputs_dict,
        )

        return output_generate

    def _group_beam_search_generate(
        self,
        model,
        inputs_dict,
        beam_kwargs,
        output_scores=False,
        output_logits=False,
        output_attentions=False,
        output_hidden_states=False,
        return_dict_in_generate=False,
        use_cache=True,
    ):
        logits_processor_kwargs = self._get_logits_processor_kwargs(do_sample=False, config=model.config)
        output_generate = model.generate(
            do_sample=False,
            max_new_tokens=self.max_new_tokens,
            min_new_tokens=self.max_new_tokens,
            output_scores=output_scores,
            output_logits=output_logits,
            output_attentions=output_attentions,
            output_hidden_states=output_hidden_states,
            return_dict_in_generate=return_dict_in_generate,
            use_cache=use_cache,
            **beam_kwargs,
            **logits_processor_kwargs,
            **inputs_dict,
        )

        return output_generate

    def _constrained_beam_search_generate(
        self,
        model,
        inputs_dict,
        constraints,
        beam_kwargs,
        output_scores=False,
        output_logits=False,
        output_attentions=False,
        output_hidden_states=False,
        return_dict_in_generate=False,
        use_cache=True,
    ):
        logits_processor_kwargs = self._get_logits_processor_kwargs(do_sample=False, config=model.config)
        output_generate = model.generate(
            do_sample=False,
            max_new_tokens=self.max_new_tokens,
            min_new_tokens=self.max_new_tokens,
            output_scores=output_scores,
            output_logits=output_logits,
            output_attentions=output_attentions,
            output_hidden_states=output_hidden_states,
            return_dict_in_generate=return_dict_in_generate,
            constraints=constraints,
            use_cache=use_cache,
            **beam_kwargs,
            **logits_processor_kwargs,
            **inputs_dict,
        )

        return output_generate

    def _contrastive_generate(
        self,
        model,
        inputs_dict,
        output_scores=False,
        output_logits=False,
        output_attentions=False,
        output_hidden_states=False,
        return_dict_in_generate=False,
        use_cache=True,
    ):
        contrastive_search_kwargs = {
            "penalty_alpha": 0.6,
            "top_k": 5,
        }

        logits_processor_kwargs = self._get_logits_processor_kwargs(do_sample=False, config=model.config)
        output_generate = model.generate(
            do_sample=False,
            num_beams=1,
            max_new_tokens=self.max_new_tokens,
            min_new_tokens=self.max_new_tokens,
            output_attentions=output_attentions,
            output_hidden_states=output_hidden_states,
            output_scores=output_scores,
            output_logits=output_logits,
            return_dict_in_generate=return_dict_in_generate,
            use_cache=use_cache,
            **logits_processor_kwargs,
            **contrastive_search_kwargs,
            **inputs_dict,
        )

        return output_generate

    @pytest.mark.generate
    def test_greedy_generate(self):
        for model_class in self.all_generative_model_classes:
            config, inputs_dict = self.prepare_config_and_inputs_for_generate()

            model = model_class(config).to(torch_device).eval()
            output_generate = self._greedy_generate(model=model, inputs_dict=inputs_dict)

            if model.config.is_encoder_decoder:
                self.assertTrue(output_generate.shape[1] == self.max_new_tokens + 1)
            else:
                self.assertTrue(output_generate.shape[1] == self.max_new_tokens + inputs_dict["input_ids"].shape[1])

    @pytest.mark.generate
    def test_greedy_generate_dict_outputs(self):
        for model_class in self.all_generative_model_classes:
            config, inputs_dict = self.prepare_config_and_inputs_for_generate()
            if self.has_attentions:
                config._attn_implementation = "eager"  # can't output attentions otherwise

            model = model_class(config).to(torch_device).eval()
            output_generate = self._greedy_generate(
                model=model,
                inputs_dict=inputs_dict,
                output_scores=True,
                output_logits=True,
                output_hidden_states=True,
                output_attentions=self.has_attentions,
                return_dict_in_generate=True,
                use_cache=False,
            )

            if model.config.is_encoder_decoder:
                self.assertTrue(output_generate.sequences.shape[1] == self.max_new_tokens + 1)
                self.assertIsInstance(output_generate, GenerateEncoderDecoderOutput)
                # Retrocompatibility check
                self.assertIsInstance(output_generate, GreedySearchEncoderDecoderOutput)
            else:
                self.assertTrue(
                    output_generate.sequences.shape[1] == self.max_new_tokens + inputs_dict["input_ids"].shape[1]
                )
                self.assertIsInstance(output_generate, GenerateDecoderOnlyOutput)
                # Retrocompatibility check
                self.assertIsInstance(output_generate, GreedySearchDecoderOnlyOutput)

            self._check_generate_outputs(output_generate, model.config)

    @pytest.mark.generate
    def test_greedy_generate_dict_outputs_use_cache(self):
        for model_class in self.all_generative_model_classes:
            config, inputs_dict = self.prepare_config_and_inputs_for_generate()
            if self.has_attentions:
                config._attn_implementation = "eager"  # can't output attentions otherwise

            if not hasattr(config.get_text_config(), "use_cache"):
                self.skipTest(reason=f"{model_class.__name__} doesn't support caching")
            if any(model_name in model_class.__name__.lower() for model_name in ["rwkv"]):
                self.skipTest(reason="Won't fix: model with non-standard dictionary output shapes")

            config.is_decoder = True
            model = model_class(config).to(torch_device).eval()
            output_generate = self._greedy_generate(
                model=model,
                inputs_dict=inputs_dict,
                output_scores=True,
                output_logits=True,
                output_hidden_states=True,
                output_attentions=self.has_attentions,
                return_dict_in_generate=True,
                use_cache=True,  # Enable cache
            )

            if model.config.is_encoder_decoder:
                self.assertTrue(output_generate.sequences.shape[1] == self.max_new_tokens + 1)
            else:
                self.assertTrue(
                    output_generate.sequences.shape[1] == self.max_new_tokens + inputs_dict["input_ids"].shape[1]
                )

            self._check_generate_outputs(output_generate, model.config, use_cache=True)

    @pytest.mark.generate
    def test_sample_generate(self):
        for model_class in self.all_generative_model_classes:
            config, inputs_dict = self.prepare_config_and_inputs_for_generate()

            model = model_class(config).to(torch_device).eval()
            output_generate = self._sample_generate(model=model, inputs_dict=inputs_dict, num_return_sequences=1)

            if model.config.is_encoder_decoder:
                self.assertTrue(output_generate.shape[1] == self.max_new_tokens + 1)
            else:
                self.assertTrue(output_generate.shape[1] == self.max_new_tokens + inputs_dict["input_ids"].shape[1])

    @pytest.mark.generate
    def test_sample_generate_dict_output(self):
        for model_class in self.all_generative_model_classes:
            config, inputs_dict = self.prepare_config_and_inputs_for_generate()
            if self.has_attentions:
                config._attn_implementation = "eager"  # can't output attentions otherwise

            model = model_class(config).to(torch_device).eval()
            output_generate = self._sample_generate(
                model=model,
                inputs_dict=inputs_dict,
                num_return_sequences=2,
                output_scores=True,
                output_logits=True,
                output_hidden_states=True,
                output_attentions=self.has_attentions,
                return_dict_in_generate=True,
                use_cache=False,
            )

            if model.config.is_encoder_decoder:
                self.assertTrue(output_generate.sequences.shape[1] == self.max_new_tokens + 1)
                self.assertIsInstance(output_generate, GenerateEncoderDecoderOutput)
                # Retrocompatibility check
                self.assertIsInstance(output_generate, SampleEncoderDecoderOutput)
            else:
                self.assertTrue(
                    output_generate.sequences.shape[1] == self.max_new_tokens + inputs_dict["input_ids"].shape[1]
                )
                self.assertIsInstance(output_generate, GenerateDecoderOnlyOutput)
                # Retrocompatibility check
                self.assertIsInstance(output_generate, SampleDecoderOnlyOutput)

            self._check_generate_outputs(output_generate, model.config, num_return_sequences=2)

    @pytest.mark.generate
    def test_beam_search_generate(self):
        for model_class in self.all_generative_model_classes:
            config, inputs_dict = self.prepare_config_and_inputs_for_generate()

            model = model_class(config).to(torch_device).eval()

            beam_kwargs = self._get_beam_kwargs()
            output_generate = self._beam_search_generate(model=model, inputs_dict=inputs_dict, beam_kwargs=beam_kwargs)

            if model.config.is_encoder_decoder:
                self.assertTrue(output_generate.shape[1] == self.max_new_tokens + 1)
            else:
                self.assertTrue(output_generate.shape[1] == self.max_new_tokens + inputs_dict["input_ids"].shape[1])

    @pytest.mark.generate
    def test_beam_search_generate_dict_output(self):
        for model_class in self.all_generative_model_classes:
            config, inputs_dict = self.prepare_config_and_inputs_for_generate()
            if self.has_attentions:
                config._attn_implementation = "eager"  # can't output attentions otherwise

            model = model_class(config).to(torch_device).eval()
            beam_kwargs = self._get_beam_kwargs()
            output_generate = self._beam_search_generate(
                model=model,
                inputs_dict=inputs_dict,
                beam_kwargs=beam_kwargs,
                output_scores=True,
                output_logits=True,
                output_hidden_states=True,
                output_attentions=self.has_attentions,
                return_dict_in_generate=True,
                use_cache=False,
            )
            if model.config.is_encoder_decoder:
                self.assertTrue(output_generate.sequences.shape[1] == self.max_new_tokens + 1)
                self.assertIsInstance(output_generate, GenerateBeamEncoderDecoderOutput)
                # Retrocompatibility check
                self.assertIsInstance(output_generate, BeamSearchEncoderDecoderOutput)
            else:
                self.assertTrue(
                    output_generate.sequences.shape[1] == self.max_new_tokens + inputs_dict["input_ids"].shape[1]
                )
                self.assertIsInstance(output_generate, GenerateBeamDecoderOnlyOutput)
                # Retrocompatibility check
                self.assertIsInstance(output_generate, BeamSearchDecoderOnlyOutput)

            self._check_generate_outputs(
                output_generate,
                model.config,
                num_return_sequences=beam_kwargs["num_return_sequences"],
                num_beams=beam_kwargs["num_beams"],
            )

    @pytest.mark.generate
    def test_beam_search_generate_dict_outputs_use_cache(self):
        for model_class in self.all_generative_model_classes:
            config, inputs_dict = self.prepare_config_and_inputs_for_generate()

            if not hasattr(config.get_text_config(), "use_cache"):
                self.skipTest(reason=f"{model_class.__name__} doesn't support caching")
            if any(model_name in model_class.__name__.lower() for model_name in ["rwkv"]):
                self.skipTest(reason="Won't fix: model with non-standard dictionary output shapes")

            if self.has_attentions:
                config._attn_implementation = "eager"  # can't output attentions otherwise
            model = model_class(config).to(torch_device).eval()
            beam_kwargs = self._get_beam_kwargs()

            config.is_decoder = True
            model = model_class(config).to(torch_device).eval()
            output_generate = self._beam_search_generate(
                model=model,
                inputs_dict=inputs_dict,
                beam_kwargs=beam_kwargs,
                output_scores=True,
                output_logits=True,
                output_hidden_states=True,
                output_attentions=self.has_attentions,
                return_dict_in_generate=True,
                use_cache=True,  # Enable cache
            )

            if model.config.is_encoder_decoder:
                self.assertTrue(output_generate.sequences.shape[1] == self.max_new_tokens + 1)
            else:
                self.assertTrue(
                    output_generate.sequences.shape[1] == self.max_new_tokens + inputs_dict["input_ids"].shape[1]
                )

            self._check_generate_outputs(
                output_generate,
                model.config,
                use_cache=True,
                num_return_sequences=beam_kwargs["num_return_sequences"],
                num_beams=beam_kwargs["num_beams"],
            )

    @require_accelerate
    @require_torch_multi_accelerator
    @pytest.mark.generate
    def test_model_parallel_beam_search(self):
        if "xpu" in torch_device:
            if not (is_ipex_available("2.5") or version.parse(torch.__version__) >= version.parse("2.6")):
                self.skipTest(reason="device_map='auto' does not work with XPU devices")

        for model_class in self.all_generative_model_classes:
            if model_class._no_split_modules is None:
                continue

            config, inputs_dict = self.prepare_config_and_inputs_for_generate()

            model = model_class(config).eval()
            with tempfile.TemporaryDirectory() as tmp_dir:
                model.cpu().save_pretrained(tmp_dir)
                new_model = model_class.from_pretrained(tmp_dir, device_map="auto")

                new_model.generate(
                    max_new_tokens=self.max_new_tokens,
                    num_beams=2,
                    **inputs_dict,
                )

    @pytest.mark.generate
    def test_beam_sample_generate(self):
        for model_class in self.all_generative_model_classes:
            config, inputs_dict = self.prepare_config_and_inputs_for_generate()

            model = model_class(config).to(torch_device).eval()
            beam_kwargs = self._get_beam_kwargs()
            output_generate = self._beam_sample_generate(
                model=model,
                inputs_dict=inputs_dict,
                beam_kwargs=beam_kwargs,
            )

            if model.config.is_encoder_decoder:
                self.assertTrue(output_generate.shape[1] == self.max_new_tokens + 1)
            else:
                self.assertTrue(output_generate.shape[1] == self.max_new_tokens + inputs_dict["input_ids"].shape[1])

    @pytest.mark.generate
    def test_beam_sample_generate_dict_output(self):
        for model_class in self.all_generative_model_classes:
            config, inputs_dict = self.prepare_config_and_inputs_for_generate()
            if self.has_attentions:
                config._attn_implementation = "eager"  # can't output attentions otherwise

            model = model_class(config).to(torch_device).eval()
            beam_kwargs = self._get_beam_kwargs()

            output_generate = self._beam_sample_generate(
                model=model,
                inputs_dict=inputs_dict,
                beam_kwargs=beam_kwargs,
                output_scores=True,
                output_logits=True,
                output_hidden_states=True,
                output_attentions=self.has_attentions,
                return_dict_in_generate=True,
                use_cache=False,
            )

            if model.config.is_encoder_decoder:
                self.assertTrue(output_generate.sequences.shape[1] == self.max_new_tokens + 1)
                self.assertIsInstance(output_generate, GenerateBeamEncoderDecoderOutput)
                # Retrocompatibility check
                self.assertIsInstance(output_generate, BeamSampleEncoderDecoderOutput)
            else:
                self.assertTrue(
                    output_generate.sequences.shape[1] == self.max_new_tokens + inputs_dict["input_ids"].shape[1]
                )
                self.assertIsInstance(output_generate, GenerateBeamDecoderOnlyOutput)
                # Retrocompatibility check
                self.assertIsInstance(output_generate, BeamSampleDecoderOnlyOutput)

            self._check_generate_outputs(
                output_generate,
                model.config,
                num_return_sequences=beam_kwargs["num_return_sequences"],
                num_beams=beam_kwargs["num_beams"],
            )

    @pytest.mark.generate
    def test_generate_without_input_ids(self):
        config, _ = self.prepare_config_and_inputs_for_generate()

        # if no bos token id => cannot generate from None
        if config.bos_token_id is None:
            self.skipTest(reason="bos_token_id is None")

        # hack in case they are equal, otherwise the attn mask will be [0]
        if config.bos_token_id == config.pad_token_id:
            config.pad_token_id = None

        for model_class in self.all_generative_model_classes:
            model = model_class(config).to(torch_device)
            model.eval()

            output_ids_generate = model.generate(
                do_sample=False, max_new_tokens=self.max_new_tokens, remove_invalid_values=True
            )
            self.assertIsNotNone(output_ids_generate)

    @pytest.mark.generate
    def test_group_beam_search_generate(self):
        for model_class in self.all_generative_model_classes:
            config, inputs_dict = self.prepare_config_and_inputs_for_generate()

            model = model_class(config).to(torch_device).eval()
            # check `generate()` and `group_beam_search()` are equal
            beam_kwargs = self._get_diverse_beam_kwargs()
            output_generate = self._group_beam_search_generate(
                model=model,
                inputs_dict=inputs_dict,
                beam_kwargs=beam_kwargs,
            )
            if model.config.is_encoder_decoder:
                self.assertTrue(output_generate.shape[1] == self.max_new_tokens + 1)
            else:
                self.assertTrue(output_generate.shape[1] == self.max_new_tokens + inputs_dict["input_ids"].shape[1])

            # check `group_beam_search` for higher than 1 `num_return_sequences`
            num_return_sequences = 2
            beam_kwargs = self._get_diverse_beam_kwargs(num_return_sequences=num_return_sequences)
            output_generate = self._group_beam_search_generate(
                model=model,
                inputs_dict=inputs_dict,
                beam_kwargs=beam_kwargs,
            )
            if model.config.is_encoder_decoder:
                self.assertTrue(output_generate.shape[1] == self.max_new_tokens + 1)
            else:
                self.assertTrue(output_generate.shape[1] == self.max_new_tokens + inputs_dict["input_ids"].shape[1])

    @pytest.mark.generate
    def test_group_beam_search_generate_dict_output(self):
        for model_class in self.all_generative_model_classes:
            config, inputs_dict = self.prepare_config_and_inputs_for_generate()
            if self.has_attentions:
                config._attn_implementation = "eager"  # can't output attentions otherwise

            model = model_class(config).to(torch_device).eval()
            beam_kwargs = self._get_diverse_beam_kwargs()
            output_generate = self._group_beam_search_generate(
                model=model,
                inputs_dict=inputs_dict,
                beam_kwargs=beam_kwargs,
                output_scores=True,
                output_logits=True,
                output_hidden_states=True,
                output_attentions=self.has_attentions,
                return_dict_in_generate=True,
                use_cache=False,
            )
            if model.config.is_encoder_decoder:
                self.assertTrue(output_generate.sequences.shape[1] == self.max_new_tokens + 1)
                self.assertIsInstance(output_generate, GenerateBeamEncoderDecoderOutput)
                # Retrocompatibility check
                self.assertIsInstance(output_generate, BeamSearchEncoderDecoderOutput)
            else:
                self.assertTrue(
                    output_generate.sequences.shape[1] == self.max_new_tokens + inputs_dict["input_ids"].shape[1]
                )
                self.assertIsInstance(output_generate, GenerateBeamDecoderOnlyOutput)
                # Retrocompatibility check
                self.assertIsInstance(output_generate, BeamSearchDecoderOnlyOutput)

            self._check_generate_outputs(
                output_generate,
                model.config,
                num_return_sequences=beam_kwargs["num_return_sequences"],
                num_beams=beam_kwargs["num_beams"],
            )

    @is_flaky()  # Some models have position-specific tokens, this test may try to force them in an invalid position
    @pytest.mark.generate
    def test_constrained_beam_search_generate(self):
        for model_class in self.all_generative_model_classes:
            config, inputs_dict = self.prepare_config_and_inputs_for_generate()

            model = model_class(config).to(torch_device).eval()

            # Sample constraints
            min_id = 3
            max_id = config.get_text_config(decoder=True).vocab_size

            force_tokens = torch.randint(min_id, max_id, (1, 2)).tolist()[0]
            constraints = [
                PhrasalConstraint(force_tokens),
            ]

            beam_kwargs = self._get_constrained_beam_kwargs()
            output_generate = self._constrained_beam_search_generate(
                model=model,
                inputs_dict=inputs_dict,
                constraints=constraints,
                beam_kwargs=beam_kwargs,
            )

            if model.config.is_encoder_decoder:
                self.assertTrue(output_generate.shape[1] == self.max_new_tokens + 1)
            else:
                self.assertTrue(output_generate.shape[1] == self.max_new_tokens + inputs_dict["input_ids"].shape[1])

            for generation_output in output_generate:
                self._check_sequence_inside_sequence(force_tokens, generation_output)

            # check`constrained_beam_search` for higher than 1 `num_return_sequences`
            # Sample constraints
            force_tokens = torch.randint(min_id, max_id, (1, 2)).tolist()[0]
            constraints = [
                PhrasalConstraint(force_tokens),
            ]

            beam_kwargs = self._get_constrained_beam_kwargs(num_return_sequences=2)

            output_generate = self._constrained_beam_search_generate(
                model=model,
                inputs_dict=inputs_dict,
                constraints=constraints,
                beam_kwargs=beam_kwargs,
            )

            if model.config.is_encoder_decoder:
                self.assertTrue(output_generate.shape[1] == self.max_new_tokens + 1)
            else:
                self.assertTrue(output_generate.shape[1] == self.max_new_tokens + inputs_dict["input_ids"].shape[1])

            for generation_output in output_generate:
                self._check_sequence_inside_sequence(force_tokens, generation_output)

    @is_flaky()  # Some models have position-specific tokens, this test may try to force them in an invalid position
    @pytest.mark.generate
    def test_constrained_beam_search_generate_dict_output(self):
        for model_class in self.all_generative_model_classes:
            config, inputs_dict = self.prepare_config_and_inputs_for_generate()
            if self.has_attentions:
                config._attn_implementation = "eager"  # can't output attentions otherwise

            model = model_class(config).to(torch_device).eval()

            # Sample constraints
            min_id = 3
            max_id = model.config.get_text_config(decoder=True).vocab_size
            force_tokens = torch.randint(min_id, max_id, (1, 2)).tolist()[0]
            constraints = [
                PhrasalConstraint(force_tokens),
            ]

            beam_kwargs = self._get_constrained_beam_kwargs()
            output_generate = self._constrained_beam_search_generate(
                model=model,
                inputs_dict=inputs_dict,
                constraints=constraints,
                beam_kwargs=beam_kwargs,
                output_scores=True,
                output_logits=True,
                output_hidden_states=True,
                output_attentions=self.has_attentions,
                return_dict_in_generate=True,
                use_cache=False,
            )

            if model.config.is_encoder_decoder:
                self.assertTrue(output_generate.sequences.shape[1] == self.max_new_tokens + 1)
                self.assertIsInstance(output_generate, GenerateBeamEncoderDecoderOutput)
                # Retrocompatibility check
                self.assertIsInstance(output_generate, BeamSearchEncoderDecoderOutput)
            else:
                self.assertTrue(
                    output_generate.sequences.shape[1] == self.max_new_tokens + inputs_dict["input_ids"].shape[1]
                )
                self.assertIsInstance(output_generate, GenerateBeamDecoderOnlyOutput)
                # Retrocompatibility check
                self.assertIsInstance(output_generate, BeamSearchDecoderOnlyOutput)

            self._check_generate_outputs(
                output_generate,
                model.config,
                num_return_sequences=beam_kwargs["num_return_sequences"],
                num_beams=beam_kwargs["num_beams"],
            )

    @pytest.mark.generate
    def test_contrastive_generate(self):
        for model_class in self.all_generative_model_classes:
            if model_class._is_stateful:
                self.skipTest(reason="Stateful models don't support contrastive search generation")

            # won't fix: FSMT and Reformer have a different cache variable type (and format).
            if any(model_name in model_class.__name__.lower() for model_name in ["fsmt", "reformer"]):
                self.skipTest(reason="Won't fix: old model with different cache format")

            config, inputs_dict = self.prepare_config_and_inputs_for_generate()

            # NOTE: contrastive search only works with cache on at the moment.
            if not hasattr(config.get_text_config(), "use_cache"):
                self.skipTest(reason=f"{model_class.__name__} doesn't support caching")
            config.is_decoder = True

            # test old generation output for backwards compatibility
            model = model_class(config).to(torch_device).eval()
            output_generate = self._contrastive_generate(
                model=model,
                inputs_dict=inputs_dict,
                use_cache=True,  # Enable cache
            )
            if model.config.is_encoder_decoder:
                self.assertTrue(output_generate.shape[1] == self.max_new_tokens + 1)
            else:
                self.assertTrue(output_generate.shape[1] == self.max_new_tokens + inputs_dict["input_ids"].shape[1])

    @pytest.mark.generate
    def test_contrastive_generate_dict_outputs_use_cache(self):
        for model_class in self.all_generative_model_classes:
            if model_class._is_stateful:
                self.skipTest(reason="Stateful models don't support contrastive search generation")

            # won't fix: FSMT and Reformer have a different cache variable type (and format).
            if any(model_name in model_class.__name__.lower() for model_name in ["fsmt", "reformer"]):
                self.skipTest(reason="Won't fix: old model with different cache format")

            config, inputs_dict = self.prepare_config_and_inputs_for_generate()

            # NOTE: contrastive search only works with cache on at the moment.
            if not hasattr(config.get_text_config(), "use_cache"):
                self.skipTest(reason=f"{model_class.__name__} doesn't support caching")
            config.is_decoder = True
            if self.has_attentions:
                config._attn_implementation = "eager"  # can't output attentions otherwise

            model = model_class(config).to(torch_device).eval()
            output_generate = self._contrastive_generate(
                model=model,
                inputs_dict=inputs_dict,
                output_scores=True,
                output_logits=True,
                output_hidden_states=True,
                output_attentions=self.has_attentions,
                return_dict_in_generate=True,
                use_cache=True,  # Enable cache
            )

            if model.config.is_encoder_decoder:
                self.assertTrue(output_generate.sequences.shape[1] == self.max_new_tokens + 1)
            else:
                self.assertTrue(
                    output_generate.sequences.shape[1] == self.max_new_tokens + inputs_dict["input_ids"].shape[1]
                )

            self._check_generate_outputs(output_generate, model.config, use_cache=True)

    @pytest.mark.generate
    def test_contrastive_generate_low_memory(self):
        # Check that choosing 'low_memory' does not change the model output
        for model_class in self.all_generative_model_classes:
            if model_class._is_stateful:
                self.skipTest(reason="Stateful models don't support contrastive search generation")

            if any(model_name in model_class.__name__.lower() for model_name in ["fsmt", "reformer", "speech2text"]):
                self.skipTest(reason="Won't fix: old model with different cache format")
            if any(model_name in model_class.__name__.lower() for model_name in ["gptbigcode"]):
                self.skipTest(reason="TODO: fix me")

            config, inputs_dict = self.prepare_config_and_inputs_for_generate(batch_size=1)

            # NOTE: contrastive search only works with cache on at the moment.
            if not hasattr(config.get_text_config(), "use_cache"):
                self.skipTest(reason=f"{model_class.__name__} doesn't support caching")

            config.is_decoder = True

            # test output equality of low versus high memory
            model = model_class(config).to(torch_device).eval()

            low_output = model.generate(
                top_k=4,
                penalty_alpha=0.6,
                low_memory=True,
                max_new_tokens=self.max_new_tokens,
                **inputs_dict,
                use_cache=True,
            )

            high_output = model.generate(
                top_k=4,
                penalty_alpha=0.6,
                low_memory=False,
                max_new_tokens=self.max_new_tokens,
                **inputs_dict,
                use_cache=True,
            )
            self.assertListEqual(low_output.tolist(), high_output.tolist())

    @parameterized.expand([("random",), ("same",)])
    @pytest.mark.generate
    def test_assisted_decoding_matches_greedy_search(self, assistant_type):
        # This test ensures that the assisted generation does not introduce output changes over greedy search.
        # See https://github.com/huggingface/transformers/issues/25420#issuecomment-1775317535 for more info.
        # NOTE: It breaks the pattern in the tests above, for multiple reasons:
        # - assisted_decoding, contrarily to the other methods, can't be called on its own (e.g. needs to
        # prepare the assistant encoder outputs in the main generate body);
        # - assisted_decoding does not support `use_cache = False`
        # - assisted_decoding does not support `batch_size > 1`

        for model_class in self.all_generative_model_classes:
            if model_class._is_stateful:
                self.skipTest(reason="Stateful models don't support assisted generation")
            if any(model_name in model_class.__name__.lower() for model_name in ["fsmt", "reformer"]):
                self.skipTest(reason="Won't fix: old model with different cache format")
            if any(
                model_name in model_class.__name__.lower()
                for model_name in [
                    "bigbirdpegasus",
                    "led",
                    "mega",
                    "moshi",
                    "speech2text",
                    "git",
                    "prophetnet",
                    "seamlessm4t",
                    "clvp",
                    "mllama",  # special cache sizes
                    "blip2",  # overridden `generate()`
                    "instructblip",
                    "instructblipvideo",
                ]
            ):
                self.skipTest(reason="May fix in the future: need model-specific fixes")

            # enable cache
            config, inputs_dict = self.prepare_config_and_inputs_for_generate(batch_size=1)

            # NOTE: assisted generation only works with cache on at the moment.
            if not hasattr(config.get_text_config(), "use_cache"):
                self.skipTest(reason=f"{model_class.__name__} doesn't support caching")

            config.is_decoder = True
            model = model_class(config).to(torch_device).eval()
            # Sets assisted generation arguments such that:
            # a) no EOS is generated, to ensure generation doesn't break early
            # b) the assistant model always generates two tokens when it is called, to ensure the input preparation of
            #    the assistant model is correct
            # c) there are at least two forward passes in the main model, to ensure the input preparation of
            #    the main model is correct
            generation_kwargs = {
                "eos_token_id": -1,  # see a)
                "max_new_tokens": 4,  # see c)
                "num_beams": 1,
                "do_sample": False,
                "output_scores": True,
                "output_logits": True,
                "output_hidden_states": True,
                "output_attentions": self.has_attentions,
                "return_dict_in_generate": True,
                "use_cache": True,
            }
            logits_processor_kwargs = self._get_logits_processor_kwargs(config=model.config)

            output_greedy = model.generate(**generation_kwargs, **inputs_dict, **logits_processor_kwargs)

            # test with the same assistant model or randomly init one
            # in the first case all candidate tokens are accepted, in the second none is accepted
            # case when some are accepted and some not is hard to reproduce, so let's hope this catches most errors :)
            if assistant_type == "random":
                assistant_model = model_class(config).to(torch_device).eval()
            else:
                assistant_model = model
            assistant_model.generation_config.num_assistant_tokens = 2  # see b)
            assistant_model.generation_config.num_assistant_tokens_schedule = "constant"  # see b)
            generation_kwargs.update({"assistant_model": assistant_model})
            output_assisted = model.generate(**generation_kwargs, **inputs_dict, **logits_processor_kwargs)

            # The two outputs must match and their shape must be as expected
            self._check_similar_generate_outputs(output_greedy, output_assisted)
            for output in (output_greedy, output_assisted):
                self._check_generate_outputs(output, model.config, use_cache=True)

    @pytest.mark.generate
    def test_prompt_lookup_decoding_matches_greedy_search(self):
        # This test ensures that the prompt lookup generation does not introduce output changes over greedy search.
        # This test is mostly a copy of test_assisted_decoding_matches_greedy_search

        for model_class in self.all_generative_model_classes:
            if model_class._is_stateful:
                self.skipTest(reason="Stateful models don't support assisted generation")
            if any(model_name in model_class.__name__.lower() for model_name in ["fsmt", "reformer"]):
                self.skipTest(reason="Won't fix: old model with different cache format")
            if any(
                model_name in model_class.__name__.lower()
                for model_name in [
                    "bigbirdpegasus",
                    "led",
                    "mega",
                    "moshi",
                    "speech2text",
                    "git",
                    "prophetnet",
                    "seamlessm4t",
                    "clvp",
                    "fuyu",
                    "mllama",  # special cache sizes
                    "blip2",  # overridden `generate()`
                    "instructblip",
                    "instructblipvideo",
                    *VLM_CLASS_NAMES,  # shouldn't suggest image tokens
                ]
            ):
                self.skipTest(reason="May fix in the future: need model-specific fixes")

            # enable cache
            config, inputs_dict = self.prepare_config_and_inputs_for_generate(batch_size=1)

            # NOTE: assisted generation only works with cache on at the moment.
            if not hasattr(config.get_text_config(), "use_cache"):
                self.skipTest(reason=f"{model_class.__name__} doesn't support caching")

            config.is_decoder = True
            model = model_class(config).to(torch_device).eval()
            # Sets assisted generation arguments such that:
            # a) no EOS is generated, to ensure generation doesn't break early
            # b) the prompt lookup tries to give the model 2 tokens, to ensure the input preparation of
            #    prompt lookup is correct
            # c) there are at least two forward passes in the main model, to ensure the input preparation of
            #    the main model is correct
            generation_kwargs = {
                "eos_token_id": -1,  # see a)
                "max_new_tokens": 4,  # see c)
                "num_beams": 1,
                "do_sample": False,
                "output_scores": True,
                "output_logits": True,
                "output_hidden_states": True,
                "output_attentions": self.has_attentions,
                "return_dict_in_generate": True,
                "use_cache": True,
            }

            output_greedy = model.generate(**generation_kwargs, **inputs_dict)

            generation_kwargs.update({"prompt_lookup_num_tokens": 2})  # see b)
            output_prompt_lookup = model.generate(**generation_kwargs, **inputs_dict)

            # The two outputs must match and their shape must be as expected
            self._check_similar_generate_outputs(output_greedy, output_prompt_lookup)
            for output in (output_greedy, output_prompt_lookup):
                self._check_generate_outputs(output, model.config, use_cache=True)

    @pytest.mark.generate
    def test_dola_decoding_sample(self):
        # TODO (joao): investigate skips, try to reduce incompatibilities
        for model_class in self.all_generative_model_classes:
            if model_class._is_stateful:
                self.skipTest(reason="Stateful models don't support DoLa decoding")

            if any(model_name in model_class.__name__.lower() for model_name in ["reformer"]):
                self.skipTest("Skip Reformer as the lm_head input size is 2 * hidden size, adopted from Rev Nets.")

            if any(model_name in model_class.__name__.lower() for model_name in ["marian", "mbart", "pegasus"]):
                self.skipTest("DoLa is not supported for models that don't return layerwise hidden states")

            if any(model_name == model_class.__name__ for model_name in ["LlavaNextVideoForConditionalGeneration"]):
                self.skipTest(f"DoLa is failing for {model_class.__name__}")

            # enable cache if the model is not openai-gpt, xlnet, cpm, or xlm
            config, inputs_dict = self.prepare_config_and_inputs_for_generate()

            # Encoder-decoder models are not supported
            if config.is_encoder_decoder:
                self.skipTest("DoLa is not supported for encoder-decoder models")
            config.is_decoder = True
            model = model_class(config).to(torch_device).eval()

            if model.get_output_embeddings() is None:
                self.skipTest("DoLa is not supported for models that don't have output embeddings")

            logits_processor_kwargs = self._get_logits_processor_kwargs(do_sample=True, config=model.config)

            # Sets dola generation arguments such that:
            # a) no EOS is generated, to ensure generation doesn't break early
            # b) there are at least two forward passes in the main model, to ensure the input preparation of
            #    the main model is correct
            generation_kwargs = {
                "eos_token_id": -1,  # see a)
                "max_new_tokens": 4,  # see b)
                "num_beams": 1,
                "do_sample": True,
                "output_scores": True,
                "output_logits": True,
                "output_hidden_states": True,
                "output_attentions": self.has_attentions,
                "return_dict_in_generate": True,
                "use_cache": getattr(config, "use_cache", False),  # Some models don't support the cache
                "dola_layers": "low",
            }
            output_dola = model.generate(**generation_kwargs, **logits_processor_kwargs, **inputs_dict)
            self._check_generate_outputs(output_dola, model.config, use_cache=getattr(config, "use_cache", False))

    @pytest.mark.generate
    def test_assisted_decoding_sample(self):
        # In this test we don't check assisted vs non-assisted output -- seeded assisted decoding with sample will not
        # match sample for the same seed, as the forward pass does not return the exact same logits (due to matmul with
        # different shapes, see https://github.com/huggingface/transformers/issues/25420#issuecomment-1775317535).
        for model_class in self.all_generative_model_classes:
            if model_class._is_stateful:
                self.skipTest(reason="Stateful models don't support assisted generation")
            if any(model_name in model_class.__name__.lower() for model_name in ["fsmt", "reformer"]):
                self.skipTest(reason="Won't fix: old model with different cache format")
            if any(
                model_name in model_class.__name__.lower()
                for model_name in [
                    "bigbirdpegasus",
                    "led",
                    "mega",
                    "moshi",
                    "speech2text",
                    "git",
                    "prophetnet",
                    "seamlessm4t",
                    "clvp",
                    "mllama",  # special cache sizes
                    "blip2",  # overridden `generate()`
                    "instructblip",
                    "instructblipvideo",
                ]
            ):
                self.skipTest(reason="May fix in the future: need model-specific fixes")

            # enable cache
            config, inputs_dict = self.prepare_config_and_inputs_for_generate(batch_size=1)

            # NOTE: assisted generation only works with cache on at the moment.
            if not hasattr(config.get_text_config(), "use_cache"):
                self.skipTest(reason=f"{model_class.__name__} doesn't support caching")

            config.is_decoder = True
            model = model_class(config).to(torch_device).eval()
            # Sets assisted generation arguments such that:
            # a) no EOS is generated, to ensure generation doesn't break early
            # b) the assistant model always generates two tokens when it is called, to ensure the input preparation of
            #    the assistant model is correct
            # c) there are at least two forward passes in the main model, to ensure the input preparation of
            #    the main model is correct
            assistant_model = model
            assistant_model.generation_config.num_assistant_tokens = 2  # see b)
            assistant_model.generation_config.num_assistant_tokens_schedule = "constant"  # see b)
            generation_kwargs = {
                "eos_token_id": -1,  # see a)
                "max_new_tokens": 4,  # see c)
                "num_beams": 1,
                "do_sample": True,
                "assistant_model": assistant_model,
                "output_scores": True,
                "output_logits": True,
                "output_hidden_states": True,
                "output_attentions": self.has_attentions,
                "return_dict_in_generate": True,
                "use_cache": True,
            }
            logits_processor_kwargs = self._get_logits_processor_kwargs(config=model.config)
            output_assisted = model.generate(**generation_kwargs, **inputs_dict, **logits_processor_kwargs)

            self._check_generate_outputs(output_assisted, config, use_cache=True)

    @pytest.mark.generate
    def test_prompt_lookup_decoding_stops_at_eos(self):
        # This test ensures that the prompt lookup generation stops at eos token and does not suggest more tokens
        # (see https://github.com/huggingface/transformers/pull/31301)

        # The main idea is to have an ngram (unigram in our case) that is repeated twice in the input ids.
        # First time at the very end, so input ends with the unigrams, and second any arbitrary location.
        # Also, we need an EOS token which will be injected just after the arbitrary located ngram.
        # We verify that PLD will not copy and propose candidated that contain an EOS token, even if there are overlapping ngrams
        # in input ids. Otherwise a proposed EOS along with the trailing (ngrams-1) tokens might be accepted by the target model.
        # That seems as if the model "generated" and EOS but didn't stop from user's perspective

        input_ids = torch.randint(1, 50, (1, 10), device=torch_device)  # generate inputs in range from 1-50
        arbitrary_ngram = 51  # this is the arbitrary ngram, specifically chosen OOV to prevent flaky tests
        input_ids[:, 3] = arbitrary_ngram  # set pre-eos to arbitrary_ngram which is for sure not present in inputs
        input_ids[:, -1] = arbitrary_ngram  # put arbitrary_ngram in the end for the necessary match to happen

        eos_token_id = torch.tensor([0], device=torch_device)
        input_ids[:, 4] = eos_token_id  # inject eos-token-id in input ids so that it is located after arbitrary_ngram

        # init cand geenerator with max_matching_ngram_size=1 to match per-token
        candidate_generator = PromptLookupCandidateGenerator(
            eos_token_id=eos_token_id, num_output_tokens=4, max_matching_ngram_size=1
        )
        output_prompt_lookup = candidate_generator.get_candidates(input_ids)[0]

        # PLD shouldn't propose any new tokens based on eos-match
        self.assertTrue(output_prompt_lookup.shape[-1] == 10)

    @pytest.mark.generate
    def test_generate_with_head_masking(self):
        """Test designed for encoder-decoder models to ensure the attention head masking is used."""
        attention_names = ["encoder_attentions", "decoder_attentions", "cross_attentions"]
        for model_class in self.all_generative_model_classes:
            config, inputs_dict = self.prepare_config_and_inputs_for_generate()
            text_config = config.get_text_config()
            if self.has_attentions:
                config._attn_implementation = "eager"  # can't output attentions otherwise

            # We want to test only encoder-decoder models
            if not text_config.is_encoder_decoder:
                continue
            model = model_class(config).to(torch_device)

            head_masking = {
                "head_mask": torch.zeros(
                    text_config.encoder_layers, text_config.encoder_attention_heads, device=torch_device
                ),
                "decoder_head_mask": torch.zeros(
                    text_config.decoder_layers, text_config.decoder_attention_heads, device=torch_device
                ),
                "cross_attn_head_mask": torch.zeros(
                    text_config.decoder_layers, text_config.decoder_attention_heads, device=torch_device
                ),
            }

            signature = inspect.signature(model.forward)
            # We want to test only models where encoder/decoder head masking is implemented
            if not set(head_masking.keys()) < {*signature.parameters.keys()}:
                continue

            for attn_name, (name, mask) in zip(attention_names, head_masking.items()):
                out = model.generate(
                    num_beams=1,
                    output_attentions=self.has_attentions,
                    return_dict_in_generate=True,
                    remove_invalid_values=True,
                    **{name: mask},
                    **inputs_dict,
                )
                # We check the state of decoder_attentions and cross_attentions just from the last step
                attn_weights = out[attn_name] if attn_name == attention_names[0] else out[attn_name][-1]
                self.assertEqual(sum([w.sum().item() for w in attn_weights]), 0.0)

    @pytest.mark.generate
    def test_left_padding_compatibility(self):
        # NOTE: left-padding results in small numerical differences. This is expected.
        # See https://github.com/huggingface/transformers/issues/25420#issuecomment-1775317535

        # First, filter out models that don't support left padding
        # - The model must have generative capabilities
        if len(self.all_generative_model_classes) == 0:
            self.skipTest(reason="No generative architecture available for this model.")

        # - The model must support padding
        if not self.has_attentions:
            self.skipTest(reason="This model doesn't support padding.")

        # - The model must be a decoder-only architecture (encoder-based architectures use right-padding)
        decoder_only_classes = []
        for model_class in self.all_generative_model_classes:
            config, _ = self.prepare_config_and_inputs_for_generate()
            if config.is_encoder_decoder:
                continue
            else:
                decoder_only_classes.append(model_class)
        if len(decoder_only_classes) == 0:
            self.skipTest(reason="No decoder-only architecture available for this model.")

        # - Decoder-only architectures derived from encoder-decoder models could support it in theory, but we haven't
        #   added support for it yet. We skip these models for now.
        has_encoder_attributes = any(
            attr_name
            for attr_name in config.to_dict().keys()
            if attr_name.startswith("encoder") and attr_name != "encoder_no_repeat_ngram_size"
        )
        if has_encoder_attributes:
            self.skipTest(
                reason="The decoder-only derived from encoder-decoder models are not expected to support left-padding."
            )

        # Then, test left-padding
        def _prepare_model_kwargs(input_ids, attention_mask, signature):
            model_kwargs = {"input_ids": input_ids, "attention_mask": attention_mask}
            if "position_ids" in signature:
                position_ids = torch.cumsum(attention_mask, dim=-1) - 1
                position_ids.masked_fill_(attention_mask == 0, 1)
                model_kwargs["position_ids"] = position_ids
            if "cache_position" in signature:
                cache_position = torch.arange(input_ids.shape[1], device=torch_device)
                model_kwargs["cache_position"] = cache_position
            return model_kwargs

        for model_class in decoder_only_classes:
            config, inputs_dict = self.prepare_config_and_inputs_for_generate()
            input_ids = inputs_dict["input_ids"]
            attention_mask = inputs_dict.get("attention_mask")
            if attention_mask is None:
                attention_mask = torch.ones_like(input_ids)

            model = model_class(config).to(torch_device).eval()
            signature = inspect.signature(model.forward).parameters.keys()

            # no cache as some models require special cache classes to be init outside forward
            model.generation_config.use_cache = False

            # Without padding
            model_kwargs = _prepare_model_kwargs(input_ids, attention_mask, signature)
            next_logits_wo_padding = model(**model_kwargs).logits[:, -1, :]

            # With left-padding (length 32)
            # can hardcode pad_token to be 0 as we'll do attn masking anyway
            pad_token_id = (
                config.get_text_config().pad_token_id if config.get_text_config().pad_token_id is not None else 0
            )
            pad_size = (input_ids.shape[0], 32, *input_ids.shape[2:])
            padding = torch.ones(pad_size, dtype=input_ids.dtype, device=torch_device) * pad_token_id
            padded_input_ids = torch.cat((padding, input_ids), dim=1)
            padded_attention_mask = torch.cat(
                (torch.zeros(pad_size[:2], dtype=input_ids.dtype, device=torch_device), attention_mask), dim=1
            )
            model_kwargs = _prepare_model_kwargs(padded_input_ids, padded_attention_mask, signature)
            next_logits_with_padding = model(**model_kwargs).logits[:, -1, :]

            # They should result in very similar logits
            torch.testing.assert_close(next_logits_wo_padding, next_logits_with_padding, rtol=1e-5, atol=1e-5)

    @pytest.mark.generate
    def test_past_key_values_format(self, custom_all_cache_shapes=None):
        """
        Test that the KV cache is formatted correctly. Exceptions need to explicitly overwrite this test, or pass the
        expected cache shapes.
        Having a standard KV cache format is important for a consistent API (and for advanced generation methods).
        """
        for model_class in self.all_generative_model_classes:
            config, inputs = self.model_tester.prepare_config_and_inputs_for_common()

            # 1. If it doesn't support cache, skip the test
            if not hasattr(config.get_text_config(), "use_cache"):
                self.skipTest(reason=f"{model_class.__name__} doesn't support caching")

            model = model_class(config).to(torch_device)
            model = model.eval()
            if "use_cache" not in inputs:
                inputs["use_cache"] = True
            outputs = model(**inputs)

            if "past_key_values" not in outputs:
                self.skipTest(reason="This model doesn't return `past_key_values`")

            # 2. retrieve the KV cache and compute its default expected shapes (if no custom shapes are provided)
            past_kv = outputs["past_key_values"]
            is_legacy_cache = not isinstance(past_kv, Cache)

            text_config = config.get_text_config()
            num_decoder_layers = (
                getattr(text_config, "decoder_layers", None)
                or getattr(text_config, "num_decoder_layers", None)
                or text_config.num_hidden_layers
            )

            if custom_all_cache_shapes is None:
                num_query_attention_heads = getattr(
                    text_config, "decoder_attention_heads", text_config.num_attention_heads
                )
                embed_dim = getattr(text_config, "d_model", text_config.hidden_size)
                per_head_embed_dim = embed_dim // num_query_attention_heads
                num_key_value_heads = (
                    text_config.num_key_value_heads
                    if getattr(text_config, "num_key_value_heads", None) is not None
                    else num_query_attention_heads
                )
                if config.is_encoder_decoder:
                    encoder_num_attention_heads = (
                        text_config.encoder_attention_heads
                        if hasattr(text_config, "encoder_attention_heads")
                        else text_config.num_attention_heads
                    )
                    encoder_per_head_embed_dim = embed_dim // encoder_num_attention_heads
                    batch_size, seq_length = inputs["decoder_input_ids"].shape
                    # The sequence length for the encoder K V depends on the model. Since it is not manipulated in
                    # autoregressive generation, we're keeping the test general and not checking the 3rd dim
                    default_cross_attention_shape = (
                        batch_size,
                        encoder_num_attention_heads,
                        encoder_per_head_embed_dim,
                    )
                    default_self_attention_shape = (batch_size, num_key_value_heads, seq_length, per_head_embed_dim)
                    all_cache_shapes = [
                        [
                            default_self_attention_shape,
                            default_self_attention_shape,
                            default_cross_attention_shape,
                            default_cross_attention_shape,
                        ]
                        for _ in range(num_decoder_layers)
                    ]
                else:
                    batch_size, seq_length = inputs["input_ids"].shape
                    default_self_attention_shape = (batch_size, num_key_value_heads, seq_length, per_head_embed_dim)
                    all_cache_shapes = [
                        [default_self_attention_shape, default_self_attention_shape] for _ in range(num_decoder_layers)
                    ]

            else:
                all_cache_shapes = custom_all_cache_shapes

            # 3. Check cache shapes
            # 3.1. Encoder-Decoder checks
            if config.is_encoder_decoder:
                num_cache_decoder_layers = (
                    len(past_kv) if is_legacy_cache else len(past_kv.self_attention_cache.key_cache)
                )
                self.assertEqual(num_cache_decoder_layers, num_decoder_layers)

                for i in range(num_decoder_layers):
                    if is_legacy_cache:
                        self.assertEqual(len(past_kv[0]), 4)  # legacy check: confirm number of elements in tuple

                    # Self attention
                    self_attention_layer_key_cache = (
                        past_kv[i][0] if is_legacy_cache else past_kv.self_attention_cache.key_cache[i]
                    )
                    self_attention_layer_value_cache = (
                        past_kv[i][1] if is_legacy_cache else past_kv.self_attention_cache.value_cache[i]
                    )
                    self.assertEqual(self_attention_layer_key_cache.shape, all_cache_shapes[i][0])
                    self.assertEqual(self_attention_layer_value_cache.shape, all_cache_shapes[i][1])

                    # Cross attention (ignore 3rd dim, see default shape preparation)
                    cross_attention_layer_key_cache = (
                        past_kv[i][2] if is_legacy_cache else past_kv.cross_attention_cache.key_cache[i]
                    )
                    cross_attention_layer_value_cache = (
                        past_kv[i][3] if is_legacy_cache else past_kv.cross_attention_cache.value_cache[i]
                    )
                    cross_attention_layer_key_cache = cross_attention_layer_key_cache[:, :, 0, :]
                    cross_attention_layer_value_cache = cross_attention_layer_value_cache[:, :, 0, :]
                    self.assertEqual(cross_attention_layer_key_cache.shape, all_cache_shapes[i][2])
                    self.assertEqual(cross_attention_layer_value_cache.shape, all_cache_shapes[i][3])

            # 3.2. Decoder-only checks
            else:
<<<<<<< HEAD
                # TODO: this line is only needed because of imagegpt, where "pixel_values" = "input_ids". Fix the
                # tests in imagegpt such that `prepare_config_and_inputs_for_common` returns the later (and the other
                # tests use it)
                key = "input_ids" if "input_ids" in inputs else "pixel_values"
                batch_size, seq_length = inputs[key].shape[:2]
                for i in range(num_hidden_layers):
                    self.assertEqual(len(past_kv[0]), 2)  # K V for the decoder = 2
                    self.assertEqual(
                        past_kv[i][0].shape, (batch_size, num_attention_heads, seq_length, per_head_embed_dim)
                    )
                    self.assertEqual(
                        past_kv[i][1].shape, (batch_size, num_attention_heads, seq_length, per_head_embed_dim)
                    )
=======
                num_cache_decoder_layers = len(past_kv) if is_legacy_cache else len(past_kv.key_cache)
                self.assertEqual(num_cache_decoder_layers, num_decoder_layers)

                for i in range(num_decoder_layers):
                    if is_legacy_cache:
                        self.assertEqual(len(past_kv[0]), 2)  # legacy check: confirm number of elements in tuple

                    # Self attention
                    self_attention_layer_key_cache = past_kv[i][0] if is_legacy_cache else past_kv.key_cache[i]
                    self_attention_layer_value_cache = past_kv[i][1] if is_legacy_cache else past_kv.value_cache[i]
                    self.assertEqual(self_attention_layer_key_cache.shape, all_cache_shapes[i][0])
                    self.assertEqual(self_attention_layer_value_cache.shape, all_cache_shapes[i][1])
>>>>>>> 8bdd4f2a

    @pytest.mark.generate
    @parameterized.expand([("greedy", 1), ("beam search", 2)])
    def test_generate_from_inputs_embeds(self, _, num_beams):
        """Tests that we can generate from `inputs_embeds` instead of `input_ids` in LLMs, VLMs, etc"""
        # When supported, tests that the decoder model can generate from `inputs_embeds` instead of `input_ids`
        # if fails, you should probably update the `prepare_inputs_for_generation` function
        for model_class in self.all_generative_model_classes:
            config, inputs_dict = self.prepare_config_and_inputs_for_generate()

            # This test is for decoder-only models (encoder-decoder models have native input embeddings support in the
            # decoder)
            if config.is_encoder_decoder:
                continue
            config.is_decoder = True

            # Skip models without explicit support
            model = model_class(config).to(torch_device).eval()
            if "inputs_embeds" not in inspect.signature(model.prepare_inputs_for_generation).parameters.keys():
                continue

            # There are a few exception patterns in this test:
            # 1 - Some models can't generate without `input_ids`, when `inputs_embeds` are passed
            requires_inputs_ids = any(model_name in model_class.__name__.lower() for model_name in ["idefics"])
            # 2 - Complex `inputs_embeds` computation, i.e. the correct computation of inputs embeds is more complex
            # than calling the embedding layer with `input_ids`. Subcases of this exception:
            #   2.A - Ignore `scale_embedding`, if the model supports it (it is controlled by a model-dependent flag)
            if hasattr(config, "scale_embedding"):
                config.scale_embedding = False
            #   2.B - Some VLMs assume `inputs_embeds` and `pixel_values` are mutually exclusive AND fall in the
            #   exception above (complex `inputs_embeds` computation). Popping `pixel_values` allow us to run the
            #   checks without adding test complexity. Ditto for `pixel_values_videos` and `pixel_values_images`
            pixel_values_is_mutually_exclusive = any(
                model_name in model_class.__name__.lower() for model_name in VLM_CLASS_NAMES
            )
            if pixel_values_is_mutually_exclusive:
                inputs_dict.pop("pixel_values", None)
                inputs_dict.pop("pixel_values_videos", None)
                inputs_dict.pop("pixel_values_images", None)
            # HACK - in the case of granite speech, input_features and inputs_embeds are mutually exclusive;
            # this is similar to VLMs and should likely be standardized for similar audio models in the future,
            # then made generic here.
            if "granitespeech" in model_class.__name__.lower():
                inputs_dict.pop("input_features", None)

            #   2.C - No easy fix, let's skip the check that compares the outputs from `input_ids` and `inputs_embeds`
            has_complex_embeds_computation = any(
                model_name in model_class.__name__.lower() for model_name in ["moshi"]
            )
            # 3 - `inputs_dict` doesn't contain `attention_mask`. When `attention_mask` is not passed to generate,
            # we infer it from `input_ids`. The last test case will fail if there is a pad token in the original input.
            missing_attention_mask = "attention_mask" not in inputs_dict

            # Traditional way of generating text
            input_ids = inputs_dict.pop("input_ids")
            generation_kwargs = {
                "return_dict_in_generate": True,
                "output_scores": True,
                "num_beams": num_beams,
                "do_sample": False,
                "max_new_tokens": 5,
                "min_new_tokens": 5,  # generate exactly 5 tokens
            }
            outputs_from_ids = model.generate(input_ids, **generation_kwargs, **inputs_dict)
            self.assertEqual(outputs_from_ids.sequences.shape[:2], (input_ids.shape[0], input_ids.shape[1] + 5))

            # Same thing, but from input embeddings (`input_ids` is passed so the prompt is present in the output).
            # The output of the two calls should be the same.
            inputs_embeds = model.get_input_embeddings()(input_ids)
            outputs_from_embeds = model.generate(
                input_ids, inputs_embeds=inputs_embeds, **generation_kwargs, **inputs_dict
            )
            if not has_complex_embeds_computation:
                self._check_similar_generate_outputs(outputs_from_ids, outputs_from_embeds)

            # If we pass different inputs_embeds, we should get different outputs (the output text may be the
            # same, but the logits will almost surely be different)
            random_embeds = torch.rand_like(inputs_embeds)
            outputs_from_rand_embeds = model.generate(
                input_ids, inputs_embeds=random_embeds, **generation_kwargs, **inputs_dict
            )
            for i in range(len(outputs_from_rand_embeds.scores)):
                self.assertFalse(torch.allclose(outputs_from_embeds.scores[i], outputs_from_rand_embeds.scores[i]))

            # input_ids is not a required input on most models -- if we don't pass it, the newly generated tokens will
            # be the same
            if not (requires_inputs_ids or missing_attention_mask):
                outputs_from_embeds_wo_ids = model.generate(
                    inputs_embeds=inputs_embeds, **generation_kwargs, **inputs_dict
                )
                outputs_from_embeds.sequences = outputs_from_embeds.sequences[:, inputs_embeds.shape[1] :]
                self._check_similar_generate_outputs(outputs_from_embeds_wo_ids, outputs_from_embeds)

    @pytest.mark.generate
    def test_generate_from_inputs_embeds_with_static_cache(self):
        """
        Test that StaticCache can generate from inputs_embeds and calculates max_cache_length
        correctly in `generate()`. We force the model to not stop generation until max-length is reached
        to verify that the cache length is indeed set correctly and we don't run out of index when slicing the cache.
        """
        for model_class in self.all_generative_model_classes:
            if not model_class._supports_static_cache:
                self.skipTest(reason="This model does not support the static cache format")

            config, inputs_dict = self.prepare_config_and_inputs_for_generate()

            if config.is_encoder_decoder:
                self.skipTest(reason="This model is encoder-decoder and has Encoder-Decoder Cache")

            model = model_class(config).to(torch_device).eval()
            if "inputs_embeds" not in inspect.signature(model.prepare_inputs_for_generation).parameters.keys():
                self.skipTest(reason="This model does not support `inputs_embeds` in generation")

            #   Some VLMs assume `inputs_embeds` and `pixel_values` are mutually exclusive AND fall in the
            #   exception above (complex `inputs_embeds` computation). Popping `pixel_values` allow us to run the
            #   checks without adding test complexity. Ditto for `pixel_values_videos` and `pixel_values_images`
            pixel_values_is_mutually_exclusive = any(
                model_name in model_class.__name__.lower() for model_name in VLM_CLASS_NAMES
            )
            if pixel_values_is_mutually_exclusive:
                inputs_dict.pop("pixel_values", None)
                inputs_dict.pop("pixel_values_videos", None)
                inputs_dict.pop("pixel_values_images", None)

            input_ids = inputs_dict.pop("input_ids")

            model.config.use_cache = True
            model.config.is_decoder = True
            batch_size = input_ids.shape[0]
            max_new_tokens = 10

            # here we force to not stop at eos and go until max-length
            model.generation_config.eos_token_id = model.config.get_text_config().eos_token_id = -1
            generation_kwargs = {
                "max_new_tokens": max_new_tokens,
                "cache_implementation": "static",
                "return_dict_in_generate": True,  # Required to return `past_key_values`
            }

            text_config = model.config.get_text_config()
            head_dim = (
                getattr(text_config, "head_dim", None) or text_config.hidden_size // text_config.num_attention_heads
            )
            num_key_value_heads = (
                text_config.num_attention_heads
                if getattr(text_config, "num_key_value_heads", None) is None
                else text_config.num_key_value_heads
            )
            num_hidden_layers = text_config.num_hidden_layers

            inputs_embeds = model.get_input_embeddings()(input_ids)
            outputs = model.generate(inputs_embeds=inputs_embeds, **generation_kwargs, **inputs_dict)

            # we should get `max_length - 1` in shape, not `max_length - embeds_length`.
            # -1 because the last generated token isn't yet in the cache.
            max_length = max_new_tokens + inputs_embeds.shape[1] - 1
            cache_shape = [batch_size, num_key_value_heads, max_length, head_dim]
            self.assertIsInstance(outputs.past_key_values, StaticCache)
            self.assertEqual(len(outputs.past_key_values.key_cache), num_hidden_layers)
            self.assertListEqual(list(outputs.past_key_values.key_cache[0].shape), cache_shape)

    @pytest.mark.generate
    def test_generate_continue_from_past_key_values(self):
        # Tests that we can continue generating from past key values, returned from a previous `generate` call
        for model_class in self.all_generative_model_classes:
            if any(model_name in model_class.__name__.lower() for model_name in ["imagegpt", "mllama"]):
                self.skipTest(reason="Won't fix: old model with unique inputs/caches/other")
            if any(model_name in model_class.__name__.lower() for model_name in ["umt5"]):
                self.skipTest(reason="TODO: needs modeling or test input preparation fixes for compatibility")

            config, inputs = self.model_tester.prepare_config_and_inputs_for_common()

            if not hasattr(config.get_text_config(), "use_cache"):
                self.skipTest(reason=f"{model_class.__name__} doesn't support caching")

            # Let's make it always:
            # 1. use cache (for obvious reasons)
            # 2. generate to max length (which can be achieved by setting the eos token to an invalid value), which
            #    would make the test flaky (e.g. EOS is generated on iteration 1 on both generations, but the
            #    continuation would force it to generate beyond an EOS token)
            # 3. ignore `token_type_ids` for simplicity
            # 4. ignore `forced_eos_token_id`, which requires further manipulation of the continuation inputs and is
            #    active by default on some models
            # 5. ignore `encoder_no_repeat_ngram_size`, which is set by default in some encoder-decoder models. When
            #    we use their decoder as a stand-alone model, `encoder_no_repeat_ngram_size` actually prevents
            #    repetition exclusively from the prompt. This test relies on comparing one call vs 2 calls
            #    with cache, what is considered a prompt is different in the two cases.

            if "token_type_ids" in inputs:
                del inputs["token_type_ids"]

            model = model_class(config).to(torch_device)
            model.eval()
            model.generation_config.pad_token_id = model.generation_config.eos_token_id = -1
            model.generation_config.forced_eos_token_id = None
            model.generation_config.encoder_no_repeat_ngram_size = 0
            model.generation_config.use_cache = True

            # If "past_key_values" is not returned, skip the test (e.g. RWKV uses a different cache name and format)
            outputs = model(**inputs)
            if "past_key_values" not in outputs:
                self.skipTest(reason="This model doesn't return `past_key_values`")

            # Traditional way of generating text, with `return_dict_in_generate` to return the past key values
            outputs = model.generate(**inputs, do_sample=False, max_new_tokens=4, return_dict_in_generate=True)

            # Let's generate again, but passing the past key values in between (3 + 1 = 4 tokens). Note that the
            # inputs may need to be tweaked across `generate` calls (like the attention mask).
            outputs_cached = model.generate(**inputs, do_sample=False, max_new_tokens=3, return_dict_in_generate=True)

            # Continue from the tokens generated above, preparing the inputs accordingly
            inputs["past_key_values"] = outputs_cached.past_key_values
            new_attention_len = outputs_cached.sequences.shape[-1]
            if config.is_encoder_decoder:
                inputs["decoder_input_ids"] = outputs_cached.sequences
                if "decoder_attention_mask" in inputs:
                    inputs["decoder_attention_mask"] = torch.nn.functional.pad(
                        inputs["decoder_attention_mask"],
                        (0, new_attention_len - inputs["decoder_attention_mask"].shape[1]),
                        mode="constant",
                        value=1,
                    )
            else:
                inputs["input_ids"] = outputs_cached.sequences
                if "attention_mask" in inputs:
                    inputs["attention_mask"] = torch.nn.functional.pad(
                        inputs["attention_mask"],
                        (0, new_attention_len - inputs["attention_mask"].shape[1]),
                        mode="constant",
                        value=1,
                    )
            outputs_cached = model.generate(**inputs, do_sample=False, max_new_tokens=1, return_dict_in_generate=True)

            # The two sets of generated text and past kv should be equal to each other
            self.assertListEqual(outputs.sequences.tolist(), outputs_cached.sequences.tolist())
            for layer_idx in range(len(outputs_cached.past_key_values)):
                for kv_idx in range(len(outputs_cached.past_key_values[layer_idx])):
                    self.assertTrue(
                        torch.allclose(
                            outputs.past_key_values[layer_idx][kv_idx],
                            outputs_cached.past_key_values[layer_idx][kv_idx],
                        )
                    )

    @pytest.mark.generate
    def test_generate_continue_from_inputs_embeds(self):
        """Tests that we can continue generation from `inputs_embeds` and past key values returned from a previous `generate` call."""
        for model_class in self.all_generative_model_classes:
            if any(model_name in model_class.__name__.lower() for model_name in ["imagegpt"]):
                self.skipTest(reason="Won't fix: old model with unique inputs/caches/other")
            if any(model_name in model_class.__name__.lower() for model_name in ["umt5"]):
                self.skipTest(reason="TODO: needs modeling or test input preparation fixes for compatibility")

            config, inputs_dict = self.prepare_config_and_inputs_for_generate()

            if "token_type_ids" in inputs_dict:
                del inputs_dict["token_type_ids"]

            if config.is_encoder_decoder:
                self.skipTest(reason="This model is encoder-decoder")
            if not hasattr(config, "use_cache"):
                self.skipTest(reason=f"{model_class.__name__} doesn't support caching")

            model = model_class(config).to(torch_device).eval()

            if "inputs_embeds" not in inspect.signature(model.prepare_inputs_for_generation).parameters.keys():
                self.skipTest(reason="This model does not support `inputs_embeds` in generation")

            # If "past_key_values" is not returned, skip the test (e.g. RWKV uses a different cache name and format)
            outputs = model(**inputs_dict)
            if "past_key_values" not in outputs:
                self.skipTest(reason="This model doesn't return `past_key_values`")

            pixel_values_is_mutually_exclusive = any(
                model_name in model_class.__name__.lower() for model_name in VLM_CLASS_NAMES
            )
            if pixel_values_is_mutually_exclusive:
                inputs_dict.pop("pixel_values", None)
                inputs_dict.pop("pixel_values_videos", None)
                inputs_dict.pop("pixel_values_images", None)

            input_ids = inputs_dict.pop("input_ids")

            model.generation_config.pad_token_id = model.generation_config.eos_token_id = -1
            model.generation_config.forced_eos_token_id = None
            model.config.is_decoder = True
            model.generation_config.use_cache = True

            generation_kwargs = {
                "return_dict_in_generate": True,
                "do_sample": False,
            }

            # Traditional way of generating text, with `return_dict_in_generate` to return the past key values.
            input_embeds = model.get_input_embeddings()(input_ids)
            outputs = model.generate(inputs_embeds=input_embeds, max_new_tokens=4, **generation_kwargs)

            # Let's generate again, but passing the past key values in between (3 + 1 = 4 tokens)
            initial_output = model.generate(inputs_embeds=input_embeds, max_new_tokens=3, **generation_kwargs)
            continued_embeds = torch.cat([input_embeds, model.get_input_embeddings()(initial_output.sequences)], dim=1)
            cached_output = model.generate(
                inputs_embeds=continued_embeds,
                max_new_tokens=1,
                past_key_values=initial_output.past_key_values,
                **generation_kwargs,
            )

            # Combine the (3 + 1) generated tokens and verify it matches with full generation.
            combined_output_sequences = torch.concat([initial_output.sequences, cached_output.sequences], axis=1)
            self.assertListEqual(outputs.sequences.tolist(), combined_output_sequences.tolist())
            # The two sets of past kv should be equal to each other
            for layer_idx in range(len(cached_output.past_key_values)):
                for kv_idx in range(len(cached_output.past_key_values[layer_idx])):
                    self.assertTrue(
                        torch.allclose(
                            outputs.past_key_values[layer_idx][kv_idx],
                            cached_output.past_key_values[layer_idx][kv_idx],
                        )
                    )

    @parameterized.expand([("offloaded",)])  # ("offloaded_static",) TODO: @raushan fixme in some models (eg T5)
    @require_torch_accelerator
    @pytest.mark.generate
    def test_offloaded_cache_implementation(self, cache_implementation):
        """Tests we can generate by indicating `cache_implementation` for each possible cache class"""
        for model_class in self.all_generative_model_classes:
            if not model_class._supports_cache_class:
                self.skipTest(reason="This model does not support the new cache format")

            config, inputs_dict = self.prepare_config_and_inputs_for_generate()

            model = model_class(config).to(torch_device).eval()
            generation_kwargs = {
                "max_new_tokens": 5,
                "use_cache": True,
                "cache_implementation": cache_implementation,
            }

            legacy_results = model.generate(**generation_kwargs, **inputs_dict)

            # Most cache classes have their own tests except for some that are tested here
            # The ones here do not need special treatment when passing `cache_implementation`
            # and are not bound to specific models only
            new_results = model.generate(**generation_kwargs, **inputs_dict)
            self.assertListEqual(legacy_results.tolist(), new_results.tolist())

    @pytest.mark.generate
    def test_generate_with_static_cache(self):
        """
        Tests that generating with static cache give almost same results as with dynamic cache, and the output cache
        has the expected shapes
        """
        set_model_tester_for_less_flaky_test(self)
        for model_class in self.all_generative_model_classes:
            if not model_class._supports_static_cache:
                self.skipTest(reason="This model does not support the static cache format")

            config, inputs_dict = self.prepare_config_and_inputs_for_generate()
            set_config_for_less_flaky_test(config)
            main_input = inputs_dict[model_class.main_input_name]

            if config.is_encoder_decoder:
                self.skipTest(reason="This model is encoder-decoder and has Encoder-Decoder Cache")

            config.is_decoder = True
            batch_size = main_input.shape[0]
            seq_length = self.model_tester.seq_length
            max_new_tokens = 20

            for dtype in (torch.float32, torch.float16):
                model = model_class(config).to(torch_device).to(dtype).eval()
                inputs_dict = {
                    k: v.to(dtype) if isinstance(v, torch.Tensor) and torch.is_floating_point(v) else v
                    for k, v in inputs_dict.items()
                }
                set_model_for_less_flaky_test(model)

                generation_kwargs = {
                    "max_new_tokens": max_new_tokens,
                    "return_dict_in_generate": True,  # Required to return `past_key_values`
                    "output_scores": True,
                    "use_cache": True,
                }

                static_cache_generation = model.generate(
                    **generation_kwargs, **inputs_dict, cache_implementation="static"
                )

                # Check 1: The cache shapes must match the expected shapes
                max_cache_len = seq_length + max_new_tokens - 1  # cache len = gen len - 1, the last token has no cache
                text_config = config.text_config if hasattr(config, "text_config") else config
                head_dim = (
                    getattr(text_config, "head_dim", None)
                    or text_config.hidden_size // text_config.num_attention_heads
                )
                num_key_value_heads = (
                    text_config.num_attention_heads
                    if getattr(text_config, "num_key_value_heads", None) is None
                    else text_config.num_key_value_heads
                )
                num_hidden_layers = text_config.num_hidden_layers
                cache_shape = (batch_size, num_key_value_heads, max_cache_len, head_dim)
                self.assertTrue(isinstance(static_cache_generation.past_key_values, StaticCache))
                self.assertTrue(len(static_cache_generation.past_key_values.key_cache) == num_hidden_layers)
                self.assertTrue(static_cache_generation.past_key_values.key_cache[0].shape == cache_shape)

                # Check 2: The outputs must be similar to the case with dynamic cache
                dynamic_cache_generation = model.generate(**generation_kwargs, **inputs_dict)
                self._check_similar_generate_outputs(dynamic_cache_generation, static_cache_generation)

    @require_optimum_quanto
    @pytest.mark.generate
    def test_generate_with_quant_cache(self):
        for model_class in self.all_generative_model_classes:
            if not model_class._supports_quantized_cache:
                self.skipTest(reason="This model does not support the quantized cache format")

            config, inputs_dict = self.prepare_config_and_inputs_for_generate()
            config.is_decoder = True

            model = model_class(config).to(torch_device).eval()
            generation_kwargs = {
                "max_new_tokens": 5,
                "cache_implementation": "quantized",
                # careful with group size, should be divisor of model's hidden size
                "cache_config": {"backend": "quanto", "nbits": 2, "q_group_size": 8, "residual_length": 128},
                "return_dict_in_generate": True,  # Required to return `past_key_values`
                "use_cache": True,
            }

            results = model.generate(**generation_kwargs, **inputs_dict)
            self.assertTrue(isinstance(results.past_key_values, QuantoQuantizedCache))

            # passing past key values of different type should raise Error
            with self.assertRaises(ValueError):
                model.generate(past_key_valyes=DynamicCache(), **generation_kwargs, **inputs_dict)

            # setting incorrect cache_config args should raise an Error, i.e. nbits=60 does not make sense
            generation_kwargs["cache_config"] = {"nbits": 60, "q_group_size": 8, "residual_length": 128}
            with self.assertRaises(ValueError):
                model.generate(**generation_kwargs, **inputs_dict)

    @pytest.mark.generate
    @require_torch_greater_or_equal("2.6")  # Uses torch.compiler.set_stance
    def test_generate_compile_model_forward(self):
        """
        Tests that `.generate` is compatible with torch.compile, keeping the same results. Also confirms that
        `.forward` called from `.generate` sees no graph breaks or recompilations when compiled.

        ⚠️ Runs two sequential generations to ensure the cache doesn't get stuck after the first compiled run! ⚠️
        """
        for model_class in self.all_generative_model_classes:
            # 1. Test exclusion criteria
            if not model_class._supports_static_cache:
                self.skipTest("This model doesn't support static cache (= no expectations of compilation support)")

            # 2. Prepares two sets of inputs
            config, inputs_dict = self.prepare_config_and_inputs_for_generate(batch_size=4)
            model = model_class(config).to(torch_device)
            model.eval()  # otherwise `self.training` is `True` -- this flag is used at attn mask creation time

            # Some composite models have a custom generate and will call an inner model's generate -> that inner model
            # is the one that gets compiled.
            # (Note for the future: if BLIP starts causing problems, let's stop testing it)
            if "blip" in model.__class__.__name__.lower():
                model_to_be_compiled = model.language_model
            else:
                model_to_be_compiled = model

            # creates two sets of *different* inputs with the same shape
            main_input = inputs_dict[model.main_input_name].to(torch_device)
            half_batch_size = main_input.shape[0] // 2
            input_1 = {}
            input_2 = {}
            for key, value in inputs_dict.items():
                if isinstance(value, torch.Tensor):
                    input_1[key] = value[:half_batch_size, :].to(torch_device)
                    input_2[key] = value[half_batch_size : half_batch_size * 2, :].to(torch_device)
                else:
                    input_1[key] = value
                    input_2[key] = value
            model_input_sets = [input_1, input_2]
            self.assertTrue(
                model_input_sets[0][model.main_input_name].shape == model_input_sets[1][model.main_input_name].shape
            )

            # 3. compilation-specific setup and generation parameterization
            torch.compiler.reset()  # prevent cached compilation from being used in the test
            has_defined_cache_implementation = model.generation_config.cache_implementation is not None
            compile_config = CompileConfig(dynamic=False)  # Error out on dynamic shapes
            compile_config._compile_all_devices = True  # force compilation (e.g. fast CI, CPU)

            generation_kwargs = {
                "do_sample": False,
                "max_new_tokens": 5,
                "return_dict_in_generate": True,
                "output_scores": True,
                "compile_config": compile_config,
            }

            # 4. get eager + dynamic cache results for future comparison
            dynamic_outputs = []
            # Ignores all `torch.compile` usage, useful to test models that that have non-default compilable caches
            # (who would have used compilation in this section)
            with torch.compiler.set_stance("force_eager"):
                for model_inputs in model_input_sets:
                    gen_out = model.generate(**model_inputs, **generation_kwargs)
                    dynamic_outputs.append(gen_out)
                    # sanity checks for the default cache implementation
                    if not has_defined_cache_implementation:
                        decoder_cache = (
                            gen_out.past_key_values.self_attention_cache
                            if config.is_encoder_decoder
                            else gen_out.past_key_values
                        )
                        self.assertTrue(isinstance(decoder_cache, DynamicCache))
                        self.assertFalse(decoder_cache.is_compileable)
                        # our auto compile should NOT have been called
                        self.assertFalse(hasattr(model_to_be_compiled, "_compiled_call"))

            # 5. get compiled results -- relies on the automatic compilation triggered by specific compilable caches
            if not has_defined_cache_implementation:
                generation_kwargs["cache_implementation"] = "static"

            compiled_outputs = []
            # Uses a context manager to catch recompilation logs. If there is any recompilation, this test fails.
            torch._logging.set_logs(recompiles_verbose=True)
            logger = logging.get_logger("torch._dynamo.guards")
            with CaptureLogger(logger) as cl:
                for model_inputs in model_input_sets:
                    # with torch.compiler.set_stance("fail_on_recompile"):
                    gen_out = model.generate(**model_inputs, **generation_kwargs)
                    compiled_outputs.append(gen_out)
                    # sanity checks
                    decoder_cache = (
                        gen_out.past_key_values.self_attention_cache
                        if config.is_encoder_decoder
                        else gen_out.past_key_values
                    )
                    self.assertFalse(isinstance(decoder_cache, DynamicCache))
                    self.assertTrue(decoder_cache.is_compileable)
                    # our auto compile should have been called
                    self.assertTrue(hasattr(model_to_be_compiled, "_compiled_call"))

            if "Recompiling" in cl.out or ("guard" in cl.out and "failure" in cl.out):
                raise RuntimeError(
                    f"`torch.compile` recompiled part of the forward pass in {model.__class__.__name__}. "
                    "See the test logs for more details."
                )

            for dynamic_result, compiled_result in zip(dynamic_outputs, compiled_outputs):
                self._check_similar_generate_outputs(dynamic_result, compiled_result)

    @pytest.mark.generate
    def test_generate_compilation_all_outputs(self):
        """
        Tests that all optional outputs are behaving as expected when compilation is triggered.
        In essence, it's the same as `test_greedy_generate_dict_outputs`, but with automatic compilation triggered.
        """
        for model_class in self.all_generative_model_classes:
            if not model_class._supports_static_cache:
                self.skipTest("This model doesn't support static cache (= no expectations of compilation support)")

            config, inputs_dict = self.prepare_config_and_inputs_for_generate()
            if self.has_attentions:
                config._attn_implementation = "eager"  # can't output attentions otherwise
            model = model_class(config).to(torch_device).eval()

            # compilation-specific setup
            torch.compiler.reset()  # prevent cached compilation from being used in the test
            has_defined_cache_implementation = model.generation_config.cache_implementation is not None

            # BLIP is the only exception with custom generate which call `self.lm.generate()`
            # We should avoid such calls in all subsequent multimodal models and try to make `generate()`
            # compatible with multimodality
            compile_config = CompileConfig()
            compile_config._compile_all_devices = True
            if "blip" in model.__class__.__name__.lower():
                model.language_model.generation_config.compile_config = compile_config
                if not has_defined_cache_implementation:
                    model.language_model.generation_config.cache_implementation = "static"
            else:
                # force compilation (e.g. fast CI, CPU)
                model.generation_config.compile_config = compile_config
                if not has_defined_cache_implementation:
                    model.generation_config.cache_implementation = "static"

            logits_processor_kwargs = self._get_logits_processor_kwargs(do_sample=False, config=model.config)
            output_generate = model.generate(
                do_sample=False,
                num_beams=1,
                max_new_tokens=self.max_new_tokens,
                min_new_tokens=self.max_new_tokens,
                output_attentions=True,
                output_hidden_states=True,
                output_scores=True,
                output_logits=True,
                return_dict_in_generate=True,
                use_cache=True,
                **logits_processor_kwargs,
                **inputs_dict,
            )

            if "blip" in model.__class__.__name__.lower():
                self.assertTrue(hasattr(model.language_model, "_compiled_call"))
            else:
                self.assertTrue(hasattr(model, "_compiled_call"))  # our auto compile should have been called

            if model.config.is_encoder_decoder:
                self.assertTrue(output_generate.sequences.shape[1] == self.max_new_tokens + 1)
                self.assertIsInstance(output_generate, GenerateEncoderDecoderOutput)
            else:
                self.assertTrue(
                    output_generate.sequences.shape[1] == self.max_new_tokens + inputs_dict["input_ids"].shape[1]
                )
                self.assertIsInstance(output_generate, GenerateDecoderOnlyOutput)

            self._check_generate_outputs(output_generate, model.config, use_cache=True)

    @pytest.mark.generate
    def test_generate_methods_with_logits_to_keep(self):
        for model_class in self.all_generative_model_classes:
            if "logits_to_keep" not in set(inspect.signature(model_class.forward).parameters.keys()):
                self.skipTest(reason="This model does not support `logits_to_keep` argument.")

            config, inputs_dict = self.prepare_config_and_inputs_for_generate()
            config.use_cache = True
            config.is_decoder = True

            model = model_class(config).to(torch_device).eval()
            # All generation methods (except assisted decoding) rely on always extracting the last token logits of the
            # full logits matrix, so testing out only greedy search and assisted decoding is enough (if it works,
            # other methods will work as well)
            generation_kwargs = {
                "max_new_tokens": 10,
                "do_sample": False,
            }

            # Setting logits_to_keep at 0 keeps all logits (old behavior)
            with_all_logits = model.generate(**generation_kwargs, **inputs_dict, logits_to_keep=0)
            # By default, logits_to_keep is automatically set to 1 if not provided (new behavior)
            without_all_logits = model.generate(**inputs_dict, **generation_kwargs)
            self.assertEqual(with_all_logits.tolist(), without_all_logits.tolist())

    @pytest.mark.generate
    def test_inherits_generation_mixin(self):
        """
        Tests that the model class directly inherits `GenerationMixin`, as opposed to relying on `PreTrainedModel`
        to inherit it.
        """
        for model_class in self.all_generative_model_classes:
            self.assertTrue("GenerationMixin" in str(model_class.__bases__))

    def _test_attention_implementation(self, attn_implementation):
        """
        Compares the output of generate with the eager attention implementation against other implementations.
        NOTE: despite the test logic being the same, different implementations actually need different decorators, hence
        this separate function.
        """
        max_new_tokens = 30
        support_flag = {
            "sdpa": "_supports_sdpa",
            "flash_attention_2": "_supports_flash_attn_2",
        }

        for model_class in self.all_generative_model_classes:
            if not getattr(model_class, support_flag[attn_implementation]):
                self.skipTest(f"{model_class.__name__} does not support `attn_implementation={attn_implementation}`")

            config, original_inputs_dict = self.prepare_config_and_inputs_for_generate()
            inputs_dict = {}
            for input_name, input_data in original_inputs_dict.items():
                if isinstance(input_data, torch.Tensor) and input_data.dtype in [torch.float32, torch.bfloat16]:
                    inputs_dict[input_name] = input_data.to(torch.float16)
                else:
                    inputs_dict[input_name] = input_data
            main_input = inputs_dict[model_class.main_input_name]

            # FA2 doesn't accept masking in the middle of the sequence for now. We usually generate right-padded
            # attention masks at test time and, with generate, the mask will be appended with 1s on the right,
            # resulting in a mask with holes (not supported properly by FA2).
            if attn_implementation == "flash_attention_2":
                for input_name in ("attention_mask", "decoder_attention_mask", "encoder_attention_mask"):
                    if input_name in inputs_dict:
                        inputs_dict[input_name] = torch.ones_like(inputs_dict[input_name])

            # make sure that all models have enough positions for generation
            if hasattr(config, "max_position_embeddings"):
                config.max_position_embeddings = max_new_tokens + main_input.shape[1] + 1

            model = model_class(config)

            with tempfile.TemporaryDirectory() as tmpdirname:
                model.save_pretrained(tmpdirname)
                del model
                gc.collect()

                generate_kwargs = {
                    "max_new_tokens": max_new_tokens,
                    "do_sample": False,
                    "return_dict_in_generate": True,
                    "output_scores": True,
                    "use_cache": True,
                }

                model_eager = model_class.from_pretrained(
                    tmpdirname,
                    torch_dtype=torch.float16,
                    low_cpu_mem_usage=True,
                    attn_implementation="eager",
                ).to(torch_device)
                res_eager = model_eager.generate(**inputs_dict, **generate_kwargs)
                del model_eager
                gc.collect()

                model_attn = model_class.from_pretrained(
                    tmpdirname,
                    torch_dtype=torch.float16,
                    low_cpu_mem_usage=True,
                    attn_implementation=attn_implementation,
                ).to(torch_device)
                res_attn = model_attn.generate(**inputs_dict, **generate_kwargs)
                del model_attn
                gc.collect()

                self._check_similar_generate_outputs(res_eager, res_attn, atol=1e-3, rtol=1e-3)

    @pytest.mark.generate
    @require_torch_sdpa
    @slow
    def test_eager_matches_sdpa_generate(self):
        """Tests that generate has equivalent outputs with SDPA and eager attention implementations."""
        self._test_attention_implementation("sdpa")

    @pytest.mark.flash_attn_test
    @require_flash_attn
    @require_torch_gpu
    @slow
    def test_eager_matches_fa2_generate(self):
        """Tests that generate has equivalent outputs with FA2 and eager attention implementations."""
        self._test_attention_implementation("flash_attention_2")

    def _check_generate_outputs(self, output, config, use_cache=False, num_return_sequences=1, num_beams=1):
        input_batch_size = int(output.sequences.shape[0] / num_return_sequences)
        internal_batch_size = (
            input_batch_size * num_beams if num_beams > 1 else input_batch_size * num_return_sequences
        )

        prompt_length = getattr(self.model_tester, "seq_length", None)
        prompt_length = getattr(self.model_tester, "encoder_seq_length", prompt_length)
        prompt_length = getattr(self.model_tester, "text_seq_length", prompt_length)

        config = config.text_config if hasattr(config, "text_config") else config

        generated_length = (
            output.sequences.shape[1] - 1 if config.is_encoder_decoder else output.sequences.shape[1] - prompt_length
        )
        decoder_past_key_values = getattr(output, "past_key_values", None)
        if config.is_encoder_decoder and isinstance(decoder_past_key_values, EncoderDecoderCache):
            decoder_past_key_values = decoder_past_key_values.self_attention_cache

        # in some models we subsample the sequence length in inner layers
        if hasattr(self.model_tester, "get_subsampled_output_lengths"):
            prompt_length = self.model_tester.get_subsampled_output_lengths(prompt_length)

        # scores
        self._check_scores(
            batch_size=internal_batch_size, scores=output.scores, generated_length=generated_length, config=config
        )

        # unprocessed logits
        self._check_logits(batch_size=internal_batch_size, logits=output.logits, config=config)

        # Attentions
        if self.has_attentions:
            if config.is_encoder_decoder:
                # encoder
                self._check_encoder_attention_for_generate(
                    attentions=output.encoder_attentions,
                    batch_size=input_batch_size,
                    config=config,
                    prompt_length=prompt_length,
                )
                # decoder
                self._check_attentions_for_generate(
                    batch_size=internal_batch_size,
                    attentions=output.decoder_attentions,
                    prompt_length=1,  # the BOS token
                    output_length=output.sequences.shape[1],
                    config=config,
                    decoder_past_key_values=decoder_past_key_values,
                )
            else:
                self._check_attentions_for_generate(
                    batch_size=internal_batch_size,
                    attentions=output.attentions,
                    prompt_length=prompt_length,
                    output_length=output.sequences.shape[1],
                    config=config,
                    decoder_past_key_values=decoder_past_key_values,
                )

        # Hidden States
        if config.is_encoder_decoder:
            # encoder
            self._check_encoder_hidden_states_for_generate(
                hidden_states=output.encoder_hidden_states,
                batch_size=input_batch_size,
                config=config,
                prompt_length=prompt_length,
            )
            # decoder
            self._check_hidden_states_for_generate(
                batch_size=internal_batch_size,
                hidden_states=output.decoder_hidden_states,
                prompt_length=1,  # the BOS token
                output_length=output.sequences.shape[1],
                config=config,
                use_cache=use_cache,
            )
        else:
            self._check_hidden_states_for_generate(
                batch_size=internal_batch_size,
                hidden_states=output.hidden_states,
                prompt_length=prompt_length,
                output_length=output.sequences.shape[1],
                config=config,
                use_cache=use_cache,
            )

        # Past Key Value States -- a few notes here:
        # 1. Its inner sequence length is with respect to the inputs of the latest forward pass, hence the "-1"
        # 2. We ignore models that have unique cache structures (e.g. mamba) or are in need of refatoring to match the
        #    standard cache format (e.g.gptbigcode )
        models_without_standard_cache = (
            "bamba",
            "ctrl",
            "fsmt",
            "gptbigcode",
            "mega",
            "reformer",
            "jamba",
            "mamba",
            "xlnet",
            "zamba",
            "zamba2",
        )
        has_standard_cache = not any(
            model_name in config.__class__.__name__.lower() for model_name in models_without_standard_cache
        )
        if has_standard_cache:
            if use_cache:
                cache_length = output.sequences.shape[1] - 1
                self._check_past_key_values_for_generate(
                    batch_size=internal_batch_size,
                    decoder_past_key_values=decoder_past_key_values,
                    cache_length=cache_length,
                    config=config,
                )
            elif use_cache is False:
                self.assertTrue(decoder_past_key_values is None)

    def _check_scores(self, batch_size, scores, generated_length, config):
        vocab_size = config.get_text_config(decoder=True).vocab_size
        expected_shape = (batch_size, vocab_size)
        self.assertIsInstance(scores, tuple)
        self.assertEqual(len(scores), generated_length)
        self.assertListEqual([iter_scores.shape for iter_scores in scores], [expected_shape] * len(scores))

    def _check_logits(self, batch_size, logits, config):
        vocab_size = config.get_text_config(decoder=True).vocab_size
        self.assertIsInstance(logits, tuple)
        self.assertListEqual([iter_logits.shape[0] for iter_logits in logits], [batch_size] * len(logits))
        # vocabulary difference equal to one (imagegptmodel?) or zero (all other models)
        vocab_diff = vocab_size - logits[0].shape[-1]
        self.assertTrue(vocab_diff in [0, 1])
        self.assertListEqual([vocab_size - score.shape[-1] for score in logits], [vocab_diff] * len(logits))

    def _check_attentions_for_generate(
        self, batch_size, attentions, prompt_length, output_length, config, decoder_past_key_values
    ):
        self.assertIsInstance(attentions, tuple)
        self.assertListEqual(
            [isinstance(iter_attentions, tuple) for iter_attentions in attentions], [True] * len(attentions)
        )
        self.assertEqual(len(attentions), (output_length - prompt_length))

        use_cache = decoder_past_key_values is not None
        has_static_cache = isinstance(decoder_past_key_values, (StaticCache, HybridCache))

        # When `output_attentions=True`, each iteration of generate appends the attentions corresponding to the new
        # token(s)
        # NOTE: `HybridCache` may have different lengths on different layers, if this test starts failing add more
        # elaborate checks
        for generated_length, iter_attentions in enumerate(attentions):
            # regardless of using cache, the first forward pass will have the full prompt as input
            if use_cache and generated_length > 0:
                model_input_length = 1
            else:
                model_input_length = prompt_length + generated_length
            query_length = (
                prompt_length + generated_length
                if not has_static_cache
                else decoder_past_key_values.get_max_cache_shape()
            )

            expected_shape = (
                batch_size,
                config.num_attention_heads,
                model_input_length,
                query_length,
            )
            # check attn size
            self.assertListEqual(
                [layer_attention.shape for layer_attention in iter_attentions], [expected_shape] * len(iter_attentions)
            )

    def _check_encoder_attention_for_generate(self, attentions, batch_size, config, prompt_length):
        encoder_expected_shape = (batch_size, config.num_attention_heads, prompt_length, prompt_length)
        self.assertIsInstance(attentions, tuple)
        self.assertListEqual(
            [layer_attentions.shape for layer_attentions in attentions],
            [encoder_expected_shape] * len(attentions),
        )

    def _check_hidden_states_for_generate(
        self, batch_size, hidden_states, prompt_length, output_length, config, use_cache=False
    ):
        self.assertIsInstance(hidden_states, tuple)
        self.assertListEqual(
            [isinstance(iter_hidden_states, tuple) for iter_hidden_states in hidden_states],
            [True] * len(hidden_states),
        )
        self.assertEqual(len(hidden_states), (output_length - prompt_length))

        # When `output_hidden_states=True`, each iteration of generate appends the hidden states corresponding to the
        # new token(s)
        # NOTE: `HybridCache` may have different lengths on different layers, if this test starts failing add more
        # elaborate checks
        for generated_length, iter_hidden_states in enumerate(hidden_states):
            # regardless of using cache, the first forward pass will have the full prompt as input
            if use_cache and generated_length > 0:
                model_input_length = 1
            else:
                model_input_length = prompt_length + generated_length
            expected_shape = (batch_size, model_input_length, config.hidden_size)
            # check hidden size
            self.assertListEqual(
                [layer_hidden_states.shape for layer_hidden_states in iter_hidden_states],
                [expected_shape] * len(iter_hidden_states),
            )

    def _check_encoder_hidden_states_for_generate(self, hidden_states, batch_size, config, prompt_length):
        encoder_expected_shape = (batch_size, prompt_length, config.hidden_size)
        self.assertIsInstance(hidden_states, tuple)
        self.assertListEqual(
            [layer_hidden_states.shape for layer_hidden_states in hidden_states],
            [encoder_expected_shape] * len(hidden_states),
        )

    def _check_past_key_values_for_generate(self, batch_size, decoder_past_key_values, cache_length, config):
        self.assertIsInstance(decoder_past_key_values, (tuple, Cache))

        # (batch, head, seq_length, head_features)
        expected_shape = (
            batch_size,
            config.num_key_value_heads if hasattr(config, "num_key_value_heads") else config.num_attention_heads,
            cache_length,
            config.hidden_size // config.num_attention_heads,
        )

        if isinstance(decoder_past_key_values, Cache):
            self.assertListEqual(
                [key_tensor.shape for key_tensor in decoder_past_key_values.key_cache],
                [expected_shape] * len(decoder_past_key_values.key_cache),
            )
            self.assertListEqual(
                [value_tensor.shape for value_tensor in decoder_past_key_values.value_cache],
                [expected_shape] * len(decoder_past_key_values.value_cache),
            )

        # Legacy cache format checks. This branch should be removed when all models use `Cache` by default
        else:
            self.assertListEqual(
                [isinstance(iter_past_key_values, tuple) for iter_past_key_values in decoder_past_key_values],
                [True] * len(decoder_past_key_values),
            )
            # check shape key, value
            self.assertListEqual(
                [layer_past_key_values[0].shape for layer_past_key_values in decoder_past_key_values],
                [expected_shape] * len(decoder_past_key_values),
            )
            self.assertListEqual(
                [layer_past_key_values[1].shape for layer_past_key_values in decoder_past_key_values],
                [expected_shape] * len(decoder_past_key_values),
            )

    def _check_sequence_inside_sequence(self, tensor_1, tensor_2):
        # check if tensor_1 inside tensor_2 or tensor_2 inside tensor_1.
        # set to same device. we don't care what device.

        if not isinstance(tensor_1, list):
            tensor_1 = tensor_1.tolist()
        if not isinstance(tensor_2, list):
            tensor_2 = tensor_2.tolist()

        in_order = len(tensor_1) <= len(tensor_2)
        longer = tensor_2 if in_order else tensor_1
        shorter = tensor_1 if in_order else tensor_2

        flag = False
        chunk_size = len(shorter)
        for chunk_idx in range(len(longer) - chunk_size + 1):
            subseq = longer[chunk_idx : chunk_idx + chunk_size]
            if subseq == shorter:
                flag = True
                break

        self.assertTrue(flag)


@require_torch
class UtilsFunctionsTest(unittest.TestCase):
    def test_speculative_sampling(self):
        # assume vocab size 10, input length 5 + 3 generated candidates
        candidate_input_ids = torch.tensor([[8, 0, 3, 9, 8, 1, 4, 5]])  # input tokens
        candidate_logits = torch.tensor(
            [
                [
                    [-10.0, 10.0, -10.0, -10.0, -10.0, -10.0, -10.0, -10.0, -10.0, -10.0],  # generated 1
                    [-10.0, -10.0, -10.0, -10.0, 10.0, -10.0, -10.0, -10.0, -10.0, -10.0],  # generated 4
                    [-10.0, -10.0, -10.0, -10.0, -10.0, 10.0, -10.0, -10.0, -10.0, -10.0],  # generated 5
                ]
            ]
        )
        candidate_length = 3
        inf = float("inf")
        new_logits = torch.tensor(
            [
                [
                    [-10.0, 10.0, -10.0, -10.0, -10.0, -10.0, -10.0, -10.0, -10.0, -10.0],  # accepts 1
                    [-10.0, -10.0, -10.0, -10.0, 10.0, -10.0, -10.0, -10.0, -10.0, -10.0],  # accepts 4
                    [-inf, -inf, -inf, -inf, -inf, -inf, -inf, -inf, 10.0, -inf],  # rejects 5, accepts 8
                    [-10.0, -10.0, -10.0, -10.0, -10.0, -10.0, -10.0, -10.0, -10.0, -10.0],  # N/A
                ]
            ]
        )
        last_assistant_token_is_eos = False
        validated_tokens, n_matches = _speculative_sampling(
            candidate_input_ids,
            candidate_logits,
            candidate_length,
            new_logits,
            last_assistant_token_is_eos,
        )
        self.assertTrue(n_matches.item() == 2)
        self.assertTrue(validated_tokens.tolist()[0] == [1, 4, 8])

    def test_speculative_sampling_target_distribution(self):
        """
        Asserts that the target distribution is preserved.
        Should help with catching issues like #32867.
        """
        # assume vocab size 10, input length 5 + 3 generated candidates
        candidate_input_ids = torch.tensor([[8, 0, 3, 9, 8, 1, 4, 5]])  # input tokens
        candidate_logits = torch.tensor(
            [
                [
                    [-10.0, 10.0, -10.0, -10.0, -10.0, -10.0, -10.0, -10.0, -10.0, -10.0],  # generated 1
                    [-10.0, -10.0, -10.0, -10.0, 10.0, -10.0, -10.0, -10.0, -10.0, -10.0],  # generated 4
                    [-10.0, -10.0, -10.0, -10.0, -10.0, 10.0, -10.0, -10.0, -10.0, -10.0],  # generated 5
                ]
            ]
        )
        candidate_length = 3
        inf = float("inf")
        new_logits = torch.tensor(
            [
                [
                    # accepts 1:
                    [-inf, 10.0, -inf, -inf, -inf, -inf, -inf, -inf, -inf, -inf],
                    # accepts 4:
                    [-inf, -inf, -inf, -inf, 10.0, -inf, -inf, -inf, -inf, -inf],
                    # most likely to be 1 or 8, less likely to be 3, then 7, and should never be any other value:
                    [-inf, 2.0, -inf, 1.0, -inf, -inf, -inf, -0.01, 2.0, -inf],
                    # N/A:
                    [-inf, -inf, -inf, -inf, -inf, -inf, -inf, -inf, -inf, -inf],
                ]
            ]
        )
        last_assistant_token_is_eos = False
        last_validated_token = []
        for _ in range(10_000):
            validated_tokens, n_matches = _speculative_sampling(
                candidate_input_ids,
                candidate_logits,
                candidate_length,
                new_logits,
                last_assistant_token_is_eos,
            )
            self.assertTrue(n_matches.item() == 2)
            self.assertTrue(validated_tokens.tolist()[0][0] == 1)
            self.assertTrue(validated_tokens.tolist()[0][1] == 4)
            self.assertTrue(validated_tokens.tolist()[0][2] in [1, 3, 7, 8])
            last_validated_token.append(validated_tokens.tolist()[0][2])
        # check that the most likely tokens are selected more often than the less likely ones
        last_token_counts = collections.Counter(last_validated_token)
        self.assertTrue(last_token_counts[1] > last_token_counts[3] > last_token_counts[7] > 0)
        self.assertTrue(last_token_counts[8] > last_token_counts[3])

    def test_cache_dependant_input_preparation_exporting(self):
        self.assertFalse(
            is_torchdynamo_exporting()
        )  # otherwise this test does not compare two different implementation
        # Case 1
        input_ids = torch.randint(0, 16, (2, 8), dtype=torch.int64)[:, :0]
        inputs_embeds = torch.rand((2, 8), dtype=torch.float32)
        cache_position = torch.arange(0, 8, dtype=torch.int64)
        eager1, eager2 = GenerationMixin()._cache_dependant_input_preparation(input_ids, inputs_embeds, cache_position)
        export1, export2 = GenerationMixin()._cache_dependant_input_preparation_exporting(
            input_ids, inputs_embeds, cache_position
        )
        torch.testing.assert_close(eager1, export1)
        torch.testing.assert_close(eager2, export2)

        # Case 2
        input_ids = torch.randint(0, 16, (2, 8), dtype=torch.int64)
        inputs_embeds = torch.rand((2, 8), dtype=torch.float32)
        cache_position = torch.arange(0, 8, dtype=torch.int64)
        eager1, eager2 = GenerationMixin()._cache_dependant_input_preparation(input_ids, inputs_embeds, cache_position)
        export1, export2 = GenerationMixin()._cache_dependant_input_preparation_exporting(
            input_ids, inputs_embeds, cache_position
        )
        torch.testing.assert_close(eager1, export1)
        torch.testing.assert_close(eager2, export2)

        # Case 3
        input_ids = torch.randint(0, 16, (2, 12), dtype=torch.int64)
        inputs_embeds = None
        cache_position = torch.arange(0, 8, dtype=torch.int64)
        eager1, eager2 = GenerationMixin()._cache_dependant_input_preparation(input_ids, inputs_embeds, cache_position)
        export1, export2 = GenerationMixin()._cache_dependant_input_preparation_exporting(
            input_ids, inputs_embeds, cache_position
        )
        torch.testing.assert_close(eager1, export1)
        torch.testing.assert_close(eager2, export2)

        # Case 4
        input_ids = torch.randint(0, 16, (2, 8), dtype=torch.int64)
        inputs_embeds = None
        cache_position = torch.arange(0, 8, dtype=torch.int64)
        eager1, eager2 = GenerationMixin()._cache_dependant_input_preparation(input_ids, inputs_embeds, cache_position)
        export1, export2 = GenerationMixin()._cache_dependant_input_preparation_exporting(
            input_ids, inputs_embeds, cache_position
        )
        torch.testing.assert_close(eager1, export1)
        torch.testing.assert_close(eager2, export2)


global_rng = random.Random()


# Copied from tests.test_modeling_common.ids_tensor
def ids_tensor(shape, vocab_size, rng=None, name=None):
    #  Creates a random int32 tensor of the shape within the vocab size
    if rng is None:
        rng = global_rng

    total_dims = 1
    for dim in shape:
        total_dims *= dim

    values = []
    for _ in range(total_dims):
        values.append(rng.randint(0, vocab_size - 1))

    return torch.tensor(data=values, dtype=torch.long, device=torch_device).view(shape).contiguous()


# Copied from tests.test_modeling_common.floats_tensor
def floats_tensor(shape, scale=1.0, rng=None, name=None):
    """Creates a random float32 tensor"""
    if rng is None:
        rng = global_rng

    total_dims = 1
    for dim in shape:
        total_dims *= dim

    values = []
    for _ in range(total_dims):
        values.append(rng.random() * scale)

    return torch.tensor(data=values, dtype=torch.float, device=torch_device).view(shape).contiguous()


@pytest.mark.generate
@require_torch
class GenerationIntegrationTests(unittest.TestCase):
    @slow
    def test_diverse_beam_search(self):
        article = """Justin Timberlake and Jessica Biel, welcome to parenthood.
        The celebrity couple announced the arrival of their son, Silas Randall Timberlake, in statements to People.
        "Silas was the middle name of Timberlake's maternal grandfather Bill Bomar, who died in 2012, while Randall is the musician's own middle name, as well as his father's first," People reports.
        The couple announced the pregnancy in January, with an Instagram post. It is the first baby for both."""

        bart_tokenizer = BartTokenizer.from_pretrained("facebook/bart-large-cnn")
        bart_model = BartForConditionalGeneration.from_pretrained("facebook/bart-large-cnn").to(torch_device)
        input_ids = bart_tokenizer(article, return_tensors="pt").input_ids.to(torch_device)

        outputs = bart_model.generate(
            input_ids,
            num_beams=4,
            num_return_sequences=2,
            num_beam_groups=4,
            diversity_penalty=2.0,
            remove_invalid_values=True,
        )

        generated_text = bart_tokenizer.batch_decode(outputs, skip_special_tokens=True)

        self.assertListEqual(
            generated_text,
            [
                "The couple announced the birth of their son, Silas Randall Timberlake, in a statement. Silas was the"
                " middle name of Timberlake's maternal grandfather Bill Bomar. Randall is the musician's own middle"
                " name, as well as his father's first. It is the first baby for both of them.",
                "Justin Timberlake and Jessica Biel have a son. The baby is named Silas Randall Timberlake. It is the"
                " first child for both. The couple announced the pregnancy in January. The name Silas is the middle"
                " name of Timberlake's maternal grandfather. It's also his own middle name.",
            ],
        )

    def test_max_length_if_input_embeds(self):
        article = "Today a dragon flew over Paris."
        model = AutoModelForCausalLM.from_pretrained("hf-internal-testing/tiny-random-gpt2").to(torch_device)
        tokenizer = AutoTokenizer.from_pretrained("hf-internal-testing/tiny-random-gpt2")
        input_ids = tokenizer(article, return_tensors="pt").input_ids.to(torch_device)
        inputs_embeds = model.get_input_embeddings()(input_ids)

        max_length = 20
        input_len = input_ids.shape[-1]
        out_gen = model.generate(input_ids=input_ids, max_length=max_length)
        out_gen_embeds = model.generate(inputs_embeds=inputs_embeds, max_length=max_length)
        self.assertEqual(out_gen.shape[-1], input_len + out_gen_embeds.shape[-1])

    def test_min_length_if_input_embeds(self):
        article = "Today a dragon flew over Paris."
        model = AutoModelForCausalLM.from_pretrained("hf-internal-testing/tiny-random-gpt2").to(torch_device)
        tokenizer = AutoTokenizer.from_pretrained("hf-internal-testing/tiny-random-gpt2")
        input_ids = tokenizer(article, return_tensors="pt").input_ids.to(torch_device)
        inputs_embeds = model.get_input_embeddings()(input_ids)

        min_length = 10
        input_len = input_ids.shape[-1]
        out_gen = model.generate(input_ids=input_ids, min_length=min_length)
        out_gen_embeds = model.generate(inputs_embeds=inputs_embeds, min_length=min_length)
        self.assertEqual(out_gen.shape[-1], input_len + out_gen_embeds.shape[-1])

    def test_custom_stopping_criteria_overload_error(self):
        article = """Justin Timberlake and Jessica Biel, welcome to parenthood."""
        bart_tokenizer = BartTokenizer.from_pretrained("sshleifer/bart-tiny-random")
        bart_model = BartForConditionalGeneration.from_pretrained("sshleifer/bart-tiny-random").to(torch_device)

        input_ids = bart_tokenizer(article, return_tensors="pt").input_ids.to(torch_device)
        stopping_criteria = StoppingCriteriaList()
        stopping_criteria.append(MaxLengthCriteria(max_length=42))
        with self.assertRaises(ValueError):
            bart_model.generate(input_ids, stopping_criteria=stopping_criteria)
        with self.assertRaises(ValueError):
            bart_model.generate(input_ids, stopping_criteria=stopping_criteria, max_length=32)

    def test_custom_stopping_criteria(self):
        article = """Justin Timberlake and Jessica Biel, welcome to parenthood."""
        bart_tokenizer = BartTokenizer.from_pretrained("sshleifer/bart-tiny-random")
        bart_model = BartForConditionalGeneration.from_pretrained("sshleifer/bart-tiny-random").to(torch_device)
        input_ids = bart_tokenizer(article, return_tensors="pt").input_ids.to(torch_device)

        class DummyCriteria(StoppingCriteria):
            def __call__(self, input_ids: torch.LongTensor, scores: torch.FloatTensor, **kwargs) -> bool:
                return input_ids.shape[-1] >= 20

        stopping_criteria = StoppingCriteriaList()
        stopping_criteria.append(DummyCriteria())

        self.assertEqual(
            list(bart_model.generate(input_ids, stopping_criteria=stopping_criteria, max_length=22).shape),
            [1, 20],
        )
        self.assertEqual(
            list(bart_model.generate(input_ids, stopping_criteria=stopping_criteria, max_length=18).shape),
            [1, 18],
        )

    # TODO (joao): replace `stop_sequence` in the pipeline by the more recent `generate` functionality
    def test_stop_sequence_stopping_criteria(self):
        prompt = """Hello I believe in"""
        generator = pipeline("text-generation", model="hf-internal-testing/tiny-random-bart")
        output = generator(prompt)
        self.assertEqual(
            output,
            [{"generated_text": ("Hello I believe in we we we we we we we we we")}],
        )

        output = generator(prompt, stop_sequence=" we")
        self.assertEqual(output, [{"generated_text": "Hello I believe in we"}])

    def test_generate_non_nlp_input_ids_as_kwarg(self):
        model = ImageGPTForCausalImageModeling.from_pretrained(
            "hf-internal-testing/tiny-random-imagegpt", max_length=10
        ).to(torch_device)
        input_ids = ids_tensor((3, 5), vocab_size=10)

        output_sequences_kwargs = model.generate(input_ids=input_ids).cpu()
        output_sequences = model.generate(input_ids).cpu()

        self.assertListEqual(output_sequences.tolist(), output_sequences_kwargs.tolist())
        self.assertEqual(output_sequences.shape, (3, 10))

    def test_generate_input_values_as_encoder_kwarg(self):
        input_values = floats_tensor((2, 250))
        model = SpeechEncoderDecoderModel.from_pretrained("hf-internal-testing/tiny-random-speech-encoder-decoder")
        model = model.to(torch_device)
        output_sequences_kwargs = model.generate(input_values=input_values, max_length=5).cpu()
        output_sequences = model.generate(input_values, max_length=5).cpu()

        self.assertListEqual(output_sequences.tolist(), output_sequences_kwargs.tolist())
        self.assertEqual(output_sequences.shape, (2, 5))

    def test_transition_scores_group_beam_search_encoder_decoder(self):
        articles = [
            "Justin Timberlake and Jessica Biel, welcome to parenthood.",
            "Michael Phelps is arguably the most decorated Olympian of all time.",
        ]
        tokenizer = BartTokenizer.from_pretrained("hf-internal-testing/tiny-random-bart")
        model = BartForConditionalGeneration.from_pretrained(
            "hf-internal-testing/tiny-random-bart",
            max_length=10,
            num_beams=2,
            num_beam_groups=2,
            num_return_sequences=2,
            diversity_penalty=1.0,
            eos_token_id=None,
            return_dict_in_generate=True,
            output_scores=True,
            length_penalty=0.0,
        )
        model = model.to(torch_device)

        input_ids = tokenizer(articles, return_tensors="pt", padding=True).input_ids.to(torch_device)
        outputs = model.generate(input_ids=input_ids)

        transition_scores = model.compute_transition_scores(outputs.sequences, outputs.scores, outputs.beam_indices)
        transition_scores_sum = transition_scores.sum(-1)

        torch.testing.assert_close(transition_scores_sum, outputs.sequences_scores, rtol=1e-3, atol=1e-3)

    @slow
    def test_green_red_watermark_generation(self):
        model = AutoModelForCausalLM.from_pretrained("hf-internal-testing/tiny-random-gpt2").to(torch_device)
        tokenizer = AutoTokenizer.from_pretrained("hf-internal-testing/tiny-random-gpt2")
        tokenizer.pad_token_id = tokenizer.eos_token_id
        model_inputs = tokenizer("I will be", return_tensors="pt").to(torch_device)
        input_len = model_inputs["input_ids"].shape[-1]

        # generation should work with both input types: WatermarkingConfig or Dict, so let's check it here :)
        watermark_config = WatermarkingConfig(bias=2.5, seeding_scheme="selfhash")
        _ = model.generate(**model_inputs, watermarking_config=watermark_config, do_sample=False, max_length=15)

        # We will not check watermarked text, since we check it in `logits_processors` tests
        # Checking if generated ids are as expected fails on different hardware
        args = {
            "bias": 2.0,
            "context_width": 1,
            "seeding_scheme": "selfhash",
            "greenlist_ratio": 0.25,
            "hashing_key": 15485863,
        }
        output = model.generate(**model_inputs, do_sample=False, max_length=15)
        output_selfhash = model.generate(**model_inputs, watermarking_config=args, do_sample=False, max_length=15)

        # Check that the detector is detecting watermarked text
        detector = WatermarkDetector(model_config=model.config, device=torch_device, watermarking_config=args)
        detection_out_watermarked = detector(output_selfhash[:, input_len:], return_dict=True)
        detection_out = detector(output[:, input_len:], return_dict=True)

        self.assertListEqual(detection_out_watermarked.prediction.tolist(), [True])
        self.assertListEqual(detection_out.prediction.tolist(), [False])

    """Check the mean bias inserted by the watermarking algorithm."""

    @slow
    def test_synthid_text_watermark_generation_mean_expected_bias(self):
        model = AutoModelForCausalLM.from_pretrained("hf-internal-testing/tiny-random-gpt2").to(torch_device)
        tokenizer = AutoTokenizer.from_pretrained("hf-internal-testing/tiny-random-gpt2")
        tokenizer.pad_token_id = tokenizer.eos_token_id
        model_inputs = tokenizer("I will be", return_tensors="pt").to(torch_device)
        input_len = 5
        batch_size = 200

        # generation should work with both input types: WatermarkingConfig or Dict, so let's check it here :)
        watermark_config = SynthIDTextWatermarkingConfig(keys=[10, 20], ngram_len=5, debug_mode=True)
        logits_processor = watermark_config.construct_processor(model.config.vocab_size, torch_device)
        mean_g_values_repeats = []
        for _ in range(40):
            input_ids = torch.zeros(
                (batch_size, input_len),
                dtype=torch.int64,
                device=torch_device,
            )
            model_inputs = {
                "input_ids": input_ids,
                "attention_mask": torch.ones_like(input_ids, device=torch_device),
            }
            output = model.generate(
                **model_inputs, watermarking_config=watermark_config, do_sample=True, max_length=500, top_k=1000
            )
            g_values = logits_processor.compute_g_values(input_ids=output[:, input_len:])
            context_repetition_mask = logits_processor.compute_context_repetition_mask(
                input_ids=output[:, input_len:],
            ).unsqueeze(dim=2)

            mean_g_values = torch.masked.mean(
                g_values,
                mask=context_repetition_mask,
                dim=0,
                keepdim=True,
                dtype=torch.float64,
            )
            mean_g_values_repeats.append(mean_g_values)

        mean_g_values = torch.concat(mean_g_values_repeats, dim=0).mean(dim=0)
        expected_mean_g_value = logits_processor.expected_mean_g_value(
            vocab_size=model.config.vocab_size,
        )
        atol = 0.03
        is_close = torch.isclose(
            mean_g_values,
            torch.tensor(expected_mean_g_value, dtype=torch.float64),
            atol=atol,
            rtol=0,
        )
        self.assertTrue(torch.all(is_close))

    @slow
    def test_beam_search_example_integration(self):
        # exactly the example provided in the docstrings of beam search, which previously
        # failed after directly copying from it. Refer to PR #15555
        tokenizer = AutoTokenizer.from_pretrained("google-t5/t5-base")
        model = AutoModelForSeq2SeqLM.from_pretrained("google-t5/t5-base")

        encoder_input_str = "translate English to German: How old are you?"
        encoder_input_ids = tokenizer(encoder_input_str, return_tensors="pt").input_ids

        # lets run beam search using 3 beams
        num_beams = 3
        # define decoder start token ids
        input_ids = torch.ones((1, 1), device=model.device, dtype=torch.long)
        input_ids = input_ids * model.config.decoder_start_token_id

        # add encoder_outputs to model keyword arguments
        model_kwargs = {"encoder_outputs": model.get_encoder()(encoder_input_ids, return_dict=True)}

        outputs = model.generate(
            input_ids, num_beams=num_beams, min_length=5, eos_token_id=model.config.eos_token_id, **model_kwargs
        )
        outputs = tokenizer.batch_decode(outputs, skip_special_tokens=True)

        self.assertListEqual(outputs, ["Wie alt bist du?"])

    @slow
    def test_constrained_beam_search(self):
        model = GPT2LMHeadModel.from_pretrained("openai-community/gpt2").to(torch_device)
        tokenizer = GPT2Tokenizer.from_pretrained("openai-community/gpt2")

        force_tokens = tokenizer("scared", add_prefix_space=True, add_special_tokens=False).input_ids
        force_tokens_2 = tokenizer("big weapons", add_prefix_space=True, add_special_tokens=False).input_ids

        constraints = [
            PhrasalConstraint(force_tokens),
            PhrasalConstraint(force_tokens_2),
        ]

        starting_text = ["The soldiers were not prepared and"]

        input_ids = tokenizer(starting_text, return_tensors="pt").input_ids.to(torch_device)

        outputs = model.generate(
            input_ids,
            constraints=constraints,
            num_beams=10,
            num_return_sequences=1,
            no_repeat_ngram_size=1,
            max_length=30,
            remove_invalid_values=True,
        )

        generated_text = tokenizer.batch_decode(outputs, skip_special_tokens=True)

        self.assertListEqual(
            generated_text,
            [
                "The soldiers were not prepared and didn't know what to do. They had no idea how they would react if"
                " the enemy attacked them, big weapons scared"
            ],
        )

    @slow
    def test_constrained_beam_search_mixed(self):
        model = GPT2LMHeadModel.from_pretrained("openai-community/gpt2").to(torch_device)
        tokenizer = GPT2Tokenizer.from_pretrained("openai-community/gpt2")

        force_phrase = tokenizer("scared", add_prefix_space=True, add_special_tokens=False).input_ids
        flexible_phrases = tokenizer(
            ["scream", "screams", "screaming", "screamed"], add_prefix_space=True, add_special_tokens=False
        ).input_ids

        constraints = [
            PhrasalConstraint(force_phrase),
            DisjunctiveConstraint(flexible_phrases),
        ]

        starting_text = ["The soldiers", "The child"]

        input_ids = tokenizer(starting_text, return_tensors="pt").input_ids.to(torch_device)

        outputs = model.generate(
            input_ids,
            constraints=constraints,
            num_beams=10,
            num_return_sequences=1,
            no_repeat_ngram_size=1,
            # max_length=20,
            remove_invalid_values=True,
        )

        generated_text = tokenizer.batch_decode(outputs, skip_special_tokens=True)

        self.assertListEqual(
            generated_text,
            [
                "The soldiers, who had been stationed at the base for more than a year before being evacuated"
                " screaming scared",
                "The child was taken to a local hospital where he died.\n 'I don't think screaming scared",
            ],
        )

    @slow
    def test_constrained_beam_search_mixed_mixin(self):
        model = GPT2LMHeadModel.from_pretrained("openai-community/gpt2").to(torch_device)
        tokenizer = GPT2Tokenizer.from_pretrained("openai-community/gpt2")

        force_word = "scared"
        force_flexible = ["scream", "screams", "screaming", "screamed"]

        force_words_ids = [
            tokenizer([force_word], add_prefix_space=True, add_special_tokens=False).input_ids,
            tokenizer(force_flexible, add_prefix_space=True, add_special_tokens=False).input_ids,
        ]

        starting_text = ["The soldiers", "The child"]

        input_ids = tokenizer(starting_text, return_tensors="pt").input_ids.to(torch_device)

        outputs = model.generate(
            input_ids,
            force_words_ids=force_words_ids,
            num_beams=10,
            num_return_sequences=1,
            no_repeat_ngram_size=1,
            remove_invalid_values=True,
        )

        generated_text = tokenizer.batch_decode(outputs, skip_special_tokens=True)

        self.assertListEqual(
            generated_text,
            [
                "The soldiers, who had been stationed at the base for more than a year before being evacuated"
                " screaming scared",
                "The child was taken to a local hospital where he died.\n 'I don't think screaming scared",
            ],
        )

    @slow
    def test_cfg_mixin(self):
        model = GPT2LMHeadModel.from_pretrained("openai-community/gpt2").to(torch_device)
        tokenizer = GPT2Tokenizer.from_pretrained("openai-community/gpt2")

        input = tokenizer(["The dragon flew over Paris,"], return_tensors="pt", return_attention_mask=True)
        input["input_ids"] = input["input_ids"].to(torch_device)
        input["attention_mask"] = input["attention_mask"].to(torch_device)

        outputs = model.generate(**input, max_new_tokens=32, guidance_scale=1.5)
        generated_text = tokenizer.batch_decode(outputs, skip_special_tokens=True)

        self.assertListEqual(
            generated_text,
            [
                "The dragon flew over Paris, landing in the Rue de la Bastille. The crowd was so excited "
                'that they had to leave the city.\n\n"We\'re going to Paris!"\n'
            ],
        )

        neg = tokenizer(["France,"], return_tensors="pt", return_attention_mask=True)
        neg["input_ids"] = neg["input_ids"].to(torch_device)
        neg["attention_mask"] = neg["attention_mask"].to(torch_device)
        outputs = model.generate(
            **input,
            max_new_tokens=32,
            guidance_scale=1.5,
            negative_prompt_ids=neg["input_ids"],
            negative_prompt_attention_mask=neg["attention_mask"],
        )
        generated_text = tokenizer.batch_decode(outputs, skip_special_tokens=True)

        self.assertListEqual(
            generated_text,
            [
                'The dragon flew over Paris, landing on the pavement.\n\n"Paris!"\n\n"Paris!"\n\n"'
                'Paris!"\n\n"Paris!"\n\n"Paris!"\n\n'
            ],
        )

    @slow
    def test_constrained_beam_search_example_translation_mixin(self):
        tokenizer = AutoTokenizer.from_pretrained("google-t5/t5-base")
        model = AutoModelForSeq2SeqLM.from_pretrained("google-t5/t5-base")

        encoder_input_str = "translate English to German: How old are you?"
        force_words = ["sind"]

        input_ids = tokenizer(encoder_input_str, return_tensors="pt").input_ids
        force_words_ids = tokenizer(force_words, add_special_tokens=False).input_ids

        outputs = model.generate(
            input_ids,
            force_words_ids=force_words_ids,
            num_beams=10,
            num_return_sequences=1,
            no_repeat_ngram_size=1,
            remove_invalid_values=True,
        )

        outputs = tokenizer.batch_decode(outputs, skip_special_tokens=True)

        self.assertListEqual(outputs, ["Wie alt sind Sie?"])

    @slow
    def test_constrained_beam_search_example_integration(self):
        tokenizer = AutoTokenizer.from_pretrained("google-t5/t5-base")
        model = AutoModelForSeq2SeqLM.from_pretrained("google-t5/t5-base")

        encoder_input_str = "translate English to German: How old are you?"
        encoder_input_ids = tokenizer(encoder_input_str, return_tensors="pt").input_ids

        # lets run beam search using 5 beams
        num_beams = 5
        # define decoder start token ids
        input_ids = torch.ones((1, 1), device=model.device, dtype=torch.long)
        input_ids = input_ids * model.config.decoder_start_token_id

        # add encoder_outputs to model keyword arguments
        model_kwargs = {"encoder_outputs": model.get_encoder()(encoder_input_ids, return_dict=True)}

        constraint_str = "sind"
        constraint_token_ids = tokenizer.encode(constraint_str)[:-1]  # remove eos token

        outputs = model.generate(
            input_ids,
            num_beams=num_beams,
            force_words_ids=[constraint_token_ids],
            min_length=5,
            eos_token_id=model.config.eos_token_id,
            **model_kwargs,
        )
        outputs = tokenizer.batch_decode(outputs, skip_special_tokens=True)

        self.assertListEqual(outputs, ["Wie alt sind Sie?"])

    @slow
    def test_per_row_stopping_criteria(self):
        text = [
            "They completed the challenging puzzle, revealing the hidden",
            "Today a dragon flew over France",
            "The aroma of freshly baked pizza filled the kitchen",
        ]
        stop_strings = ["secrets"]

        model = AutoModelForCausalLM.from_pretrained("openai-community/gpt2").to(torch_device)
        tokenizer = AutoTokenizer.from_pretrained("openai-community/gpt2")
        tokenizer.padding_side = "left"
        tokenizer.pad_token_id = tokenizer.eos_token_id
        input_ids = tokenizer(text, return_tensors="pt", padding="longest", add_special_tokens=False).input_ids.to(
            torch_device
        )

        # normal generation with one stopping criteria
        out = model.generate(input_ids, max_length=15)
        out_text = tokenizer.batch_decode(out)
        expected_out = [
            "They completed the challenging puzzle, revealing the hidden secrets of the world.\n",
            "<|endoftext|><|endoftext|><|endoftext|>Today a dragon flew over France and the French government was forced",
            "The aroma of freshly baked pizza filled the kitchen with a sense of freshness",
        ]
        self.assertListEqual(out_text, expected_out)

        # generation should stop at "secrets" for first batch only, filling the rest with eos tokens
        out = model.generate(input_ids, max_length=15, stop_strings=stop_strings, tokenizer=tokenizer)
        out_text = tokenizer.batch_decode(out)
        expected_out = [
            "They completed the challenging puzzle, revealing the hidden secrets<|endoftext|><|endoftext|><|endoftext|><|endoftext|><|endoftext|>",
            "<|endoftext|><|endoftext|><|endoftext|>Today a dragon flew over France and the French government was forced",
            "The aroma of freshly baked pizza filled the kitchen with a sense of freshness",
        ]
        self.assertListEqual(out_text, expected_out)

    def test_constrained_beam_search_mixin_type_checks(self):
        tokenizer = AutoTokenizer.from_pretrained("patrickvonplaten/t5-tiny-random")
        model = AutoModelForSeq2SeqLM.from_pretrained("patrickvonplaten/t5-tiny-random")

        encoder_input_str = "translate English to German: How old are you?"
        input_ids = tokenizer(encoder_input_str, return_tensors="pt").input_ids

        with self.assertRaises(ValueError):
            force_words = ["sind"]
            force_words_ids = tokenizer(force_words, return_tensors="pt").input_ids
            model.generate(
                input_ids,
                force_words_ids=force_words_ids,
                num_beams=10,
                num_return_sequences=1,
                no_repeat_ngram_size=1,
                remove_invalid_values=True,
            )

        with self.assertRaises(ValueError):
            force_words = ["sind"]
            force_words_ids = [tokenizer(force_words, return_tensors="pt").input_ids]
            model.generate(
                input_ids,
                force_words_ids=force_words_ids,
                num_beams=10,
                num_return_sequences=1,
                no_repeat_ngram_size=1,
                remove_invalid_values=True,
            )

        with self.assertRaises(ValueError):
            model.generate(input_ids, force_words_ids=[])

        with self.assertRaises(ValueError):
            model.generate(input_ids, force_words_ids=[[-1]])

        with self.assertRaises(ValueError):
            model.generate(input_ids, force_words_ids=[[[-1]]])

    def test_batched_decoder_start_id(self):
        articles = [
            "Justin Timberlake and Jessica Biel, welcome to parenthood.",
            "Michael Phelps is arguably the most decorated Olympian of all time.",
        ]
        bart_tokenizer = AutoTokenizer.from_pretrained("hf-internal-testing/tiny-random-bart")
        bart_model = BartForConditionalGeneration.from_pretrained("hf-internal-testing/tiny-random-bart").to(
            torch_device
        )
        input_ids = bart_tokenizer(articles, return_tensors="pt", padding=True).input_ids.to(torch_device)
        decoder_start_token_id = bart_model.generation_config.decoder_start_token_id
        decoder_start_token_id_batch = [decoder_start_token_id] * input_ids.shape[0]

        outputs = bart_model.generate(input_ids, decoder_start_token_id=decoder_start_token_id)

        outputs_batched_ids = bart_model.generate(input_ids, decoder_start_token_id=decoder_start_token_id_batch)

        self.assertListEqual(outputs.tolist(), outputs_batched_ids.tolist())

    def test_decoder_start_id_from_config(self):
        # Refer to: (#30899)
        articles = [
            "Justin Timberlake and Jessica Biel, welcome to parenthood.",
            "Michael Phelps is arguably the most decorated Olympian of all time.",
        ]
        bart_tokenizer = AutoTokenizer.from_pretrained("hf-internal-testing/tiny-random-bart")
        bart_model = BartForConditionalGeneration.from_pretrained("hf-internal-testing/tiny-random-bart").to(
            torch_device
        )
        input_ids = bart_tokenizer(articles, return_tensors="pt", padding=True).input_ids.to(torch_device)
        decoder_start_token_id = bart_model.generation_config.decoder_start_token_id

        # we should be able to take `decoder_start_token_id` from model's generation config if user passes a `GenerationConfig` type
        outputs = bart_model.generate(input_ids, generation_config=GenerationConfig(do_sample=False))

        # If the generatoin config has no `decoder_start_token_id` or `bos_token_id`, we will raise an error unless user passes it in config
        bart_model.generation_config.decoder_start_token_id = None
        bart_model.generation_config.bos_token_id = None
        outputs_with_user_id = bart_model.generate(
            input_ids,
            generation_config=GenerationConfig(do_sample=False, decoder_start_token_id=decoder_start_token_id),
        )

        self.assertListEqual(outputs.tolist(), outputs_with_user_id.tolist())

        with self.assertRaises(ValueError):
            outputs = bart_model.generate(input_ids, generation_config=GenerationConfig(do_sample=False))

    def test_contrastive_search_batched(self):
        # Tests that contrastive search works with batched inputs (i.e. has the same output as for non-batched inputs)
        articles = ["Foo", "Bar Baz"]
        tokenizer = BartTokenizer.from_pretrained("hf-internal-testing/tiny-random-bart")
        model = BartForConditionalGeneration.from_pretrained("hf-internal-testing/tiny-random-bart").to(torch_device)

        model.config.eos_token_id = None
        input_ids_batched = tokenizer(articles, padding=True, return_tensors="pt").input_ids.to(torch_device)
        input_ids = tokenizer(articles[1], return_tensors="pt").input_ids.to(torch_device)

        output_sequences_batched = model.generate(
            input_ids=input_ids_batched, penalty_alpha=0.6, top_k=4, return_dict_in_generate=True, output_scores=True
        )
        output_sequences = model.generate(
            input_ids=input_ids, penalty_alpha=0.6, top_k=4, return_dict_in_generate=True, output_scores=True
        )

        batched_out = tokenizer.decode(output_sequences_batched.sequences[1], skip_special_tokens=True)
        out = tokenizer.decode(output_sequences.sequences[0], skip_special_tokens=True)
        self.assertEqual(batched_out, out)

        # output_sequences_batched.scores[0][1] -> 1st set of logits, 2nd sequence
        max_score_diff = (output_sequences_batched.scores[0][1] - output_sequences.scores[0][0]).abs().max()
        self.assertTrue(max_score_diff < 1e-5)

    def test_logits_processor_not_inplace(self):
        article = "Today a dragon flew over Paris."
        model = AutoModelForCausalLM.from_pretrained("hf-internal-testing/tiny-random-gpt2").to(torch_device)
        tokenizer = AutoTokenizer.from_pretrained("hf-internal-testing/tiny-random-gpt2")
        input_ids = tokenizer(article, return_tensors="pt").input_ids.to(torch_device)

        out = model.generate(input_ids, output_logits=True, output_scores=True, return_dict_in_generate=True)
        out_with_temp = model.generate(
            input_ids,
            temperature=0.5,
            do_sample=True,
            output_logits=True,
            output_scores=True,
            return_dict_in_generate=True,
        )

        # if no logits processor is used, scores == logits. Otherwise, the processor has to modify the scores
        self.assertListEqual(out.logits[-1].tolist(), out.scores[-1].tolist())
        self.assertNotEqual(out_with_temp.logits[-1].tolist(), out_with_temp.scores[-1].tolist())

    def test_eos_token_id_int_and_list_top_k_top_sampling(self):
        # Has TF equivalent: this test relies on random sampling
        generation_kwargs = {
            "do_sample": True,
            "num_beams": 1,
            "top_p": 0.7,
            "top_k": 10,
            "temperature": 0.7,
        }
        expectation = 20

        tokenizer = AutoTokenizer.from_pretrained("hf-internal-testing/tiny-random-gpt2")
        text = """Hello, my dog is cute and"""
        tokens = tokenizer(text, return_tensors="pt").to(torch_device)
        model = AutoModelForCausalLM.from_pretrained("hf-internal-testing/tiny-random-gpt2").to(torch_device)

        # Only some seeds will work both on CPU/GPU for a fixed `expectation` value.
        # The selected seed is not guaranteed to work on all torch versions.
        torch.manual_seed(1)
        eos_token_id = 846
        generated_tokens = model.generate(**tokens, eos_token_id=eos_token_id, **generation_kwargs)
        self.assertTrue(expectation == len(generated_tokens[0]))

        torch.manual_seed(1)
        eos_token_id = [846, 198]
        generated_tokens = model.generate(**tokens, eos_token_id=eos_token_id, **generation_kwargs)
        self.assertTrue(expectation == len(generated_tokens[0]))

    def test_model_kwarg_encoder_signature_filtering(self):
        # Has TF equivalent: ample use of framework-specific code
        bart_tokenizer = AutoTokenizer.from_pretrained("hf-internal-testing/tiny-random-bart")
        article = """Hugging Face is a technology company based in New York and Paris."""
        input_ids = bart_tokenizer(article, return_tensors="pt").input_ids.to(torch_device)
        bart_model = BartForConditionalGeneration.from_pretrained("hf-internal-testing/tiny-random-bart").to(
            torch_device
        )
        output = bart_model.generate(input_ids).cpu().numpy()

        # Let's create a fake model that has a different signature. In particular, this fake model accepts "foo" as an
        # argument. Because "foo" is not in the encoder signature and doesn't start with "decoder_", it will be part of
        # the encoder kwargs prior to signature filtering, which would lead to an exception. But filtering kicks in and
        # saves the day.
        class FakeBart(BartForConditionalGeneration):
            def forward(self, input_ids, foo=None, **kwargs):
                return super().forward(input_ids, **kwargs)

        bart_model = FakeBart.from_pretrained("hf-internal-testing/tiny-random-bart").to(torch_device)
        fake_output = bart_model.generate(input_ids, foo="bar").cpu().numpy()
        self.assertTrue(np.array_equal(output, fake_output))

        # Encoder signature filtering only kicks in if it doesn't accept wildcard kwargs. The following test will fail
        # because it doesn't do signature filtering.
        class FakeEncoder(bart_model.model.encoder.__class__):
            def forward(self, input_ids, **kwargs):
                return super().forward(input_ids, **kwargs)

        fake_encoder = FakeEncoder(bart_model.config, bart_model.model.shared).to(torch_device)
        bart_model.model.encoder = fake_encoder

        # Normal generation still works (the output will be different because the encoder weights are different)
        fake_output = bart_model.generate(input_ids).cpu().numpy()
        with self.assertRaises(TypeError):
            # FakeEncoder.forward() accepts **kwargs -> no filtering -> type error due to unexpected input "foo"
            bart_model.generate(input_ids, foo="bar")

    def test_default_max_length_warning(self):
        model = AutoModelForCausalLM.from_pretrained("hf-internal-testing/tiny-random-gpt2").to(torch_device)
        tokenizer = AutoTokenizer.from_pretrained("hf-internal-testing/tiny-random-gpt2")
        model.generation_config.pad_token_id = tokenizer.eos_token_id

        text = "Hello world"
        tokenized_inputs = tokenizer([text], return_tensors="pt")
        input_ids = tokenized_inputs.input_ids.to(torch_device)

        # Default generation config value of 20 -> emits warning
        with self.assertWarns(UserWarning):
            model.generate(input_ids)

        # Explicitly setting max_length to 20 -> no warning
        with warnings.catch_warnings(record=True) as warning_list:
            model.generate(input_ids, max_length=20)
            self.assertEqual(len(warning_list), 0)

        # Generation config max_length != 20 -> no warning
        with warnings.catch_warnings(record=True) as warning_list:
            # generation_config is modified -> legacy mode is disabled = generation_config takes precedence
            model.generation_config.max_length = 10
            model.generate(input_ids)
            self.assertEqual(len(warning_list), 0)

    def test_length_warning_assisted_generation(self):
        model = AutoModelForCausalLM.from_pretrained("hf-internal-testing/tiny-random-gpt2").to(torch_device)
        assistant = AutoModelForCausalLM.from_pretrained("hf-internal-testing/tiny-random-gpt2").to(torch_device)
        tokenizer = AutoTokenizer.from_pretrained("hf-internal-testing/tiny-random-gpt2")
        model.generation_config.pad_token_id = tokenizer.eos_token_id
        assistant.generation_config.pad_token_id = tokenizer.eos_token_id

        text = "Hello world"
        tokenized_inputs = tokenizer([text], return_tensors="pt")
        input_ids = tokenized_inputs.input_ids.to(torch_device)

        # This should not raise any warning that min length is not feasible in candidate generation
        with warnings.catch_warnings(record=True) as warning_list:
            model.generate(
                input_ids,
                assistant_model=assistant,
                min_new_tokens=10,
                max_length=20,
            )
            self.assertEqual(len(warning_list), 0)

    def test_default_assisted_generation(self):
        # Initialize the GenerationConfig object
        config = GenerationConfig()

        # Check the default values
        self.assertEqual(config.num_assistant_tokens, 20)
        self.assertEqual(config.num_assistant_tokens_schedule, "constant")
        self.assertEqual(config.assistant_confidence_threshold, 0.4)
        self.assertEqual(config.is_assistant, False)

    def test_generated_length_assisted_generation(self):
        model = AutoModelForCausalLM.from_pretrained("hf-internal-testing/tiny-random-gpt2").to(torch_device)
        assistant = AutoModelForCausalLM.from_pretrained("hf-internal-testing/tiny-random-gpt2").to(torch_device)
        tokenizer = AutoTokenizer.from_pretrained("hf-internal-testing/tiny-random-gpt2")
        model.generation_config.pad_token_id = tokenizer.eos_token_id
        assistant.generation_config.pad_token_id = tokenizer.eos_token_id

        text = "Hello world"
        tokenized_inputs = tokenizer([text], return_tensors="pt")
        input_ids = tokenized_inputs.input_ids.to(torch_device)
        input_length = input_ids.shape[-1]

        out = model.generate(
            input_ids,
            assistant_model=assistant,
            min_new_tokens=10,
            max_new_tokens=20,
        )
        self.assertTrue((10 + input_length) <= out.shape[-1] <= (20 + input_length))

        out = model.generate(
            input_ids,
            assistant_model=assistant,
            min_new_tokens=10,
        )
        self.assertTrue((input_length + 10) <= out.shape[-1])

        out = model.generate(
            input_ids,
            assistant_model=assistant,
            max_new_tokens=7,
        )
        self.assertTrue(out.shape[-1] <= (input_length + 7))

    def test_model_kwarg_assisted_decoding_decoder_only(self):
        model = AutoModelForCausalLM.from_pretrained("hf-internal-testing/tiny-random-gpt2").to(torch_device)
        tokenizer = AutoTokenizer.from_pretrained("hf-internal-testing/tiny-random-gpt2")
        model.generation_config.pad_token_id = tokenizer.eos_token_id

        text = "Hello world"
        tokenized_inputs = tokenizer([text], return_tensors="pt")
        input_ids = tokenized_inputs.input_ids.to(torch_device)

        # Traditional way of generating text
        outputs_normal = model.generate(input_ids)
        self.assertEqual(outputs_normal.shape, (1, 20))

        # Should be different with token_type_ids
        outputs_tti = model.generate(
            input_ids,
            token_type_ids=torch.zeros(input_ids.shape, dtype=torch.long).to(torch_device),
        )
        with self.assertRaises(AssertionError):
            self.assertListEqual(outputs_tti.tolist(), outputs_normal.tolist())

        # Assistant model
        assistant = AutoModelForCausalLM.from_pretrained("hf-internal-testing/tiny-random-gpt2").to(torch_device)
        assistant.config.pad_token_id = tokenizer.eos_token_id

        # If assisted generation passes model_kwargs correctly, should be same as previous
        outputs_assisted = model.generate(
            input_ids,
            token_type_ids=torch.zeros(input_ids.shape, dtype=torch.long).to(torch_device),
            assistant_model=assistant,
        )
        self.assertListEqual(outputs_assisted.tolist(), outputs_tti.tolist())

    def test_assisted_decoding_num_assistant_tokens_heuristic_schedule(self):
        # This test ensures that the assisted generation num_assistant_tokens 'heuristic' schedule works properly.

        prompt = "Alice and Bob"
        checkpoint = "EleutherAI/pythia-160m-deduped"
        tokenizer = AutoTokenizer.from_pretrained(checkpoint)
        inputs = tokenizer(prompt, return_tensors="pt")

        model = AutoModelForCausalLM.from_pretrained(checkpoint)

        assistant_model = model
        assistant_model.generation_config.num_assistant_tokens = 5
        assistant_model.generation_config.num_assistant_tokens_schedule = "heuristic"
        generation_kwargs = {
            "eos_token_id": -1,
            "max_new_tokens": 5,
            "do_sample": False,
            "assistant_model": assistant_model,
        }
        model.generate(**inputs, **generation_kwargs)
        # update_candidate_strategy is called only once and therefore, assistant_model.generation_config.num_assistant_tokens should be either 4 or 7
        self.assertTrue(assistant_model.generation_config.num_assistant_tokens in (4, 7))

    def test_assisted_decoding_num_assistant_tokens_heuristic_transient_schedule(self):
        # This test ensures that the assisted generation num_assistant_tokens 'heuristic' schedule works properly.

        prompt = "Alice and Bob"
        checkpoint = "EleutherAI/pythia-160m-deduped"
        tokenizer = AutoTokenizer.from_pretrained(checkpoint)
        inputs = tokenizer(prompt, return_tensors="pt")

        model = AutoModelForCausalLM.from_pretrained(checkpoint)

        assistant_model = model
        assistant_model.generation_config.num_assistant_tokens = 5
        assistant_model.generation_config.num_assistant_tokens_schedule = "heuristic_transient"
        generation_kwargs = {
            "eos_token_id": -1,
            "max_new_tokens": 5,
            "do_sample": False,
            "assistant_model": assistant_model,
        }
        model.generate(**inputs, **generation_kwargs)
        # update_candidate_strategy is called once but assistant_model.generation_config.num_assistant_tokens should stay 5
        self.assertEqual(assistant_model.generation_config.num_assistant_tokens, 5)

    @slow
    def test_validate_assistant(self):
        # Generate a random sample:
        inputs = np.random.rand(160000)

        # Load a main encoder-decoder model:
        model_id = "openai/whisper-large-v2"
        processor = AutoProcessor.from_pretrained(model_id)
        model = AutoModelForSpeechSeq2Seq.from_pretrained(
            model_id,
            low_cpu_mem_usage=True,
            use_safetensors=True,
        )
        model.to(torch_device)

        # process the input:
        features = processor(inputs, return_tensors="pt").to(torch_device)

        # Load an encoder-decoder assistant with same encoder as the main model:
        assistant_distil_model_id = "distil-whisper/distil-large-v2"
        assistant_seq_to_seq = AutoModelForSpeechSeq2Seq.from_pretrained(
            assistant_distil_model_id,
            use_safetensors=True,
        ).to(torch_device)
        self.assertTrue(model.generate(**features, assistant_model=assistant_seq_to_seq).sum())

        # Load its decoder only version:
        assistant_causal_lm = AutoModelForCausalLM.from_pretrained(
            assistant_distil_model_id,
            low_cpu_mem_usage=True,
            use_safetensors=True,
        ).to(torch_device)
        self.assertTrue(model.generate(**features, assistant_model=assistant_causal_lm).sum())

        # Load an encoder-decoder assistant with a different encoder than the main model:
        assistant_distil_model_id = "openai/whisper-tiny"
        assistant_seq_to_seq = AutoModelForSpeechSeq2Seq.from_pretrained(
            assistant_distil_model_id,
            use_safetensors=True,
        ).to(torch_device)
        self.assertTrue(model.generate(**features, assistant_model=assistant_seq_to_seq).sum())

        # Load its decoder only version:
        assistant_causal_lm = AutoModelForCausalLM.from_pretrained(
            assistant_distil_model_id,
            low_cpu_mem_usage=True,
            use_safetensors=True,
        ).to(torch_device)
        # It will raise an error as the encoder of the main and assistant model are not compatible:
        with self.assertRaises(ValueError):
            model.generate(**features, assistant_model=assistant_causal_lm)

        # Load an encoder-decoder model with a different tokenizer than the main model:
        assistant_distil_model_id = "hf-internal-testing/tiny-random-SeamlessM4Tv2ForSpeechToText"
        assistant_seq_to_seq = AutoModelForSpeechSeq2Seq.from_pretrained(
            assistant_distil_model_id,
        ).to(torch_device)
        # This should raise an error as the main and assistant model don't use the same tokenizer:
        with self.assertRaises(ValueError):
            model.generate(**features, assistant_model=assistant_seq_to_seq)

    def test_compare_unprocessed_logit_scores(self):
        # Get unprocessed logit scores back from model generate function.
        # Assert that unprocessed logits from generate() are same as those from modal eval()

        # tell model to generate text and return unprocessed/unwarped logit scores
        tokenizer = AutoTokenizer.from_pretrained("hf-internal-testing/tiny-random-gpt2")
        text = "generate yes or no: "
        input_ids = tokenizer([text], return_tensors="pt").input_ids.to(torch_device)

        model = AutoModelForCausalLM.from_pretrained("hf-internal-testing/tiny-random-gpt2").to(torch_device)

        with torch.no_grad():
            # Get logits for the next token from fwd pass
            logits_fwd = model(input_ids).logits[:, -1, :][0]

        # Get logits for the next token from generate function
        outputs = model.generate(
            input_ids=input_ids,
            return_dict_in_generate=True,
            output_logits=True,
            max_new_tokens=1,
            do_sample=True,
        )
        logits_gen = outputs.logits[0][0]

        # assert that unprocessed logits from generate() are same as those from modal eval()
        self.assertListEqual(logits_fwd.tolist(), logits_gen.tolist())

    def test_return_unprocessed_logit_scores(self):
        # tell model to generate text and return unprocessed/unwarped logit scores
        tokenizer = AutoTokenizer.from_pretrained("hf-internal-testing/tiny-random-gpt2")
        text = "generate yes or no: "
        input_ids = tokenizer([text], return_tensors="pt").input_ids.to(torch_device)
        model = AutoModelForCausalLM.from_pretrained("hf-internal-testing/tiny-random-gpt2").to(torch_device)

        outputs = model.generate(
            input_ids=input_ids, return_dict_in_generate=True, output_logits=True, max_new_tokens=3
        )

        # perform dummy check if unpreprocessed logits make sense.
        # do preselection on high probabilities; find scores of y and n tokens
        probs_all = torch.nn.functional.softmax(outputs.logits[2][0], dim=-1)
        indices = torch.argwhere(probs_all > 0.001)
        indices = indices[:, -1]
        tokens_max = tokenizer.batch_decode(indices, skip_special_tokens=True)
        probs_max = probs_all[probs_all > 0.001]

        self.assertTrue(len(indices) >= 2)
        next_token_dict = {str(t): p for t, p in zip(tokens_max, probs_max)}
        self.assertTrue("n" in next_token_dict)
        self.assertTrue("y" in next_token_dict)
        y_prob = next_token_dict["y"]
        n_prob = next_token_dict["n"]

        self.assertTrue(y_prob > 0.001 and n_prob > 0.001)
        self.assertTrue(y_prob <= 1.0 and n_prob <= 1.0)

    @slow
    @require_torch_multi_accelerator
    def test_assisted_decoding_in_different_gpu(self):
        device_0 = f"{torch_device}:0" if torch_device != "cpu" else "cpu"
        device_1 = f"{torch_device}:1" if torch_device != "cpu" else "cpu"
        model = AutoModelForCausalLM.from_pretrained("hf-internal-testing/tiny-random-MistralForCausalLM").to(device_0)
        assistant = AutoModelForCausalLM.from_pretrained("hf-internal-testing/tiny-random-MistralForCausalLM").to(
            device_1
        )
        tokenizer = AutoTokenizer.from_pretrained("hf-internal-testing/tiny-random-MistralForCausalLM")
        model.config.pad_token_id = tokenizer.eos_token_id
        assistant.config.pad_token_id = tokenizer.eos_token_id

        text = "Hello world"
        tokenized_inputs = tokenizer([text], return_tensors="pt")
        input_ids = tokenized_inputs.input_ids.to(torch_device)
        input_length = input_ids.shape[-1]

        out = model.generate(
            input_ids,
            assistant_model=assistant,
            max_new_tokens=20,
        )
        self.assertTrue(input_length <= out.shape[-1] <= input_length + 20)

    @slow
    @require_torch_accelerator
    def test_assisted_decoding_model_in_gpu_assistant_in_cpu(self):
        model = AutoModelForCausalLM.from_pretrained("hf-internal-testing/tiny-random-MistralForCausalLM").to(
            torch_device
        )
        assistant = AutoModelForCausalLM.from_pretrained("hf-internal-testing/tiny-random-MistralForCausalLM").to(
            "cpu"
        )
        tokenizer = AutoTokenizer.from_pretrained("hf-internal-testing/tiny-random-MistralForCausalLM")
        model.config.pad_token_id = tokenizer.eos_token_id
        assistant.config.pad_token_id = tokenizer.eos_token_id

        text = "Hello world"
        tokenized_inputs = tokenizer([text], return_tensors="pt")
        input_ids = tokenized_inputs.input_ids.to(torch_device)
        input_length = input_ids.shape[-1]

        out = model.generate(
            input_ids,
            assistant_model=assistant,
            max_new_tokens=20,
        )
        self.assertTrue(input_length <= out.shape[-1] <= input_length + 20)

    def test_special_tokens_fall_back_to_model_default(self):
        model = AutoModelForCausalLM.from_pretrained("hf-internal-testing/tiny-random-MistralForCausalLM").to(
            torch_device
        )
        test_bos_id = 50

        # Sanity-check: the model has a BOS token set, and the first generated token is a BOS token
        gen_output = model.generate()
        self.assertTrue(model.generation_config.bos_token_id is not None)
        self.assertTrue(model.generation_config.bos_token_id == gen_output[0, 0])

        # If we pass a generation config **with** a BOS token, `generate` will use it
        generation_config = GenerationConfig(bos_token_id=test_bos_id)
        gen_output = model.generate(generation_config=generation_config)
        self.assertFalse(model.generation_config.bos_token_id == gen_output[0, 0])
        self.assertTrue(generation_config.bos_token_id == gen_output[0, 0])
        self.assertTrue(test_bos_id == gen_output[0, 0])

        # If we pass a generation config **without** a BOS token, `generate` will fetch the BOS token from
        # `model.generation_config`
        generation_config = GenerationConfig(bos_token_id=None)
        gen_output = model.generate(generation_config=generation_config)
        self.assertTrue(model.generation_config.bos_token_id == gen_output[0, 0])
        self.assertFalse(test_bos_id == gen_output[0, 0])
        self.assertTrue(generation_config.bos_token_id is None)

        # Changing `model.generation_config` will affect fallback behavior
        model.generation_config.bos_token_id = test_bos_id
        gen_output = model.generate(generation_config=generation_config)
        self.assertTrue(model.generation_config.bos_token_id == gen_output[0, 0])
        self.assertTrue(test_bos_id == gen_output[0, 0])
        self.assertTrue(generation_config.bos_token_id is None)

    def test_speculative_decoding_equals_regular_decoding(self):
        draft_name = "double7/vicuna-68m"
        target_name = "Qwen/Qwen2-0.5B-Instruct"

        draft_model = AutoModelForCausalLM.from_pretrained(draft_name)
        target_model = AutoModelForCausalLM.from_pretrained(target_name)

        assistant_tokenizer = AutoTokenizer.from_pretrained(draft_name)
        target_tokenizer = AutoTokenizer.from_pretrained(target_name)

        prompt_size = torch.randint(low=20, high=100, size=(1,))
        max_new_tokens = torch.randint(low=10, high=50, size=(1,))
        input_ids = (torch.rand(1, prompt_size[0]) * 100).to(int) + 50

        max_new_tokens_item = max_new_tokens[0].item()
        expected_out = target_model.generate(input_ids, do_sample=False, max_new_tokens=max_new_tokens_item)
        predicted_out = target_model.generate(
            input_ids,
            do_sample=False,
            max_new_tokens=max_new_tokens_item,
            assistant_model=draft_model,
            tokenizer=target_tokenizer,
            assistant_tokenizer=assistant_tokenizer,
        )

        self.assertEqual(expected_out.shape, predicted_out.shape)
        self.assertTrue((expected_out == predicted_out).all().item())

    @pytest.mark.generate
    @require_torch_multi_gpu
    def test_generate_with_static_cache_multi_gpu(self):
        """
        Tests if the static cache has been set correctly and if generate works correctly when we are using multi-gpus.
        """
        # need to split manually as auto doesn't work well with unbalanced model
        device_map = {"model.embed_tokens": 0, "model.layers.0": 0, "model.layers.1": 1, "model.norm": 1, "lm_head": 0}
        model = AutoModelForCausalLM.from_pretrained(
            "hf-internal-testing/tiny-random-MistralForCausalLM", device_map=device_map
        )
        tokenizer = AutoTokenizer.from_pretrained("hf-internal-testing/tiny-random-MistralForCausalLM")

        text = "Hello world"
        tokenized_inputs = tokenizer([text], return_tensors="pt")
        input_ids = tokenized_inputs.input_ids.to(torch_device)

        generation_kwargs = {
            "max_new_tokens": 20,
            "cache_implementation": "static",
            "return_dict_in_generate": True,  # Required to return `past_key_values`
        }

        results = model.generate(input_ids, **generation_kwargs)
        self.assertTrue(isinstance(results.past_key_values, StaticCache))

        # check device of each layer
        key_cache_0 = results.past_key_values.key_cache[0]
        value_cache_0 = results.past_key_values.value_cache[0]
        self.assertTrue(key_cache_0.device == value_cache_0.device == torch.device(0))

        key_cache_1 = results.past_key_values.key_cache[1]
        value_cache_1 = results.past_key_values.value_cache[1]
        self.assertTrue(key_cache_1.device == value_cache_1.device == torch.device(1))

    @pytest.mark.generate
    @require_torch_multi_gpu
    def test_init_static_cache_multi_gpu(self):
        """
        Tests if the static cache has been set correctly when we initialize it manually in a multi-gpu setup.
        """
        # need to split manually as auto doesn't work well with unbalanced model
        device_map = {"model.embed_tokens": 0, "model.layers.0": 0, "model.layers.1": 1, "model.norm": 1, "lm_head": 0}
        model = AutoModelForCausalLM.from_pretrained(
            "hf-internal-testing/tiny-random-MistralForCausalLM", device_map=device_map
        )
        tokenizer = AutoTokenizer.from_pretrained("hf-internal-testing/tiny-random-MistralForCausalLM")

        text = "Hello world"
        tokenized_inputs = tokenizer([text], return_tensors="pt")
        input_ids = tokenized_inputs.input_ids.to(torch_device)

        generation_kwargs = {
            "max_new_tokens": 20,
            "return_dict_in_generate": True,  # Required to return `past_key_values`
        }

        # TODO: We need to raise a warning in case the cache is not set correctly
        # with self.assertRaisesRegex(ValueError, "If you are manually initializing the cache"):
        #     past_key_values = StaticCache(
        #         config=model.config, max_batch_size=1, max_cache_len=30, device=torch_device, dtype=model.dtype
        #     )
        #     results = model.generate(input_ids, past_key_values=past_key_values, **generation_kwargs)

        # deduced from the device_map : layer 0 on device 0 and layer 1 on device 1
        layer_device_map = {0: 0, 1: 1}
        past_key_values = StaticCache(
            config=model.config,
            max_batch_size=1,
            max_cache_len=30,
            device=torch_device,
            dtype=model.dtype,
            layer_device_map=layer_device_map,
        )
        results = model.generate(input_ids, past_key_values=past_key_values, **generation_kwargs)

        # check device of each layer
        key_cache_0 = results.past_key_values.key_cache[0]
        value_cache_0 = results.past_key_values.value_cache[0]
        self.assertTrue(key_cache_0.device == value_cache_0.device == torch.device(0))

        key_cache_1 = results.past_key_values.key_cache[1]
        value_cache_1 = results.past_key_values.value_cache[1]
        self.assertTrue(key_cache_1.device == value_cache_1.device == torch.device(1))

    @slow
    def test_padding_input_contrastive_search_gpt2(self):
        # Load the pre-trained GPT-2 model and tokenizer
        model = GPT2LMHeadModel.from_pretrained("openai-community/gpt2")
        model.to(torch_device)
        tokenizer = AutoTokenizer.from_pretrained("openai-community/gpt2", clean_up_tokenization_spaces=True)

        # Set the tokenizer to left-pad the sequences
        tokenizer.padding_side = "left"

        # Define the PAD token as the EOS token
        tokenizer.pad_token = tokenizer.eos_token
        model.generation_config.pad_token_id = model.generation_config.eos_token_id

        # Define the input prompt
        prompt_text = "The whispered legends of the haunted mansion spoke"

        # Tokenize the input prompt
        encoded_prompt = tokenizer(prompt_text, return_tensors="pt", padding=True)
        input_ids = encoded_prompt.input_ids.to(torch_device)
        attention_mask = encoded_prompt.attention_mask.to(torch_device)

        # Define the contrastive search params
        penalty_alpha = 0.6
        top_k = 4

        # Define the padding length to add to the input IDs and attention mask
        padding_length = 10

        # Generate text without padding
        outputs = model.generate(
            input_ids=input_ids,
            attention_mask=attention_mask,
            do_sample=False,
            penalty_alpha=penalty_alpha,
            top_k=top_k,
            max_new_tokens=64,
        )
        generated_text_no_padding = tokenizer.decode(outputs[0], skip_special_tokens=True)

        # Pad the input IDs and attention mask on the left
        padded_input_ids = F.pad(
            input_ids, (padding_length, 0), "constant", value=model.generation_config.pad_token_id
        )
        padded_attention_mask = F.pad(attention_mask, (padding_length, 0), "constant", value=0)

        # Generate text with padded inputs
        outputs_with_padding = model.generate(
            input_ids=padded_input_ids,
            attention_mask=padded_attention_mask,
            do_sample=False,
            penalty_alpha=penalty_alpha,
            top_k=top_k,
            max_new_tokens=64,
        )
        generated_text_with_padding = tokenizer.decode(outputs_with_padding[0], skip_special_tokens=True)

        # Assert that the generated texts are identical for padded and non-padded inputs
        self.assertEqual(generated_text_no_padding, generated_text_with_padding)
        self.assertEqual(
            generated_text_with_padding,
            'The whispered legends of the haunted mansion spoke of the "souls of the dead" who were "falling '
            'out of the sky" and "falling into the sea."\n\nThe ghostly apparitions were said to have been '
            'created by the spirits of the dead, who were "falling out of the sky" and "falling into the sea',
        )

    @slow
    def test_padding_input_contrastive_search_t5(self):
        # Load the pre-trained T5 model and tokenizer
        model = T5ForConditionalGeneration.from_pretrained("google-t5/t5-small")
        model.to(torch_device)
        tokenizer = AutoTokenizer.from_pretrained("google-t5/t5-small", clean_up_tokenization_spaces=True)

        # Define the input prompt
        prompt_text = "translate English to German: I need to finish this task before the end of the day."

        # Tokenize the input prompt
        encoded_prompt = tokenizer(prompt_text, return_tensors="pt")
        input_ids = encoded_prompt.input_ids.to(torch_device)
        attention_mask = encoded_prompt.attention_mask.to(torch_device)

        # Define the decoder prompt
        decoder_prompt_text = "Ich muss diese Aufgabe"
        encoded_decoder_prompt = tokenizer(decoder_prompt_text, add_special_tokens=False, return_tensors="pt")
        decoder_input_ids = encoded_decoder_prompt.input_ids.to(torch_device)
        decoder_attention_mask = encoded_decoder_prompt.attention_mask.to(torch_device)

        # Define the contrastive search params
        penalty_alpha = 0.6
        top_k = 4

        # Generate text without padding
        outputs = model.generate(
            input_ids=input_ids,
            attention_mask=attention_mask,
            decoder_input_ids=decoder_input_ids,
            decoder_attention_mask=decoder_attention_mask,
            do_sample=False,
            penalty_alpha=penalty_alpha,
            top_k=top_k,
            max_new_tokens=64,
        )
        generated_text_no_padding = tokenizer.decode(outputs[0], skip_special_tokens=True)

        # Define the padding length to add to the input IDs and attention mask
        padding_length = 10

        # Pad the decoder input IDs and attention mask on the left
        padded_decoder_input_ids = F.pad(
            decoder_input_ids, (padding_length, 0), "constant", value=model.generation_config.pad_token_id
        )
        padded_decoder_attention_mask = F.pad(decoder_attention_mask, (padding_length, 0), "constant", value=0)
        # Since the decoder_start_token_id is the same as the pad_token_id,
        # the last padded token represents the decoder start token.
        # Set the attention mask for the decoder_start_token_id to True (1).
        padded_decoder_attention_mask[:, padding_length - 1] = 1
        # Generate text with padded inputs
        outputs_with_padding = model.generate(
            input_ids=input_ids,
            attention_mask=attention_mask,
            decoder_input_ids=padded_decoder_input_ids,
            decoder_attention_mask=padded_decoder_attention_mask,
            do_sample=False,
            penalty_alpha=penalty_alpha,
            top_k=top_k,
            max_new_tokens=64,
        )
        generated_text_with_padding = tokenizer.decode(outputs_with_padding[0], skip_special_tokens=True)

        # Assert that the generated texts are identical for padded and non-padded inputs
        self.assertEqual(generated_text_no_padding, generated_text_with_padding)
        self.assertEqual(generated_text_no_padding, "Ich muss diese Aufgabe vor Ende des Tages beenden.")

    def test_prepare_inputs_for_generation_decoder_llm(self):
        """Tests GenerationMixin.prepare_inputs_for_generation against expected usage with decoder-only llms."""

        config = AutoConfig.from_pretrained("hf-internal-testing/tiny-random-LlamaForCausalLM")
        model = AutoModelForCausalLM.from_pretrained("hf-internal-testing/tiny-random-LlamaForCausalLM")
        model = model.to(torch_device)

        # 1. Sanity check: the model's `prepare_inputs_for_generation` comes from `GenerationMixin`
        self.assertTrue("GenerationMixin" in str(model.prepare_inputs_for_generation))

        # 2. If we pass input ids by themselves, we should get back the same input ids
        input_ids = torch.tensor([[1, 2, 3], [4, 5, 6]]).to(torch_device)
        model_inputs = model.prepare_inputs_for_generation(input_ids)
        self.assertTrue(torch.all(model_inputs["input_ids"] == input_ids))

        # 3. If we pass the attention mask too, we will get back the attention mask and position ids built from it
        attention_mask = torch.tensor([[1, 1, 1], [1, 1, 1]]).to(torch_device)
        model_inputs = model.prepare_inputs_for_generation(input_ids, attention_mask=attention_mask)
        self.assertTrue(torch.all(model_inputs["attention_mask"] == attention_mask))
        self.assertTrue(model_inputs["position_ids"].shape == input_ids.shape)

        # 4. `use_cache` (and other kwargs) are forwarded
        self.assertFalse("use_cache" in model_inputs)  # From the previous input, there is no `use_cache`
        model_inputs = model.prepare_inputs_for_generation(input_ids, use_cache=True, foo="bar")
        self.assertTrue(model_inputs["use_cache"] is True)
        self.assertTrue(model_inputs["foo"] == "bar")

        # 5. When we pass a cache, we discard data related to already seen tokens in some tensors. We are now also
        # forced to pass a correctly prepared `cache_positions` to slice the data accordingly.
        init_input_ids = input_ids[:, :2]
        dynamic_cache = DynamicCache()
        dynamic_cache = model(init_input_ids, past_key_values=dynamic_cache).past_key_values
        with self.assertRaises(AttributeError):  # past_key_values + no cache_position -> exception
            model_inputs = model.prepare_inputs_for_generation(input_ids, past_key_values=dynamic_cache)

        cache_position = torch.arange(input_ids.shape[-1], dtype=torch.long).to(torch_device)
        cache_position = cache_position[dynamic_cache.get_seq_length() :]
        model_inputs = model.prepare_inputs_for_generation(
            input_ids, past_key_values=dynamic_cache, cache_position=cache_position, attention_mask=attention_mask
        )
        self.assertTrue("past_key_values" in model_inputs)
        self.assertTrue(torch.all(model_inputs["cache_position"] == cache_position))
        self.assertTrue(model_inputs["input_ids"].shape[-1] == 1)  # 1 = 3 fed tokens - 2 tokens in the cache
        self.assertTrue(model_inputs["position_ids"].shape[-1] == 1)
        self.assertTrue(model_inputs["attention_mask"].shape[-1] == 3)  # we still need the full attention mask!

        # 6. If we pass a `static_cache`, the attention mask will be prepared as a static shape 4D mask
        max_cache_len = 10
        batch_size = 2
        query_length = input_ids.shape[-1] - init_input_ids.shape[-1]
        static_cache = StaticCache(
            config=config,
            max_batch_size=batch_size,
            max_cache_len=max_cache_len,
            device=torch_device,
            dtype=torch.float32,
        )
        static_cache = model(init_input_ids, past_key_values=static_cache).past_key_values
        model_inputs = model.prepare_inputs_for_generation(
            input_ids, past_key_values=static_cache, cache_position=cache_position, attention_mask=attention_mask
        )
        self.assertTrue("past_key_values" in model_inputs)
        self.assertTrue(list(model_inputs["attention_mask"].shape) == [batch_size, 1, query_length, max_cache_len])

        # 7. We can also pass `inputs_embeds` as the embedded prompt. Because `generate` will append its result to
        # `input_ids` and the models will only accept one of the two inputs (`input_ids` or `inputs_embeds`), we
        # a) must use the cache b) must expect `input_ids` after the prompt is processed
        init_inputs_embeds = model.get_input_embeddings()(init_input_ids)
        init_cache_positions = torch.arange(init_input_ids.shape[-1], dtype=torch.long).to(torch_device)
        empty_cache = DynamicCache()

        # Prompt processing
        model_inputs = model.prepare_inputs_for_generation(
            init_input_ids,
            past_key_values=empty_cache,
            inputs_embeds=init_inputs_embeds,
            cache_position=init_cache_positions,
        )
        self.assertTrue(model_inputs["input_ids"] is None)
        self.assertTrue(model_inputs["inputs_embeds"] is not None)

        # After prompt processing
        model_inputs = model.prepare_inputs_for_generation(
            input_ids, past_key_values=dynamic_cache, inputs_embeds=init_inputs_embeds, cache_position=cache_position
        )
        self.assertTrue(model_inputs["input_ids"] is not None)
        self.assertTrue(model_inputs["inputs_embeds"] is None)

    def test_prepare_inputs_for_generation_encoder_decoder_llm(self):
        """
        Same as `test_prepare_inputs_for_generation_decoder_llm` but for encoder-decoder models. Main difference: we
        should look for `decoder_input_ids`, instead of `input_ids`.
        """
        model = AutoModelForSeq2SeqLM.from_pretrained("hf-internal-testing/tiny-random-t5")
        model = model.to(torch_device)

        # 1. Sanity check: the model's `prepare_inputs_for_generation` comes from `GenerationMixin`
        self.assertTrue("GenerationMixin" in str(model.prepare_inputs_for_generation))

        # 2. If we pass input ids by themselves, we should get back the same input ids -- with the encoder-decoder key
        decoder_input_ids = torch.tensor([[1, 2, 3], [4, 5, 6]]).to(torch_device)
        model_inputs = model.prepare_inputs_for_generation(decoder_input_ids)
        self.assertTrue(torch.all(model_inputs["decoder_input_ids"] == decoder_input_ids))

        # 3. If we pass the attention mask too, we will get back the attention mask. Encoder-decoder models usually
        # don't use `position_ids`
        decoder_attention_mask = torch.tensor([[1, 1, 1], [1, 1, 1]]).to(torch_device)
        model_inputs = model.prepare_inputs_for_generation(
            decoder_input_ids, decoder_attention_mask=decoder_attention_mask
        )
        self.assertTrue(torch.all(model_inputs["decoder_attention_mask"] == decoder_attention_mask))
        self.assertTrue("position_ids" not in model_inputs)

        # 4. `use_cache` (and other kwargs, like the encoder outputs) are forwarded
        self.assertFalse("use_cache" in model_inputs)  # From the previous input, there is no `use_cache`
        model_inputs = model.prepare_inputs_for_generation(decoder_input_ids, use_cache=True, encoder_outputs="foo")
        self.assertTrue(model_inputs["use_cache"] is True)
        self.assertTrue(model_inputs["encoder_outputs"] == "foo")
        # See the decoder-only test for more corner cases. The code is the same, so we don't repeat it here.

    def test_generate_compile_fullgraph_tiny(self):
        """
        Tests that we can call end-to-end generation with a tiny model (i.e. doesn't crash)
        NOTE: this test is quite slow (~20s on a consumer desktop), but it is important that we keep it as part of the
        non-slow tests to prevent regressions!
        """
        model = AutoModelForCausalLM.from_pretrained(
            "hf-internal-testing/tiny-random-LlamaForCausalLM", torch_dtype=torch.bfloat16, device_map="auto"
        )
        tokenizer = AutoTokenizer.from_pretrained("hf-internal-testing/tiny-random-LlamaForCausalLM")

        # compile generate
        compiled_generate = torch.compile(model.generate, fullgraph=True, mode="reduce-overhead")

        # compiled generate does NOT accept parameterization except a) model inputs b) a generation config
        generation_config = copy.deepcopy(model.generation_config)
        generation_config.pad_token_id = model.config.eos_token_id

        model_inputs = tokenizer(["Write a poem about the market crashing in summer"], return_tensors="pt")
        model_inputs = model_inputs.to(model.device)
        gen_out = compiled_generate(**model_inputs, generation_config=generation_config)
        self.assertTrue(gen_out.shape[1] > model_inputs["input_ids"].shape[1])  # some text was generated

    @require_read_token
    @slow
    def test_assisted_generation_early_exit(self):
        """
        Tests that assisted generation with early exit works as expected. Under the hood, this has complex cache
        manipulation, which will cause the test to fail if something goes wrong there.
        """
        expected_output = "Alice and Bob are playing a game of poker. Alice has a pair of 8s and Bob has a pair"

        prompt = "Alice and Bob"
        checkpoint = "facebook/layerskip-llama3.2-1B"

        tokenizer = AutoTokenizer.from_pretrained(checkpoint)
        inputs = tokenizer(prompt, return_tensors="pt").to(torch_device)

        model = AutoModelForCausalLM.from_pretrained(checkpoint).to(torch_device)
        original_outputs = model.generate(**inputs, do_sample=False, max_new_tokens=20)
        original_decoded = tokenizer.batch_decode(original_outputs, skip_special_tokens=True)
        self.assertEqual(original_decoded, [expected_output])

        outputs_assisted = model.generate(**inputs, assistant_early_exit=4, do_sample=False, max_new_tokens=20)
        decoded_assisted = tokenizer.batch_decode(outputs_assisted, skip_special_tokens=True)
        self.assertEqual(decoded_assisted, [expected_output])

    @slow
    def test_beam_search_advanced_stopping_criteria(self):
        """
        Tests that beam search works with a stopping criteria that is not max length or EOS token. Prior to the beam
        search vectorization PR (#35802), beam search was not accepting other stopping criteria. Test inspired on
        the original issue (#34843).
        """
        tokenizer = AutoTokenizer.from_pretrained("Qwen/Qwen2.5-0.5B-Instruct")
        model = AutoModelForCausalLM.from_pretrained("Qwen/Qwen2.5-0.5B-Instruct").to(torch_device)

        prompt = (
            "Natalia sold clips to 48 of her friends in April, and then she sold half as many clips in May. "
            "How many clips did Natalia sell altogether in April and May?"
        )
        tokens = tokenizer(prompt, return_tensors="pt").to(torch_device)
        generation_config = GenerationConfig(num_beams=3, do_sample=False, length_penalty=1.0, max_new_tokens=100)

        # This particular prompt should result in a ":" being present in the answer
        out = model.generate(**tokens, generation_config=generation_config, tokenizer=tokenizer)
        output_text = tokenizer.decode(out[0], skip_special_tokens=True)
        last_non_special_token_decoded = tokenizer.decode(out[out != tokenizer.pad_token_id][-1])
        self.assertTrue(":" in output_text)
        self.assertFalse(":" in output_text[-5:])
        self.assertFalse(":" in last_non_special_token_decoded)

        # Adding an advanced stopping criteria: text generation should stop when a ":" is generated.
        # Note that:
        # 1 - the text up to ":" doesn't have to be the same, it can belong to a different beam
        # 2 - ":" may not be the last char, but it must be in the last non-special token
        generation_config.stop_strings = ":"
        out = model.generate(**tokens, generation_config=generation_config, tokenizer=tokenizer)
        output_text = tokenizer.decode(out[0], skip_special_tokens=True)
        last_non_special_token_decoded = tokenizer.decode(out[out != tokenizer.pad_token_id][-1])
        self.assertTrue(":" in output_text)
        self.assertTrue(":" in output_text[-5:])
        self.assertTrue(":" in last_non_special_token_decoded)

    def test_max_time(self):
        tokenizer = GPT2Tokenizer.from_pretrained("openai-community/gpt2")
        model = GPT2LMHeadModel.from_pretrained("openai-community/gpt2")
        model.to(torch_device)

        torch.manual_seed(0)
        tokenized = tokenizer("Today is a nice day and", return_tensors="pt", return_token_type_ids=True)
        input_ids = tokenized.input_ids.to(torch_device)

        MAX_TIME = 0.1
        MAX_LENGTH = 64

        # sampling on
        start = datetime.datetime.now()
        model.generate(input_ids, do_sample=True, max_time=MAX_TIME, max_length=MAX_LENGTH)
        duration = datetime.datetime.now() - start
        self.assertGreater(duration, datetime.timedelta(seconds=MAX_TIME))
        self.assertLess(duration, datetime.timedelta(seconds=1.5 * MAX_TIME))

        # sampling off
        start = datetime.datetime.now()
        model.generate(input_ids, do_sample=False, max_time=MAX_TIME, max_length=MAX_LENGTH)
        duration = datetime.datetime.now() - start
        self.assertGreater(duration, datetime.timedelta(seconds=MAX_TIME))
        self.assertLess(duration, datetime.timedelta(seconds=1.5 * MAX_TIME))

        # beam search
        start = datetime.datetime.now()
        model.generate(input_ids, do_sample=False, num_beams=2, max_time=MAX_TIME, max_length=MAX_LENGTH)
        duration = datetime.datetime.now() - start
        self.assertGreater(duration, datetime.timedelta(seconds=MAX_TIME))
        self.assertLess(duration, datetime.timedelta(seconds=1.5 * MAX_TIME))

        # sanity check: no time limit
        start = datetime.datetime.now()
        model.generate(input_ids, do_sample=False, max_time=None, max_length=MAX_LENGTH)
        duration = datetime.datetime.now() - start
        self.assertGreater(duration, datetime.timedelta(seconds=1.5 * MAX_TIME))

    def test_validate_generation_inputs(self):
        """Tests validation of inputs to `generate`"""
        tokenizer = AutoTokenizer.from_pretrained("hf-internal-testing/tiny-random-t5")
        model = AutoModelForSeq2SeqLM.from_pretrained("hf-internal-testing/tiny-random-t5")

        encoder_input_str = "Hello world"
        input_ids = tokenizer(encoder_input_str, return_tensors="pt").input_ids

        # typos are quickly detected (the correct argument is `do_sample`)
        with self.assertRaisesRegex(ValueError, "do_samples"):
            model.generate(input_ids, do_samples=True)

        # arbitrary arguments that will not be used anywhere are also not accepted
        with self.assertRaisesRegex(ValueError, "foo"):
            fake_model_kwargs = {"foo": "bar"}
            model.generate(input_ids, **fake_model_kwargs)

        # however, valid model_kwargs are accepted
        valid_model_kwargs = {"attention_mask": torch.tensor(np.zeros_like(input_ids))}
        model.generate(input_ids, **valid_model_kwargs)

    def test_custom_logits_processor(self):
        """Tests that custom logits processors can be used in `generate`, and that redundant arguments are caught."""
        bart_tokenizer = AutoTokenizer.from_pretrained("hf-internal-testing/tiny-random-bart")
        article = """Justin Timberlake and Jessica Biel, welcome to parenthood."""
        bart_model = AutoModelForSeq2SeqLM.from_pretrained("hf-internal-testing/tiny-random-bart", min_length=1)
        input_ids = bart_tokenizer(article, return_tensors="pt").input_ids

        logits_processor = LogitsProcessorList()
        logits_processor.append(MinLengthLogitsProcessor(min_length=10, eos_token_id=0))

        # it should not be allowed to both define `min_length` via config and `logits_processor` list
        with self.assertRaises(ValueError):
            bart_model.generate(input_ids, logits_processor=logits_processor, min_length=10)
        bart_model.generate(input_ids, logits_processor=logits_processor)

    def test_transition_scores_greedy_search(self):
        """Test that `compute_transition_scores` is working as expected with gready search"""
        articles = ["Justin Timberlake", "Michael Phelps"]
        tokenizer = AutoTokenizer.from_pretrained("distilbert/distilgpt2", padding_side="left")
        tokenizer.pad_token = tokenizer.eos_token

        model = AutoModelForCausalLM.from_pretrained("distilbert/distilgpt2")
        model.generation_config.eos_token_id = None
        input_ids = tokenizer(articles, return_tensors="pt", padding=True).input_ids
        model = model.to(torch_device)
        input_ids = input_ids.to(torch_device)

        outputs = model.generate(
            input_ids=input_ids,
            max_new_tokens=5,
            pad_token_id=tokenizer.eos_token_id,
            return_dict_in_generate=True,
            output_scores=True,
        )

        transition_scores = model.compute_transition_scores(outputs.sequences, outputs.scores)
        transition_scores = transition_scores.cpu().numpy()

        expected_scores = np.array(
            [
                [-57.8844, -60.45698, -70.16364, -65.50791, -66.35648],
                [-54.417572, -60.216614, -62.661243, -58.621933, -58.298683],
            ]
        )
        self.assertTrue(np.allclose(transition_scores, expected_scores, atol=1e-3))

    def test_transition_scores_greedy_search_normalized(self):
        """
        Test that `compute_transition_scores` is working as expected with gready search, with `normalize_logits=True`
        """
        articles = ["Justin Timberlake", "Michael Phelps"]
        tokenizer = AutoTokenizer.from_pretrained("distilbert/distilgpt2", padding_side="left")
        tokenizer.pad_token = tokenizer.eos_token

        model = AutoModelForCausalLM.from_pretrained("distilbert/distilgpt2")
        model.generation_config.eos_token_id = None
        input_ids = tokenizer(articles, return_tensors="pt", padding=True).input_ids
        model = model.to(torch_device)
        input_ids = input_ids.to(torch_device)

        outputs = model.generate(
            input_ids=input_ids,
            max_new_tokens=5,
            pad_token_id=tokenizer.eos_token_id,
            return_dict_in_generate=True,
            output_scores=True,
        )

        transition_scores = model.compute_transition_scores(outputs.sequences, outputs.scores, normalize_logits=True)
        transition_scores = transition_scores.cpu().numpy()

        expected_scores = np.array(
            [
                [-2.538938, -2.2694316, -2.1580915, -1.572299, -2.6719835],
                [-1.8826028, -2.2461371, -1.7556462, -2.9644494, -1.7996008],
            ]
        )
        self.assertTrue(np.allclose(transition_scores, expected_scores, atol=1e-3))

    def test_transition_scores_beam_search_encoder_decoder(self):
        """
        Test that `compute_transition_scores` is working as expected with beam search and encoder-decoder models
        """
        articles = [
            "Justin Timberlake and Jessica Biel, welcome to parenthood.",
            "Michael Phelps is arguably the most decorated Olympian of all time.",
        ]
        tokenizer = AutoTokenizer.from_pretrained("hf-internal-testing/tiny-random-bart")
        model = AutoModelForSeq2SeqLM.from_pretrained("hf-internal-testing/tiny-random-bart")
        input_ids = tokenizer(articles, return_tensors="pt", padding=True).input_ids
        model = model.to(torch_device)
        input_ids = input_ids.to(torch_device)

        outputs = model.generate(
            input_ids=input_ids,
            max_length=10,
            num_beams=4,
            num_return_sequences=2,
            eos_token_id=None,
            return_dict_in_generate=True,
            output_scores=True,
            length_penalty=0.0,
        )

        transition_scores = model.compute_transition_scores(outputs.sequences, outputs.scores, outputs.beam_indices)
        transition_scores = transition_scores.cpu().numpy()
        outputs.sequences_scores = outputs.sequences_scores.cpu().numpy()

        self.assertTrue(np.allclose(np.sum(transition_scores, axis=-1), outputs.sequences_scores, atol=1e-3))

    def test_transition_scores_beam_search_encoder_decoder_with_eos(self):
        """
        Test that `compute_transition_scores` is working as expected with beam search and encoder-decoder models, when
        an EOS token is defined
        """
        articles = [
            "Justin Timberlake and Jessica Biel, welcome to parenthood.",
            "Michael Phelps is arguably the most decorated Olympian of all time.",
        ]
        tokenizer = AutoTokenizer.from_pretrained("hf-internal-testing/tiny-random-bart")

        model = AutoModelForSeq2SeqLM.from_pretrained("hf-internal-testing/tiny-random-bart")
        input_ids = tokenizer(articles, return_tensors="pt", padding=True).input_ids
        model = model.to(torch_device)
        input_ids = input_ids.to(torch_device)

        outputs = model.generate(
            input_ids=input_ids,
            max_length=10,
            num_beams=4,
            num_return_sequences=2,
            return_dict_in_generate=True,
            output_scores=True,
            length_penalty=0.0,
        )

        transition_scores = model.compute_transition_scores(outputs.sequences, outputs.scores, outputs.beam_indices)
        transition_scores = transition_scores.cpu().numpy()
        outputs.sequences_scores = outputs.sequences_scores.cpu().numpy()

        self.assertTrue(np.allclose(np.sum(transition_scores, axis=-1), outputs.sequences_scores, atol=1e-3))

    def test_transition_scores_beam_search_decoder_only(self):
        """
        Test that `compute_transition_scores` is working as expected with beam search and decoder-only models
        """
        articles = [
            "Justin Timberlake",
            "Michael Phelps",
        ]
        tokenizer = AutoTokenizer.from_pretrained("hf-internal-testing/tiny-random-gpt2")
        tokenizer.pad_token = tokenizer.eos_token

        model = AutoModelForCausalLM.from_pretrained("hf-internal-testing/tiny-random-gpt2")
        input_ids = tokenizer(articles, return_tensors="pt", padding=True).input_ids
        model = model.to(torch_device)
        input_ids = input_ids.to(torch_device)

        outputs = model.generate(
            input_ids=input_ids,
            max_length=10,
            num_beams=4,
            num_return_sequences=2,
            pad_token_id=tokenizer.eos_token_id,
            eos_token_id=None,
            return_dict_in_generate=True,
            output_scores=True,
            length_penalty=0.0,
        )

        transition_scores = model.compute_transition_scores(outputs.sequences, outputs.scores, outputs.beam_indices)
        transition_scores = transition_scores.cpu().numpy()
        outputs.sequences_scores = outputs.sequences_scores.cpu().numpy()

        self.assertTrue(np.allclose(np.sum(transition_scores, axis=-1), outputs.sequences_scores, atol=1e-3))

    @slow
    def test_transition_scores_early_stopping(self):
        """
        Test that `compute_transition_scores` is working as expected with beam search and early stopping

        This is an aggressive test that makes sure that `beam_search's`
        transition scores are computed correctly for varying `num_return_sequences`, `num_beams` and `batch_size > 1`
        2 x input_ids for "question: How are you? \n context: I had a long day, "
        """
        input_ids = torch.tensor(2 * [[822, 10, 571, 33, 25, 58, 2625, 10, 27, 141, 3, 9, 307, 239, 6, 1]])
        model = AutoModelForSeq2SeqLM.from_pretrained("google-t5/t5-small")
        model = model.to(torch_device)
        input_ids = input_ids.to(torch_device)

        outputs = model.generate(
            input_ids,
            max_length=10,
            return_dict_in_generate=True,
            output_scores=True,
            forced_eos_token_id=model.config.eos_token_id,
            num_beams=4,
            do_sample=False,
            num_return_sequences=3,
            length_penalty=0.0,
        )

        transition_scores = model.compute_transition_scores(
            sequences=outputs.sequences, scores=outputs.scores, beam_indices=outputs.beam_indices
        )
        transition_scores = transition_scores.cpu().numpy()
        outputs.sequences_scores = outputs.sequences_scores.cpu().numpy()

        self.assertTrue(np.allclose(np.sum(transition_scores, axis=-1), outputs.sequences_scores))

    def test_encoder_decoder_generate_attention_mask(self):
        """
        Test that `generate` automagically creates the correct `attention_mask` for encoder-decoder models (which
        has a different keyword)
        """
        articles = ["Timberlake", "Jessica Biel, welcome to parenthood among other things"]
        tokenizer = AutoTokenizer.from_pretrained("hf-internal-testing/tiny-random-bart")
        # need extreme generation values here to force this test
        # to fail when `attention_mask` is not correctly treated in generate
        model = AutoModelForSeq2SeqLM.from_pretrained(
            "hf-internal-testing/tiny-random-bart",
        )
        model.config.eos_token_id = None
        input_ids = tokenizer(articles[0], return_tensors="pt").input_ids
        input_ids_batched = tokenizer(articles, padding=True, return_tensors="pt").input_ids
        model = model.to(torch_device)
        input_ids = input_ids.to(torch_device)
        input_ids_batched = input_ids_batched.to(torch_device)

        generate_kwargs = {
            "return_dict_in_generate": True,
            "output_scores": True,
            "max_length": 50,
            "num_beams": 5,
            "num_return_sequences": 5,
        }

        output_sequences_batched = model.generate(input_ids=input_ids_batched, **generate_kwargs)
        output_sequences = model.generate(input_ids=input_ids, **generate_kwargs)

        batched_out = output_sequences_batched.sequences_scores
        out = output_sequences.sequences_scores
        batched_out = batched_out.cpu().numpy()
        out = out.cpu().numpy()

        diff = np.abs(np.sum(batched_out[:5]) - np.sum(out))
        self.assertTrue(diff < 1e-4)

    def test_generate_input_ids_as_kwarg(self):
        """Test that `input_ids` work equally as a positional and keyword argument in decoder-only models"""
        article = "I need input_ids to generate"
        tokenizer = AutoTokenizer.from_pretrained("hf-internal-testing/tiny-random-gpt2")
        model = AutoModelForCausalLM.from_pretrained("hf-internal-testing/tiny-random-gpt2", max_length=15)
        input_ids = tokenizer(article, return_tensors="pt").input_ids
        model = model.to(torch_device)
        input_ids = input_ids.to(torch_device)

        output_sequences_kwargs = model.generate(input_ids=input_ids)
        output_sequences = model.generate(input_ids)
        output_sequences_kwargs = output_sequences_kwargs.cpu().numpy()
        output_sequences = output_sequences.cpu().numpy()

        self.assertTrue(np.array_equal(output_sequences, output_sequences_kwargs))
        self.assertEqual(output_sequences.shape, (1, 15))

    def test_generate_input_ids_as_encoder_kwarg(self):
        """Test that `input_ids` work equally as a positional and keyword argument in encoder-decoder models"""
        article = "Justin Timberlake and Jessica Biel, welcome to parenthood."
        tokenizer = AutoTokenizer.from_pretrained("hf-internal-testing/tiny-random-bart")
        model = AutoModelForSeq2SeqLM.from_pretrained("hf-internal-testing/tiny-random-bart")
        model.config.eos_token_id = None
        input_ids = tokenizer(article, return_tensors="pt").input_ids
        model = model.to(torch_device)
        input_ids = input_ids.to(torch_device)

        output_sequences_kwargs = model.generate(input_ids=input_ids, max_length=5)
        output_sequences = model.generate(input_ids, max_length=5)
        output_sequences_kwargs = output_sequences_kwargs.cpu().numpy()
        output_sequences = output_sequences.cpu().numpy()

        self.assertTrue(np.array_equal(output_sequences, output_sequences_kwargs))
        self.assertEqual(output_sequences.shape, (1, 5))

    def test_generate_inputs_and_encoder_kwargs(self):
        """
        Test that an exception is thrown if the main tensor (`input_ids` in LLMs) is passed as both a positional and
        keyword argument
        """
        article = "I need input_ids to generate"
        tokenizer = AutoTokenizer.from_pretrained("hf-internal-testing/tiny-random-gpt2")
        model = AutoModelForCausalLM.from_pretrained("hf-internal-testing/tiny-random-gpt2", max_length=10)
        input_ids = tokenizer(article, return_tensors="pt").input_ids
        with self.assertRaises(ValueError):
            model.generate(input_ids, input_ids=input_ids)

    def test_generate_too_many_encoder_kwargs(self):
        """Test that passing redundant inputs results in an exception (`input_ids` and `inputs_embeds` in LLMs)"""
        article = "I need input_ids to generate"
        tokenizer = AutoTokenizer.from_pretrained("hf-internal-testing/tiny-random-bart")
        model = AutoModelForSeq2SeqLM.from_pretrained("hf-internal-testing/tiny-random-bart", max_length=10)
        input_ids = tokenizer(article, return_tensors="pt").input_ids
        with self.assertRaises(ValueError):
            model.generate(input_ids=input_ids, inputs_embeds=input_ids)

    def test_generate_input_features_as_encoder_kwarg(self):
        """Test that non-`input_ids` main model inputs are correctly handled as positional arguments"""
        input_features = floats_tensor((3, 80, 60))
        model = AutoModelForSpeechSeq2Seq.from_pretrained(
            "hf-internal-testing/tiny-random-WhisperForConditionalGeneration"
        )
        input_features.to(torch_device)
        model = model.to(torch_device)

        output_sequences_kwargs = model.generate(input_features=input_features, max_length=5)
        output_sequences = model.generate(input_features, max_length=5)
        output_sequences_kwargs = output_sequences_kwargs.cpu().numpy()
        output_sequences = output_sequences.cpu().numpy()

        self.assertTrue(np.array_equal(output_sequences, output_sequences_kwargs))
        self.assertEqual(output_sequences.shape, (3, 5))

    def test_generate_encoder_outputs_attention_mask(self):
        """Test that `generate` can handle attention masks when the encoder outputs are passed"""
        input_features = floats_tensor((3, 80, 60))
        attention_mask = torch.randint(0, 2, input_features.shape).to(torch_device)
        model = AutoModelForSpeechSeq2Seq.from_pretrained(
            "hf-internal-testing/tiny-random-WhisperForConditionalGeneration"
        )
        input_features = input_features.to(torch_device)
        attention_mask = attention_mask.to(torch_device)
        model = model.to(torch_device)

        encoder = model.get_encoder()
        encoder_outputs = encoder(input_features)

        output_sequences_no_mask = model.generate(encoder_outputs=encoder_outputs)
        output_sequences_with_mask = model.generate(encoder_outputs=encoder_outputs, attention_mask=attention_mask)
        output_sequences_no_mask = output_sequences_no_mask.cpu().numpy()
        output_sequences_with_mask = output_sequences_with_mask.cpu().numpy()

        self.assertFalse(np.array_equal(output_sequences_no_mask, output_sequences_with_mask))

    def test_eos_token_id_int_and_list_greedy_search(self):
        """Test that `generate` can handle multiple EOS tokens"""
        generation_kwargs = {
            "do_sample": False,
            "num_beams": 1,
        }
        expectation = 13

        tokenizer = AutoTokenizer.from_pretrained("hf-internal-testing/tiny-random-gpt2")
        text = """Hello, my dog is cute and"""
        tokens = tokenizer(text, return_tensors="pt")
        model = AutoModelForCausalLM.from_pretrained("hf-internal-testing/tiny-random-gpt2")
        model = model.to(torch_device)
        tokens = tokens.to(torch_device)

        eos_token_id = 873
        generated_tokens = model.generate(**tokens, eos_token_id=eos_token_id, **generation_kwargs)
        self.assertTrue(expectation == len(generated_tokens[0]))

        eos_token_id = [873, 198]
        generated_tokens = model.generate(**tokens, eos_token_id=eos_token_id, **generation_kwargs)
        self.assertTrue(expectation == len(generated_tokens[0]))

    def test_generate_vision2text_conditioning(self):
        """Test that `decoder_input_ids` can be used to condition the generation in vision-to-text models"""
        pixel_values = floats_tensor((2, 3, 30, 30))
        conditioning_input = torch.tensor([[10], [10]])  # this should be the 2nd output token, after the BOS token
        model = AutoModelForVision2Seq.from_pretrained(
            "hf-internal-testing/tiny-random-VisionEncoderDecoderModel-vit-gpt2"
        )
        pixel_values = pixel_values.to(torch_device)
        model = model.to(torch_device)
        conditioning_input = conditioning_input.to(torch_device)

        # we can condition on decoder_input_ids (expected decoder input) and input_ids (which we pipe internally as
        # decoder_input_ids, if the encoder is not a model with text input)
        output_sequences_decoder_input_ids = model.generate(
            pixel_values, max_length=5, decoder_input_ids=conditioning_input
        )
        output_sequences_input_ids = model.generate(pixel_values, max_length=5, input_ids=conditioning_input)
        output_sequences_decoder_input_ids = output_sequences_decoder_input_ids.cpu().numpy()
        output_sequences_input_ids = output_sequences_input_ids.cpu().numpy()
        conditioning_input = conditioning_input.cpu().numpy()

        self.assertTrue(np.array_equal(output_sequences_decoder_input_ids, output_sequences_input_ids))
        self.assertTrue(np.array_equal(output_sequences_decoder_input_ids[:, 1:2], conditioning_input))

    @require_read_token
    @slow
    @require_torch_gpu
    def test_cache_device_map_with_vision_layer_device_map(self):
        """
        Test that the cache device map is correctly set when the vision layer has a device map. Regression test for
        #36942
        """
        # gemma 3 uses hybrid cache, which can be compiled -> needs a device map at allocation time
        model_id = "google/gemma-3-4b-it"

        # important part of this device map: the `.layers.` pattern is NOT present in the decoder
        device_map = {
            "vision_tower.vision_model.embeddings": 0,
            "vision_tower.vision_model.encoder.layers.0": 0,
            "vision_tower.vision_model.encoder.layers.1": 0,
            "vision_tower.vision_model.encoder.layers.2": 0,
            "vision_tower.vision_model.encoder.layers.3": 0,
            "vision_tower.vision_model.encoder.layers.4": 0,
            "vision_tower.vision_model.encoder.layers.5": 0,
            "vision_tower.vision_model.encoder.layers.6": 0,
            "vision_tower.vision_model.encoder.layers.7": 0,
            "vision_tower.vision_model.encoder.layers.8": 0,
            "vision_tower.vision_model.encoder.layers.9": 0,
            "vision_tower.vision_model.encoder.layers.10": 0,
            "vision_tower.vision_model.encoder.layers.11": 0,
            "vision_tower.vision_model.encoder.layers.12": 0,
            "vision_tower.vision_model.encoder.layers.13": 0,
            "vision_tower.vision_model.encoder.layers.14": "cpu",
            "vision_tower.vision_model.encoder.layers.15": "cpu",
            "vision_tower.vision_model.encoder.layers.16": "cpu",
            "vision_tower.vision_model.encoder.layers.17": "cpu",
            "vision_tower.vision_model.encoder.layers.18": "cpu",
            "vision_tower.vision_model.encoder.layers.19": "cpu",
            "vision_tower.vision_model.encoder.layers.20": "cpu",
            "vision_tower.vision_model.encoder.layers.21": "cpu",
            "vision_tower.vision_model.encoder.layers.22": "cpu",
            "vision_tower.vision_model.encoder.layers.23": "cpu",
            "vision_tower.vision_model.encoder.layers.24": "cpu",
            "vision_tower.vision_model.encoder.layers.25": "cpu",
            "vision_tower.vision_model.encoder.layers.26": "cpu",
            "vision_tower.vision_model.post_layernorm": "cpu",
            "multi_modal_projector": "cpu",
            "language_model": "cpu",
        }

        model = AutoModelForImageTextToText.from_pretrained(
            model_id, device_map=device_map, torch_dtype=torch.bfloat16
        )
        tokenizer = AutoTokenizer.from_pretrained(model_id)
        inputs = tokenizer(["This is a text input"], return_tensors="pt").to(model.device)

        # If the generate doesn't infer the DECODER device map correctly, this will fail
        _ = model.generate(**inputs, max_new_tokens=2, do_sample=False)

    @require_torch_gpu
    def test_cpu_offload_doesnt_compile(self):
        """Test that CPU offload doesn't trigger compilation"""
        tokenizer = AutoTokenizer.from_pretrained("hf-internal-testing/tiny-random-MistralForCausalLM")
        tokenized_inputs = tokenizer(["Hello world"], return_tensors="pt")
        generate_kwargs = {"max_new_tokens": 3, "cache_implementation": "static"}

        # Sanity check: if we don't specify a device map, the model will get compiled
        model_gpu = AutoModelForCausalLM.from_pretrained(
            "hf-internal-testing/tiny-random-MistralForCausalLM", device_map="auto"
        )
        input_ids = tokenized_inputs.input_ids.to(model_gpu.device)
        _ = model_gpu.generate(input_ids, **generate_kwargs)
        self.assertTrue(hasattr(model_gpu, "_compiled_call"))

        # If we specify a device map, the model will not be compiled
        # (as of April 2025, compiling with CPU offload results in a crash)
        device_map = {
            "model.embed_tokens": 0,
            "model.layers.0": 0,
            "model.layers.1": "cpu",
            "model.norm": "cpu",
            "lm_head": 0,
        }
        model_cpu = AutoModelForCausalLM.from_pretrained(
            "hf-internal-testing/tiny-random-MistralForCausalLM", device_map=device_map
        )
        input_ids = tokenized_inputs.input_ids.to(model_cpu.device)
        _ = model_cpu.generate(input_ids, **generate_kwargs)
        self.assertFalse(hasattr(model_cpu, "_compiled_call"))


@require_torch
class TokenHealingTestCase(unittest.TestCase):
    @parameterized.expand(
        [
            ("url", 'The link is <a href="http:', 'The link is <a href="http://'),
            # aggressive_healing: "http" shouldn't be replaced with "https"
            ("aggressive_healing", 'The link is <a href="http', 'The link is <a href="http'),
            ("trailing_whitespace", "I read a book about ", "I read a book about"),
            ("nothing_to_heal", "I read a book about", "I read a book about"),
            ("single_token", "I", "I"),
            ("empty_prompt", "", ""),
        ]
    )
    def test_prompts(self, name, input, expected):
        model_name_or_path = "distilbert/distilgpt2"
        tokenizer = AutoTokenizer.from_pretrained(model_name_or_path, use_fast=True)
        completion_model = AutoModelForCausalLM.from_pretrained(
            model_name_or_path,
            device_map="auto",
            trust_remote_code=False,
            revision="main",
            use_cache=True,
        )

        """
        tokenizer.pad_token value can be empty but it is required in the latter codes
        so assigned it here with eos_token
		"""
        tokenizer.pad_token = tokenizer.eos_token

        input_ids = tokenizer(input, return_tensors="pt").input_ids.to(completion_model.device)

        healed_ids = completion_model.heal_tokens(input_ids, tokenizer=tokenizer)
        predicted = tokenizer.decode(healed_ids[0], skip_special_tokens=True)

        self.assertEqual(predicted, expected)

    def test_generate_from_inputs_embeds_with_bos_token_id_is_none(self):
        article = "Today a dragon flew over Paris."
        model = AutoModelForCausalLM.from_pretrained("hf-internal-testing/tiny-random-gpt2").to(torch_device)
        tokenizer = AutoTokenizer.from_pretrained("hf-internal-testing/tiny-random-gpt2")
        input_ids = tokenizer(article, return_tensors="pt").input_ids.to(torch_device)
        inputs_embeds = model.get_input_embeddings()(input_ids)

        model.generate(inputs_embeds=inputs_embeds, max_length=20, bos_token_id=None)

        # bos_token_id is required when no input ids nor inputs_embeds is passed
        with self.assertRaises(ValueError):
            model.generate(max_length=20, bos_token_id=None)


class TestAssistedCandidateGeneratorDifferentTokenizers(unittest.TestCase):
    def test_no_intersection(self):
        prompt = np.array([[1, 2, 3]])
        prompt_plus_new_tokens = np.array([[4, 5, 6]])
        result = AssistedCandidateGeneratorDifferentTokenizers._get_tokens_diag(prompt, prompt_plus_new_tokens)
        self.assertEqual(result, (None, None, None))

    def test_complete_overlap(self):
        prompt = np.array([[1, 2, 3]])
        prompt_plus_new_tokens = np.array([[1, 2, 3, 4, 5]])
        discrep_length, new_tokens_only, discrep_only = AssistedCandidateGeneratorDifferentTokenizers._get_tokens_diag(
            prompt, prompt_plus_new_tokens
        )
        self.assertEqual(discrep_length, 0)
        np.testing.assert_array_equal(new_tokens_only, np.array([[4, 5]]))
        np.testing.assert_array_equal(discrep_only, np.array([[]]))

    def test_partial_overlap(self):
        prompt = np.array([[1, 2, 3]])
        prompt_plus_new_tokens = np.array([[2, 3, 4, 5]])
        discrep_length, new_tokens_only, discrep_only = AssistedCandidateGeneratorDifferentTokenizers._get_tokens_diag(
            prompt, prompt_plus_new_tokens
        )
        self.assertEqual(discrep_length, 0)
        np.testing.assert_array_equal(new_tokens_only, np.array([[4, 5]]))
        np.testing.assert_array_equal(discrep_only, np.array([[]]))

    def test_no_new_tokens(self):
        prompt = np.array([[1, 2, 3]])
        prompt_plus_new_tokens = np.array([[1, 2, 3]])
        discrep_length, new_tokens_only, discrep_only = AssistedCandidateGeneratorDifferentTokenizers._get_tokens_diag(
            prompt, prompt_plus_new_tokens
        )
        self.assertEqual(discrep_length, 0)
        np.testing.assert_array_equal(new_tokens_only, np.array([[]]))
        np.testing.assert_array_equal(discrep_only, np.array([[]]))


class TestAssistedCandidateGeneratorUpdateStrategy(unittest.TestCase):
    def setUp(self):
        checkpoint = "EleutherAI/pythia-160m-deduped"
        self.assistant_model = AutoModelForCausalLM.from_pretrained(checkpoint)
        self.assistant_model.generation_config.assistant_confidence_threshold = 0.4
        self.model_kwargs = {}
        self.input_ids = torch.randint(1, 10, (1, 9))
        self.candidate_generator = AssistedCandidateGenerator(
            input_ids=self.input_ids,
            assistant_model=self.assistant_model,
            generation_config=self.assistant_model.generation_config,
            model_kwargs=self.model_kwargs,
        )
        self.candidate_generator.probs = [0.9, 0.8, 0.7, 0.6, 0.5, 0.4, 0.3, 0.2, 0.1]
        self.original_probs = self.candidate_generator.probs
        self.original_threshold = self.assistant_model.generation_config.assistant_confidence_threshold

    def assert_no_sklearn(self):
        with patch("transformers.utils.import_utils._sklearn_available", False):
            self.candidate_generator.update_candidate_strategy(self.input_ids, None, self.num_matches)
            self.assertEqual(self.candidate_generator.matches, self.original_matches)
            self.assertEqual(self.candidate_generator.probs, self.original_probs)
            self.assertEqual(
                self.assistant_model.generation_config.assistant_confidence_threshold, self.original_threshold
            )

    @parameterized.expand([(is_sklearn_available(),), (False,)])
    def test_update_candidate_strategy_no_matches_short(self, sklearn_available):
        print("test_update_candidate_strategy_no_matches_short")
        self.original_matches = []
        self.candidate_generator.matches = self.original_matches
        self.num_matches = 0

        if sklearn_available:
            self.candidate_generator.update_candidate_strategy(self.input_ids, None, self.num_matches)
            self.assertEqual(self.candidate_generator.matches, [0])
            self.assertEqual(self.candidate_generator.probs, [0.9])
            self.assertEqual(self.assistant_model.generation_config.assistant_confidence_threshold, 0.4)
        else:
            self.assert_no_sklearn()

    @parameterized.expand([(is_sklearn_available(),), (False,)])
    def test_update_candidate_strategy_with_mix_matches_3(self, sklearn_available):
        self.original_matches = [1, 0, 1, 0, 1]
        self.candidate_generator.matches = self.original_matches
        self.num_matches = 3
        if sklearn_available:
            self.candidate_generator.update_candidate_strategy(self.input_ids, None, self.num_matches)
            self.assertEqual(self.candidate_generator.matches, [1, 0, 1, 0, 1, 1, 1, 1, 0])
            self.assertEqual(self.candidate_generator.probs, [0.9, 0.8, 0.7, 0.6, 0.5, 0.4, 0.3, 0.2, 0.1])
            self.assertEqual(self.assistant_model.generation_config.assistant_confidence_threshold, 0.2)
        else:
            self.assert_no_sklearn()

    @parameterized.expand([(is_sklearn_available(),), (False,)])
    def test_update_candidate_strategy_with_matches_4(self, sklearn_available):
        self.original_matches = [1, 1, 1, 1, 1]
        self.candidate_generator.matches = self.original_matches
        self.num_matches = 4
        if sklearn_available:
            self.candidate_generator.update_candidate_strategy(self.input_ids, None, self.num_matches)
            self.assertEqual(self.candidate_generator.matches, [1, 1, 1, 1, 1, 1, 1, 1, 1])
            self.assertEqual(self.candidate_generator.probs, [0.9, 0.8, 0.7, 0.6, 0.5, 0.4, 0.3, 0.2, 0.1])
            self.assertEqual(self.assistant_model.generation_config.assistant_confidence_threshold, 0.4)
        else:
            self.assert_no_sklearn()

    @parameterized.expand([(is_sklearn_available(),), (False,)])
    def test_update_candidate_strategy_with_matches_3(self, sklearn_available):
        self.original_matches = [1, 1, 1, 1, 1]
        self.candidate_generator.matches = self.original_matches
        self.num_matches = 3
        if sklearn_available:
            self.candidate_generator.update_candidate_strategy(self.input_ids, None, self.num_matches)
            self.assertEqual(self.candidate_generator.matches, [1, 1, 1, 1, 1, 1, 1, 1, 0])
            self.assertEqual(self.candidate_generator.probs, [0.9, 0.8, 0.7, 0.6, 0.5, 0.4, 0.3, 0.2, 0.1])
            self.assertEqual(self.assistant_model.generation_config.assistant_confidence_threshold, 0.2)
        else:
            self.assert_no_sklearn()

    @parameterized.expand([(is_sklearn_available(),), (False,)])
    def test_update_candidate_strategy_with_matches_2(self, sklearn_available):
        self.original_matches = [1, 1, 1, 1, 1]
        self.candidate_generator.matches = self.original_matches
        self.num_matches = 2
        if sklearn_available:
            self.candidate_generator.update_candidate_strategy(self.input_ids, None, self.num_matches)
            self.assertEqual(self.candidate_generator.matches, [1, 1, 1, 1, 1, 1, 1, 0])
            self.assertEqual(self.candidate_generator.probs, [0.9, 0.8, 0.7, 0.6, 0.5, 0.4, 0.3, 0.2])
            self.assertEqual(self.assistant_model.generation_config.assistant_confidence_threshold, 0.3)
        else:
            self.assert_no_sklearn()

    @parameterized.expand([(is_sklearn_available(),), (False,)])
    def test_update_candidate_strategy_with_matches_1(self, sklearn_available):
        self.original_matches = [1, 1, 1, 1, 1]
        self.candidate_generator.matches = self.original_matches
        self.num_matches = 1
        if sklearn_available:
            self.candidate_generator.update_candidate_strategy(self.input_ids, None, self.num_matches)
            self.assertEqual(self.candidate_generator.matches, [1, 1, 1, 1, 1, 1, 0])
            self.assertEqual(self.candidate_generator.probs, [0.9, 0.8, 0.7, 0.6, 0.5, 0.4, 0.3])
            self.assertEqual(self.assistant_model.generation_config.assistant_confidence_threshold, 0.4)
        else:
            self.assert_no_sklearn()<|MERGE_RESOLUTION|>--- conflicted
+++ resolved
@@ -1660,21 +1660,6 @@
 
             # 3.2. Decoder-only checks
             else:
-<<<<<<< HEAD
-                # TODO: this line is only needed because of imagegpt, where "pixel_values" = "input_ids". Fix the
-                # tests in imagegpt such that `prepare_config_and_inputs_for_common` returns the later (and the other
-                # tests use it)
-                key = "input_ids" if "input_ids" in inputs else "pixel_values"
-                batch_size, seq_length = inputs[key].shape[:2]
-                for i in range(num_hidden_layers):
-                    self.assertEqual(len(past_kv[0]), 2)  # K V for the decoder = 2
-                    self.assertEqual(
-                        past_kv[i][0].shape, (batch_size, num_attention_heads, seq_length, per_head_embed_dim)
-                    )
-                    self.assertEqual(
-                        past_kv[i][1].shape, (batch_size, num_attention_heads, seq_length, per_head_embed_dim)
-                    )
-=======
                 num_cache_decoder_layers = len(past_kv) if is_legacy_cache else len(past_kv.key_cache)
                 self.assertEqual(num_cache_decoder_layers, num_decoder_layers)
 
@@ -1687,7 +1672,6 @@
                     self_attention_layer_value_cache = past_kv[i][1] if is_legacy_cache else past_kv.value_cache[i]
                     self.assertEqual(self_attention_layer_key_cache.shape, all_cache_shapes[i][0])
                     self.assertEqual(self_attention_layer_value_cache.shape, all_cache_shapes[i][1])
->>>>>>> 8bdd4f2a
 
     @pytest.mark.generate
     @parameterized.expand([("greedy", 1), ("beam search", 2)])
