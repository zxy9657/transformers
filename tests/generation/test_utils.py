--- conflicted
+++ resolved
@@ -113,9 +113,6 @@
 
 
 # TODO: raushan remove this when VLMs start accepting input embeds
-<<<<<<< HEAD
-VLM_CLASS_NAMES = ["llava", "idefics2", "idefics3", "mllama", "paligemma", "emu3", "gotocr2", "qwen2vl", "qwen2_5_vl"]
-=======
 VLM_CLASS_NAMES = [
     "llava",
     "idefics2",
@@ -129,7 +126,6 @@
     "ayavision",
     "gemma3",
 ]
->>>>>>> f55198f7
 
 
 class GenerationTesterMixin:
@@ -2309,47 +2305,6 @@
             self.assertEqual(with_all_logits.tolist(), without_all_logits.tolist())
 
     @pytest.mark.generate
-<<<<<<< HEAD
-    def test_assisted_decoding_with_logits_to_keep(self):
-        for model_class in self.all_generative_model_classes:
-            if "logits_to_keep" not in set(inspect.signature(model_class.forward).parameters.keys()):
-                self.skipTest(reason="This model does not support `logits_to_keep` argument.")
-            if model_class._is_stateful:
-                self.skipTest(reason="Stateful models don't support assisted generation")
-
-            config, inputs_dict = self.prepare_config_and_inputs_for_generate(batch_size=1)
-            # NOTE: assisted generation only works with cache on at the moment.
-            if not hasattr(config.get_text_config(), "use_cache"):
-                self.skipTest(reason=f"{model_class.__name__} doesn't support caching")
-            config.use_cache = True
-            config.is_decoder = True
-
-            model = model_class(config).to(torch_device).eval()
-            assistant_model = model
-            # All generation methods (except assisted decoding) rely on always extracting the last token logits of the
-            # full logits matrix, so testing out only greedy search and assisted decoding is enough (if it works,
-            # other methods will work as well)
-            generation_kwargs = {
-                "max_new_tokens": 10,
-                "do_sample": False,
-                "assistant_model": assistant_model,
-                "return_dict_in_generate": True,
-                "output_scores": True,
-            }
-            logits_processor_kwargs = self._get_logits_processor_kwargs(config=model.config)
-
-            # Setting logits_to_keep at 0 keeps all logits (old behavior)
-            with_all_logits = model.generate(
-                **generation_kwargs, **inputs_dict, **logits_processor_kwargs, logits_to_keep=0
-            )
-            # By default, logits_to_keep is automatically set to 1 if not provided (new behavior)
-            without_all_logits = model.generate(**inputs_dict, **generation_kwargs, **logits_processor_kwargs)
-
-            self._check_similar_generate_outputs(with_all_logits, without_all_logits)
-
-    @pytest.mark.generate
-=======
->>>>>>> f55198f7
     def test_inherits_generation_mixin(self):
         """
         Tests that the model class directly inherits `GenerationMixin`, as opposed to relying on `PreTrainedModel`
