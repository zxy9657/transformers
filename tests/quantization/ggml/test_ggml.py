--- conflicted
+++ resolved
@@ -903,11 +903,8 @@
         text = tokenizer(self.example_text, return_tensors="pt")["input_ids"]
         out = model.generate(text, max_new_tokens=10)
 
-<<<<<<< HEAD
-        EXPECTED_TEXT = "Hello with a new approach to the problem of\nfinding"
-=======
         EXPECTED_TEXT = 'Hello with the prompt, "What is the best way'
->>>>>>> dcf6df5b
+
         self.assertEqual(tokenizer.decode(out[0], skip_special_tokens=True), EXPECTED_TEXT)
 
     @require_read_token
