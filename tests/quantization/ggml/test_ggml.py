# coding=utf-8
# Copyright 2024 The HuggingFace Team. All rights reserved.
#
# Licensed under the Apache License, Version 2.0 (the "License");
# you may not use this file except in compliance with the License.
# You may obtain a copy of the License at
#
#     http://www.apache.org/licenses/LICENSE-2.0
#
# Unless required by applicable law or agreed to in writing, software
# distributed under the License is distributed on an "AS IS" BASIS,
# WITHOUT WARRANTIES OR CONDITIONS OF ANY KIND, either express or implied.
# See the License for the specific language governing permissions and
# limitations under the License.
import tempfile
import unittest

from transformers import AddedToken, AutoModelForCausalLM, AutoModelForSeq2SeqLM, AutoTokenizer
from transformers.testing_utils import (
    require_gguf,
    require_torch_gpu,
    slow,
    torch_device,
)
from transformers.utils import is_torch_available


if is_torch_available():
    import torch


@require_gguf
@require_torch_gpu
@slow
class GgufIntegrationTests(unittest.TestCase):
    original_model_id = "TinyLlama/TinyLlama-1.1B-Chat-v1.0"
    model_id = "TheBloke/TinyLlama-1.1B-Chat-v1.0-GGUF"
    imatrix_model_id = "duyntnet/TinyLlama-1.1B-Chat-v1.0-imatrix-GGUF"
    mistral_model_id = "TheBloke/Mistral-7B-Instruct-v0.2-GGUF"
    qwen2_model_id = "Qwen/Qwen1.5-0.5B-Chat-GGUF"
    qwen2moe_model_id = "gdax/Qwen1.5-MoE-A2.7B_gguf"
    qwen2moe_original_model_id = "Qwen/Qwen1.5-MoE-A2.7B"
    llama3_model_id = "NousResearch/Meta-Llama-3-8B-GGUF"
    tinyllama_model_id = "PenutChen/TinyLlama-1.1B-Chat-v1.0-GGUF"
    phi3_model_id = "microsoft/Phi-3-mini-4k-instruct-gguf"
    bloom_model_id = "afrideva/bloom-560m-GGUF"
    original_bloom_model_id = "bigscience/bloom-560m"
    falcon7b_model_id = "xaviviro/falcon-7b-quantized-gguf"
    falcon40b_model_id = "maddes8cht/tiiuae-falcon-40b-gguf"
    original_flacon7b_model_id = "tiiuae/falcon-7b"
<<<<<<< HEAD
    t5_model_id = "repetitio/flan-t5-small"
    original_t5_model_id = "google/flan-t5-small"
=======
    stablelm_model_id = "afrideva/stablelm-3b-4e1t-GGUF"
    stablelm2_model_id = "afrideva/stablelm-2-1_6b-GGUF"
    original_stablelm2_model_id = "stabilityai/stablelm-2-1_6b"
    gpt2_model_id = "mradermacher/gpt2-GGUF"
    gpt2_original_model_id = "openai-community/gpt2"
    gpt2_xl_model_id = "RichardErkhov/openai-community_-_gpt2-xl-gguf"
    starcoder2_model_id = "QuantFactory/starcoder2-3b-GGUF"
    starcoder2_fp16_model_id = "brittlewis12/starcoder2-3b-GGUF"
    starcoder2_original_model_id = "bigcode/starcoder2-3b"
>>>>>>> 24bdc94d

    # standard quants
    q4_0_gguf_model_id = "tinyllama-1.1b-chat-v1.0.Q4_0.gguf"
    q5_0_gguf_model_id = "tinyllama-1.1b-chat-v1.0.Q5_0.gguf"
    q8_0_gguf_model_id = "tinyllama-1.1b-chat-v1.0.Q8_0.gguf"
    # k-quants
    q2_k_gguf_model_id = "tinyllama-1.1b-chat-v1.0.Q2_K.gguf"
    q3_k_gguf_model_id = "tinyllama-1.1b-chat-v1.0.Q3_K_L.gguf"
    q4_k_gguf_model_id = "tinyllama-1.1b-chat-v1.0.Q4_K_M.gguf"
    q5_k_gguf_model_id = "tinyllama-1.1b-chat-v1.0.Q5_K_M.gguf"
    q6_k_gguf_model_id = "tinyllama-1.1b-chat-v1.0.Q6_K.gguf"
    q4_k_m_stablelm_model_id = "stablelm-3b-4e1t.q4_k_m.gguf"
    # imatrix
    iq1_m_gguf_model_id = "TinyLlama-1.1B-Chat-v1.0-IQ1_M.gguf"
    iq1_s_gguf_model_id = "TinyLlama-1.1B-Chat-v1.0-IQ1_S.gguf"
    iq2_s_gguf_model_id = "TinyLlama-1.1B-Chat-v1.0-IQ2_S.gguf"
    iq2_xs_gguf_model_id = "TinyLlama-1.1B-Chat-v1.0-IQ2_XS.gguf"
    iq2_xxs_gguf_model_id = "TinyLlama-1.1B-Chat-v1.0-IQ2_XXS.gguf"
    iq3_s_gguf_model_id = "TinyLlama-1.1B-Chat-v1.0-IQ3_S.gguf"
    iq3_xxs_gguf_model_id = "TinyLlama-1.1B-Chat-v1.0-IQ3_XXS.gguf"
    iq4_xs_gguf_model_id = "TinyLlama-1.1B-Chat-v1.0-IQ4_XS.gguf"
    iq4_nl_gguf_model_id = "TinyLlama-1.1B-Chat-v1.0-IQ4_NL.gguf"

    q4_0_phi3_model_id = "Phi-3-mini-4k-instruct-q4.gguf"
    q4_0_mistral_model_id = "mistral-7b-instruct-v0.2.Q4_0.gguf"
    q4_0_qwen2_model_id = "qwen1_5-0_5b-chat-q4_0.gguf"
    q8_qwen2moe_model_id = "Qwen1.5-MoE-A2.7B_Q8_0.gguf"
    q4_llama3_model_id = "Meta-Llama-3-8B-Q4_K_M.gguf"
    fp16_bloom_model_id = "bloom-560m.fp16.gguf"
    fp16_stablelm2_model_id = "stablelm-2-1_6b.fp16.gguf"
    q8_bloom_model_id = "bloom-560m.q8_0.gguf"
    f16_tinyllama_model_id = "TinyLlama-1.1B-Chat-v1.0.FP16.gguf"
    q2_k_falcon7b_model_id = "falcon-7b-q2_k.gguf"
    fp16_falcon7b_model_id = "falcon-7b-fp16.gguf"
    q2_k_falcon40b_model_id = "tiiuae-falcon-40b-Q2_K.gguf"
<<<<<<< HEAD
    fp16_t5_model_id = "flan-t5-small-f16.gguf"
    q8_0_t5_model_id = "flan-t5-small-q8_0.gguf"
=======
    fp16_qwen2moe_model_id = "Qwen1.5-MoE-A2.7B.gguf"
    fp16_gpt2_model_id = "gpt2.f16.gguf"
    q8_gpt2_model_id = "gpt2.Q8_0.gguf"
    q6_k_gpt2_xl_model_id = "gpt2-xl.Q6_K.gguf"
    q6_k_starcoder2_model_id = "starcoder2-3b.Q6_K.gguf"
    fp16_starcoder2_gguf_model_id = "starcoder2-3b.fp16.gguf"
>>>>>>> 24bdc94d

    example_text = "Hello"

    def test_q2_k(self):
        tokenizer = AutoTokenizer.from_pretrained(self.model_id, gguf_file=self.q2_k_gguf_model_id)
        model = AutoModelForCausalLM.from_pretrained(self.model_id, gguf_file=self.q2_k_gguf_model_id).to(torch_device)

        text = tokenizer(self.example_text, return_tensors="pt").to(torch_device)
        out = model.generate(**text, max_new_tokens=10)

        EXPECTED_TEXT = "Hello, World!\n\n[10:0"
        self.assertEqual(tokenizer.decode(out[0], skip_special_tokens=True), EXPECTED_TEXT)

    def test_q2_k_serialization(self):
        tokenizer = AutoTokenizer.from_pretrained(self.model_id, gguf_file=self.q2_k_gguf_model_id)
        model = AutoModelForCausalLM.from_pretrained(self.model_id, gguf_file=self.q2_k_gguf_model_id).to(torch_device)

        with tempfile.TemporaryDirectory() as tmpdirname:
            model.save_pretrained(tmpdirname)
            tokenizer.save_pretrained(tmpdirname)

            model = AutoModelForCausalLM.from_pretrained(tmpdirname).to(torch_device)
            tokenizer = AutoTokenizer.from_pretrained(tmpdirname)

            text = tokenizer(self.example_text, return_tensors="pt").to(torch_device)
            out = model.generate(**text, max_new_tokens=10)

        EXPECTED_TEXT = "Hello, World!\n\n[10:0"
        self.assertEqual(tokenizer.decode(out[0], skip_special_tokens=True), EXPECTED_TEXT)

    def test_q3_k(self):
        tokenizer = AutoTokenizer.from_pretrained(self.model_id, gguf_file=self.q3_k_gguf_model_id)
        model = AutoModelForCausalLM.from_pretrained(self.model_id, gguf_file=self.q3_k_gguf_model_id).to(torch_device)

        text = tokenizer(self.example_text, return_tensors="pt").to(torch_device)
        out = model.generate(**text, max_new_tokens=10)

        EXPECTED_TEXT = "Hello, World!\n\n```\n<|user"
        self.assertEqual(tokenizer.decode(out[0], skip_special_tokens=True), EXPECTED_TEXT)

    def test_q5_0(self):
        tokenizer = AutoTokenizer.from_pretrained(self.model_id, gguf_file=self.q5_0_gguf_model_id)
        model = AutoModelForCausalLM.from_pretrained(self.model_id, gguf_file=self.q5_0_gguf_model_id).to(torch_device)

        text = tokenizer(self.example_text, return_tensors="pt").to(torch_device)
        out = model.generate(**text, max_new_tokens=10)

        EXPECTED_TEXT = "Hello, World!\n\n5. Use a library"
        self.assertEqual(tokenizer.decode(out[0], skip_special_tokens=True), EXPECTED_TEXT)

    def test_q5_k(self):
        tokenizer = AutoTokenizer.from_pretrained(self.model_id, gguf_file=self.q5_k_gguf_model_id)
        model = AutoModelForCausalLM.from_pretrained(self.model_id, gguf_file=self.q5_k_gguf_model_id).to(torch_device)

        text = tokenizer(self.example_text, return_tensors="pt").to(torch_device)
        out = model.generate(**text, max_new_tokens=10)

        EXPECTED_TEXT = "Hello, World!\n\nStep 3: Add"
        self.assertEqual(tokenizer.decode(out[0], skip_special_tokens=True), EXPECTED_TEXT)

    def test_q4_0(self):
        tokenizer = AutoTokenizer.from_pretrained(self.model_id, gguf_file=self.q4_0_gguf_model_id)
        model = AutoModelForCausalLM.from_pretrained(self.model_id, gguf_file=self.q4_0_gguf_model_id).to(torch_device)

        text = tokenizer(self.example_text, return_tensors="pt").to(torch_device)
        out = model.generate(**text, max_new_tokens=10)

        EXPECTED_TEXT = "Hello, World!\n\nStep 3: Add"
        self.assertEqual(tokenizer.decode(out[0], skip_special_tokens=True), EXPECTED_TEXT)

    def test_q4_k_m(self):
        tokenizer = AutoTokenizer.from_pretrained(self.model_id, gguf_file=self.q4_k_gguf_model_id)
        model = AutoModelForCausalLM.from_pretrained(self.model_id, gguf_file=self.q4_k_gguf_model_id).to(torch_device)

        text = tokenizer(self.example_text, return_tensors="pt").to(torch_device)
        out = model.generate(**text, max_new_tokens=10)

        EXPECTED_TEXT = "Hello, World!\n\n5. Python:\n"
        self.assertEqual(tokenizer.decode(out[0], skip_special_tokens=True), EXPECTED_TEXT)

    def test_q6_k(self):
        tokenizer = AutoTokenizer.from_pretrained(self.model_id, gguf_file=self.q6_k_gguf_model_id)
        model = AutoModelForCausalLM.from_pretrained(self.model_id, gguf_file=self.q6_k_gguf_model_id).to(torch_device)

        text = tokenizer(self.example_text, return_tensors="pt").to(torch_device)
        out = model.generate(**text, max_new_tokens=10)

        EXPECTED_TEXT = "Hello, World!\n\nStep 3: Add"
        self.assertEqual(tokenizer.decode(out[0], skip_special_tokens=True), EXPECTED_TEXT)

    def test_q6_k_fp16(self):
        tokenizer = AutoTokenizer.from_pretrained(self.model_id, gguf_file=self.q6_k_gguf_model_id)
        model = AutoModelForCausalLM.from_pretrained(
            self.model_id, gguf_file=self.q6_k_gguf_model_id, torch_dtype=torch.float16
        ).to(torch_device)

        self.assertTrue(model.lm_head.weight.dtype == torch.float16)

        text = tokenizer(self.example_text, return_tensors="pt").to(torch_device)
        out = model.generate(**text, max_new_tokens=10)

        EXPECTED_TEXT = "Hello, World!\n\nStep 3: Add"
        self.assertEqual(tokenizer.decode(out[0], skip_special_tokens=True), EXPECTED_TEXT)

    def test_q8_0(self):
        tokenizer = AutoTokenizer.from_pretrained(self.model_id, gguf_file=self.q8_0_gguf_model_id)
        model = AutoModelForCausalLM.from_pretrained(self.model_id, gguf_file=self.q8_0_gguf_model_id).to(torch_device)

        text = tokenizer(self.example_text, return_tensors="pt").to(torch_device)
        out = model.generate(**text, max_new_tokens=10)

        EXPECTED_TEXT = "Hello, World!\n\n5. Use a library"
        self.assertEqual(tokenizer.decode(out[0], skip_special_tokens=True), EXPECTED_TEXT)

    def test_iq1_s(self):
        tokenizer = AutoTokenizer.from_pretrained(self.imatrix_model_id, gguf_file=self.iq1_s_gguf_model_id)
        model = AutoModelForCausalLM.from_pretrained(self.imatrix_model_id, gguf_file=self.iq1_s_gguf_model_id).to(
            torch_device
        )

        text = tokenizer(self.example_text, return_tensors="pt").to(torch_device)
        out = model.generate(**text, max_new_tokens=10)

        EXPECTED_TEXT = "Hello, I'm a friend of mine, I"
        self.assertEqual(tokenizer.decode(out[0], skip_special_tokens=True), EXPECTED_TEXT)

    def test_iq1_m(self):
        tokenizer = AutoTokenizer.from_pretrained(self.imatrix_model_id, gguf_file=self.iq1_m_gguf_model_id)
        model = AutoModelForCausalLM.from_pretrained(self.imatrix_model_id, gguf_file=self.iq1_m_gguf_model_id).to(
            torch_device
        )

        text = tokenizer(self.example_text, return_tensors="pt").to(torch_device)
        out = model.generate(**text, max_new_tokens=10)

        EXPECTED_TEXT = "Hello, I am interested in purching a copy of"
        self.assertEqual(tokenizer.decode(out[0], skip_special_tokens=True), EXPECTED_TEXT)

    def test_iq2_s(self):
        tokenizer = AutoTokenizer.from_pretrained(self.imatrix_model_id, gguf_file=self.iq2_s_gguf_model_id)
        model = AutoModelForCausalLM.from_pretrained(self.imatrix_model_id, gguf_file=self.iq2_s_gguf_model_id).to(
            torch_device
        )

        text = tokenizer(self.example_text, return_tensors="pt").to(torch_device)
        out = model.generate(**text, max_new_tokens=10)

        EXPECTED_TEXT = "Hello World!\n\n```\n<|user|"
        self.assertEqual(tokenizer.decode(out[0], skip_special_tokens=True), EXPECTED_TEXT)

    def test_iq2_xs(self):
        tokenizer = AutoTokenizer.from_pretrained(self.imatrix_model_id, gguf_file=self.iq2_xs_gguf_model_id)
        model = AutoModelForCausalLM.from_pretrained(self.imatrix_model_id, gguf_file=self.iq2_xs_gguf_model_id).to(
            torch_device
        )

        text = tokenizer(self.example_text, return_tensors="pt").to(torch_device)
        out = model.generate(**text, max_new_tokens=10)

        EXPECTED_TEXT = "Hello World!\n\n```\n<|user|"
        self.assertEqual(tokenizer.decode(out[0], skip_special_tokens=True), EXPECTED_TEXT)

    def test_iq2_xxs(self):
        tokenizer = AutoTokenizer.from_pretrained(self.imatrix_model_id, gguf_file=self.iq2_xxs_gguf_model_id)
        model = AutoModelForCausalLM.from_pretrained(self.imatrix_model_id, gguf_file=self.iq2_xxs_gguf_model_id).to(
            torch_device
        )

        text = tokenizer(self.example_text, return_tensors="pt").to(torch_device)
        out = model.generate(**text, max_new_tokens=10)

        EXPECTED_TEXT = "Hello, I'm a software engineer. I'"
        self.assertEqual(tokenizer.decode(out[0], skip_special_tokens=True), EXPECTED_TEXT)

    def test_iq3_s(self):
        tokenizer = AutoTokenizer.from_pretrained(self.imatrix_model_id, gguf_file=self.iq3_s_gguf_model_id)
        model = AutoModelForCausalLM.from_pretrained(self.imatrix_model_id, gguf_file=self.iq3_s_gguf_model_id).to(
            torch_device
        )

        text = tokenizer(self.example_text, return_tensors="pt").to(torch_device)
        out = model.generate(**text, max_new_tokens=10)

        EXPECTED_TEXT = "Hello, World!\n\n5. Python:\n"
        self.assertEqual(tokenizer.decode(out[0], skip_special_tokens=True), EXPECTED_TEXT)

    def test_iq3_xxs(self):
        tokenizer = AutoTokenizer.from_pretrained(self.imatrix_model_id, gguf_file=self.iq3_xxs_gguf_model_id)
        model = AutoModelForCausalLM.from_pretrained(self.imatrix_model_id, gguf_file=self.iq3_xxs_gguf_model_id).to(
            torch_device
        )

        text = tokenizer(self.example_text, return_tensors="pt").to(torch_device)
        out = model.generate(**text, max_new_tokens=10)

        EXPECTED_TEXT = "Hello, I am interested in your product. Can you"
        self.assertEqual(tokenizer.decode(out[0], skip_special_tokens=True), EXPECTED_TEXT)

    def test_iq4_xs(self):
        tokenizer = AutoTokenizer.from_pretrained(self.imatrix_model_id, gguf_file=self.iq4_xs_gguf_model_id)
        model = AutoModelForCausalLM.from_pretrained(self.imatrix_model_id, gguf_file=self.iq4_xs_gguf_model_id).to(
            torch_device
        )

        text = tokenizer(self.example_text, return_tensors="pt").to(torch_device)
        out = model.generate(**text, max_new_tokens=10)

        EXPECTED_TEXT = "Hello, world!\n\n5. Using a loop"
        self.assertEqual(tokenizer.decode(out[0], skip_special_tokens=True), EXPECTED_TEXT)

    def test_iq4_nl(self):
        tokenizer = AutoTokenizer.from_pretrained(self.imatrix_model_id, gguf_file=self.iq4_nl_gguf_model_id)
        model = AutoModelForCausalLM.from_pretrained(self.imatrix_model_id, gguf_file=self.iq4_nl_gguf_model_id).to(
            torch_device
        )

        text = tokenizer(self.example_text, return_tensors="pt").to(torch_device)
        out = model.generate(**text, max_new_tokens=10)

        EXPECTED_TEXT = "Hello, world!\n\n5. Using a loop"
        self.assertEqual(tokenizer.decode(out[0], skip_special_tokens=True), EXPECTED_TEXT)

    def test_f16(self):
        tokenizer = AutoTokenizer.from_pretrained(self.tinyllama_model_id, gguf_file=self.f16_tinyllama_model_id)
        model = AutoModelForCausalLM.from_pretrained(
            self.tinyllama_model_id, gguf_file=self.f16_tinyllama_model_id
        ).to(torch_device)

        text = tokenizer(self.example_text, return_tensors="pt").to(torch_device)
        out = model.generate(**text, max_new_tokens=10)

        EXPECTED_TEXT = "Hello, World!\n\n5. Node.js"
        self.assertEqual(tokenizer.decode(out[0], skip_special_tokens=True), EXPECTED_TEXT)

    def test_mistral_q4_0(self):
        tokenizer = AutoTokenizer.from_pretrained(self.mistral_model_id, gguf_file=self.q4_0_mistral_model_id)
        model = AutoModelForCausalLM.from_pretrained(
            self.mistral_model_id,
            gguf_file=self.q4_0_mistral_model_id,
            device_map="auto",
            torch_dtype=torch.float16,
        )

        text = tokenizer(self.example_text, return_tensors="pt").to(torch_device)
        out = model.generate(**text, max_new_tokens=10)

        EXPECTED_TEXT = "Hello,\n\nI'm trying to create a"
        self.assertEqual(tokenizer.decode(out[0], skip_special_tokens=True), EXPECTED_TEXT)

    def test_qwen2_q4_0(self):
        tokenizer = AutoTokenizer.from_pretrained(self.qwen2_model_id, gguf_file=self.q4_0_qwen2_model_id)
        model = AutoModelForCausalLM.from_pretrained(
            self.qwen2_model_id,
            gguf_file=self.q4_0_qwen2_model_id,
            device_map="auto",
            torch_dtype=torch.float16,
        )

        text = tokenizer(self.example_text, return_tensors="pt").to(torch_device)
        out = model.generate(**text, max_new_tokens=10)

        EXPECTED_TEXT = "Hello.jsoup\n\nI am a beginner"
        self.assertEqual(tokenizer.decode(out[0], skip_special_tokens=True), EXPECTED_TEXT)

    def test_qwen2moe_q8(self):
        tokenizer = AutoTokenizer.from_pretrained(self.qwen2moe_model_id, gguf_file=self.q8_qwen2moe_model_id)
        model = AutoModelForCausalLM.from_pretrained(
            self.qwen2moe_model_id,
            gguf_file=self.q8_qwen2moe_model_id,
            torch_dtype=torch.float16,
        )

        text = tokenizer(self.example_text, return_tensors="pt")
        out = model.generate(**text, max_new_tokens=10)

        EXPECTED_TEXT = "Hello, I am a 20 year old male"
        self.assertEqual(tokenizer.decode(out[0], skip_special_tokens=True), EXPECTED_TEXT)

    def test_qwen2moe_weights_conversion_fp16(self):
        quantized_model = AutoModelForCausalLM.from_pretrained(
            self.qwen2moe_model_id,
            gguf_file=self.fp16_qwen2moe_model_id,
            torch_dtype=torch.float16,
        )
        original_model = AutoModelForCausalLM.from_pretrained(
            self.qwen2moe_original_model_id,
            torch_dtype=torch.float16,
        )

        quantized_state_dict = quantized_model.state_dict()
        original_state_dict = original_model.state_dict()

        for layer_name, original_params in original_state_dict.items():
            if layer_name in quantized_state_dict:
                self.assertTrue(original_params.shape == quantized_state_dict[layer_name].shape)
                torch.testing.assert_close(original_params, quantized_state_dict[layer_name])

    def test_phi3_q4_0(self):
        tokenizer = AutoTokenizer.from_pretrained(self.phi3_model_id, gguf_file=self.q4_0_phi3_model_id)
        model = AutoModelForCausalLM.from_pretrained(
            self.phi3_model_id, gguf_file=self.q4_0_phi3_model_id, device_map="auto", torch_dtype=torch.float16
        )

        text = tokenizer(self.example_text, return_tensors="pt").to(torch_device)
        out = model.generate(**text, max_new_tokens=10)

        EXPECTED_TEXT = "Hello, I've been reading about the impact of"
        self.assertEqual(tokenizer.decode(out[0], skip_special_tokens=True), EXPECTED_TEXT)

    def test_llama3_q4_0_tokenizer(self):
        tokenizer = AutoTokenizer.from_pretrained(self.llama3_model_id, gguf_file=self.q4_llama3_model_id)
        with tempfile.TemporaryDirectory() as tmpdirname:
            tokenizer.save_pretrained(tmpdirname)
            tokenizer = AutoTokenizer.from_pretrained(tmpdirname)
            special_sentence = "สวัสดี"
            predicted_text = tokenizer.decode(tokenizer.encode(special_sentence, return_tensors="pt")[0])
            self.assertEqual(predicted_text, "<|begin_of_text|>" + special_sentence)

    def test_llama3_q4_0(self):
        tokenizer = AutoTokenizer.from_pretrained(self.llama3_model_id, gguf_file=self.q4_llama3_model_id)
        model = AutoModelForCausalLM.from_pretrained(
            self.llama3_model_id,
            gguf_file=self.q4_llama3_model_id,
            device_map="auto",
            torch_dtype=torch.float16,
        )

        text = tokenizer(self.example_text, return_tensors="pt").to(torch_device)
        out = model.generate(**text, max_new_tokens=10)

        EXPECTED_TEXT = "Hello, I am interested in [The Park]\nThe"
        self.assertEqual(tokenizer.decode(out[0], skip_special_tokens=True), EXPECTED_TEXT)

    def test_bloom_fp16(self):
        tokenizer = AutoTokenizer.from_pretrained(self.bloom_model_id, gguf_file=self.fp16_bloom_model_id)
        model = AutoModelForCausalLM.from_pretrained(
            self.bloom_model_id,
            gguf_file=self.fp16_bloom_model_id,
            device_map="auto",
            torch_dtype=torch.float16,
        )

        text = tokenizer(self.example_text, return_tensors="pt").to(torch_device)
        out = model.generate(**text, max_new_tokens=10)

        EXPECTED_TEXT = "Hello, I just want to say that I am very"
        self.assertEqual(tokenizer.decode(out[0], skip_special_tokens=True), EXPECTED_TEXT)

    def test_bloom_q8_0(self):
        tokenizer = AutoTokenizer.from_pretrained(self.bloom_model_id, gguf_file=self.q8_bloom_model_id)
        model = AutoModelForCausalLM.from_pretrained(
            self.bloom_model_id,
            gguf_file=self.q8_bloom_model_id,
            device_map="auto",
            torch_dtype=torch.float16,
        )

        text = tokenizer(self.example_text, return_tensors="pt").to(torch_device)
        out = model.generate(**text, max_new_tokens=10)

        EXPECTED_TEXT = "Hello, I just want to say that I am just"
        self.assertEqual(tokenizer.decode(out[0], skip_special_tokens=True), EXPECTED_TEXT)

    def test_bloom_weights_conversion_fp16(self):
        quantized_model = AutoModelForCausalLM.from_pretrained(
            self.bloom_model_id,
            gguf_file=self.fp16_bloom_model_id,
            device_map="auto",
            torch_dtype=torch.float16,
        )
        original_model = AutoModelForCausalLM.from_pretrained(
            self.original_bloom_model_id,
            device_map="auto",
            torch_dtype=torch.float16,
        )

        quantized_state_dict = quantized_model.state_dict()
        original_state_dict = original_model.state_dict()

        for (quantized_name, quantized_param), (original_name, original_param) in zip(
            quantized_state_dict.items(), original_state_dict.items()
        ):
            if (
                "self_attention.query_key_value" in quantized_name
                and "self_attention.query_key_value" in original_name
            ):
                self.assertTrue(quantized_param.shape == original_param.shape)
                torch.testing.assert_close(quantized_param, original_param)

<<<<<<< HEAD
    def test_t5_f16(self):
        tokenizer = AutoTokenizer.from_pretrained(self.t5_model_id, gguf_file=self.fp16_t5_model_id)
        model = AutoModelForSeq2SeqLM.from_pretrained(
            self.t5_model_id, gguf_file=self.fp16_t5_model_id, device_map="auto", torch_dtype=torch.float16
        )

        T5_EXAMPLE_TEXT = "translate English to German: How old are you?"

        text = tokenizer(T5_EXAMPLE_TEXT, return_tensors="pt").to(torch_device)
        out = model.generate(**text, max_new_tokens=10)

        EXPECTED_TEXT = "Wie ich er?"
        self.assertEqual(tokenizer.decode(out[0], skip_special_tokens=True), EXPECTED_TEXT)

    def test_t5_q8_0(self):
        tokenizer = AutoTokenizer.from_pretrained(self.t5_model_id, gguf_file=self.q8_0_t5_model_id)
        model = AutoModelForSeq2SeqLM.from_pretrained(
            self.t5_model_id, gguf_file=self.q8_0_t5_model_id, device_map="auto", torch_dtype=torch.float16
        )

        T5_EXAMPLE_TEXT = "translate English to German: How old are you?"

        text = tokenizer(T5_EXAMPLE_TEXT, return_tensors="pt").to(torch_device)
        out = model.generate(**text, max_new_tokens=10)

        EXPECTED_TEXT = "Wie ich er?"
        self.assertEqual(tokenizer.decode(out[0], skip_special_tokens=True), EXPECTED_TEXT)

    def test_t5_weights_conversion_fp16(self):
        quantized_model = AutoModelForSeq2SeqLM.from_pretrained(
            self.t5_model_id,
            gguf_file=self.fp16_t5_model_id,
            device_map="auto",
            torch_dtype=torch.float16,
        )
        original_model = AutoModelForSeq2SeqLM.from_pretrained(
            self.original_t5_model_id,
            device_map="auto",
=======
    def test_gpt2_q8(self):
        tokenizer = AutoTokenizer.from_pretrained(self.gpt2_model_id, gguf_file=self.q8_gpt2_model_id)
        model = AutoModelForCausalLM.from_pretrained(
            self.gpt2_model_id,
            gguf_file=self.q8_gpt2_model_id,
            torch_dtype=torch.float16,
        )

        text = tokenizer(self.example_text, return_tensors="pt")
        out = model.generate(**text, max_new_tokens=10)

        EXPECTED_TEXT = "Hello, I'm sorry. I'm sorry. I"
        self.assertEqual(tokenizer.decode(out[0], skip_special_tokens=True), EXPECTED_TEXT)

    def test_gpt2_weights_conversion_fp16(self):
        quantized_model = AutoModelForCausalLM.from_pretrained(
            self.gpt2_model_id,
            gguf_file=self.fp16_gpt2_model_id,
            torch_dtype=torch.float16,
        )
        original_model = AutoModelForCausalLM.from_pretrained(
            self.gpt2_original_model_id,
>>>>>>> 24bdc94d
            torch_dtype=torch.float16,
        )

        quantized_state_dict = quantized_model.state_dict()
        original_state_dict = original_model.state_dict()

<<<<<<< HEAD
        for (quantized_name, quantized_param), (original_name, original_param) in zip(
            quantized_state_dict.items(), original_state_dict.items()
        ):
            if (
                "SelfAttention" in quantized_name
                and "SelfAttention" in original_name
            ):
                self.assertTrue(quantized_param.shape == original_param.shape)
                torch.testing.assert_close(quantized_param, original_param)
=======
        for layer_name, original_params in original_state_dict.items():
            if layer_name in quantized_state_dict:
                self.assertTrue(original_params.shape == quantized_state_dict[layer_name].shape)
                torch.testing.assert_close(original_params, quantized_state_dict[layer_name])

    def test_gpt2_xl_Q6_K(self):
        tokenizer = AutoTokenizer.from_pretrained(self.gpt2_xl_model_id, gguf_file=self.q6_k_gpt2_xl_model_id)
        model = AutoModelForCausalLM.from_pretrained(
            self.gpt2_xl_model_id,
            gguf_file=self.q6_k_gpt2_xl_model_id,
            torch_dtype=torch.float16,
        )

        text = tokenizer(self.example_text, return_tensors="pt")
        out = model.generate(**text, max_new_tokens=10)

        EXPECTED_TEXT = "Hello, I'm a newbie to the world of"
        self.assertEqual(tokenizer.decode(out[0], skip_special_tokens=True), EXPECTED_TEXT)
>>>>>>> 24bdc94d

    @unittest.skip(reason="Heavy memory")
    def test_falcon40b_q2_k(self):
        tokenizer = AutoTokenizer.from_pretrained(self.falcon40b_model_id, gguf_file=self.q2_k_falcon40b_model_id)
        model = AutoModelForCausalLM.from_pretrained(
            self.falcon40b_model_id,
            gguf_file=self.q2_k_falcon40b_model_id,
            device_map="auto",
            torch_dtype=torch.float16,
        )

        text = tokenizer(self.example_text, return_tensors="pt").to(torch_device)
        out = model.generate(**text, max_new_tokens=10)

        EXPECTED_TEXT = "Hello All,\nI am new to this forum."
        self.assertEqual(tokenizer.decode(out[0], skip_special_tokens=True), EXPECTED_TEXT)

    def test_falcon7b_q2_k(self):
        tokenizer = AutoTokenizer.from_pretrained(self.falcon7b_model_id, gguf_file=self.q2_k_falcon7b_model_id)
        model = AutoModelForCausalLM.from_pretrained(
            self.falcon7b_model_id,
            gguf_file=self.q2_k_falcon7b_model_id,
            device_map="auto",
            torch_dtype=torch.float16,
        )

        text = tokenizer(self.example_text, return_tensors="pt").to(torch_device)
        out = model.generate(**text, max_new_tokens=10)

        EXPECTED_TEXT = "Hello All,\nI am new to this forum."
        self.assertEqual(tokenizer.decode(out[0], skip_special_tokens=True), EXPECTED_TEXT)

    def test_falcon7b_weights_conversion_fp16(self):
        quantized_model = AutoModelForCausalLM.from_pretrained(
            self.falcon7b_model_id,
            gguf_file=self.fp16_falcon7b_model_id,
            device_map="auto",
            torch_dtype=torch.float16,
        )
        original_model = AutoModelForCausalLM.from_pretrained(
            self.original_flacon7b_model_id,
            device_map="auto",
            torch_dtype=torch.float16,
        )

        quantized_state_dict = quantized_model.state_dict()
        original_state_dict = original_model.state_dict()

        for layer_name, original_params in original_state_dict.items():
            if layer_name in quantized_state_dict:
                self.assertTrue(original_params.shape == quantized_state_dict[layer_name].shape)
                torch.testing.assert_close(original_params, quantized_state_dict[layer_name])

    def test_stablelm_q4_k_m(self):
        model = AutoModelForCausalLM.from_pretrained(
            self.stablelm_model_id,
            gguf_file=self.q4_k_m_stablelm_model_id,
            device_map="auto",
            torch_dtype=torch.float16,
        )

        tokenizer = AutoTokenizer.from_pretrained(self.stablelm_model_id, gguf_file=self.q4_k_m_stablelm_model_id)
        text = tokenizer(self.example_text, return_tensors="pt").to(torch_device)
        out = model.generate(**text, max_new_tokens=10)

        EXPECTED_TEXT = "Hello-\nI am trying to create a new user"
        self.assertEqual(tokenizer.decode(out[0], skip_special_tokens=True), EXPECTED_TEXT)

    def test_stablelm_fp16(self):
        original_model = AutoModelForCausalLM.from_pretrained(
            self.original_stablelm2_model_id,
            torch_dtype=torch.float16,
        )

        converted_model = AutoModelForCausalLM.from_pretrained(
            self.stablelm2_model_id,
            gguf_file=self.fp16_stablelm2_model_id,
            torch_dtype=torch.float16,
            # for precise comparison it is required to use the original model config
            # as quantized one is different in parameters: use_parallel_residual and use_qkv_bias
            # and it highly influences on the output results
            config=original_model.config,
        )

        tokenizer = AutoTokenizer.from_pretrained(self.stablelm2_model_id, gguf_file=self.fp16_stablelm2_model_id)
        text = tokenizer(self.example_text, return_tensors="pt")
        original_out = original_model.generate(**text, max_new_tokens=10)
        converted_out = converted_model.generate(**text, max_new_tokens=10)

        EXPECTED_TEXT = "Hello, I am a 20 year old male"
        self.assertEqual(tokenizer.decode(converted_out[0], skip_special_tokens=True), EXPECTED_TEXT)
        self.assertEqual(
            tokenizer.decode(converted_out[0], skip_special_tokens=True),
            tokenizer.decode(original_out[0], skip_special_tokens=True),
        )

    def test_stablelm_weights_conversion_fp16(self):
        original_model = AutoModelForCausalLM.from_pretrained(
            self.original_stablelm2_model_id,
            device_map="auto",
            torch_dtype=torch.float16,
        )

        converted_model = AutoModelForCausalLM.from_pretrained(
            self.stablelm2_model_id,
            gguf_file=self.fp16_stablelm2_model_id,
            device_map="auto",
            torch_dtype=torch.float16,
            # for precise comparison it is required to use the original model config
            # as quantized one is different in parameters: use_parallel_residual and use_qkv_bias
            # and it highly influences on the output results
            config=original_model.config,
        )

        converted_state_dict = converted_model.state_dict()
        original_state_dict = original_model.state_dict()

        for layer_name, original_params in original_state_dict.items():
            if layer_name in converted_state_dict:
                self.assertTrue(original_params.shape == converted_state_dict[layer_name].shape)
                torch.testing.assert_close(original_params, converted_state_dict[layer_name])

    def test_starcoder2_weights_conversion_fp16(self):
        original_model = AutoModelForCausalLM.from_pretrained(
            self.starcoder2_original_model_id,
            device_map="auto",
            torch_dtype=torch.float16,
        )

        converted_model = AutoModelForCausalLM.from_pretrained(
            self.starcoder2_fp16_model_id,
            gguf_file=self.fp16_starcoder2_gguf_model_id,
            device_map="auto",
            torch_dtype=torch.float16,
        )

        converted_state_dict = converted_model.state_dict()
        original_state_dict = original_model.state_dict()

        for layer_name, original_params in original_state_dict.items():
            if layer_name in converted_state_dict and layer_name != "lm_head.weight":
                # quantized models do not contain "lm_head.weight" layer
                self.assertTrue(original_params.shape == converted_state_dict[layer_name].shape)
                torch.testing.assert_close(original_params, converted_state_dict[layer_name])

    def test_starcoder2_q6_k(self):
        example_function_text = "def print_hello_world():"
        model = AutoModelForCausalLM.from_pretrained(
            self.starcoder2_model_id,
            gguf_file=self.q6_k_starcoder2_model_id,
            device_map="auto",
            torch_dtype=torch.float16,
        )

        tokenizer = AutoTokenizer.from_pretrained(self.starcoder2_model_id, gguf_file=self.q6_k_starcoder2_model_id)
        text = tokenizer(example_function_text, return_tensors="pt").to(torch_device)
        out = model.generate(**text, max_new_tokens=10)

        EXPECTED_TEXT = 'def print_hello_world():\n    print("Hello World")\n\ndef print'
        self.assertEqual(tokenizer.decode(out[0], skip_special_tokens=True), EXPECTED_TEXT)

    def test_tokenization_xnli(self):
        import tqdm
        from datasets import load_dataset

        gguf_tokenizer = AutoTokenizer.from_pretrained(self.model_id, gguf_file=self.q8_0_gguf_model_id)
        original_tokenizer = AutoTokenizer.from_pretrained(self.original_model_id)

        dataset = load_dataset("google/code_x_glue_ct_code_to_text", "go")
        for item in tqdm.tqdm(dataset["validation"]):
            string = item["code"]
            encoded1 = gguf_tokenizer.encode(string)
            encoded2 = original_tokenizer.encode(string)

            self.assertEqual(encoded1, encoded2)

            decoded1 = gguf_tokenizer.decode(encoded1, skip_special_tokens=True)
            decoded2 = original_tokenizer.decode(encoded2, skip_special_tokens=True)

            self.assertEqual(decoded1, decoded2)

        dataset = load_dataset("facebook/xnli", "all_languages")

        for i, item in enumerate(tqdm.tqdm(dataset["train"].select(range(100)))):
            for string in item["premise"].values():
                encoded1 = gguf_tokenizer.encode(string)
                encoded2 = original_tokenizer.encode(string)

                self.assertEqual(encoded1, encoded2)

                decoded1 = gguf_tokenizer.decode(encoded1, skip_special_tokens=True)
                decoded2 = original_tokenizer.decode(encoded2, skip_special_tokens=True)

                self.assertEqual(decoded1, decoded2)

        # With special tokens
        gguf_tokenizer = AutoTokenizer.from_pretrained(self.model_id, gguf_file=self.q8_0_gguf_model_id)
        original_tokenizer = AutoTokenizer.from_pretrained(self.original_model_id)

        gguf_tokenizer.add_special_tokens(
            {"additional_special_tokens": [AddedToken("<token>", rstrip=False, lstrip=False)]}
        )
        original_tokenizer.add_special_tokens(
            {"additional_special_tokens": [AddedToken("<token>", rstrip=False, lstrip=False)]}
        )

        text = "Hello <token>. <token> Hello"

        encoded1 = gguf_tokenizer.encode(text)
        encoded2 = original_tokenizer.encode(text)

        self.assertEqual(encoded1, encoded2)

        decoded1 = gguf_tokenizer.decode(encoded1, skip_special_tokens=True)
        decoded2 = original_tokenizer.decode(encoded2, skip_special_tokens=True)

        self.assertEqual(decoded1, decoded2)<|MERGE_RESOLUTION|>--- conflicted
+++ resolved
@@ -48,10 +48,8 @@
     falcon7b_model_id = "xaviviro/falcon-7b-quantized-gguf"
     falcon40b_model_id = "maddes8cht/tiiuae-falcon-40b-gguf"
     original_flacon7b_model_id = "tiiuae/falcon-7b"
-<<<<<<< HEAD
     t5_model_id = "repetitio/flan-t5-small"
     original_t5_model_id = "google/flan-t5-small"
-=======
     stablelm_model_id = "afrideva/stablelm-3b-4e1t-GGUF"
     stablelm2_model_id = "afrideva/stablelm-2-1_6b-GGUF"
     original_stablelm2_model_id = "stabilityai/stablelm-2-1_6b"
@@ -61,7 +59,6 @@
     starcoder2_model_id = "QuantFactory/starcoder2-3b-GGUF"
     starcoder2_fp16_model_id = "brittlewis12/starcoder2-3b-GGUF"
     starcoder2_original_model_id = "bigcode/starcoder2-3b"
->>>>>>> 24bdc94d
 
     # standard quants
     q4_0_gguf_model_id = "tinyllama-1.1b-chat-v1.0.Q4_0.gguf"
@@ -97,17 +94,14 @@
     q2_k_falcon7b_model_id = "falcon-7b-q2_k.gguf"
     fp16_falcon7b_model_id = "falcon-7b-fp16.gguf"
     q2_k_falcon40b_model_id = "tiiuae-falcon-40b-Q2_K.gguf"
-<<<<<<< HEAD
     fp16_t5_model_id = "flan-t5-small-f16.gguf"
     q8_0_t5_model_id = "flan-t5-small-q8_0.gguf"
-=======
     fp16_qwen2moe_model_id = "Qwen1.5-MoE-A2.7B.gguf"
     fp16_gpt2_model_id = "gpt2.f16.gguf"
     q8_gpt2_model_id = "gpt2.Q8_0.gguf"
     q6_k_gpt2_xl_model_id = "gpt2-xl.Q6_K.gguf"
     q6_k_starcoder2_model_id = "starcoder2-3b.Q6_K.gguf"
     fp16_starcoder2_gguf_model_id = "starcoder2-3b.fp16.gguf"
->>>>>>> 24bdc94d
 
     example_text = "Hello"
 
@@ -497,7 +491,6 @@
                 self.assertTrue(quantized_param.shape == original_param.shape)
                 torch.testing.assert_close(quantized_param, original_param)
 
-<<<<<<< HEAD
     def test_t5_f16(self):
         tokenizer = AutoTokenizer.from_pretrained(self.t5_model_id, gguf_file=self.fp16_t5_model_id)
         model = AutoModelForSeq2SeqLM.from_pretrained(
@@ -536,37 +529,12 @@
         original_model = AutoModelForSeq2SeqLM.from_pretrained(
             self.original_t5_model_id,
             device_map="auto",
-=======
-    def test_gpt2_q8(self):
-        tokenizer = AutoTokenizer.from_pretrained(self.gpt2_model_id, gguf_file=self.q8_gpt2_model_id)
-        model = AutoModelForCausalLM.from_pretrained(
-            self.gpt2_model_id,
-            gguf_file=self.q8_gpt2_model_id,
-            torch_dtype=torch.float16,
-        )
-
-        text = tokenizer(self.example_text, return_tensors="pt")
-        out = model.generate(**text, max_new_tokens=10)
-
-        EXPECTED_TEXT = "Hello, I'm sorry. I'm sorry. I"
-        self.assertEqual(tokenizer.decode(out[0], skip_special_tokens=True), EXPECTED_TEXT)
-
-    def test_gpt2_weights_conversion_fp16(self):
-        quantized_model = AutoModelForCausalLM.from_pretrained(
-            self.gpt2_model_id,
-            gguf_file=self.fp16_gpt2_model_id,
-            torch_dtype=torch.float16,
-        )
-        original_model = AutoModelForCausalLM.from_pretrained(
-            self.gpt2_original_model_id,
->>>>>>> 24bdc94d
             torch_dtype=torch.float16,
         )
 
         quantized_state_dict = quantized_model.state_dict()
         original_state_dict = original_model.state_dict()
 
-<<<<<<< HEAD
         for (quantized_name, quantized_param), (original_name, original_param) in zip(
             quantized_state_dict.items(), original_state_dict.items()
         ):
@@ -576,7 +544,35 @@
             ):
                 self.assertTrue(quantized_param.shape == original_param.shape)
                 torch.testing.assert_close(quantized_param, original_param)
-=======
+
+    def test_gpt2_q8(self):
+        tokenizer = AutoTokenizer.from_pretrained(self.gpt2_model_id, gguf_file=self.q8_gpt2_model_id)
+        model = AutoModelForCausalLM.from_pretrained(
+            self.gpt2_model_id,
+            gguf_file=self.q8_gpt2_model_id,
+            torch_dtype=torch.float16,
+        )
+
+        text = tokenizer(self.example_text, return_tensors="pt")
+        out = model.generate(**text, max_new_tokens=10)
+
+        EXPECTED_TEXT = "Hello, I'm sorry. I'm sorry. I"
+        self.assertEqual(tokenizer.decode(out[0], skip_special_tokens=True), EXPECTED_TEXT)
+
+    def test_gpt2_weights_conversion_fp16(self):
+        quantized_model = AutoModelForCausalLM.from_pretrained(
+            self.gpt2_model_id,
+            gguf_file=self.fp16_gpt2_model_id,
+            torch_dtype=torch.float16,
+        )
+        original_model = AutoModelForCausalLM.from_pretrained(
+            self.gpt2_original_model_id,
+            torch_dtype=torch.float16,
+        )
+
+        quantized_state_dict = quantized_model.state_dict()
+        original_state_dict = original_model.state_dict()
+
         for layer_name, original_params in original_state_dict.items():
             if layer_name in quantized_state_dict:
                 self.assertTrue(original_params.shape == quantized_state_dict[layer_name].shape)
@@ -595,7 +591,6 @@
 
         EXPECTED_TEXT = "Hello, I'm a newbie to the world of"
         self.assertEqual(tokenizer.decode(out[0], skip_special_tokens=True), EXPECTED_TEXT)
->>>>>>> 24bdc94d
 
     @unittest.skip(reason="Heavy memory")
     def test_falcon40b_q2_k(self):
