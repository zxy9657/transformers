# coding=utf-8
# Copyright {{cookiecutter.authors}} and The HuggingFace Inc. team. All rights reserved.
#
# Licensed under the Apache License, Version 2.0 (the "License");
# you may not use this file except in compliance with the License.
# You may obtain a copy of the License at
#
#     http://www.apache.org/licenses/LICENSE-2.0
#
# Unless required by applicable law or agreed to in writing, software
# distributed under the License is distributed on an "AS IS" BASIS,
# WITHOUT WARRANTIES OR CONDITIONS OF ANY KIND, either express or implied.
# See the License for the specific language governing permissions and
# limitations under the License.
""" {{cookiecutter.modelname}} model configuration """

from ...configuration_utils import PretrainedConfig
from ...utils import logging


logger = logging.get_logger(__name__)

{{cookiecutter.uppercase_modelname}}_PRETRAINED_CONFIG_ARCHIVE_MAP = {
    "{{cookiecutter.checkpoint_identifier}}": "https://huggingface.co/{{cookiecutter.checkpoint_identifier}}/resolve/main/config.json",
    # See all {{cookiecutter.modelname}} models at https://huggingface.co/models?filter={{cookiecutter.lowercase_modelname}}
}


class {{cookiecutter.camelcase_modelname}}Config(PretrainedConfig):
    r"""
    This is the configuration class to store the configuration of a :class:`~transformers.{{cookiecutter.camelcase_modelname}}Model`.
    It is used to instantiate an {{cookiecutter.modelname}} model according to the specified arguments, defining the model
    architecture. Instantiating a configuration with the defaults will yield a similar configuration to that of
    the {{cookiecutter.modelname}} `{{cookiecutter.checkpoint_identifier}} <https://huggingface.co/{{cookiecutter.checkpoint_identifier}}>`__ architecture.

    Configuration objects inherit from  :class:`~transformers.PretrainedConfig` and can be used
    to control the model outputs. Read the documentation from  :class:`~transformers.PretrainedConfig`
    for more information.


    Args:
        {% if cookiecutter.is_encoder_decoder_model == "False" -%}
        vocab_size (:obj:`int`, `optional`, defaults to 30522):
            Vocabulary size of the {{cookiecutter.modelname}} model. Defines the number of different tokens that can be represented by the
            :obj:`inputs_ids` passed when calling :class:`~transformers.{{cookiecutter.camelcase_modelname}}Model` or
            :class:`~transformers.TF{{cookiecutter.camelcase_modelname}}Model`.
            Vocabulary size of the  model. Defines the different tokens that
            can be represented by the `inputs_ids` passed to the forward method of :class:`~transformers.{{cookiecutter.camelcase_modelname}}Model`.
        hidden_size (:obj:`int`, `optional`, defaults to 768):
            Dimensionality of the encoder layers and the pooler layer.
        num_hidden_layers (:obj:`int`, `optional`, defaults to 12):
            Number of hidden layers in the Transformer encoder.
        num_attention_heads (:obj:`int`, `optional`, defaults to 12):
            Number of attention heads for each attention layer in the Transformer encoder.
        intermediate_size (:obj:`int`, `optional`, defaults to 3072):
            Dimensionality of the "intermediate" (i.e., feed-forward) layer in the Transformer encoder.
        hidden_act (:obj:`str` or :obj:`function`, `optional`, defaults to :obj:`"gelu"`):
            The non-linear activation function (function or string) in the encoder and pooler.
            If string, :obj:`"gelu"`, :obj:`"relu"`, :obj:`"selu"` and :obj:`"gelu_new"` are supported.
        hidden_dropout_prob (:obj:`float`, `optional`, defaults to 0.1):
            The dropout probabilitiy for all fully connected layers in the embeddings, encoder, and pooler.
        attention_probs_dropout_prob (:obj:`float`, `optional`, defaults to 0.1):
            The dropout ratio for the attention probabilities.
        max_position_embeddings (:obj:`int`, `optional`, defaults to 512):
            The maximum sequence length that this model might ever be used with.
            Typically set this to something large just in case (e.g., 512 or 1024 or 2048).
        type_vocab_size (:obj:`int`, `optional`, defaults to 2):
            The vocabulary size of the :obj:`token_type_ids` passed when calling :class:`~transformers.{{cookiecutter.camelcase_modelname}}Model` or
            :class:`~transformers.TF{{cookiecutter.camelcase_modelname}}Model`.
        initializer_range (:obj:`float`, `optional`, defaults to 0.02):
            The standard deviation of the truncated_normal_initializer for initializing all weight matrices.
        layer_norm_eps (:obj:`float`, `optional`, defaults to 1e-12):
            The epsilon used by the layer normalization layers.
        use_cache (:obj:`bool`, `optional`, defaults to :obj:`True`):
            Whether or not the model should return the last key/values attentions (not used by all models). Only
            relevant if ``config.is_decoder=True``.
        gradient_checkpointing (:obj:`bool`, `optional`, defaults to :obj:`False`):
            If True, use gradient checkpointing to save memory at the expense of slower backward pass.
        {% else -%}
        vocab_size (:obj:`int`, `optional`, defaults to 50265):
            Vocabulary size of the {{cookiecutter.modelname}} model. Defines the number of different tokens that can be represented by the
            :obj:`inputs_ids` passed when calling :class:`~transformers.{{cookiecutter.camelcase_modelname}}Model` or
            :class:`~transformers.TF{{cookiecutter.camelcase_modelname}}Model`.
        d_model (:obj:`int`, `optional`, defaults to 1024):
            Dimensionality of the layers and the pooler layer.
        encoder_layers (:obj:`int`, `optional`, defaults to 12):
            Number of encoder layers.
        decoder_layers (:obj:`int`, `optional`, defaults to 12):
            Number of decoder layers.
        encoder_attention_heads (:obj:`int`, `optional`, defaults to 16):
            Number of attention heads for each attention layer in the Transformer encoder.
        decoder_attention_heads (:obj:`int`, `optional`, defaults to 16):
            Number of attention heads for each attention layer in the Transformer decoder.
        decoder_ffn_dim (:obj:`int`, `optional`, defaults to 4096):
            Dimensionality of the "intermediate" (often named feed-forward) layer in decoder.
        encoder_ffn_dim (:obj:`int`, `optional`, defaults to 4096):
            Dimensionality of the "intermediate" (often named feed-forward) layer in decoder.
        activation_function (:obj:`str` or :obj:`function`, `optional`, defaults to :obj:`"gelu"`):
            The non-linear activation function (function or string) in the encoder and pooler. If string,
            :obj:`"gelu"`, :obj:`"relu"`, :obj:`"silu"` and :obj:`"gelu_new"` are supported.
        dropout (:obj:`float`, `optional`, defaults to 0.1):
            The dropout probability for all fully connected layers in the embeddings, encoder, and pooler.
        attention_dropout (:obj:`float`, `optional`, defaults to 0.0):
            The dropout ratio for the attention probabilities.
        activation_dropout (:obj:`float`, `optional`, defaults to 0.0):
            The dropout ratio for activations inside the fully connected layer.
        classifier_dropout (:obj:`float`, `optional`, defaults to 0.0):
            The dropout ratio for classifier.
        max_position_embeddings (:obj:`int`, `optional`, defaults to 1024):
            The maximum sequence length that this model might ever be used with. Typically set this to something large
            just in case (e.g., 512 or 1024 or 2048).
        init_std (:obj:`float`, `optional`, defaults to 0.02):
            The standard deviation of the truncated_normal_initializer for initializing all weight matrices.
        encoder_layerdrop: (:obj:`float`, `optional`, defaults to 0.0):
            The LayerDrop probability for the encoder. See the `LayerDrop paper <see
            https://arxiv.org/abs/1909.11556>`__ for more details.
        decoder_layerdrop: (:obj:`float`, `optional`, defaults to 0.0):
            The LayerDrop probability for the decoder. See the `LayerDrop paper <see
            https://arxiv.org/abs/1909.11556>`__ for more details.
        use_cache (:obj:`bool`, `optional`, defaults to :obj:`True`):
            Whether or not the model should return the last key/values attentions (not used by all models).
        {% endif -%}

    Example::

        >>> from transformers import {{cookiecutter.camelcase_modelname}}Model, {{cookiecutter.camelcase_modelname}}Config

        >>> # Initializing a {{cookiecutter.modelname}} {{cookiecutter.checkpoint_identifier}} style configuration
        >>> configuration = {{cookiecutter.camelcase_modelname}}Config()

        >>> # Initializing a model from the {{cookiecutter.checkpoint_identifier}} style configuration
        >>> model = {{cookiecutter.camelcase_modelname}}Model(configuration)

        >>> # Accessing the model configuration
        >>> configuration = model.config
    """
    model_type = "{{cookiecutter.lowercase_modelname}}"

    def __init__(
        self,
        {% if cookiecutter.is_encoder_decoder_model == "False" -%}
        vocab_size=30522,
        hidden_size=768,
        num_hidden_layers=12,
        num_attention_heads=12,
        intermediate_size=3072,
        hidden_act="gelu",
        hidden_dropout_prob=0.1,
        attention_probs_dropout_prob=0.1,
        max_position_embeddings=512,
        type_vocab_size=2,
        initializer_range=0.02,
        layer_norm_eps=1e-12,
        use_cache=True,
        is_encoder_decoder=False,
        {% else -%}
        vocab_size=50265,
        max_position_embeddings=1024,
        encoder_layers=12,
        encoder_ffn_dim=4096,
        encoder_attention_heads=16,
        decoder_layers=12,
        decoder_ffn_dim=4096,
        decoder_attention_heads=16,
        encoder_layerdrop=0.0,
        decoder_layerdrop=0.0,
        use_cache=True,
        is_encoder_decoder=True,
        activation_function="gelu",
        d_model=1024,
        dropout=0.1,
        attention_dropout=0.0,
        activation_dropout=0.0,
        init_std=0.02,
        decoder_start_token_id=2,
        classifier_dropout=0.0,
<<<<<<< HEAD
        scale_embedding=False,
=======
>>>>>>> 64103fb6
        gradient_checkpointing=False,
        {% endif -%}
        pad_token_id=1,
        bos_token_id=0,
        eos_token_id=2,
        **kwargs
    ):
        super().__init__(
            pad_token_id=pad_token_id,
            bos_token_id=bos_token_id,
            eos_token_id=eos_token_id,
            {% if cookiecutter.is_encoder_decoder_model == "False" -%}
            {% else -%}
            is_encoder_decoder=is_encoder_decoder,
            decoder_start_token_id=decoder_start_token_id,
            {% endif -%}
            **kwargs
        )

        self.vocab_size = vocab_size
        self.max_position_embeddings = max_position_embeddings
        {% if cookiecutter.is_encoder_decoder_model == "False" -%}
        self.hidden_size = hidden_size
        self.num_hidden_layers = num_hidden_layers
        self.num_attention_heads = num_attention_heads
        self.intermediate_size = intermediate_size
        self.hidden_act = hidden_act
        self.hidden_dropout_prob = hidden_dropout_prob
        self.attention_probs_dropout_prob = attention_probs_dropout_prob
        self.initializer_range = initializer_range
        self.type_vocab_size = type_vocab_size
        self.layer_norm_eps = layer_norm_eps
        self.use_cache = use_cache
        {% else -%}
        self.d_model = d_model
        self.encoder_ffn_dim = encoder_ffn_dim
        self.encoder_layers = encoder_layers
        self.encoder_attention_heads = encoder_attention_heads
        self.decoder_ffn_dim = decoder_ffn_dim
        self.decoder_layers = decoder_layers
        self.decoder_attention_heads = decoder_attention_heads
        self.dropout = dropout
        self.attention_dropout = attention_dropout
        self.activation_dropout = activation_dropout
        self.activation_function = activation_function
        self.init_std = init_std
        self.encoder_layerdrop = encoder_layerdrop
        self.decoder_layerdrop = decoder_layerdrop
        self.classifier_dropout = classifier_dropout
        self.use_cache = use_cache
        self.num_hidden_layers = encoder_layers
        self.gradient_checkpointing = gradient_checkpointing
<<<<<<< HEAD
        self.scale_embedding = scale_embedding  # scale factor will be sqrt(d_model) if True
=======
>>>>>>> 64103fb6
        {% endif -%}

    {% if cookiecutter.is_encoder_decoder_model == "False" %}
    {%- else %}
    @property
    def num_attention_heads(self) -> int:
        return self.encoder_attention_heads

    @property
    def hidden_size(self) -> int:
        return self.d_model
    {%- endif %}<|MERGE_RESOLUTION|>--- conflicted
+++ resolved
@@ -174,10 +174,7 @@
         init_std=0.02,
         decoder_start_token_id=2,
         classifier_dropout=0.0,
-<<<<<<< HEAD
         scale_embedding=False,
-=======
->>>>>>> 64103fb6
         gradient_checkpointing=False,
         {% endif -%}
         pad_token_id=1,
@@ -230,10 +227,8 @@
         self.use_cache = use_cache
         self.num_hidden_layers = encoder_layers
         self.gradient_checkpointing = gradient_checkpointing
-<<<<<<< HEAD
         self.scale_embedding = scale_embedding  # scale factor will be sqrt(d_model) if True
-=======
->>>>>>> 64103fb6
+
         {% endif -%}
 
     {% if cookiecutter.is_encoder_decoder_model == "False" %}
