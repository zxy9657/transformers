# coding=utf-8
# Copyright 2020 The HuggingFace Inc. team.
#
# Licensed under the Apache License, Version 2.0 (the "License");
# you may not use this file except in compliance with the License.
# You may obtain a copy of the License at
#
#     http://www.apache.org/licenses/LICENSE-2.0
#
# Unless required by applicable law or agreed to in writing, software
# distributed under the License is distributed on an "AS IS" BASIS,
# WITHOUT WARRANTIES OR CONDITIONS OF ANY KIND, either express or implied.
# See the License for the specific language governing permissions and
# limitations under the License.

import importlib
import inspect
import os
import re
from pathlib import Path

from transformers.models.auto import get_values


# All paths are set with the intent you should run this script from the root of the repo with the command
# python utils/check_repo.py
PATH_TO_TRANSFORMERS = "src/transformers"
PATH_TO_TESTS = "tests"
PATH_TO_DOC = "docs/source"

# Update this list for models that are not tested with a comment explaining the reason it should not be.
# Being in this list is an exception and should **not** be the rule.
IGNORE_NON_TESTED = [
    # models to ignore for not tested
    "BigBirdPegasusEncoder",  # Building part of bigger (tested) model.
    "BigBirdPegasusDecoder",  # Building part of bigger (tested) model.
    "BigBirdPegasusDecoderWrapper",  # Building part of bigger (tested) model.
    "M2M100Encoder",  # Building part of bigger (tested) model.
    "M2M100Decoder",  # Building part of bigger (tested) model.
    "Speech2TextEncoder",  # Building part of bigger (tested) model.
    "Speech2TextDecoder",  # Building part of bigger (tested) model.
    "LEDEncoder",  # Building part of bigger (tested) model.
    "LEDDecoder",  # Building part of bigger (tested) model.
    "BartDecoderWrapper",  # Building part of bigger (tested) model.
    "BartEncoder",  # Building part of bigger (tested) model.
    "BertLMHeadModel",  # Needs to be setup as decoder.
    "BlenderbotSmallEncoder",  # Building part of bigger (tested) model.
    "BlenderbotSmallDecoderWrapper",  # Building part of bigger (tested) model.
    "BlenderbotEncoder",  # Building part of bigger (tested) model.
    "BlenderbotDecoderWrapper",  # Building part of bigger (tested) model.
    "MBartEncoder",  # Building part of bigger (tested) model.
    "MBartDecoderWrapper",  # Building part of bigger (tested) model.
    "MegatronBertLMHeadModel",  # Building part of bigger (tested) model.
    "MegatronBertEncoder",  # Building part of bigger (tested) model.
    "MegatronBertDecoder",  # Building part of bigger (tested) model.
    "MegatronBertDecoderWrapper",  # Building part of bigger (tested) model.
    "PegasusEncoder",  # Building part of bigger (tested) model.
    "PegasusDecoderWrapper",  # Building part of bigger (tested) model.
    "DPREncoder",  # Building part of bigger (tested) model.
    "DPRSpanPredictor",  # Building part of bigger (tested) model.
    "ProphetNetDecoderWrapper",  # Building part of bigger (tested) model.
    "ReformerForMaskedLM",  # Needs to be setup as decoder.
    "T5Stack",  # Building part of bigger (tested) model.
    "TFDPREncoder",  # Building part of bigger (tested) model.
    "TFDPRSpanPredictor",  # Building part of bigger (tested) model.
    "TFElectraMainLayer",  # Building part of bigger (tested) model (should it be a TFPreTrainedModel ?)
    "TFRobertaForMultipleChoice",  # TODO: fix
    "SeparableConv1D",  # Building part of bigger (tested) model.
]

# Update this list with test files that don't have a tester with a `all_model_classes` variable and which don't
# trigger the common tests.
TEST_FILES_WITH_NO_COMMON_TESTS = [
    "test_modeling_camembert.py",
    "test_modeling_flax_bert.py",
    "test_modeling_flax_roberta.py",
    "test_modeling_mbart.py",
    "test_modeling_mt5.py",
    "test_modeling_pegasus.py",
    "test_modeling_tf_camembert.py",
    "test_modeling_tf_mt5.py",
    "test_modeling_tf_xlm_roberta.py",
    "test_modeling_xlm_prophetnet.py",
    "test_modeling_xlm_roberta.py",
]

# Update this list for models that are not in any of the auto MODEL_XXX_MAPPING. Being in this list is an exception and
# should **not** be the rule.
IGNORE_NON_AUTO_CONFIGURED = [
    # models to ignore for model xxx mapping
<<<<<<< HEAD
    "BigBirdPegasusEncoder",
    "BigBirdPegasusDecoder",
    "BigBirdPegasusDecoderWrapper",
    "M2M100Encoder",
    "M2M100Decoder",
    "Speech2TextEncoder",
    "Speech2TextDecoder",
    "LEDEncoder",
    "LEDDecoder",
    "BartDecoder",
    "BartDecoderWrapper",
    "BartEncoder",
    "BlenderbotSmallEncoder",
    "BlenderbotSmallDecoder",
    "BlenderbotSmallDecoderWrapper",
    "BlenderbotEncoder",
    "BlenderbotDecoder",
    "BlenderbotDecoderWrapper",
    "DPRContextEncoder",
    "DPREncoder",
=======
>>>>>>> c40c7e21
    "DPRReader",
    "DPRSpanPredictor",
    "FlaubertForQuestionAnswering",
    "GPT2DoubleHeadsModel",
    "LukeForEntityClassification",
    "LukeForEntityPairClassification",
    "LukeForEntitySpanClassification",
    "OpenAIGPTDoubleHeadsModel",
    "RagModel",
    "RagSequenceForGeneration",
    "RagTokenForGeneration",
    "T5Stack",
    "TFDPRReader",
    "TFDPRSpanPredictor",
    "TFGPT2DoubleHeadsModel",
    "TFOpenAIGPTDoubleHeadsModel",
    "TFRagModel",
    "TFRagSequenceForGeneration",
    "TFRagTokenForGeneration",
    "Wav2Vec2ForCTC",
    "XLMForQuestionAnswering",
    "XLNetForQuestionAnswering",
    "SeparableConv1D",
]

# This is to make sure the transformers module imported is the one in the repo.
spec = importlib.util.spec_from_file_location(
    "transformers",
    os.path.join(PATH_TO_TRANSFORMERS, "__init__.py"),
    submodule_search_locations=[PATH_TO_TRANSFORMERS],
)
transformers = spec.loader.load_module()


# If some modeling modules should be ignored for all checks, they should be added in the nested list
# _ignore_modules of this function.
def get_model_modules():
    """Get the model modules inside the transformers library."""
    _ignore_modules = [
        "modeling_auto",
        "modeling_encoder_decoder",
        "modeling_marian",
        "modeling_mmbt",
        "modeling_outputs",
        "modeling_retribert",
        "modeling_utils",
        "modeling_flax_auto",
        "modeling_flax_utils",
        "modeling_transfo_xl_utilities",
        "modeling_tf_auto",
        "modeling_tf_outputs",
        "modeling_tf_pytorch_utils",
        "modeling_tf_utils",
        "modeling_tf_transfo_xl_utilities",
    ]
    modules = []
    for model in dir(transformers.models):
        # There are some magic dunder attributes in the dir, we ignore them
        if not model.startswith("__"):
            model_module = getattr(transformers.models, model)
            for submodule in dir(model_module):
                if submodule.startswith("modeling") and submodule not in _ignore_modules:
                    modeling_module = getattr(model_module, submodule)
                    if inspect.ismodule(modeling_module):
                        modules.append(modeling_module)
    return modules


def get_models(module):
    """Get the objects in module that are models."""
    models = []
    model_classes = (transformers.PreTrainedModel, transformers.TFPreTrainedModel, transformers.FlaxPreTrainedModel)
    for attr_name in dir(module):
        if "Pretrained" in attr_name or "PreTrained" in attr_name:
            continue
        attr = getattr(module, attr_name)
        if isinstance(attr, type) and issubclass(attr, model_classes) and attr.__module__ == module.__name__:
            models.append((attr_name, attr))
    return models


# If some test_modeling files should be ignored when checking models are all tested, they should be added in the
# nested list _ignore_files of this function.
def get_model_test_files():
    """Get the model test files."""
    _ignore_files = [
        "test_modeling_common",
        "test_modeling_encoder_decoder",
        "test_modeling_marian",
        "test_modeling_tf_common",
    ]
    test_files = []
    for filename in os.listdir(PATH_TO_TESTS):
        if (
            os.path.isfile(f"{PATH_TO_TESTS}/{filename}")
            and filename.startswith("test_modeling")
            and not os.path.splitext(filename)[0] in _ignore_files
        ):
            test_files.append(filename)
    return test_files


# This is a bit hacky but I didn't find a way to import the test_file as a module and read inside the tester class
# for the all_model_classes variable.
def find_tested_models(test_file):
    """Parse the content of test_file to detect what's in all_model_classes"""
    # This is a bit hacky but I didn't find a way to import the test_file as a module and read inside the class
    with open(os.path.join(PATH_TO_TESTS, test_file), "r", encoding="utf-8", newline="\n") as f:
        content = f.read()
    all_models = re.findall(r"all_model_classes\s+=\s+\(\s*\(([^\)]*)\)", content)
    # Check with one less parenthesis as well
    all_models += re.findall(r"all_model_classes\s+=\s+\(([^\)]*)\)", content)
    if len(all_models) > 0:
        model_tested = []
        for entry in all_models:
            for line in entry.split(","):
                name = line.strip()
                if len(name) > 0:
                    model_tested.append(name)
        return model_tested


def check_models_are_tested(module, test_file):
    """Check models defined in module are tested in test_file."""
    defined_models = get_models(module)
    tested_models = find_tested_models(test_file)
    if tested_models is None:
        if test_file in TEST_FILES_WITH_NO_COMMON_TESTS:
            return
        return [
            f"{test_file} should define `all_model_classes` to apply common tests to the models it tests. "
            + "If this intentional, add the test filename to `TEST_FILES_WITH_NO_COMMON_TESTS` in the file "
            + "`utils/check_repo.py`."
        ]
    failures = []
    for model_name, _ in defined_models:
        if model_name not in tested_models and model_name not in IGNORE_NON_TESTED:
            failures.append(
                f"{model_name} is defined in {module.__name__} but is not tested in "
                + f"{os.path.join(PATH_TO_TESTS, test_file)}. Add it to the all_model_classes in that file."
                + "If common tests should not applied to that model, add its name to `IGNORE_NON_TESTED`"
                + "in the file `utils/check_repo.py`."
            )
    return failures


def check_all_models_are_tested():
    """Check all models are properly tested."""
    modules = get_model_modules()
    test_files = get_model_test_files()
    failures = []
    for module in modules:
        test_file = f"test_{module.__name__.split('.')[-1]}.py"
        if test_file not in test_files:
            failures.append(f"{module.__name__} does not have its corresponding test file {test_file}.")
        new_failures = check_models_are_tested(module, test_file)
        if new_failures is not None:
            failures += new_failures
    if len(failures) > 0:
        raise Exception(f"There were {len(failures)} failures:\n" + "\n".join(failures))


def get_all_auto_configured_models():
    """Return the list of all models in at least one auto class."""
    result = set()  # To avoid duplicates we concatenate all model classes in a set.
    for attr_name in dir(transformers.models.auto.modeling_auto):
        if attr_name.startswith("MODEL_") and attr_name.endswith("MAPPING"):
            result = result | set(get_values(getattr(transformers.models.auto.modeling_auto, attr_name)))
    for attr_name in dir(transformers.models.auto.modeling_tf_auto):
        if attr_name.startswith("TF_MODEL_") and attr_name.endswith("MAPPING"):
            result = result | set(get_values(getattr(transformers.models.auto.modeling_tf_auto, attr_name)))
    for attr_name in dir(transformers.models.auto.modeling_flax_auto):
        if attr_name.startswith("FLAX_MODEL_") and attr_name.endswith("MAPPING"):
            result = result | set(get_values(getattr(transformers.models.auto.modeling_flax_auto, attr_name)))
    return [cls.__name__ for cls in result]


def ignore_unautoclassed(model_name):
    """Rules to determine if `name` should be in an auto class."""
    # Special white list
    if model_name in IGNORE_NON_AUTO_CONFIGURED:
        return True
    # Encoder and Decoder should be ignored
    if "Encoder" in model_name or "Decoder" in model_name:
        return True
    return False


def check_models_are_auto_configured(module, all_auto_models):
    """Check models defined in module are each in an auto class."""
    defined_models = get_models(module)
    failures = []
    for model_name, _ in defined_models:
        if model_name not in all_auto_models and not ignore_unautoclassed(model_name):
            failures.append(
                f"{model_name} is defined in {module.__name__} but is not present in any of the auto mapping. "
                "If that is intended behavior, add its name to `IGNORE_NON_AUTO_CONFIGURED` in the file "
                "`utils/check_repo.py`."
            )
    return failures


def check_all_models_are_auto_configured():
    """Check all models are each in an auto class."""
    modules = get_model_modules()
    all_auto_models = get_all_auto_configured_models()
    failures = []
    for module in modules:
        new_failures = check_models_are_auto_configured(module, all_auto_models)
        if new_failures is not None:
            failures += new_failures
    if len(failures) > 0:
        raise Exception(f"There were {len(failures)} failures:\n" + "\n".join(failures))


_re_decorator = re.compile(r"^\s*@(\S+)\s+$")


def check_decorator_order(filename):
    """Check that in the test file `filename` the slow decorator is always last."""
    with open(filename, "r", encoding="utf-8", newline="\n") as f:
        lines = f.readlines()
    decorator_before = None
    errors = []
    for i, line in enumerate(lines):
        search = _re_decorator.search(line)
        if search is not None:
            decorator_name = search.groups()[0]
            if decorator_before is not None and decorator_name.startswith("parameterized"):
                errors.append(i)
            decorator_before = decorator_name
        elif decorator_before is not None:
            decorator_before = None
    return errors


def check_all_decorator_order():
    """Check that in all test files, the slow decorator is always last."""
    errors = []
    for fname in os.listdir(PATH_TO_TESTS):
        if fname.endswith(".py"):
            filename = os.path.join(PATH_TO_TESTS, fname)
            new_errors = check_decorator_order(filename)
            errors += [f"- {filename}, line {i}" for i in new_errors]
    if len(errors) > 0:
        msg = "\n".join(errors)
        raise ValueError(
            f"The parameterized decorator (and its variants) should always be first, but this is not the case in the following files:\n{msg}"
        )


def find_all_documented_objects():
    """Parse the content of all doc files to detect which classes and functions it documents"""
    documented_obj = []
    for doc_file in Path(PATH_TO_DOC).glob("**/*.rst"):
        with open(doc_file, "r", encoding="utf-8", newline="\n") as f:
            content = f.read()
        raw_doc_objs = re.findall(r"(?:autoclass|autofunction):: transformers.(\S+)\s+", content)
        documented_obj += [obj.split(".")[-1] for obj in raw_doc_objs]
    return documented_obj


# One good reason for not being documented is to be deprecated. Put in this list deprecated objects.
DEPRECATED_OBJECTS = [
    "AutoModelWithLMHead",
    "BartPretrainedModel",
    "DataCollator",
    "DataCollatorForSOP",
    "GlueDataset",
    "GlueDataTrainingArguments",
    "LineByLineTextDataset",
    "LineByLineWithRefDataset",
    "LineByLineWithSOPTextDataset",
    "PretrainedBartModel",
    "PretrainedFSMTModel",
    "SingleSentenceClassificationProcessor",
    "SquadDataTrainingArguments",
    "SquadDataset",
    "SquadExample",
    "SquadFeatures",
    "SquadV1Processor",
    "SquadV2Processor",
    "TFAutoModelWithLMHead",
    "TFBartPretrainedModel",
    "TextDataset",
    "TextDatasetForNextSentencePrediction",
    "Wav2Vec2ForMaskedLM",
    "Wav2Vec2Tokenizer",
    "glue_compute_metrics",
    "glue_convert_examples_to_features",
    "glue_output_modes",
    "glue_processors",
    "glue_tasks_num_labels",
    "squad_convert_examples_to_features",
    "xnli_compute_metrics",
    "xnli_output_modes",
    "xnli_processors",
    "xnli_tasks_num_labels",
]

# Exceptionally, some objects should not be documented after all rules passed.
# ONLY PUT SOMETHING IN THIS LIST AS A LAST RESORT!
UNDOCUMENTED_OBJECTS = [
    "AddedToken",  # This is a tokenizers class.
    "BasicTokenizer",  # Internal, should never have been in the main init.
    "CharacterTokenizer",  # Internal, should never have been in the main init.
    "DPRPretrainedReader",  # Like an Encoder.
    "MecabTokenizer",  # Internal, should never have been in the main init.
    "ModelCard",  # Internal type.
    "SqueezeBertModule",  # Internal building block (should have been called SqueezeBertLayer)
    "TFDPRPretrainedReader",  # Like an Encoder.
    "TransfoXLCorpus",  # Internal type.
    "WordpieceTokenizer",  # Internal, should never have been in the main init.
    "absl",  # External module
    "add_end_docstrings",  # Internal, should never have been in the main init.
    "add_start_docstrings",  # Internal, should never have been in the main init.
    "cached_path",  # Internal used for downloading models.
    "convert_tf_weight_name_to_pt_weight_name",  # Internal used to convert model weights
    "logger",  # Internal logger
    "logging",  # External module
    "requires_backends",  # Internal function
]

# This list should be empty. Objects in it should get their own doc page.
SHOULD_HAVE_THEIR_OWN_PAGE = [
    # Benchmarks
    "PyTorchBenchmark",
    "PyTorchBenchmarkArguments",
    "TensorFlowBenchmark",
    "TensorFlowBenchmarkArguments",
]


def ignore_undocumented(name):
    """Rules to determine if `name` should be undocumented."""
    # NOT DOCUMENTED ON PURPOSE.
    # Constants uppercase are not documented.
    if name.isupper():
        return True
    # PreTrainedModels / Encoders / Decoders / Layers / Embeddings / Attention are not documented.
    if (
        name.endswith("PreTrainedModel")
        or name.endswith("Decoder")
        or name.endswith("Encoder")
        or name.endswith("Layer")
        or name.endswith("Embeddings")
        or name.endswith("Attention")
    ):
        return True
    # Submodules are not documented.
    if os.path.isdir(os.path.join(PATH_TO_TRANSFORMERS, name)) or os.path.isfile(
        os.path.join(PATH_TO_TRANSFORMERS, f"{name}.py")
    ):
        return True
    # All load functions are not documented.
    if name.startswith("load_tf") or name.startswith("load_pytorch"):
        return True
    # is_xxx_available functions are not documented.
    if name.startswith("is_") and name.endswith("_available"):
        return True
    # Deprecated objects are not documented.
    if name in DEPRECATED_OBJECTS or name in UNDOCUMENTED_OBJECTS:
        return True
    # MMBT model does not really work.
    if name.startswith("MMBT"):
        return True
    if name in SHOULD_HAVE_THEIR_OWN_PAGE:
        return True
    return False


def check_all_objects_are_documented():
    """Check all models are properly documented."""
    documented_objs = find_all_documented_objects()
    modules = transformers._modules
    objects = [c for c in dir(transformers) if c not in modules and not c.startswith("_")]
    undocumented_objs = [c for c in objects if c not in documented_objs and not ignore_undocumented(c)]
    if len(undocumented_objs) > 0:
        raise Exception(
            "The following objects are in the public init so should be documented:\n - "
            + "\n - ".join(undocumented_objs)
        )


def check_repo_quality():
    """Check all models are properly tested and documented."""
    print("Checking all models are properly tested.")
    check_all_decorator_order()
    check_all_models_are_tested()
    print("Checking all objects are properly documented.")
    check_all_objects_are_documented()
    print("Checking all models are in at least one auto class.")
    check_all_models_are_auto_configured()


if __name__ == "__main__":
    check_repo_quality()<|MERGE_RESOLUTION|>--- conflicted
+++ resolved
@@ -88,29 +88,6 @@
 # should **not** be the rule.
 IGNORE_NON_AUTO_CONFIGURED = [
     # models to ignore for model xxx mapping
-<<<<<<< HEAD
-    "BigBirdPegasusEncoder",
-    "BigBirdPegasusDecoder",
-    "BigBirdPegasusDecoderWrapper",
-    "M2M100Encoder",
-    "M2M100Decoder",
-    "Speech2TextEncoder",
-    "Speech2TextDecoder",
-    "LEDEncoder",
-    "LEDDecoder",
-    "BartDecoder",
-    "BartDecoderWrapper",
-    "BartEncoder",
-    "BlenderbotSmallEncoder",
-    "BlenderbotSmallDecoder",
-    "BlenderbotSmallDecoderWrapper",
-    "BlenderbotEncoder",
-    "BlenderbotDecoder",
-    "BlenderbotDecoderWrapper",
-    "DPRContextEncoder",
-    "DPREncoder",
-=======
->>>>>>> c40c7e21
     "DPRReader",
     "DPRSpanPredictor",
     "FlaubertForQuestionAnswering",
