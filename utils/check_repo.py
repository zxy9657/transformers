# coding=utf-8
# Copyright 2020 The HuggingFace Inc. team.
#
# Licensed under the Apache License, Version 2.0 (the "License");
# you may not use this file except in compliance with the License.
# You may obtain a copy of the License at
#
#     http://www.apache.org/licenses/LICENSE-2.0
#
# Unless required by applicable law or agreed to in writing, software
# distributed under the License is distributed on an "AS IS" BASIS,
# WITHOUT WARRANTIES OR CONDITIONS OF ANY KIND, either express or implied.
# See the License for the specific language governing permissions and
# limitations under the License.
"""
Utility that performs several consistency checks on the repo. This includes:
- checking all models are properly defined in the __init__ of models/
- checking all models are in the main __init__
- checking all models are properly tested
- checking all object in the main __init__ are documented
- checking all models are in at least one auto class
- checking all the auto mapping are properly defined (no typos, importable)
- checking the list of deprecated models is up to date

Use from the root of the repo with (as used in `make repo-consistency`):

```bash
python utils/check_repo.py
```

It has no auto-fix mode.
"""

import os
import re
import sys
import types
import warnings
from collections import OrderedDict
from difflib import get_close_matches
from pathlib import Path
from typing import List, Tuple

from transformers import is_flax_available, is_tf_available, is_torch_available
from transformers.models.auto import get_values
from transformers.models.auto.configuration_auto import CONFIG_MAPPING_NAMES
from transformers.models.auto.feature_extraction_auto import FEATURE_EXTRACTOR_MAPPING_NAMES
from transformers.models.auto.image_processing_auto import IMAGE_PROCESSOR_MAPPING_NAMES
from transformers.models.auto.processing_auto import PROCESSOR_MAPPING_NAMES
from transformers.models.auto.tokenization_auto import TOKENIZER_MAPPING_NAMES
from transformers.utils import ENV_VARS_TRUE_VALUES, direct_transformers_import


# All paths are set with the intent you should run this script from the root of the repo with the command
# python utils/check_repo.py
PATH_TO_TRANSFORMERS = "src/transformers"
PATH_TO_TESTS = "tests"
PATH_TO_DOC = "docs/source/en"

# Update this list with models that are supposed to be private.
PRIVATE_MODELS = [
    "AltRobertaModel",
    "DPRSpanPredictor",
    "UdopStack",
    "LongT5Stack",
    "RealmBertModel",
    "T5Stack",
    "MT5Stack",
    "UMT5Stack",
    "Pop2PianoStack",
    "Qwen2AudioEncoder",
    "Qwen2VisionTransformerPretrainedModel",
    "Qwen2_5_VisionTransformerPretrainedModel",
    "SwitchTransformersStack",
    "TFDPRSpanPredictor",
    "MaskFormerSwinModel",
    "MaskFormerSwinPreTrainedModel",
    "BridgeTowerTextModel",
    "BridgeTowerVisionModel",
    "Kosmos2TextModel",
    "Kosmos2TextForCausalLM",
    "Kosmos2VisionModel",
    "SeamlessM4Tv2TextToUnitModel",
    "SeamlessM4Tv2CodeHifiGan",
    "SeamlessM4Tv2TextToUnitForConditionalGeneration",
    "Idefics2PerceiverResampler",
    "Idefics2VisionTransformer",
    "Idefics3VisionTransformer",
<<<<<<< HEAD
    "Kosmos2_5TextModel",
    "Kosmos2_5TextForCausalLM",
    "Kosmos2_5VisionModel",
=======
    "SmolVLMVisionTransformer",
>>>>>>> 91455c18
    "AriaTextForCausalLM",
    "AriaTextModel",
]

# Update this list for models that are not tested with a comment explaining the reason it should not be.
# Being in this list is an exception and should **not** be the rule.
IGNORE_NON_TESTED = (
    PRIVATE_MODELS.copy()
    + [
        # models to ignore for not tested
        "RecurrentGemmaModel",  # Building part of bigger (tested) model.
        "FuyuForCausalLM",  # Not tested fort now
        "InstructBlipQFormerModel",  # Building part of bigger (tested) model.
        "InstructBlipVideoQFormerModel",  # Building part of bigger (tested) model.
        "UMT5EncoderModel",  # Building part of bigger (tested) model.
        "Blip2QFormerModel",  # Building part of bigger (tested) model.
        "ErnieMForInformationExtraction",
        "FastSpeech2ConformerHifiGan",  # Already tested by SpeechT5HifiGan (# Copied from)
        "FastSpeech2ConformerWithHifiGan",  # Built with two smaller (tested) models.
        "GraphormerDecoderHead",  # Building part of bigger (tested) model.
        "JukeboxVQVAE",  # Building part of bigger (tested) model.
        "JukeboxPrior",  # Building part of bigger (tested) model.
        "DecisionTransformerGPT2Model",  # Building part of bigger (tested) model.
        "SegformerDecodeHead",  # Building part of bigger (tested) model.
        "MgpstrModel",  # Building part of bigger (tested) model.
        "BertLMHeadModel",  # Needs to be setup as decoder.
        "MegatronBertLMHeadModel",  # Building part of bigger (tested) model.
        "RealmBertModel",  # Building part of bigger (tested) model.
        "RealmReader",  # Not regular model.
        "RealmScorer",  # Not regular model.
        "RealmForOpenQA",  # Not regular model.
        "ReformerForMaskedLM",  # Needs to be setup as decoder.
        "TFElectraMainLayer",  # Building part of bigger (tested) model (should it be a TFPreTrainedModel ?)
        "TFRobertaForMultipleChoice",  # TODO: fix
        "TFRobertaPreLayerNormForMultipleChoice",  # TODO: fix
        "SeparableConv1D",  # Building part of bigger (tested) model.
        "FlaxBartForCausalLM",  # Building part of bigger (tested) model.
        "FlaxBertForCausalLM",  # Building part of bigger (tested) model. Tested implicitly through FlaxRobertaForCausalLM.
        "OPTDecoderWrapper",
        "TFSegformerDecodeHead",  # Not a regular model.
        "AltRobertaModel",  # Building part of bigger (tested) model.
        "BlipTextLMHeadModel",  # No need to test it as it is tested by BlipTextVision models
        "TFBlipTextLMHeadModel",  # No need to test it as it is tested by BlipTextVision models
        "BridgeTowerTextModel",  # No need to test it as it is tested by BridgeTowerModel model.
        "BridgeTowerVisionModel",  # No need to test it as it is tested by BridgeTowerModel model.
        "BarkCausalModel",  # Building part of bigger (tested) model.
        "BarkModel",  # Does not have a forward signature - generation tested with integration tests.
        "SeamlessM4TTextToUnitModel",  # Building part of bigger (tested) model.
        "SeamlessM4TCodeHifiGan",  # Building part of bigger (tested) model.
        "SeamlessM4TTextToUnitForConditionalGeneration",  # Building part of bigger (tested) model.
        "ChameleonVQVAE",  # VQVAE here is used only for encoding (discretizing) and is tested as part of bigger model
        "Qwen2VLModel",  # Building part of bigger (tested) model. Tested implicitly through Qwen2VLForConditionalGeneration.
        "Qwen2_5_VLModel",  # Building part of bigger (tested) model. Tested implicitly through Qwen2_5_VLForConditionalGeneration.
        "MllamaTextModel",  # Building part of bigger (tested) model. # TODO: add tests
        "MllamaVisionModel",  # Building part of bigger (tested) model. # TODO: add tests
        "Emu3VQVAE",  # Building part of bigger (tested) model
        "Emu3TextModel",  # Building part of bigger (tested) model
    ]
)

# Update this list with test files that don't have a tester with a `all_model_classes` variable and which don't
# trigger the common tests.
TEST_FILES_WITH_NO_COMMON_TESTS = [
    "models/decision_transformer/test_modeling_decision_transformer.py",
    "models/camembert/test_modeling_camembert.py",
    "models/mt5/test_modeling_flax_mt5.py",
    "models/mbart/test_modeling_mbart.py",
    "models/mt5/test_modeling_mt5.py",
    "models/pegasus/test_modeling_pegasus.py",
    "models/camembert/test_modeling_tf_camembert.py",
    "models/mt5/test_modeling_tf_mt5.py",
    "models/xlm_roberta/test_modeling_tf_xlm_roberta.py",
    "models/xlm_roberta/test_modeling_flax_xlm_roberta.py",
    "models/xlm_prophetnet/test_modeling_xlm_prophetnet.py",
    "models/xlm_roberta/test_modeling_xlm_roberta.py",
    "models/vision_text_dual_encoder/test_modeling_vision_text_dual_encoder.py",
    "models/vision_text_dual_encoder/test_modeling_tf_vision_text_dual_encoder.py",
    "models/vision_text_dual_encoder/test_modeling_flax_vision_text_dual_encoder.py",
    "models/decision_transformer/test_modeling_decision_transformer.py",
    "models/bark/test_modeling_bark.py",
    "models/shieldgemma2/test_modeling_shieldgemma2.py",
]

# Update this list for models that are not in any of the auto MODEL_XXX_MAPPING. Being in this list is an exception and
# should **not** be the rule.
IGNORE_NON_AUTO_CONFIGURED = PRIVATE_MODELS.copy() + [
    # models to ignore for model xxx mapping
    "AlignTextModel",
    "AlignVisionModel",
    "ClapTextModel",
    "ClapTextModelWithProjection",
    "ClapAudioModel",
    "ClapAudioModelWithProjection",
    "Blip2TextModelWithProjection",
    "Blip2VisionModelWithProjection",
    "Blip2QFormerModel",
    "Blip2VisionModel",
    "ErnieMForInformationExtraction",
    "FastSpeech2ConformerHifiGan",
    "FastSpeech2ConformerWithHifiGan",
    "GitVisionModel",
    "GraphormerModel",
    "GraphormerForGraphClassification",
    "BlipForImageTextRetrieval",
    "BlipForQuestionAnswering",
    "BlipVisionModel",
    "BlipTextLMHeadModel",
    "BlipTextModel",
    "BrosSpadeEEForTokenClassification",
    "BrosSpadeELForTokenClassification",
    "TFBlipForConditionalGeneration",
    "TFBlipForImageTextRetrieval",
    "TFBlipForQuestionAnswering",
    "TFBlipVisionModel",
    "TFBlipTextLMHeadModel",
    "TFBlipTextModel",
    "Swin2SRForImageSuperResolution",
    "BridgeTowerForImageAndTextRetrieval",
    "BridgeTowerForMaskedLM",
    "BridgeTowerForContrastiveLearning",
    "CLIPSegForImageSegmentation",
    "CLIPSegVisionModel",
    "CLIPSegTextModel",
    "EsmForProteinFolding",
    "GPTSanJapaneseModel",
    "TimeSeriesTransformerForPrediction",
    "InformerForPrediction",
    "AutoformerForPrediction",
    "PatchTSTForPretraining",
    "PatchTSTForPrediction",
    "JukeboxVQVAE",
    "JukeboxPrior",
    "SamModel",
    "DPTForDepthEstimation",
    "DecisionTransformerGPT2Model",
    "GLPNForDepthEstimation",
    "ViltForImagesAndTextClassification",
    "ViltForImageAndTextRetrieval",
    "ViltForTokenClassification",
    "ViltForMaskedLM",
    "PerceiverForMultimodalAutoencoding",
    "PerceiverForOpticalFlow",
    "SegformerDecodeHead",
    "TFSegformerDecodeHead",
    "FlaxBeitForMaskedImageModeling",
    "BeitForMaskedImageModeling",
    "ChineseCLIPTextModel",
    "ChineseCLIPVisionModel",
    "CLIPTextModelWithProjection",
    "CLIPVisionModelWithProjection",
    "ClvpForCausalLM",
    "ClvpModel",
    "GroupViTTextModel",
    "GroupViTVisionModel",
    "TFCLIPTextModel",
    "TFCLIPVisionModel",
    "TFGroupViTTextModel",
    "TFGroupViTVisionModel",
    "FlaxCLIPTextModel",
    "FlaxCLIPTextModelWithProjection",
    "FlaxCLIPVisionModel",
    "FlaxWav2Vec2ForCTC",
    "DetrForSegmentation",
    "Pix2StructVisionModel",
    "Pix2StructTextModel",
    "ConditionalDetrForSegmentation",
    "DPRReader",
    "FlaubertForQuestionAnswering",
    "FlavaImageCodebook",
    "FlavaTextModel",
    "FlavaImageModel",
    "FlavaMultimodalModel",
    "GPT2DoubleHeadsModel",
    "GPTSw3DoubleHeadsModel",
    "InstructBlipVisionModel",
    "InstructBlipQFormerModel",
    "InstructBlipVideoVisionModel",
    "InstructBlipVideoQFormerModel",
    "LayoutLMForQuestionAnswering",
    "LukeForMaskedLM",
    "LukeForEntityClassification",
    "LukeForEntityPairClassification",
    "LukeForEntitySpanClassification",
    "MgpstrModel",
    "OpenAIGPTDoubleHeadsModel",
    "OwlViTTextModel",
    "OwlViTVisionModel",
    "Owlv2TextModel",
    "Owlv2VisionModel",
    "OwlViTForObjectDetection",
    "PatchTSMixerForPrediction",
    "PatchTSMixerForPretraining",
    "RagModel",
    "RagSequenceForGeneration",
    "RagTokenForGeneration",
    "RealmEmbedder",
    "RealmForOpenQA",
    "RealmScorer",
    "RealmReader",
    "TFDPRReader",
    "TFGPT2DoubleHeadsModel",
    "TFLayoutLMForQuestionAnswering",
    "TFOpenAIGPTDoubleHeadsModel",
    "TFRagModel",
    "TFRagSequenceForGeneration",
    "TFRagTokenForGeneration",
    "Wav2Vec2ForCTC",
    "HubertForCTC",
    "SEWForCTC",
    "SEWDForCTC",
    "XLMForQuestionAnswering",
    "XLNetForQuestionAnswering",
    "SeparableConv1D",
    "VisualBertForRegionToPhraseAlignment",
    "VisualBertForVisualReasoning",
    "VisualBertForQuestionAnswering",
    "VisualBertForMultipleChoice",
    "TFWav2Vec2ForCTC",
    "TFHubertForCTC",
    "XCLIPVisionModel",
    "XCLIPTextModel",
    "AltCLIPTextModel",
    "AltCLIPVisionModel",
    "AltRobertaModel",
    "TvltForAudioVisualClassification",
    "BarkCausalModel",
    "BarkCoarseModel",
    "BarkFineModel",
    "BarkSemanticModel",
    "MusicgenMelodyModel",
    "MusicgenModel",
    "MusicgenForConditionalGeneration",
    "SpeechT5ForSpeechToSpeech",
    "SpeechT5ForTextToSpeech",
    "SpeechT5HifiGan",
    "VitMatteForImageMatting",
    "SeamlessM4TTextToUnitModel",
    "SeamlessM4TTextToUnitForConditionalGeneration",
    "SeamlessM4TCodeHifiGan",
    "SeamlessM4TForSpeechToSpeech",  # no auto class for speech-to-speech
    "TvpForVideoGrounding",
    "SeamlessM4Tv2NARTextToUnitModel",
    "SeamlessM4Tv2NARTextToUnitForConditionalGeneration",
    "SeamlessM4Tv2CodeHifiGan",
    "SeamlessM4Tv2ForSpeechToSpeech",  # no auto class for speech-to-speech
    "SegGptForImageSegmentation",
    "SiglipVisionModel",
    "SiglipTextModel",
    "Siglip2VisionModel",
    "Siglip2TextModel",
    "ChameleonVQVAE",  # no autoclass for VQ-VAE models
    "VitPoseForPoseEstimation",
    "CLIPTextModel",
    "MoshiForConditionalGeneration",  # no auto class for speech-to-speech
    "Emu3VQVAE",  # no autoclass for VQ-VAE models
    "Emu3TextModel",  # Building part of bigger (tested) model
]

# DO NOT edit this list!
# (The corresponding pytorch objects should never have been in the main `__init__`, but it's too late to remove)
OBJECT_TO_SKIP_IN_MAIN_INIT_CHECK = [
    "FlaxBertLayer",
    "FlaxBigBirdLayer",
    "FlaxRoFormerLayer",
    "TFBertLayer",
    "TFLxmertEncoder",
    "TFLxmertXLayer",
    "TFMPNetLayer",
    "TFMobileBertLayer",
    "TFSegformerLayer",
    "TFViTMAELayer",
]

# Update this list for models that have multiple model types for the same model doc.
MODEL_TYPE_TO_DOC_MAPPING = OrderedDict(
    [
        ("data2vec-text", "data2vec"),
        ("data2vec-audio", "data2vec"),
        ("data2vec-vision", "data2vec"),
        ("donut-swin", "donut"),
    ]
)


# This is to make sure the transformers module imported is the one in the repo.
transformers = direct_transformers_import(PATH_TO_TRANSFORMERS)


def check_missing_backends():
    """
    Checks if all backends are installed (otherwise the check of this script is incomplete). Will error in the CI if
    that's not the case but only throw a warning for users running this.
    """
    missing_backends = []
    if not is_torch_available():
        missing_backends.append("PyTorch")
    if not is_tf_available():
        missing_backends.append("TensorFlow")
    if not is_flax_available():
        missing_backends.append("Flax")
    if len(missing_backends) > 0:
        missing = ", ".join(missing_backends)
        if os.getenv("TRANSFORMERS_IS_CI", "").upper() in ENV_VARS_TRUE_VALUES:
            raise Exception(
                "Full repo consistency checks require all backends to be installed (with `pip install -e '.[dev]'` in the "
                f"Transformers repo, the following are missing: {missing}."
            )
        else:
            warnings.warn(
                "Full repo consistency checks require all backends to be installed (with `pip install -e '.[dev]'` in the "
                f"Transformers repo, the following are missing: {missing}. While it's probably fine as long as you "
                "didn't make any change in one of those backends modeling files, you should probably execute the "
                "command above to be on the safe side."
            )


def check_model_list():
    """
    Checks the model listed as subfolders of `models` match the models available in `transformers.models`.
    """
    # Get the models from the directory structure of `src/transformers/models/`
    models_dir = os.path.join(PATH_TO_TRANSFORMERS, "models")
    _models = []
    for model in os.listdir(models_dir):
        if model == "deprecated":
            continue
        model_dir = os.path.join(models_dir, model)
        if os.path.isdir(model_dir) and "__init__.py" in os.listdir(model_dir):
            _models.append(model)

    # Get the models in the submodule `transformers.models`
    models = [model for model in dir(transformers.models) if not model.startswith("__")]

    missing_models = sorted(set(_models).difference(models))
    if missing_models:
        raise Exception(
            f"The following models should be included in {models_dir}/__init__.py: {','.join(missing_models)}."
        )


# If some modeling modules should be ignored for all checks, they should be added in the nested list
# _ignore_modules of this function.
def get_model_modules() -> List[str]:
    """Get all the model modules inside the transformers library (except deprecated models)."""
    _ignore_modules = [
        "modeling_auto",
        "modeling_encoder_decoder",
        "modeling_marian",
        "modeling_retribert",
        "modeling_flax_auto",
        "modeling_flax_encoder_decoder",
        "modeling_speech_encoder_decoder",
        "modeling_flax_speech_encoder_decoder",
        "modeling_flax_vision_encoder_decoder",
        "modeling_timm_backbone",
        "modeling_tf_auto",
        "modeling_tf_encoder_decoder",
        "modeling_tf_vision_encoder_decoder",
        "modeling_vision_encoder_decoder",
    ]
    modules = []
    for model in dir(transformers.models):
        # There are some magic dunder attributes in the dir, we ignore them
        if model == "deprecated" or model.startswith("__"):
            continue

        model_module = getattr(transformers.models, model)
        for submodule in dir(model_module):
            if submodule.startswith("modeling") and submodule not in _ignore_modules:
                modeling_module = getattr(model_module, submodule)
                modules.append(modeling_module)
    return modules


def get_models(module: types.ModuleType, include_pretrained: bool = False) -> List[Tuple[str, type]]:
    """
    Get the objects in a module that are models.

    Args:
        module (`types.ModuleType`):
            The module from which we are extracting models.
        include_pretrained (`bool`, *optional*, defaults to `False`):
            Whether or not to include the `PreTrainedModel` subclass (like `BertPreTrainedModel`) or not.

    Returns:
        List[Tuple[str, type]]: List of models as tuples (class name, actual class).
    """
    models = []
    model_classes = (transformers.PreTrainedModel, transformers.TFPreTrainedModel, transformers.FlaxPreTrainedModel)
    for attr_name in dir(module):
        if not include_pretrained and ("Pretrained" in attr_name or "PreTrained" in attr_name):
            continue
        attr = getattr(module, attr_name)
        if isinstance(attr, type) and issubclass(attr, model_classes) and attr.__module__ == module.__name__:
            models.append((attr_name, attr))
    return models


def is_building_block(model: str) -> bool:
    """
    Returns `True` if a model is a building block part of a bigger model.
    """
    if model.endswith("Wrapper"):
        return True
    if model.endswith("Encoder"):
        return True
    if model.endswith("Decoder"):
        return True
    if model.endswith("Prenet"):
        return True


def is_a_private_model(model: str) -> bool:
    """Returns `True` if the model should not be in the main init."""
    if model in PRIVATE_MODELS:
        return True
    return is_building_block(model)


def check_models_are_in_init():
    """Checks all models defined in the library are in the main init."""
    models_not_in_init = []
    dir_transformers = dir(transformers)
    for module in get_model_modules():
        models_not_in_init += [
            model[0] for model in get_models(module, include_pretrained=True) if model[0] not in dir_transformers
        ]

    # Remove private models
    models_not_in_init = [model for model in models_not_in_init if not is_a_private_model(model)]
    if len(models_not_in_init) > 0:
        raise Exception(f"The following models should be in the main init: {','.join(models_not_in_init)}.")


# If some test_modeling files should be ignored when checking models are all tested, they should be added in the
# nested list _ignore_files of this function.
def get_model_test_files() -> List[str]:
    """
    Get the model test files.

    Returns:
        `List[str]`: The list of test files. The returned files will NOT contain the `tests` (i.e. `PATH_TO_TESTS`
        defined in this script). They will be considered as paths relative to `tests`. A caller has to use
        `os.path.join(PATH_TO_TESTS, ...)` to access the files.
    """

    _ignore_files = [
        "test_modeling_common",
        "test_modeling_encoder_decoder",
        "test_modeling_flax_encoder_decoder",
        "test_modeling_flax_speech_encoder_decoder",
        "test_modeling_marian",
        "test_modeling_tf_common",
        "test_modeling_tf_encoder_decoder",
    ]
    test_files = []
    model_test_root = os.path.join(PATH_TO_TESTS, "models")
    model_test_dirs = []
    for x in os.listdir(model_test_root):
        x = os.path.join(model_test_root, x)
        if os.path.isdir(x):
            model_test_dirs.append(x)

    for target_dir in [PATH_TO_TESTS] + model_test_dirs:
        for file_or_dir in os.listdir(target_dir):
            path = os.path.join(target_dir, file_or_dir)
            if os.path.isfile(path):
                filename = os.path.split(path)[-1]
                if "test_modeling" in filename and os.path.splitext(filename)[0] not in _ignore_files:
                    file = os.path.join(*path.split(os.sep)[1:])
                    test_files.append(file)

    return test_files


# This is a bit hacky but I didn't find a way to import the test_file as a module and read inside the tester class
# for the all_model_classes variable.
def find_tested_models(test_file: str) -> List[str]:
    """
    Parse the content of test_file to detect what's in `all_model_classes`. This detects the models that inherit from
    the common test class.

    Args:
        test_file (`str`): The path to the test file to check

    Returns:
        `List[str]`: The list of models tested in that file.
    """
    with open(os.path.join(PATH_TO_TESTS, test_file), "r", encoding="utf-8", newline="\n") as f:
        content = f.read()
    all_models = re.findall(r"all_model_classes\s+=\s+\(\s*\(([^\)]*)\)", content)
    # Check with one less parenthesis as well
    all_models += re.findall(r"all_model_classes\s+=\s+\(([^\)]*)\)", content)
    if len(all_models) > 0:
        model_tested = []
        for entry in all_models:
            for line in entry.split(","):
                name = line.strip()
                if len(name) > 0:
                    model_tested.append(name)
        return model_tested


def should_be_tested(model_name: str) -> bool:
    """
    Whether or not a model should be tested.
    """
    if model_name in IGNORE_NON_TESTED:
        return False
    return not is_building_block(model_name)


def check_models_are_tested(module: types.ModuleType, test_file: str) -> List[str]:
    """Check models defined in a module are all tested in a given file.

    Args:
        module (`types.ModuleType`): The module in which we get the models.
        test_file (`str`): The path to the file where the module is tested.

    Returns:
        `List[str]`: The list of error messages corresponding to models not tested.
    """
    # XxxPreTrainedModel are not tested
    defined_models = get_models(module)
    tested_models = find_tested_models(test_file)
    if tested_models is None:
        if test_file.replace(os.path.sep, "/") in TEST_FILES_WITH_NO_COMMON_TESTS:
            return
        return [
            f"{test_file} should define `all_model_classes` to apply common tests to the models it tests. "
            + "If this intentional, add the test filename to `TEST_FILES_WITH_NO_COMMON_TESTS` in the file "
            + "`utils/check_repo.py`."
        ]
    failures = []
    for model_name, _ in defined_models:
        if model_name not in tested_models and should_be_tested(model_name):
            failures.append(
                f"{model_name} is defined in {module.__name__} but is not tested in "
                + f"{os.path.join(PATH_TO_TESTS, test_file)}. Add it to the all_model_classes in that file."
                + "If common tests should not applied to that model, add its name to `IGNORE_NON_TESTED`"
                + "in the file `utils/check_repo.py`."
            )
    return failures


def check_all_models_are_tested():
    """Check all models are properly tested."""
    modules = get_model_modules()
    test_files = get_model_test_files()
    failures = []
    for module in modules:
        # Matches a module to its test file.
        test_file = [file for file in test_files if f"test_{module.__name__.split('.')[-1]}.py" in file]
        if len(test_file) == 0:
            failures.append(f"{module.__name__} does not have its corresponding test file {test_file}.")
        elif len(test_file) > 1:
            failures.append(f"{module.__name__} has several test files: {test_file}.")
        else:
            test_file = test_file[0]
            new_failures = check_models_are_tested(module, test_file)
            if new_failures is not None:
                failures += new_failures
    if len(failures) > 0:
        raise Exception(f"There were {len(failures)} failures:\n" + "\n".join(failures))


def get_all_auto_configured_models() -> List[str]:
    """Return the list of all models in at least one auto class."""
    result = set()  # To avoid duplicates we concatenate all model classes in a set.
    if is_torch_available():
        for attr_name in dir(transformers.models.auto.modeling_auto):
            if attr_name.startswith("MODEL_") and attr_name.endswith("MAPPING_NAMES"):
                result = result | set(get_values(getattr(transformers.models.auto.modeling_auto, attr_name)))
    if is_tf_available():
        for attr_name in dir(transformers.models.auto.modeling_tf_auto):
            if attr_name.startswith("TF_MODEL_") and attr_name.endswith("MAPPING_NAMES"):
                result = result | set(get_values(getattr(transformers.models.auto.modeling_tf_auto, attr_name)))
    if is_flax_available():
        for attr_name in dir(transformers.models.auto.modeling_flax_auto):
            if attr_name.startswith("FLAX_MODEL_") and attr_name.endswith("MAPPING_NAMES"):
                result = result | set(get_values(getattr(transformers.models.auto.modeling_flax_auto, attr_name)))
    return list(result)


def ignore_unautoclassed(model_name: str) -> bool:
    """Rules to determine if a model should be in an auto class."""
    # Special white list
    if model_name in IGNORE_NON_AUTO_CONFIGURED:
        return True
    # Encoder and Decoder should be ignored
    if "Encoder" in model_name or "Decoder" in model_name:
        return True
    return False


def check_models_are_auto_configured(module: types.ModuleType, all_auto_models: List[str]) -> List[str]:
    """
    Check models defined in module are each in an auto class.

    Args:
        module (`types.ModuleType`):
            The module in which we get the models.
        all_auto_models (`List[str]`):
            The list of all models in an auto class (as obtained with `get_all_auto_configured_models()`).

    Returns:
        `List[str]`: The list of error messages corresponding to models not tested.
    """
    defined_models = get_models(module)
    failures = []
    for model_name, _ in defined_models:
        if model_name not in all_auto_models and not ignore_unautoclassed(model_name):
            failures.append(
                f"{model_name} is defined in {module.__name__} but is not present in any of the auto mapping. "
                "If that is intended behavior, add its name to `IGNORE_NON_AUTO_CONFIGURED` in the file "
                "`utils/check_repo.py`."
            )
    return failures


def check_all_models_are_auto_configured():
    """Check all models are each in an auto class."""
    # This is where we need to check we have all backends or the check is incomplete.
    check_missing_backends()
    modules = get_model_modules()
    all_auto_models = get_all_auto_configured_models()
    failures = []
    for module in modules:
        new_failures = check_models_are_auto_configured(module, all_auto_models)
        if new_failures is not None:
            failures += new_failures
    if len(failures) > 0:
        raise Exception(f"There were {len(failures)} failures:\n" + "\n".join(failures))


def check_all_auto_object_names_being_defined():
    """Check all names defined in auto (name) mappings exist in the library."""
    # This is where we need to check we have all backends or the check is incomplete.
    check_missing_backends()

    failures = []
    mappings_to_check = {
        "TOKENIZER_MAPPING_NAMES": TOKENIZER_MAPPING_NAMES,
        "IMAGE_PROCESSOR_MAPPING_NAMES": IMAGE_PROCESSOR_MAPPING_NAMES,
        "FEATURE_EXTRACTOR_MAPPING_NAMES": FEATURE_EXTRACTOR_MAPPING_NAMES,
        "PROCESSOR_MAPPING_NAMES": PROCESSOR_MAPPING_NAMES,
    }

    # Each auto modeling files contains multiple mappings. Let's get them in a dynamic way.
    for module_name in ["modeling_auto", "modeling_tf_auto", "modeling_flax_auto"]:
        module = getattr(transformers.models.auto, module_name, None)
        if module is None:
            continue
        # all mappings in a single auto modeling file
        mapping_names = [x for x in dir(module) if x.endswith("_MAPPING_NAMES")]
        mappings_to_check.update({name: getattr(module, name) for name in mapping_names})

    for name, mapping in mappings_to_check.items():
        for _, class_names in mapping.items():
            if not isinstance(class_names, tuple):
                class_names = (class_names,)
                for class_name in class_names:
                    if class_name is None:
                        continue
                    # dummy object is accepted
                    if not hasattr(transformers, class_name):
                        # If the class name is in a model name mapping, let's not check if there is a definition in any modeling
                        # module, if it's a private model defined in this file.
                        if name.endswith("MODEL_MAPPING_NAMES") and is_a_private_model(class_name):
                            continue
                        if name.endswith("MODEL_FOR_IMAGE_MAPPING_NAMES") and is_a_private_model(class_name):
                            continue
                        failures.append(
                            f"`{class_name}` appears in the mapping `{name}` but it is not defined in the library."
                        )
    if len(failures) > 0:
        raise Exception(f"There were {len(failures)} failures:\n" + "\n".join(failures))


def check_all_auto_mapping_names_in_config_mapping_names():
    """Check all keys defined in auto mappings (mappings of names) appear in `CONFIG_MAPPING_NAMES`."""
    # This is where we need to check we have all backends or the check is incomplete.
    check_missing_backends()

    failures = []
    # `TOKENIZER_PROCESSOR_MAPPING_NAMES` and `AutoTokenizer` is special, and don't need to follow the rule.
    mappings_to_check = {
        "IMAGE_PROCESSOR_MAPPING_NAMES": IMAGE_PROCESSOR_MAPPING_NAMES,
        "FEATURE_EXTRACTOR_MAPPING_NAMES": FEATURE_EXTRACTOR_MAPPING_NAMES,
        "PROCESSOR_MAPPING_NAMES": PROCESSOR_MAPPING_NAMES,
    }

    # Each auto modeling files contains multiple mappings. Let's get them in a dynamic way.
    for module_name in ["modeling_auto", "modeling_tf_auto", "modeling_flax_auto"]:
        module = getattr(transformers.models.auto, module_name, None)
        if module is None:
            continue
        # all mappings in a single auto modeling file
        mapping_names = [x for x in dir(module) if x.endswith("_MAPPING_NAMES")]
        mappings_to_check.update({name: getattr(module, name) for name in mapping_names})

    for name, mapping in mappings_to_check.items():
        for model_type in mapping:
            if model_type not in CONFIG_MAPPING_NAMES:
                failures.append(
                    f"`{model_type}` appears in the mapping `{name}` but it is not defined in the keys of "
                    "`CONFIG_MAPPING_NAMES`."
                )
    if len(failures) > 0:
        raise Exception(f"There were {len(failures)} failures:\n" + "\n".join(failures))


def check_all_auto_mappings_importable():
    """Check all auto mappings can be imported."""
    # This is where we need to check we have all backends or the check is incomplete.
    check_missing_backends()

    failures = []
    mappings_to_check = {}
    # Each auto modeling files contains multiple mappings. Let's get them in a dynamic way.
    for module_name in ["modeling_auto", "modeling_tf_auto", "modeling_flax_auto"]:
        module = getattr(transformers.models.auto, module_name, None)
        if module is None:
            continue
        # all mappings in a single auto modeling file
        mapping_names = [x for x in dir(module) if x.endswith("_MAPPING_NAMES")]
        mappings_to_check.update({name: getattr(module, name) for name in mapping_names})

    for name in mappings_to_check:
        name = name.replace("_MAPPING_NAMES", "_MAPPING")
        if not hasattr(transformers, name):
            failures.append(f"`{name}`")
    if len(failures) > 0:
        raise Exception(f"There were {len(failures)} failures:\n" + "\n".join(failures))


def check_objects_being_equally_in_main_init():
    """
    Check if a (TensorFlow or Flax) object is in the main __init__ iif its counterpart in PyTorch is.
    """
    attrs = dir(transformers)

    failures = []
    for attr in attrs:
        obj = getattr(transformers, attr)
        if not hasattr(obj, "__module__") or "models.deprecated" in obj.__module__:
            continue

        module_path = obj.__module__
        module_name = module_path.split(".")[-1]
        module_dir = ".".join(module_path.split(".")[:-1])
        if (
            module_name.startswith("modeling_")
            and not module_name.startswith("modeling_tf_")
            and not module_name.startswith("modeling_flax_")
        ):
            parent_module = sys.modules[module_dir]

            frameworks = []
            if is_tf_available():
                frameworks.append("TF")
            if is_flax_available():
                frameworks.append("Flax")

            for framework in frameworks:
                other_module_path = module_path.replace("modeling_", f"modeling_{framework.lower()}_")
                if os.path.isfile("src/" + other_module_path.replace(".", "/") + ".py"):
                    other_module_name = module_name.replace("modeling_", f"modeling_{framework.lower()}_")
                    other_module = getattr(parent_module, other_module_name)
                    if hasattr(other_module, f"{framework}{attr}"):
                        if not hasattr(transformers, f"{framework}{attr}"):
                            if f"{framework}{attr}" not in OBJECT_TO_SKIP_IN_MAIN_INIT_CHECK:
                                failures.append(f"{framework}{attr}")
                    if hasattr(other_module, f"{framework}_{attr}"):
                        if not hasattr(transformers, f"{framework}_{attr}"):
                            if f"{framework}_{attr}" not in OBJECT_TO_SKIP_IN_MAIN_INIT_CHECK:
                                failures.append(f"{framework}_{attr}")
    if len(failures) > 0:
        raise Exception(f"There were {len(failures)} failures:\n" + "\n".join(failures))


_re_decorator = re.compile(r"^\s*@(\S+)\s+$")


def check_decorator_order(filename: str) -> List[int]:
    """
    Check that in a given test file, the slow decorator is always last.

    Args:
        filename (`str`): The path to a test file to check.

    Returns:
        `List[int]`: The list of failures as a list of indices where there are problems.
    """
    with open(filename, "r", encoding="utf-8", newline="\n") as f:
        lines = f.readlines()
    decorator_before = None
    errors = []
    for i, line in enumerate(lines):
        search = _re_decorator.search(line)
        if search is not None:
            decorator_name = search.groups()[0]
            if decorator_before is not None and decorator_name.startswith("parameterized"):
                errors.append(i)
            decorator_before = decorator_name
        elif decorator_before is not None:
            decorator_before = None
    return errors


def check_all_decorator_order():
    """Check that in all test files, the slow decorator is always last."""
    errors = []
    for fname in os.listdir(PATH_TO_TESTS):
        if fname.endswith(".py"):
            filename = os.path.join(PATH_TO_TESTS, fname)
            new_errors = check_decorator_order(filename)
            errors += [f"- {filename}, line {i}" for i in new_errors]
    if len(errors) > 0:
        msg = "\n".join(errors)
        raise ValueError(
            "The parameterized decorator (and its variants) should always be first, but this is not the case in the"
            f" following files:\n{msg}"
        )


def find_all_documented_objects() -> List[str]:
    """
    Parse the content of all doc files to detect which classes and functions it documents.

    Returns:
        `List[str]`: The list of all object names being documented.
        `Dict[str, List[str]]`: A dictionary mapping the object name (full import path, e.g.
            `integrations.PeftAdapterMixin`) to its documented methods
    """
    documented_obj = []
    documented_methods_map = {}
    for doc_file in Path(PATH_TO_DOC).glob("**/*.md"):
        with open(doc_file, "r", encoding="utf-8", newline="\n") as f:
            content = f.read()
        raw_doc_objs = re.findall(r"\[\[autodoc\]\]\s+(\S+)\s+", content)
        documented_obj += [obj.split(".")[-1] for obj in raw_doc_objs]

        for obj in raw_doc_objs:
            obj_public_methods = re.findall(rf"\[\[autodoc\]\] {obj}((\n\s+-.*)+)", content)
            # Some objects have no methods documented
            if len(obj_public_methods) == 0:
                continue
            else:
                documented_methods_map[obj] = re.findall(r"(?<=-\s).*", obj_public_methods[0][0])

    return documented_obj, documented_methods_map


# One good reason for not being documented is to be deprecated. Put in this list deprecated objects.
DEPRECATED_OBJECTS = [
    "AutoModelWithLMHead",
    "BartPretrainedModel",
    "DataCollator",
    "DataCollatorForSOP",
    "GlueDataset",
    "GlueDataTrainingArguments",
    "LineByLineTextDataset",
    "LineByLineWithRefDataset",
    "LineByLineWithSOPTextDataset",
    "NerPipeline",
    "PretrainedBartModel",
    "PretrainedFSMTModel",
    "SingleSentenceClassificationProcessor",
    "SquadDataTrainingArguments",
    "SquadDataset",
    "SquadExample",
    "SquadFeatures",
    "SquadV1Processor",
    "SquadV2Processor",
    "TFAutoModelWithLMHead",
    "TFBartPretrainedModel",
    "TextDataset",
    "TextDatasetForNextSentencePrediction",
    "Wav2Vec2ForMaskedLM",
    "Wav2Vec2Tokenizer",
    "glue_compute_metrics",
    "glue_convert_examples_to_features",
    "glue_output_modes",
    "glue_processors",
    "glue_tasks_num_labels",
    "squad_convert_examples_to_features",
    "xnli_compute_metrics",
    "xnli_output_modes",
    "xnli_processors",
    "xnli_tasks_num_labels",
    "TFTrainingArguments",
    "OwlViTFeatureExtractor",
]

# Exceptionally, some objects should not be documented after all rules passed.
# ONLY PUT SOMETHING IN THIS LIST AS A LAST RESORT!
UNDOCUMENTED_OBJECTS = [
    "AddedToken",  # This is a tokenizers class.
    "BasicTokenizer",  # Internal, should never have been in the main init.
    "CharacterTokenizer",  # Internal, should never have been in the main init.
    "DPRPretrainedReader",  # Like an Encoder.
    "DummyObject",  # Just picked by mistake sometimes.
    "MecabTokenizer",  # Internal, should never have been in the main init.
    "ModelCard",  # Internal type.
    "SqueezeBertModule",  # Internal building block (should have been called SqueezeBertLayer)
    "TFDPRPretrainedReader",  # Like an Encoder.
    "TransfoXLCorpus",  # Internal type.
    "WordpieceTokenizer",  # Internal, should never have been in the main init.
    "absl",  # External module
    "add_end_docstrings",  # Internal, should never have been in the main init.
    "add_start_docstrings",  # Internal, should never have been in the main init.
    "convert_tf_weight_name_to_pt_weight_name",  # Internal used to convert model weights
    "logger",  # Internal logger
    "logging",  # External module
    "requires_backends",  # Internal function
    "AltRobertaModel",  # Internal module
    "VitPoseBackbone",  # Internal module
    "VitPoseBackboneConfig",  # Internal module
]

# This list should be empty. Objects in it should get their own doc page.
SHOULD_HAVE_THEIR_OWN_PAGE = [
    "AutoBackbone",
    "BeitBackbone",
    "BitBackbone",
    "ConvNextBackbone",
    "ConvNextV2Backbone",
    "DinatBackbone",
    "Dinov2Backbone",
    "Dinov2WithRegistersBackbone",
    "FocalNetBackbone",
    "HieraBackbone",
    "MaskFormerSwinBackbone",
    "MaskFormerSwinConfig",
    "MaskFormerSwinModel",
    "NatBackbone",
    "PvtV2Backbone",
    "ResNetBackbone",
    "SwinBackbone",
    "Swinv2Backbone",
    "TextNetBackbone",
    "TimmBackbone",
    "TimmBackboneConfig",
    "VitDetBackbone",
]


def ignore_undocumented(name: str) -> bool:
    """Rules to determine if `name` should be undocumented (returns `True` if it should not be documented)."""
    # NOT DOCUMENTED ON PURPOSE.
    # Constants uppercase are not documented.
    if name.isupper():
        return True
    # PreTrainedModels / Encoders / Decoders / Layers / Embeddings / Attention are not documented.
    if (
        name.endswith("PreTrainedModel")
        or name.endswith("Decoder")
        or name.endswith("Encoder")
        or name.endswith("Layer")
        or name.endswith("Embeddings")
        or name.endswith("Attention")
    ):
        return True
    # Submodules are not documented.
    if os.path.isdir(os.path.join(PATH_TO_TRANSFORMERS, name)) or os.path.isfile(
        os.path.join(PATH_TO_TRANSFORMERS, f"{name}.py")
    ):
        return True
    # All load functions are not documented.
    if name.startswith("load_tf") or name.startswith("load_pytorch"):
        return True
    # is_xxx_available functions are not documented.
    if name.startswith("is_") and name.endswith("_available"):
        return True
    # Deprecated objects are not documented.
    if name in DEPRECATED_OBJECTS or name in UNDOCUMENTED_OBJECTS:
        return True
    # MMBT model does not really work.
    if name.startswith("MMBT"):
        return True
    if name in SHOULD_HAVE_THEIR_OWN_PAGE:
        return True
    return False


def check_all_objects_are_documented():
    """Check all models are properly documented."""
    documented_objs, documented_methods_map = find_all_documented_objects()
    modules = transformers._modules
    objects = [c for c in dir(transformers) if c not in modules and not c.startswith("_")]
    undocumented_objs = [c for c in objects if c not in documented_objs and not ignore_undocumented(c)]
    if len(undocumented_objs) > 0:
        raise Exception(
            "The following objects are in the public init so should be documented:\n - "
            + "\n - ".join(undocumented_objs)
        )
    check_model_type_doc_match()
    check_public_method_exists(documented_methods_map)


def check_public_method_exists(documented_methods_map):
    """Check that all explicitly documented public methods are defined in the corresponding class."""
    failures = []
    for obj, methods in documented_methods_map.items():
        # Let's ensure there is no repetition
        if len(set(methods)) != len(methods):
            failures.append(f"Error in the documentation of {obj}: there are repeated documented methods.")

        # Navigates into the object, given the full import path
        nested_path = obj.split(".")
        submodule = transformers
        if len(nested_path) > 1:
            nested_submodules = nested_path[:-1]
            for submodule_name in nested_submodules:
                if submodule_name == "transformers":
                    continue

                try:
                    submodule = getattr(submodule, submodule_name)
                except AttributeError:
                    failures.append(f"Could not parse {submodule_name}. Are the required dependencies installed?")
                continue

        class_name = nested_path[-1]

        try:
            obj_class = getattr(submodule, class_name)
        except AttributeError:
            failures.append(f"Could not parse {class_name}. Are the required dependencies installed?")
            continue

        # Checks that all explicitly documented methods are defined in the class
        for method in methods:
            if method == "all":  # Special keyword to document all public methods
                continue
            try:
                if not hasattr(obj_class, method):
                    failures.append(
                        "The following public method is explicitly documented but not defined in the corresponding "
                        f"class. class: {obj}, method: {method}. If the method is defined, this error can be due to "
                        f"lacking dependencies."
                    )
            except ImportError:
                pass

    if len(failures) > 0:
        raise Exception("\n".join(failures))


def check_model_type_doc_match():
    """Check all doc pages have a corresponding model type."""
    model_doc_folder = Path(PATH_TO_DOC) / "model_doc"
    model_docs = [m.stem for m in model_doc_folder.glob("*.md")]

    model_types = list(transformers.models.auto.configuration_auto.MODEL_NAMES_MAPPING.keys())
    model_types = [MODEL_TYPE_TO_DOC_MAPPING[m] if m in MODEL_TYPE_TO_DOC_MAPPING else m for m in model_types]

    errors = []
    for m in model_docs:
        if m not in model_types and m != "auto":
            close_matches = get_close_matches(m, model_types)
            error_message = f"{m} is not a proper model identifier."
            if len(close_matches) > 0:
                close_matches = "/".join(close_matches)
                error_message += f" Did you mean {close_matches}?"
            errors.append(error_message)

    if len(errors) > 0:
        raise ValueError(
            "Some model doc pages do not match any existing model type:\n"
            + "\n".join(errors)
            + "\nYou can add any missing model type to the `MODEL_NAMES_MAPPING` constant in "
            "models/auto/configuration_auto.py."
        )


def check_deprecated_constant_is_up_to_date():
    """
    Check if the constant `DEPRECATED_MODELS` in `models/auto/configuration_auto.py` is up to date.
    """
    deprecated_folder = os.path.join(PATH_TO_TRANSFORMERS, "models", "deprecated")
    deprecated_models = [m for m in os.listdir(deprecated_folder) if not m.startswith("_")]

    constant_to_check = transformers.models.auto.configuration_auto.DEPRECATED_MODELS
    message = []
    missing_models = sorted(set(deprecated_models) - set(constant_to_check))
    if len(missing_models) != 0:
        missing_models = ", ".join(missing_models)
        message.append(
            "The following models are in the deprecated folder, make sure to add them to `DEPRECATED_MODELS` in "
            f"`models/auto/configuration_auto.py`: {missing_models}."
        )

    extra_models = sorted(set(constant_to_check) - set(deprecated_models))
    if len(extra_models) != 0:
        extra_models = ", ".join(extra_models)
        message.append(
            "The following models are in the `DEPRECATED_MODELS` constant but not in the deprecated folder. Either "
            f"remove them from the constant or move to the deprecated folder: {extra_models}."
        )

    if len(message) > 0:
        raise Exception("\n".join(message))


def check_repo_quality():
    """Check all models are tested and documented."""
    print("Repository-wide checks:")
    print("    - checking all models are included.")
    check_model_list()
    print("    - checking all models are public.")
    check_models_are_in_init()
    print("    - checking all models have tests.")
    check_all_decorator_order()
    check_all_models_are_tested()
    print("    - checking all objects have documentation.")
    check_all_objects_are_documented()
    print("    - checking all models are in at least one auto class.")
    check_all_models_are_auto_configured()
    print("    - checking all names in auto name mappings are defined.")
    check_all_auto_object_names_being_defined()
    print("    - checking all keys in auto name mappings are defined in `CONFIG_MAPPING_NAMES`.")
    check_all_auto_mapping_names_in_config_mapping_names()
    print("    - checking all auto mappings could be imported.")
    check_all_auto_mappings_importable()
    print("    - checking all objects are equally (across frameworks) in the main __init__.")
    check_objects_being_equally_in_main_init()
    print("    - checking the DEPRECATED_MODELS constant is up to date.")
    check_deprecated_constant_is_up_to_date()


if __name__ == "__main__":
    check_repo_quality()<|MERGE_RESOLUTION|>--- conflicted
+++ resolved
@@ -86,13 +86,10 @@
     "Idefics2PerceiverResampler",
     "Idefics2VisionTransformer",
     "Idefics3VisionTransformer",
-<<<<<<< HEAD
     "Kosmos2_5TextModel",
     "Kosmos2_5TextForCausalLM",
     "Kosmos2_5VisionModel",
-=======
     "SmolVLMVisionTransformer",
->>>>>>> 91455c18
     "AriaTextForCausalLM",
     "AriaTextModel",
 ]
