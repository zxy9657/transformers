"""
Simple check list from AllenNLP repo: https://github.com/allenai/allennlp/blob/master/setup.py

To create the package for pypi.

1. Change the version in __init__.py, setup.py as well as docs/source/conf.py. Remove the master from the links in
   the new models of the README:
   (https://huggingface.co/transformers/master/model_doc/ -> https://huggingface.co/transformers/model_doc/)
   then run `make fix-copies` to fix the index of the documentation.

2. Unpin specific versions from setup.py that use a git install.

2. Commit these changes with the message: "Release: VERSION"

3. Add a tag in git to mark the release: "git tag VERSION -m'Adds tag VERSION for pypi' "
   Push the tag to git: git push --tags origin master

4. Build both the sources and the wheel. Do not change anything in setup.py between
   creating the wheel and the source distribution (obviously).

   For the wheel, run: "python setup.py bdist_wheel" in the top level directory.
   (this will build a wheel for the python version you use to build it).

   For the sources, run: "python setup.py sdist"
   You should now have a /dist directory with both .whl and .tar.gz source versions.

5. Check that everything looks correct by uploading the package to the pypi test server:

   twine upload dist/* -r pypitest
   (pypi suggest using twine as other methods upload files via plaintext.)
   You may have to specify the repository url, use the following command then:
   twine upload dist/* -r pypitest --repository-url=https://test.pypi.org/legacy/

   Check that you can install it in a virtualenv by running:
   pip install -i https://testpypi.python.org/pypi transformers

6. Upload the final version to actual pypi:
   twine upload dist/* -r pypi

7. Copy the release notes from RELEASE.md to the tag in github once everything is looking hunky-dory.

8. Add the release version to docs/source/_static/js/custom.js and .circleci/deploy.sh

9. Update README.md to redirect to correct documentation.
"""

import os
import shutil
from pathlib import Path

from setuptools import find_packages, setup


# Remove stale transformers.egg-info directory to avoid https://github.com/pypa/pip/issues/5466
stale_egg_info = Path(__file__).parent / "transformers.egg-info"
if stale_egg_info.exists():
    print(
        (
            "Warning: {} exists.\n\n"
            "If you recently updated transformers to 3.0 or later, this is expected,\n"
            "but it may prevent transformers from installing in editable mode.\n\n"
            "This directory is automatically generated by Python's packaging tools.\n"
            "I will remove it now.\n\n"
            "See https://github.com/pypa/pip/issues/5466 for details.\n"
        ).format(stale_egg_info)
    )
    shutil.rmtree(stale_egg_info)


extras = {}

extras["ja"] = ["fugashi>=1.0", "ipadic>=1.0.0,<2.0", "unidic_lite>=1.0.7", "unidic>=1.0.2"]
extras["sklearn"] = ["scikit-learn"]

# keras2onnx and onnxconverter-common version is specific through a commit until 1.7.0 lands on pypi
extras["tf"] = [
    "tensorflow>=2.0",
    "onnxconverter-common",
    "keras2onnx"
    # "onnxconverter-common @ git+git://github.com/microsoft/onnxconverter-common.git@f64ca15989b6dc95a1f3507ff6e4c395ba12dff5#egg=onnxconverter-common",
    # "keras2onnx @ git+git://github.com/onnx/keras-onnx.git@cbdc75cb950b16db7f0a67be96a278f8d2953b48#egg=keras2onnx",
]
extras["tf-cpu"] = [
    "tensorflow-cpu>=2.0",
    "onnxconverter-common",
    "keras2onnx"
    # "onnxconverter-common @ git+git://github.com/microsoft/onnxconverter-common.git@f64ca15989b6dc95a1f3507ff6e4c395ba12dff5#egg=onnxconverter-common",
    # "keras2onnx @ git+git://github.com/onnx/keras-onnx.git@cbdc75cb950b16db7f0a67be96a278f8d2953b48#egg=keras2onnx",
]
extras["torch"] = ["torch>=1.0"]

extras["flax"] = ["jaxlib==0.1.55", "jax>=0.2.0", "flax==0.2.2"]
if os.name == "nt":  # windows
    extras["flax"] = [] # jax is not supported on windows

extras["tokenizers"] = ["tokenizers==0.9.2"]
extras["onnxruntime"] = ["onnxruntime>=1.4.0", "onnxruntime-tools>=1.4.2"]

extras["serving"] = ["pydantic", "uvicorn", "fastapi", "starlette"]

extras["sentencepiece"] = ["sentencepiece==0.1.91"]
extras["retrieval"] = ["faiss-cpu", "datasets"]
extras["testing"] = ["pytest", "pytest-xdist", "timeout-decorator", "parameterized", "psutil"] + extras["retrieval"]
# sphinx-rtd-theme==0.5.0 introduced big changes in the style.
extras["docs"] = ["recommonmark", "sphinx", "sphinx-markdown-tables", "sphinx-rtd-theme==0.4.3", "sphinx-copybutton"]
extras["quality"] = ["black >= 20.8b1", "isort >= 5.5.4", "flake8 >= 3.8.3"]
<<<<<<< HEAD
extras["dev"] = extras["testing"] + extras["quality"] + extras["ja"] + ["scikit-learn", "tensorflow", "torch", "sentencepiece==0.1.91"]
=======


extras["all"] = extras["tf"] + extras["torch"] + extras["flax"] + extras["sentencepiece"] + extras["tokenizers"]

extras["dev"] = extras["all"] + extras["testing"] + extras["quality"] + extras["ja"] + extras["docs"] + extras["sklearn"]

>>>>>>> edd3721c

setup(
    name="transformers",
    version="3.4.0",
    author="Thomas Wolf, Lysandre Debut, Victor Sanh, Julien Chaumond, Sam Shleifer, Patrick von Platen, Sylvain Gugger, Google AI Language Team Authors, Open AI team Authors, Facebook AI Authors, Carnegie Mellon University Authors",
    author_email="thomas@huggingface.co",
    description="State-of-the-art Natural Language Processing for TensorFlow 2.0 and PyTorch",
    long_description=open("README.md", "r", encoding="utf-8").read(),
    long_description_content_type="text/markdown",
    keywords="NLP deep learning transformer pytorch tensorflow BERT GPT GPT-2 google openai CMU",
    license="Apache",
    url="https://github.com/huggingface/transformers",
    package_dir={"": "src"},
    packages=find_packages("src"),
    install_requires=[
        "numpy",
        "tokenizers == 0.9.2",
        # dataclasses for Python versions that don't have it
        "dataclasses;python_version<'3.7'",
        # utilities from PyPA to e.g. compare versions
        "packaging",
        # filesystem locks e.g. to prevent parallel downloads
        "filelock",
        # for downloading models over HTTPS
        "requests",
        # progress bars in model download and training scripts
        "tqdm >= 4.27",
        # for OpenAI GPT
        "regex != 2019.12.17",
        # for SentencePiece models
        "sentencepiece == 0.1.91",
        "protobuf",
        # for XLM
        "sacremoses",
    ],
    extras_require=extras,
    entry_points={"console_scripts": ["transformers-cli=transformers.commands.transformers_cli:main"]},
    python_requires=">=3.6.0",
    classifiers=[
        "Development Status :: 5 - Production/Stable",
        "Intended Audience :: Developers",
        "Intended Audience :: Education",
        "Intended Audience :: Science/Research",
        "License :: OSI Approved :: Apache Software License",
        "Operating System :: OS Independent",
        "Programming Language :: Python :: 3",
        "Programming Language :: Python :: 3.6",
        "Programming Language :: Python :: 3.7",
        "Topic :: Scientific/Engineering :: Artificial Intelligence",
    ],
)<|MERGE_RESOLUTION|>--- conflicted
+++ resolved
@@ -104,16 +104,12 @@
 # sphinx-rtd-theme==0.5.0 introduced big changes in the style.
 extras["docs"] = ["recommonmark", "sphinx", "sphinx-markdown-tables", "sphinx-rtd-theme==0.4.3", "sphinx-copybutton"]
 extras["quality"] = ["black >= 20.8b1", "isort >= 5.5.4", "flake8 >= 3.8.3"]
-<<<<<<< HEAD
-extras["dev"] = extras["testing"] + extras["quality"] + extras["ja"] + ["scikit-learn", "tensorflow", "torch", "sentencepiece==0.1.91"]
-=======
 
 
 extras["all"] = extras["tf"] + extras["torch"] + extras["flax"] + extras["sentencepiece"] + extras["tokenizers"]
 
 extras["dev"] = extras["all"] + extras["testing"] + extras["quality"] + extras["ja"] + extras["docs"] + extras["sklearn"]
 
->>>>>>> edd3721c
 
 setup(
     name="transformers",
