# Copyright 2021 The HuggingFace Team. All rights reserved.
#
# Licensed under the Apache License, Version 2.0 (the "License");
# you may not use this file except in compliance with the License.
# You may obtain a copy of the License at
#
#     http://www.apache.org/licenses/LICENSE-2.0
#
# Unless required by applicable law or agreed to in writing, software
# distributed under the License is distributed on an "AS IS" BASIS,
# WITHOUT WARRANTIES OR CONDITIONS OF ANY KIND, either express or implied.
# See the License for the specific language governing permissions and
# limitations under the License.

"""
Simple check list from AllenNLP repo: https://github.com/allenai/allennlp/blob/main/setup.py

To create the package for pypi.

1. Run `make pre-release` (or `make pre-patch` for a patch release) then run `make fix-copies` to fix the index of the
   documentation.

   If releasing on a special branch, copy the updated README.md on the main branch for your the commit you will make
   for the post-release and run `make fix-copies` on the main branch as well.

2. Run Tests for Amazon Sagemaker. The documentation is located in `./tests/sagemaker/README.md`, otherwise @philschmid.

3. Unpin specific versions from setup.py that use a git install.

4. Checkout the release branch (v<RELEASE>-release, for example v4.19-release), and commit these changes with the
   message: "Release: <VERSION>" and push.

5. Wait for the tests on main to be completed and be green (otherwise revert and fix bugs)

6. Add a tag in git to mark the release: "git tag v<VERSION> -m 'Adds tag v<VERSION> for pypi' "
   Push the tag to git: git push --tags origin v<RELEASE>-release

7. Build both the sources and the wheel. Do not change anything in setup.py between
   creating the wheel and the source distribution (obviously).

   Clean up your build and dist folders (to avoid re-uploading oldies):
   rm -rf dist
   rm -rf build

   For the wheel, run: "python setup.py bdist_wheel" in the top level directory.
   (this will build a wheel for the python version you use to build it).

   For the sources, run: "python setup.py sdist"
   You should now have a /dist directory with both .whl and .tar.gz source versions.

8. Check that everything looks correct by uploading the package to the pypi test server:

   twine upload dist/* -r testpypi
   (pypi suggest using twine as other methods upload files via plaintext.)
   You may have to specify the repository url, use the following command then:
   twine upload dist/* -r testpypi --repository-url=https://test.pypi.org/legacy/

   Check that you can install it in a virtualenv by running:
   pip install -i https://testpypi.python.org/pypi transformers

   Check you can run the following commands:
   python -c "from transformers import pipeline; classifier = pipeline('text-classification'); print(classifier('What a nice release'))"
   python -c "from transformers import *"

   If making a patch release, double check the bug you are patching is indeed resolved.

9. Upload the final version to actual pypi:
   twine upload dist/* -r pypi

10. Copy the release notes from RELEASE.md to the tag in github once everything is looking hunky-dory.

11. Run `make post-release` then run `make fix-copies`. If you were on a branch for the release,
    you need to go back to main before executing this.
"""

import os
import re
import shutil
from pathlib import Path

<<<<<<< HEAD
from setuptools import setup
=======
from setuptools import find_packages, setup, Command
>>>>>>> 80d1319e


# Remove stale transformers.egg-info directory to avoid https://github.com/pypa/pip/issues/5466
stale_egg_info = Path(__file__).parent / "transformers.egg-info"
if stale_egg_info.exists():
    print(
        (
            "Warning: {} exists.\n\n"
            "If you recently updated transformers to 3.0 or later, this is expected,\n"
            "but it may prevent transformers from installing in editable mode.\n\n"
            "This directory is automatically generated by Python's packaging tools.\n"
            "I will remove it now.\n\n"
            "See https://github.com/pypa/pip/issues/5466 for details.\n"
        ).format(stale_egg_info)
    )
    shutil.rmtree(stale_egg_info)


# IMPORTANT:
# 1. all dependencies should be listed here with their version requirements if any
# 2. once modified, run: `make deps_table_update` to update src/transformers/dependency_versions_table.py
_deps = [
    "Pillow",
    "accelerate>=0.10.0",
    "av==9.2.0",  # Latest version of PyAV (10.0.0) has issues with audio stream.
    "beautifulsoup4",
    "black~=23.1",
    "codecarbon==1.2.0",
    "cookiecutter==1.7.3",
    "dataclasses",
    "datasets!=2.5.0",
    "decord==0.6.0",
    "deepspeed>=0.8.3",
    "dill<0.3.5",
    "evaluate>=0.2.0",
    "fairscale>0.3",
    "faiss-cpu",
    "fastapi",
    "filelock",
    "flax>=0.4.1",
    "ftfy",
    "fugashi>=1.0",
    "GitPython<3.1.19",
    "hf-doc-builder>=0.3.0",
    "huggingface-hub>=0.11.0,<1.0",
    "importlib_metadata",
    "ipadic>=1.0.0,<2.0",
    "isort>=5.5.4",
    "jax>=0.2.8,!=0.3.2,<=0.3.6",
    "jaxlib>=0.1.65,<=0.3.6",
    "jieba",
    "kenlm",
    "keras-nlp>=0.3.1",
    "librosa",
    "nltk",
    "natten>=0.14.6",
    "numpy>=1.17",
    "onnxconverter-common",
    "onnxruntime-tools>=1.4.2",
    "onnxruntime>=1.4.0",
    "optuna",
    "optax>=0.0.8",
    "packaging>=20.0",
    "parameterized",
    "phonemizer",
    "protobuf<=3.20.2",
    "psutil",
    "pyyaml>=5.1",
    "pydantic",
    "pytest",
    "pytest-timeout",
    "pytest-xdist",
    "python>=3.7.0",
    "ray[tune]",
    "regex!=2019.12.17",
    "requests",
    "rhoknp>=1.1.0",
    "rjieba",
    "rouge-score!=0.0.7,!=0.0.8,!=0.1,!=0.1.1",
    "ruff>=0.0.241,<=0.0.259",
    "sacrebleu>=1.4.12,<2.0.0",
    "sacremoses",
    "safetensors>=0.2.1",
    "sagemaker>=2.31.0",
    "scikit-learn",
    "sentencepiece>=0.1.91,!=0.1.92",
    "sigopt",
    "starlette",
    "sudachipy>=0.6.6",
    "sudachidict_core>=20220729",
    # TensorFlow pin. When changing this value, update examples/tensorflow/_tests_requirements.txt accordingly
    "tensorflow-cpu>=2.4,<2.13",
    "tensorflow>=2.4,<2.13",
    "tensorflow-text<2.13",
    "tf2onnx",
    "timeout-decorator",
    "timm",
    "tokenizers>=0.11.1,!=0.11.3,<0.14",
    "torch>=1.9,!=1.12.0",
    "torchaudio",
    "torchvision",
    "pyctcdecode>=0.4.0",
    "tqdm>=4.27",
    "unidic>=1.0.2",
    "unidic_lite>=1.0.7",
    "uvicorn",
]


# this is a lookup table with items like:
#
# tokenizers: "tokenizers==0.9.4"
# packaging: "packaging"
#
# some of the values are versioned whereas others aren't.
deps = {b: a for a, b in (re.findall(r"^(([^!=<>~ ]+)(?:[!=<>~ ].*)?$)", x)[0] for x in _deps)}

# since we save this data in src/transformers/dependency_versions_table.py it can be easily accessed from
# anywhere. If you need to quickly access the data from this table in a shell, you can do so easily with:
#
# python -c 'import sys; from transformers.dependency_versions_table import deps; \
# print(" ".join([ deps[x] for x in sys.argv[1:]]))' tokenizers datasets
#
# Just pass the desired package names to that script as it's shown with 2 packages above.
#
# If transformers is not yet installed and the work is done from the cloned repo remember to add `PYTHONPATH=src` to the script above
#
# You can then feed this for example to `pip`:
#
# pip install -U $(python -c 'import sys; from transformers.dependency_versions_table import deps; \
# print(" ".join([deps[x] for x in sys.argv[1:]]))' tokenizers datasets)
#


def deps_list(*pkgs):
    return [deps[pkg] for pkg in pkgs]


class DepsTableUpdateCommand(Command):
    """
    A custom distutils command that updates the dependency table.
    usage: python setup.py deps_table_update
    """

    description = "build runtime dependency table"
    user_options = [
        # format: (long option, short option, description).
        ("dep-table-update", None, "updates src/transformers/dependency_versions_table.py"),
    ]

    def initialize_options(self):
        pass

    def finalize_options(self):
        pass

    def run(self):
        entries = "\n".join([f'    "{k}": "{v}",' for k, v in deps.items()])
        content = [
            "# THIS FILE HAS BEEN AUTOGENERATED. To update:",
            "# 1. modify the `_deps` dict in setup.py",
            "# 2. run `make deps_table_update``",
            "deps = {",
            entries,
            "}",
            "",
        ]
        target = "src/transformers/dependency_versions_table.py"
        print(f"updating {target}")
        with open(target, "w", encoding="utf-8", newline="\n") as f:
            f.write("\n".join(content))

extras = {}

extras["ja"] = deps_list("fugashi", "ipadic", "unidic_lite", "unidic", "sudachipy", "sudachidict_core", "rhoknp")
extras["sklearn"] = deps_list("scikit-learn")

extras["tf"] = deps_list("tensorflow", "onnxconverter-common", "tf2onnx", "tensorflow-text", "keras-nlp")
extras["tf-cpu"] = deps_list("tensorflow-cpu", "onnxconverter-common", "tf2onnx", "tensorflow-text", "keras-nlp")

extras["torch"] = deps_list("torch")
extras["accelerate"] = deps_list("accelerate")

if os.name == "nt":  # windows
    extras["retrieval"] = deps_list("datasets")  # faiss is not supported on windows
    extras["flax"] = []  # jax is not supported on windows
else:
    extras["retrieval"] = deps_list("faiss-cpu", "datasets")
    extras["flax"] = deps_list("jax", "jaxlib", "flax", "optax")

extras["tokenizers"] = deps_list("tokenizers")
extras["ftfy"] = deps_list("ftfy")
extras["onnxruntime"] = deps_list("onnxruntime", "onnxruntime-tools")
extras["onnx"] = deps_list("onnxconverter-common", "tf2onnx") + extras["onnxruntime"]
extras["modelcreation"] = deps_list("cookiecutter")

extras["sagemaker"] = deps_list("sagemaker")
extras["deepspeed"] = deps_list("deepspeed") + extras["accelerate"]
extras["fairscale"] = deps_list("fairscale")
extras["optuna"] = deps_list("optuna")
extras["ray"] = deps_list("ray[tune]")
extras["sigopt"] = deps_list("sigopt")

extras["integrations"] = extras["optuna"] + extras["ray"] + extras["sigopt"]

extras["serving"] = deps_list("pydantic", "uvicorn", "fastapi", "starlette")
extras["audio"] = deps_list("librosa", "pyctcdecode", "phonemizer", "kenlm")
# `pip install ".[speech]"` is deprecated and `pip install ".[torch-speech]"` should be used instead
extras["speech"] = deps_list("torchaudio") + extras["audio"]
extras["torch-speech"] = deps_list("torchaudio") + extras["audio"]
extras["tf-speech"] = extras["audio"]
extras["flax-speech"] = extras["audio"]
extras["vision"] = deps_list("Pillow")
extras["timm"] = deps_list("timm")
extras["torch-vision"] = deps_list("torchvision") + extras["vision"]
extras["natten"] = deps_list("natten")
extras["codecarbon"] = deps_list("codecarbon")
extras["video"] = deps_list("decord", "av")

extras["sentencepiece"] = deps_list("sentencepiece", "protobuf")
extras["testing"] = (
    deps_list(
        "pytest",
        "pytest-xdist",
        "timeout-decorator",
        "parameterized",
        "psutil",
        "datasets",
        "dill",
        "evaluate",
        "pytest-timeout",
        "black",
        "sacrebleu",
        "rouge-score",
        "nltk",
        "GitPython",
        "hf-doc-builder",
        "protobuf",  # Can be removed once we can unpin protobuf
        "sacremoses",
        "rjieba",
        "safetensors",
        "beautifulsoup4",
    )
    + extras["retrieval"]
    + extras["modelcreation"]
)

extras["deepspeed-testing"] = extras["deepspeed"] + extras["testing"] + extras["optuna"] + extras["sentencepiece"]

extras["quality"] = deps_list("black", "datasets", "isort", "ruff", "GitPython", "hf-doc-builder")

extras["all"] = (
    extras["tf"]
    + extras["torch"]
    + extras["flax"]
    + extras["sentencepiece"]
    + extras["tokenizers"]
    + extras["torch-speech"]
    + extras["vision"]
    + extras["integrations"]
    + extras["timm"]
    + extras["torch-vision"]
    + extras["codecarbon"]
    + extras["accelerate"]
    + extras["video"]
)

# Might need to add doc-builder and some specific deps in the future
extras["docs_specific"] = ["hf-doc-builder"]

# "docs" needs "all" to resolve all the references
extras["docs"] = extras["all"] + extras["docs_specific"]

extras["dev-torch"] = (
    extras["testing"]
    + extras["torch"]
    + extras["sentencepiece"]
    + extras["tokenizers"]
    + extras["torch-speech"]
    + extras["vision"]
    + extras["integrations"]
    + extras["timm"]
    + extras["torch-vision"]
    + extras["codecarbon"]
    + extras["quality"]
    + extras["ja"]
    + extras["docs_specific"]
    + extras["sklearn"]
    + extras["modelcreation"]
    + extras["onnxruntime"]
)
extras["dev-tensorflow"] = (
    extras["testing"]
    + extras["tf"]
    + extras["sentencepiece"]
    + extras["tokenizers"]
    + extras["vision"]
    + extras["quality"]
    + extras["docs_specific"]
    + extras["sklearn"]
    + extras["modelcreation"]
    + extras["onnx"]
    + extras["tf-speech"]
)
extras["dev"] = (
    extras["all"]
    + extras["testing"]
    + extras["quality"]
    + extras["ja"]
    + extras["docs_specific"]
    + extras["sklearn"]
    + extras["modelcreation"]
)

extras["torchhub"] = deps_list(
    "filelock",
    "huggingface-hub",
    "importlib_metadata",
    "numpy",
    "packaging",
    "protobuf",
    "regex",
    "requests",
    "sentencepiece",
    "torch",
    "tokenizers",
    "tqdm",
)

# when modifying the following list, make sure to update src/transformers/dependency_versions_check.py
install_requires = [
    deps["importlib_metadata"] + ";python_version<'3.8'",  # importlib_metadata for Python versions that don't have it
    deps["filelock"],  # filesystem locks, e.g., to prevent parallel downloads
    deps["huggingface-hub"],
    deps["numpy"],
    deps["packaging"],  # utilities from PyPA to e.g., compare versions
    deps["pyyaml"],  # used for the model cards metadata
    deps["regex"],  # for OpenAI GPT
    deps["requests"],  # for downloading models over HTTPS
    deps["tokenizers"],
    deps["tqdm"],  # progress bars in model download and training scripts
]

setup(
    name="transformers",
    version="4.28.0.dev0",  # expected format is one of x.y.z.dev0, or x.y.z.rc1 or x.y.z (no to dashes, yes to dots)
    extras_require=extras,
    install_requires=install_requires,
    cmdclass={"deps_table_update": DepsTableUpdateCommand},
)<|MERGE_RESOLUTION|>--- conflicted
+++ resolved
@@ -78,11 +78,7 @@
 import shutil
 from pathlib import Path
 
-<<<<<<< HEAD
-from setuptools import setup
-=======
-from setuptools import find_packages, setup, Command
->>>>>>> 80d1319e
+from setuptools import setup, Command
 
 
 # Remove stale transformers.egg-info directory to avoid https://github.com/pypa/pip/issues/5466
