--- conflicted
+++ resolved
@@ -765,17 +765,10 @@
       title: (번역중) Utilities for Trainer
     - local: in_translation
       title: (번역중) Utilities for Generation
-<<<<<<< HEAD
     - local: internal/image_processing_utils
       title: 이미지 프로세서를 위한 유틸리티
-    - local: in_translation
-      title: (번역중) Utilities for Audio processing
-=======
-    - local: in_translation
-      title: (번역중) Utilities for Image Processors
     - local: internal/audio_utils
       title: 오디오 처리를 위한 유틸리티
->>>>>>> d6ba1ac0
     - local: in_translation
       title: (번역중) General Utilities
     - local: internal/time_series_utils
