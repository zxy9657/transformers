<!--Copyright 2020 The HuggingFace Team. All rights reserved.

Licensed under the Apache License, Version 2.0 (the "License"); you may not use this file except in compliance with
the License. You may obtain a copy of the License at

http://www.apache.org/licenses/LICENSE-2.0

Unless required by applicable law or agreed to in writing, software distributed under the License is distributed on
an "AS IS" BASIS, WITHOUT WARRANTIES OR CONDITIONS OF ANY KIND, either express or implied. See the License for the
specific language governing permissions and limitations under the License.

⚠️ Note that this file is in Markdown but contain specific syntax for our doc-builder (similar to MDX) that may not be
rendered properly in your Markdown viewer.
-->

# 🤗 Transformers

State-of-the-art Machine Learning for [PyTorch](https://pytorch.org/), [TensorFlow](https://www.tensorflow.org/), and [JAX](https://jax.readthedocs.io/en/latest/).

🤗 Transformers provides APIs and tools to easily download and train state-of-the-art pretrained models. Using pretrained models can reduce your compute costs, carbon footprint, and save you the time and resources required to train a model from scratch. These models support common tasks in different modalities, such as:

📝 **Natural Language Processing**: text classification, named entity recognition, question answering, language modeling, summarization, translation, multiple choice, and text generation.<br>
🖼️ **Computer Vision**: image classification, object detection, and segmentation.<br>
🗣️ **Audio**: automatic speech recognition and audio classification.<br>
🐙 **Multimodal**: table question answering, optical character recognition, information extraction from scanned documents, video classification, and visual question answering.

🤗 Transformers support framework interoperability between PyTorch, TensorFlow, and JAX. This provides the flexibility to use a different framework at each stage of a model's life; train a model in three lines of code in one framework, and load it for inference in another. Models can also be exported to a format like ONNX and TorchScript for deployment in production environments.

Join the growing community on the [Hub](https://huggingface.co/models), [forum](https://discuss.huggingface.co/), or [Discord](https://discord.com/invite/JfAtkvEtRb) today!

## If you are looking for custom support from the Hugging Face team

<a target="_blank" href="https://huggingface.co/support">
    <img alt="HuggingFace Expert Acceleration Program" src="https://cdn-media.huggingface.co/marketing/transformers/new-support-improved.png" style="width: 100%; max-width: 600px; border: 1px solid #eee; border-radius: 4px; box-shadow: 0 1px 2px 0 rgba(0, 0, 0, 0.05);">
</a>

## Contents

The documentation is organized into five sections:

- **GET STARTED** provides a quick tour of the library and installation instructions to get up and running.
- **TUTORIALS** are a great place to start if you're a beginner. This section will help you gain the basic skills you need to start using the library.
- **HOW-TO GUIDES** show you how to achieve a specific goal, like finetuning a pretrained model for language modeling or how to write and share a custom model.
- **CONCEPTUAL GUIDES** offers more discussion and explanation of the underlying concepts and ideas behind models, tasks, and the design philosophy of 🤗 Transformers.
- **API** describes all classes and functions:

  - **MAIN CLASSES** details the most important classes like configuration, model, tokenizer, and pipeline.
  - **MODELS** details the classes and functions related to each model implemented in the library.
  - **INTERNAL HELPERS** details utility classes and functions used internally.


## Supported models and frameworks

The table below represents the current support in the library for each of those models, whether they have a Python
tokenizer (called "slow"). A "fast" tokenizer backed by the 🤗 Tokenizers library, whether they have support in Jax (via
Flax), PyTorch, and/or TensorFlow.

<!--This table is updated automatically from the auto modules with _make fix-copies_. Do not update manually!-->

|                                  Model                                   | PyTorch support | TensorFlow support | Flax Support |
|:------------------------------------------------------------------------:|:---------------:|:------------------:|:------------:|
|                        [ALBERT](model_doc/albert)                        |       ✅        |         ✅         |      ✅      |
|                         [ALIGN](model_doc/align)                         |       ✅        |         ❌         |      ❌      |
|                       [AltCLIP](model_doc/altclip)                       |       ✅        |         ❌         |      ❌      |
| [Audio Spectrogram Transformer](model_doc/audio-spectrogram-transformer) |       ✅        |         ❌         |      ❌      |
|                    [Autoformer](model_doc/autoformer)                    |       ✅        |         ❌         |      ❌      |
|                          [Bark](model_doc/bark)                          |       ✅        |         ❌         |      ❌      |
|                          [BART](model_doc/bart)                          |       ✅        |         ✅         |      ✅      |
|                       [BARThez](model_doc/barthez)                       |       ✅        |         ✅         |      ✅      |
|                       [BARTpho](model_doc/bartpho)                       |       ✅        |         ✅         |      ✅      |
|                          [BEiT](model_doc/beit)                          |       ✅        |         ❌         |      ✅      |
|                          [BERT](model_doc/bert)                          |       ✅        |         ✅         |      ✅      |
|               [Bert Generation](model_doc/bert-generation)               |       ✅        |         ❌         |      ❌      |
|                 [BertJapanese](model_doc/bert-japanese)                  |       ✅        |         ✅         |      ✅      |
|                      [BERTweet](model_doc/bertweet)                      |       ✅        |         ✅         |      ✅      |
|                      [BigBird](model_doc/big_bird)                       |       ✅        |         ❌         |      ✅      |
|               [BigBird-Pegasus](model_doc/bigbird_pegasus)               |       ✅        |         ❌         |      ❌      |
|                        [BioGpt](model_doc/biogpt)                        |       ✅        |         ❌         |      ❌      |
|                           [BiT](model_doc/bit)                           |       ✅        |         ❌         |      ❌      |
|                    [Blenderbot](model_doc/blenderbot)                    |       ✅        |         ✅         |      ✅      |
|              [BlenderbotSmall](model_doc/blenderbot-small)               |       ✅        |         ✅         |      ✅      |
|                          [BLIP](model_doc/blip)                          |       ✅        |         ✅         |      ❌      |
|                        [BLIP-2](model_doc/blip-2)                        |       ✅        |         ❌         |      ❌      |
|                         [BLOOM](model_doc/bloom)                         |       ✅        |         ❌         |      ✅      |
|                          [BORT](model_doc/bort)                          |       ✅        |         ✅         |      ✅      |
|                   [BridgeTower](model_doc/bridgetower)                   |       ✅        |         ❌         |      ❌      |
|                          [BROS](model_doc/bros)                          |       ✅        |         ❌         |      ❌      |
|                          [ByT5](model_doc/byt5)                          |       ✅        |         ✅         |      ✅      |
|                     [CamemBERT](model_doc/camembert)                     |       ✅        |         ✅         |      ❌      |
|                        [CANINE](model_doc/canine)                        |       ✅        |         ❌         |      ❌      |
|                  [Chinese-CLIP](model_doc/chinese_clip)                  |       ✅        |         ❌         |      ❌      |
|                          [CLAP](model_doc/clap)                          |       ✅        |         ❌         |      ❌      |
|                          [CLIP](model_doc/clip)                          |       ✅        |         ✅         |      ✅      |
|                       [CLIPSeg](model_doc/clipseg)                       |       ✅        |         ❌         |      ❌      |
|                          [CLVP](model_doc/clvp)                          |       ✅        |         ❌         |      ❌      |
|                       [CodeGen](model_doc/codegen)                       |       ✅        |         ❌         |      ❌      |
|                    [CodeLlama](model_doc/code_llama)                     |       ✅        |         ❌         |      ✅      |
|                        [Cohere](model_doc/cohere)                        |       ✅        |         ❌         |      ❌      |
|              [Conditional DETR](model_doc/conditional_detr)              |       ✅        |         ❌         |      ❌      |
|                      [ConvBERT](model_doc/convbert)                      |       ✅        |         ✅         |      ❌      |
|                      [ConvNeXT](model_doc/convnext)                      |       ✅        |         ✅         |      ❌      |
|                    [ConvNeXTV2](model_doc/convnextv2)                    |       ✅        |         ✅         |      ❌      |
|                           [CPM](model_doc/cpm)                           |       ✅        |         ✅         |      ✅      |
|                       [CPM-Ant](model_doc/cpmant)                        |       ✅        |         ❌         |      ❌      |
|                          [CTRL](model_doc/ctrl)                          |       ✅        |         ✅         |      ❌      |
|                           [CvT](model_doc/cvt)                           |       ✅        |         ✅         |      ❌      |
|                   [Data2VecAudio](model_doc/data2vec)                    |       ✅        |         ❌         |      ❌      |
|                    [Data2VecText](model_doc/data2vec)                    |       ✅        |         ❌         |      ❌      |
|                   [Data2VecVision](model_doc/data2vec)                   |       ✅        |         ✅         |      ❌      |
|                          [DBRX](model_doc/dbrx)                          |       ✅        |         ❌         |      ❌      |
|                       [DeBERTa](model_doc/deberta)                       |       ✅        |         ✅         |      ❌      |
|                    [DeBERTa-v2](model_doc/deberta-v2)                    |       ✅        |         ✅         |      ❌      |
|          [Decision Transformer](model_doc/decision_transformer)          |       ✅        |         ❌         |      ❌      |
|               [Deformable DETR](model_doc/deformable_detr)               |       ✅        |         ❌         |      ❌      |
|                          [DeiT](model_doc/deit)                          |       ✅        |         ✅         |      ❌      |
|                        [DePlot](model_doc/deplot)                        |       ✅        |         ❌         |      ❌      |
|                [Depth Anything](model_doc/depth_anything)                |       ✅        |         ❌         |      ❌      |
|                          [DETA](model_doc/deta)                          |       ✅        |         ❌         |      ❌      |
|                          [DETR](model_doc/detr)                          |       ✅        |         ❌         |      ❌      |
|                      [DialoGPT](model_doc/dialogpt)                      |       ✅        |         ✅         |      ✅      |
|                         [DiNAT](model_doc/dinat)                         |       ✅        |         ❌         |      ❌      |
|                        [DINOv2](model_doc/dinov2)                        |       ✅        |         ❌         |      ❌      |
|                    [DistilBERT](model_doc/distilbert)                    |       ✅        |         ✅         |      ✅      |
|                           [DiT](model_doc/dit)                           |       ✅        |         ❌         |      ✅      |
|                       [DonutSwin](model_doc/donut)                       |       ✅        |         ❌         |      ❌      |
|                           [DPR](model_doc/dpr)                           |       ✅        |         ✅         |      ❌      |
|                           [DPT](model_doc/dpt)                           |       ✅        |         ❌         |      ❌      |
|               [EfficientFormer](model_doc/efficientformer)               |       ✅        |         ✅         |      ❌      |
|                  [EfficientNet](model_doc/efficientnet)                  |       ✅        |         ❌         |      ❌      |
|                       [ELECTRA](model_doc/electra)                       |       ✅        |         ✅         |      ✅      |
|                       [EnCodec](model_doc/encodec)                       |       ✅        |         ❌         |      ❌      |
|               [Encoder decoder](model_doc/encoder-decoder)               |       ✅        |         ✅         |      ✅      |
|                         [ERNIE](model_doc/ernie)                         |       ✅        |         ❌         |      ❌      |
|                       [ErnieM](model_doc/ernie_m)                        |       ✅        |         ❌         |      ❌      |
|                           [ESM](model_doc/esm)                           |       ✅        |         ✅         |      ❌      |
|              [FairSeq Machine-Translation](model_doc/fsmt)               |       ✅        |         ❌         |      ❌      |
|                        [Falcon](model_doc/falcon)                        |       ✅        |         ❌         |      ❌      |
|         [FastSpeech2Conformer](model_doc/fastspeech2_conformer)          |       ✅        |         ❌         |      ❌      |
|                       [FLAN-T5](model_doc/flan-t5)                       |       ✅        |         ✅         |      ✅      |
|                      [FLAN-UL2](model_doc/flan-ul2)                      |       ✅        |         ✅         |      ✅      |
|                      [FlauBERT](model_doc/flaubert)                      |       ✅        |         ✅         |      ❌      |
|                         [FLAVA](model_doc/flava)                         |       ✅        |         ❌         |      ❌      |
|                          [FNet](model_doc/fnet)                          |       ✅        |         ❌         |      ❌      |
|                      [FocalNet](model_doc/focalnet)                      |       ✅        |         ❌         |      ❌      |
|                  [Funnel Transformer](model_doc/funnel)                  |       ✅        |         ✅         |      ❌      |
|                          [Fuyu](model_doc/fuyu)                          |       ✅        |         ❌         |      ❌      |
|                         [Gemma](model_doc/gemma)                         |       ✅        |         ❌         |      ✅      |
|                           [GIT](model_doc/git)                           |       ✅        |         ❌         |      ❌      |
|                          [GLPN](model_doc/glpn)                          |       ✅        |         ❌         |      ❌      |
|                       [GPT Neo](model_doc/gpt_neo)                       |       ✅        |         ❌         |      ✅      |
|                      [GPT NeoX](model_doc/gpt_neox)                      |       ✅        |         ❌         |      ❌      |
|             [GPT NeoX Japanese](model_doc/gpt_neox_japanese)             |       ✅        |         ❌         |      ❌      |
|                         [GPT-J](model_doc/gptj)                          |       ✅        |         ✅         |      ✅      |
|                       [GPT-Sw3](model_doc/gpt-sw3)                       |       ✅        |         ✅         |      ✅      |
|                   [GPTBigCode](model_doc/gpt_bigcode)                    |       ✅        |         ❌         |      ❌      |
|               [GPTSAN-japanese](model_doc/gptsan-japanese)               |       ✅        |         ❌         |      ❌      |
|                    [Graphormer](model_doc/graphormer)                    |       ✅        |         ❌         |      ❌      |
|                [Grounding DINO](model_doc/grounding-dino)                |       ✅        |         ❌         |      ❌      |
|                      [GroupViT](model_doc/groupvit)                      |       ✅        |         ✅         |      ❌      |
|                       [HerBERT](model_doc/herbert)                       |       ✅        |         ✅         |      ✅      |
|                        [Hubert](model_doc/hubert)                        |       ✅        |         ✅         |      ❌      |
|                        [I-BERT](model_doc/ibert)                         |       ✅        |         ❌         |      ❌      |
<<<<<<< HEAD
|                       [IDEFICS](model_doc/idefics)                       |       ✅        |         ❌         |      ❌      |
|                     [ImageBind](model_doc/imagebind)                     |       ✅        |         ❌         |      ❌      |
=======
|                       [IDEFICS](model_doc/idefics)                       |       ✅        |         ✅         |      ❌      |
|                      [Idefics2](model_doc/idefics2)                      |       ✅        |         ❌         |      ❌      |
>>>>>>> 2e27291c
|                      [ImageGPT](model_doc/imagegpt)                      |       ✅        |         ❌         |      ❌      |
|                      [Informer](model_doc/informer)                      |       ✅        |         ❌         |      ❌      |
|                  [InstructBLIP](model_doc/instructblip)                  |       ✅        |         ❌         |      ❌      |
|                         [Jamba](model_doc/jamba)                         |       ✅        |         ❌         |      ❌      |
|                       [Jukebox](model_doc/jukebox)                       |       ✅        |         ❌         |      ❌      |
|                      [KOSMOS-2](model_doc/kosmos-2)                      |       ✅        |         ❌         |      ❌      |
|                      [LayoutLM](model_doc/layoutlm)                      |       ✅        |         ✅         |      ❌      |
|                    [LayoutLMv2](model_doc/layoutlmv2)                    |       ✅        |         ❌         |      ❌      |
|                    [LayoutLMv3](model_doc/layoutlmv3)                    |       ✅        |         ✅         |      ❌      |
|                     [LayoutXLM](model_doc/layoutxlm)                     |       ✅        |         ❌         |      ❌      |
|                           [LED](model_doc/led)                           |       ✅        |         ✅         |      ❌      |
|                         [LeViT](model_doc/levit)                         |       ✅        |         ❌         |      ❌      |
|                          [LiLT](model_doc/lilt)                          |       ✅        |         ❌         |      ❌      |
|                         [LLaMA](model_doc/llama)                         |       ✅        |         ❌         |      ✅      |
|                        [Llama2](model_doc/llama2)                        |       ✅        |         ❌         |      ✅      |
|                        [Llama3](model_doc/llama3)                        |       ✅        |         ❌         |      ✅      |
|                         [LLaVa](model_doc/llava)                         |       ✅        |         ❌         |      ❌      |
|                    [LLaVA-NeXT](model_doc/llava_next)                    |       ✅        |         ❌         |      ❌      |
|                    [Longformer](model_doc/longformer)                    |       ✅        |         ✅         |      ❌      |
|                        [LongT5](model_doc/longt5)                        |       ✅        |         ❌         |      ✅      |
|                          [LUKE](model_doc/luke)                          |       ✅        |         ❌         |      ❌      |
|                        [LXMERT](model_doc/lxmert)                        |       ✅        |         ✅         |      ❌      |
|                        [M-CTC-T](model_doc/mctct)                        |       ✅        |         ❌         |      ❌      |
|                       [M2M100](model_doc/m2m_100)                        |       ✅        |         ❌         |      ❌      |
|                    [MADLAD-400](model_doc/madlad-400)                    |       ✅        |         ✅         |      ✅      |
|                         [Mamba](model_doc/mamba)                         |       ✅        |         ❌         |      ❌      |
|                        [Marian](model_doc/marian)                        |       ✅        |         ✅         |      ✅      |
|                      [MarkupLM](model_doc/markuplm)                      |       ✅        |         ❌         |      ❌      |
|                   [Mask2Former](model_doc/mask2former)                   |       ✅        |         ❌         |      ❌      |
|                    [MaskFormer](model_doc/maskformer)                    |       ✅        |         ❌         |      ❌      |
|                        [MatCha](model_doc/matcha)                        |       ✅        |         ❌         |      ❌      |
|                         [mBART](model_doc/mbart)                         |       ✅        |         ✅         |      ✅      |
|                      [mBART-50](model_doc/mbart50)                       |       ✅        |         ✅         |      ✅      |
|                          [MEGA](model_doc/mega)                          |       ✅        |         ❌         |      ❌      |
|                 [Megatron-BERT](model_doc/megatron-bert)                 |       ✅        |         ❌         |      ❌      |
|                 [Megatron-GPT2](model_doc/megatron_gpt2)                 |       ✅        |         ✅         |      ✅      |
|                       [MGP-STR](model_doc/mgp-str)                       |       ✅        |         ❌         |      ❌      |
|                       [Mistral](model_doc/mistral)                       |       ✅        |         ❌         |      ✅      |
|                       [Mixtral](model_doc/mixtral)                       |       ✅        |         ❌         |      ❌      |
|                         [mLUKE](model_doc/mluke)                         |       ✅        |         ❌         |      ❌      |
|                           [MMS](model_doc/mms)                           |       ✅        |         ✅         |      ✅      |
|                    [MobileBERT](model_doc/mobilebert)                    |       ✅        |         ✅         |      ❌      |
|                  [MobileNetV1](model_doc/mobilenet_v1)                   |       ✅        |         ❌         |      ❌      |
|                  [MobileNetV2](model_doc/mobilenet_v2)                   |       ✅        |         ❌         |      ❌      |
|                     [MobileViT](model_doc/mobilevit)                     |       ✅        |         ✅         |      ❌      |
|                   [MobileViTV2](model_doc/mobilevitv2)                   |       ✅        |         ❌         |      ❌      |
|                         [MPNet](model_doc/mpnet)                         |       ✅        |         ✅         |      ❌      |
|                           [MPT](model_doc/mpt)                           |       ✅        |         ❌         |      ❌      |
|                           [MRA](model_doc/mra)                           |       ✅        |         ❌         |      ❌      |
|                           [MT5](model_doc/mt5)                           |       ✅        |         ✅         |      ✅      |
|                      [MusicGen](model_doc/musicgen)                      |       ✅        |         ❌         |      ❌      |
|               [MusicGen Melody](model_doc/musicgen_melody)               |       ✅        |         ❌         |      ❌      |
|                           [MVP](model_doc/mvp)                           |       ✅        |         ❌         |      ❌      |
|                           [NAT](model_doc/nat)                           |       ✅        |         ❌         |      ❌      |
|                         [Nezha](model_doc/nezha)                         |       ✅        |         ❌         |      ❌      |
|                          [NLLB](model_doc/nllb)                          |       ✅        |         ❌         |      ❌      |
|                      [NLLB-MOE](model_doc/nllb-moe)                      |       ✅        |         ❌         |      ❌      |
|                        [Nougat](model_doc/nougat)                        |       ✅        |         ✅         |      ✅      |
|                 [Nyströmformer](model_doc/nystromformer)                 |       ✅        |         ❌         |      ❌      |
|                          [OLMo](model_doc/olmo)                          |       ✅        |         ❌         |      ❌      |
|                     [OneFormer](model_doc/oneformer)                     |       ✅        |         ❌         |      ❌      |
|                    [OpenAI GPT](model_doc/openai-gpt)                    |       ✅        |         ✅         |      ❌      |
|                      [OpenAI GPT-2](model_doc/gpt2)                      |       ✅        |         ✅         |      ✅      |
|                    [OpenLlama](model_doc/open-llama)                     |       ✅        |         ❌         |      ❌      |
|                           [OPT](model_doc/opt)                           |       ✅        |         ✅         |      ✅      |
|                       [OWL-ViT](model_doc/owlvit)                        |       ✅        |         ❌         |      ❌      |
|                         [OWLv2](model_doc/owlv2)                         |       ✅        |         ❌         |      ❌      |
|                  [PatchTSMixer](model_doc/patchtsmixer)                  |       ✅        |         ❌         |      ❌      |
|                      [PatchTST](model_doc/patchtst)                      |       ✅        |         ❌         |      ❌      |
|                       [Pegasus](model_doc/pegasus)                       |       ✅        |         ✅         |      ✅      |
|                     [PEGASUS-X](model_doc/pegasus_x)                     |       ✅        |         ❌         |      ❌      |
|                     [Perceiver](model_doc/perceiver)                     |       ✅        |         ❌         |      ❌      |
|                     [Persimmon](model_doc/persimmon)                     |       ✅        |         ❌         |      ❌      |
|                           [Phi](model_doc/phi)                           |       ✅        |         ❌         |      ❌      |
|                          [Phi3](model_doc/phi3)                          |       ✅        |         ❌         |      ❌      |
|                       [PhoBERT](model_doc/phobert)                       |       ✅        |         ✅         |      ✅      |
|                    [Pix2Struct](model_doc/pix2struct)                    |       ✅        |         ❌         |      ❌      |
|                        [PLBart](model_doc/plbart)                        |       ✅        |         ❌         |      ❌      |
|                    [PoolFormer](model_doc/poolformer)                    |       ✅        |         ❌         |      ❌      |
|                     [Pop2Piano](model_doc/pop2piano)                     |       ✅        |         ❌         |      ❌      |
|                    [ProphetNet](model_doc/prophetnet)                    |       ✅        |         ❌         |      ❌      |
|                           [PVT](model_doc/pvt)                           |       ✅        |         ❌         |      ❌      |
|                        [PVTv2](model_doc/pvt_v2)                         |       ✅        |         ❌         |      ❌      |
|                       [QDQBert](model_doc/qdqbert)                       |       ✅        |         ❌         |      ❌      |
|                         [Qwen2](model_doc/qwen2)                         |       ✅        |         ❌         |      ❌      |
|                     [Qwen2MoE](model_doc/qwen2_moe)                      |       ✅        |         ❌         |      ❌      |
|                           [RAG](model_doc/rag)                           |       ✅        |         ✅         |      ❌      |
|                         [REALM](model_doc/realm)                         |       ✅        |         ❌         |      ❌      |
|               [RecurrentGemma](model_doc/recurrent_gemma)                |       ✅        |         ❌         |      ❌      |
|                      [Reformer](model_doc/reformer)                      |       ✅        |         ❌         |      ❌      |
|                        [RegNet](model_doc/regnet)                        |       ✅        |         ✅         |      ✅      |
|                       [RemBERT](model_doc/rembert)                       |       ✅        |         ✅         |      ❌      |
|                        [ResNet](model_doc/resnet)                        |       ✅        |         ✅         |      ✅      |
|                     [RetriBERT](model_doc/retribert)                     |       ✅        |         ❌         |      ❌      |
|                       [RoBERTa](model_doc/roberta)                       |       ✅        |         ✅         |      ✅      |
|          [RoBERTa-PreLayerNorm](model_doc/roberta-prelayernorm)          |       ✅        |         ✅         |      ✅      |
|                      [RoCBert](model_doc/roc_bert)                       |       ✅        |         ❌         |      ❌      |
|                      [RoFormer](model_doc/roformer)                      |       ✅        |         ✅         |      ✅      |
|                          [RWKV](model_doc/rwkv)                          |       ✅        |         ❌         |      ❌      |
|                           [SAM](model_doc/sam)                           |       ✅        |         ✅         |      ❌      |
|                  [SeamlessM4T](model_doc/seamless_m4t)                   |       ✅        |         ❌         |      ❌      |
|                [SeamlessM4Tv2](model_doc/seamless_m4t_v2)                |       ✅        |         ❌         |      ❌      |
|                     [SegFormer](model_doc/segformer)                     |       ✅        |         ✅         |      ❌      |
|                        [SegGPT](model_doc/seggpt)                        |       ✅        |         ❌         |      ❌      |
|                           [SEW](model_doc/sew)                           |       ✅        |         ❌         |      ❌      |
|                         [SEW-D](model_doc/sew-d)                         |       ✅        |         ❌         |      ❌      |
|                        [SigLIP](model_doc/siglip)                        |       ✅        |         ❌         |      ❌      |
|        [Speech Encoder decoder](model_doc/speech-encoder-decoder)        |       ✅        |         ❌         |      ✅      |
|                 [Speech2Text](model_doc/speech_to_text)                  |       ✅        |         ✅         |      ❌      |
|                      [SpeechT5](model_doc/speecht5)                      |       ✅        |         ❌         |      ❌      |
|                      [Splinter](model_doc/splinter)                      |       ✅        |         ❌         |      ❌      |
|                   [SqueezeBERT](model_doc/squeezebert)                   |       ✅        |         ❌         |      ❌      |
|                      [StableLm](model_doc/stablelm)                      |       ✅        |         ❌         |      ❌      |
|                    [Starcoder2](model_doc/starcoder2)                    |       ✅        |         ❌         |      ❌      |
|                    [SuperPoint](model_doc/superpoint)                    |       ✅        |         ❌         |      ❌      |
|                   [SwiftFormer](model_doc/swiftformer)                   |       ✅        |         ✅         |      ❌      |
|                    [Swin Transformer](model_doc/swin)                    |       ✅        |         ✅         |      ❌      |
|                 [Swin Transformer V2](model_doc/swinv2)                  |       ✅        |         ❌         |      ❌      |
|                       [Swin2SR](model_doc/swin2sr)                       |       ✅        |         ❌         |      ❌      |
|           [SwitchTransformers](model_doc/switch_transformers)            |       ✅        |         ❌         |      ❌      |
|                            [T5](model_doc/t5)                            |       ✅        |         ✅         |      ✅      |
|                        [T5v1.1](model_doc/t5v1.1)                        |       ✅        |         ✅         |      ✅      |
|             [Table Transformer](model_doc/table-transformer)             |       ✅        |         ❌         |      ❌      |
|                         [TAPAS](model_doc/tapas)                         |       ✅        |         ✅         |      ❌      |
|                         [TAPEX](model_doc/tapex)                         |       ✅        |         ✅         |      ✅      |
|       [Time Series Transformer](model_doc/time_series_transformer)       |       ✅        |         ❌         |      ❌      |
|                   [TimeSformer](model_doc/timesformer)                   |       ✅        |         ❌         |      ❌      |
|        [Trajectory Transformer](model_doc/trajectory_transformer)        |       ✅        |         ❌         |      ❌      |
|                  [Transformer-XL](model_doc/transfo-xl)                  |       ✅        |         ✅         |      ❌      |
|                         [TrOCR](model_doc/trocr)                         |       ✅        |         ❌         |      ❌      |
|                          [TVLT](model_doc/tvlt)                          |       ✅        |         ❌         |      ❌      |
|                           [TVP](model_doc/tvp)                           |       ✅        |         ❌         |      ❌      |
|                          [UDOP](model_doc/udop)                          |       ✅        |         ❌         |      ❌      |
|                           [UL2](model_doc/ul2)                           |       ✅        |         ✅         |      ✅      |
|                          [UMT5](model_doc/umt5)                          |       ✅        |         ❌         |      ❌      |
|                     [UniSpeech](model_doc/unispeech)                     |       ✅        |         ❌         |      ❌      |
|                 [UniSpeechSat](model_doc/unispeech-sat)                  |       ✅        |         ❌         |      ❌      |
|                       [UnivNet](model_doc/univnet)                       |       ✅        |         ❌         |      ❌      |
|                       [UPerNet](model_doc/upernet)                       |       ✅        |         ❌         |      ❌      |
|                           [VAN](model_doc/van)                           |       ✅        |         ❌         |      ❌      |
|                      [VideoMAE](model_doc/videomae)                      |       ✅        |         ❌         |      ❌      |
|                          [ViLT](model_doc/vilt)                          |       ✅        |         ❌         |      ❌      |
|                      [VipLlava](model_doc/vipllava)                      |       ✅        |         ❌         |      ❌      |
|        [Vision Encoder decoder](model_doc/vision-encoder-decoder)        |       ✅        |         ✅         |      ✅      |
|       [VisionTextDualEncoder](model_doc/vision-text-dual-encoder)        |       ✅        |         ✅         |      ✅      |
|                   [VisualBERT](model_doc/visual_bert)                    |       ✅        |         ❌         |      ❌      |
|                           [ViT](model_doc/vit)                           |       ✅        |         ✅         |      ✅      |
|                    [ViT Hybrid](model_doc/vit_hybrid)                    |       ✅        |         ❌         |      ❌      |
|                        [VitDet](model_doc/vitdet)                        |       ✅        |         ❌         |      ❌      |
|                       [ViTMAE](model_doc/vit_mae)                        |       ✅        |         ✅         |      ❌      |
|                      [ViTMatte](model_doc/vitmatte)                      |       ✅        |         ❌         |      ❌      |
|                       [ViTMSN](model_doc/vit_msn)                        |       ✅        |         ❌         |      ❌      |
|                          [VITS](model_doc/vits)                          |       ✅        |         ❌         |      ❌      |
|                         [ViViT](model_doc/vivit)                         |       ✅        |         ❌         |      ❌      |
|                      [Wav2Vec2](model_doc/wav2vec2)                      |       ✅        |         ✅         |      ✅      |
|                 [Wav2Vec2-BERT](model_doc/wav2vec2-bert)                 |       ✅        |         ❌         |      ❌      |
|            [Wav2Vec2-Conformer](model_doc/wav2vec2-conformer)            |       ✅        |         ❌         |      ❌      |
|              [Wav2Vec2Phoneme](model_doc/wav2vec2_phoneme)               |       ✅        |         ✅         |      ✅      |
|                         [WavLM](model_doc/wavlm)                         |       ✅        |         ❌         |      ❌      |
|                       [Whisper](model_doc/whisper)                       |       ✅        |         ✅         |      ✅      |
|                        [X-CLIP](model_doc/xclip)                         |       ✅        |         ❌         |      ❌      |
|                         [X-MOD](model_doc/xmod)                          |       ✅        |         ❌         |      ❌      |
|                          [XGLM](model_doc/xglm)                          |       ✅        |         ✅         |      ✅      |
|                           [XLM](model_doc/xlm)                           |       ✅        |         ✅         |      ❌      |
|                [XLM-ProphetNet](model_doc/xlm-prophetnet)                |       ✅        |         ❌         |      ❌      |
|                   [XLM-RoBERTa](model_doc/xlm-roberta)                   |       ✅        |         ✅         |      ✅      |
|                [XLM-RoBERTa-XL](model_doc/xlm-roberta-xl)                |       ✅        |         ❌         |      ❌      |
|                         [XLM-V](model_doc/xlm-v)                         |       ✅        |         ✅         |      ✅      |
|                         [XLNet](model_doc/xlnet)                         |       ✅        |         ✅         |      ❌      |
|                         [XLS-R](model_doc/xls_r)                         |       ✅        |         ✅         |      ✅      |
|                 [XLSR-Wav2Vec2](model_doc/xlsr_wav2vec2)                 |       ✅        |         ✅         |      ✅      |
|                         [YOLOS](model_doc/yolos)                         |       ✅        |         ❌         |      ❌      |
|                          [YOSO](model_doc/yoso)                          |       ✅        |         ❌         |      ❌      |

<!-- End table--><|MERGE_RESOLUTION|>--- conflicted
+++ resolved
@@ -160,13 +160,9 @@
 |                       [HerBERT](model_doc/herbert)                       |       ✅        |         ✅         |      ✅      |
 |                        [Hubert](model_doc/hubert)                        |       ✅        |         ✅         |      ❌      |
 |                        [I-BERT](model_doc/ibert)                         |       ✅        |         ❌         |      ❌      |
-<<<<<<< HEAD
-|                       [IDEFICS](model_doc/idefics)                       |       ✅        |         ❌         |      ❌      |
-|                     [ImageBind](model_doc/imagebind)                     |       ✅        |         ❌         |      ❌      |
-=======
 |                       [IDEFICS](model_doc/idefics)                       |       ✅        |         ✅         |      ❌      |
 |                      [Idefics2](model_doc/idefics2)                      |       ✅        |         ❌         |      ❌      |
->>>>>>> 2e27291c
+|                     [ImageBind](model_doc/imagebind)                     |       ✅        |         ❌         |      ❌      |
 |                      [ImageGPT](model_doc/imagegpt)                      |       ✅        |         ❌         |      ❌      |
 |                      [Informer](model_doc/informer)                      |       ✅        |         ❌         |      ❌      |
 |                  [InstructBLIP](model_doc/instructblip)                  |       ✅        |         ❌         |      ❌      |
