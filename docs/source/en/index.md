<!--Copyright 2020 The HuggingFace Team. All rights reserved.

Licensed under the Apache License, Version 2.0 (the "License"); you may not use this file except in compliance with
the License. You may obtain a copy of the License at

http://www.apache.org/licenses/LICENSE-2.0

Unless required by applicable law or agreed to in writing, software distributed under the License is distributed on
an "AS IS" BASIS, WITHOUT WARRANTIES OR CONDITIONS OF ANY KIND, either express or implied. See the License for the
specific language governing permissions and limitations under the License.

⚠️ Note that this file is in Markdown but contain specific syntax for our doc-builder (similar to MDX) that may not be
rendered properly in your Markdown viewer.
-->

# 🤗 Transformers

State-of-the-art Machine Learning for [PyTorch](https://pytorch.org/), [TensorFlow](https://www.tensorflow.org/), and [JAX](https://jax.readthedocs.io/en/latest/).

🤗 Transformers provides APIs and tools to easily download and train state-of-the-art pretrained models. Using pretrained models can reduce your compute costs, carbon footprint, and save you the time and resources required to train a model from scratch. These models support common tasks in different modalities, such as:

📝 **Natural Language Processing**: text classification, named entity recognition, question answering, language modeling, summarization, translation, multiple choice, and text generation.<br>
🖼️ **Computer Vision**: image classification, object detection, and segmentation.<br>
🗣️ **Audio**: automatic speech recognition and audio classification.<br>
🐙 **Multimodal**: table question answering, optical character recognition, information extraction from scanned documents, video classification, and visual question answering.

🤗 Transformers support framework interoperability between PyTorch, TensorFlow, and JAX. This provides the flexibility to use a different framework at each stage of a model's life; train a model in three lines of code in one framework, and load it for inference in another. Models can also be exported to a format like ONNX and TorchScript for deployment in production environments.

Join the growing community on the [Hub](https://huggingface.co/models), [forum](https://discuss.huggingface.co/), or [Discord](https://discord.com/invite/JfAtkvEtRb) today!

## If you are looking for custom support from the Hugging Face team

<a target="_blank" href="https://huggingface.co/support">
    <img alt="HuggingFace Expert Acceleration Program" src="https://cdn-media.huggingface.co/marketing/transformers/new-support-improved.png" style="width: 100%; max-width: 600px; border: 1px solid #eee; border-radius: 4px; box-shadow: 0 1px 2px 0 rgba(0, 0, 0, 0.05);">
</a>

## Contents

The documentation is organized into five sections:

- **GET STARTED** provides a quick tour of the library and installation instructions to get up and running.
- **TUTORIALS** are a great place to start if you're a beginner. This section will help you gain the basic skills you need to start using the library.
- **HOW-TO GUIDES** show you how to achieve a specific goal, like finetuning a pretrained model for language modeling or how to write and share a custom model.
- **CONCEPTUAL GUIDES** offers more discussion and explanation of the underlying concepts and ideas behind models, tasks, and the design philosophy of 🤗 Transformers.
- **API** describes all classes and functions:

  - **MAIN CLASSES** details the most important classes like configuration, model, tokenizer, and pipeline.
  - **MODELS** details the classes and functions related to each model implemented in the library.
  - **INTERNAL HELPERS** details utility classes and functions used internally.

### Supported models

<!--This list is updated automatically from the README with _make fix-copies_. Do not update manually! -->

1. **[ALBERT](model_doc/albert)** (from Google Research and the Toyota Technological Institute at Chicago) released with the paper [ALBERT: A Lite BERT for Self-supervised Learning of Language Representations](https://arxiv.org/abs/1909.11942), by Zhenzhong Lan, Mingda Chen, Sebastian Goodman, Kevin Gimpel, Piyush Sharma, Radu Soricut.
1. **[ALIGN](model_doc/align)** (from Google Research) released with the paper [Scaling Up Visual and Vision-Language Representation Learning With Noisy Text Supervision](https://arxiv.org/abs/2102.05918) by Chao Jia, Yinfei Yang, Ye Xia, Yi-Ting Chen, Zarana Parekh, Hieu Pham, Quoc V. Le, Yunhsuan Sung, Zhen Li, Tom Duerig.
1. **[AltCLIP](model_doc/altclip)** (from BAAI) released with the paper [AltCLIP: Altering the Language Encoder in CLIP for Extended Language Capabilities](https://arxiv.org/abs/2211.06679) by Chen, Zhongzhi and Liu, Guang and Zhang, Bo-Wen and Ye, Fulong and Yang, Qinghong and Wu, Ledell.
1. **[Audio Spectrogram Transformer](model_doc/audio-spectrogram-transformer)** (from MIT) released with the paper [AST: Audio Spectrogram Transformer](https://arxiv.org/abs/2104.01778) by Yuan Gong, Yu-An Chung, James Glass.
1. **[Autoformer](model_doc/autoformer)** (from Tsinghua University) released with the paper [Autoformer: Decomposition Transformers with Auto-Correlation for Long-Term Series Forecasting](https://arxiv.org/abs/2106.13008) by Haixu Wu, Jiehui Xu, Jianmin Wang, Mingsheng Long.
1. **[Bark](model_doc/bark)** (from Suno) released in the repository [suno-ai/bark](https://github.com/suno-ai/bark) by Suno AI team.
1. **[BART](model_doc/bart)** (from Facebook) released with the paper [BART: Denoising Sequence-to-Sequence Pre-training for Natural Language Generation, Translation, and Comprehension](https://arxiv.org/abs/1910.13461) by Mike Lewis, Yinhan Liu, Naman Goyal, Marjan Ghazvininejad, Abdelrahman Mohamed, Omer Levy, Ves Stoyanov and Luke Zettlemoyer.
1. **[BARThez](model_doc/barthez)** (from École polytechnique) released with the paper [BARThez: a Skilled Pretrained French Sequence-to-Sequence Model](https://arxiv.org/abs/2010.12321) by Moussa Kamal Eddine, Antoine J.-P. Tixier, Michalis Vazirgiannis.
1. **[BARTpho](model_doc/bartpho)** (from VinAI Research) released with the paper [BARTpho: Pre-trained Sequence-to-Sequence Models for Vietnamese](https://arxiv.org/abs/2109.09701) by Nguyen Luong Tran, Duong Minh Le and Dat Quoc Nguyen.
1. **[BEiT](model_doc/beit)** (from Microsoft) released with the paper [BEiT: BERT Pre-Training of Image Transformers](https://arxiv.org/abs/2106.08254) by Hangbo Bao, Li Dong, Furu Wei.
1. **[BERT](model_doc/bert)** (from Google) released with the paper [BERT: Pre-training of Deep Bidirectional Transformers for Language Understanding](https://arxiv.org/abs/1810.04805) by Jacob Devlin, Ming-Wei Chang, Kenton Lee and Kristina Toutanova.
1. **[BERT For Sequence Generation](model_doc/bert-generation)** (from Google) released with the paper [Leveraging Pre-trained Checkpoints for Sequence Generation Tasks](https://arxiv.org/abs/1907.12461) by Sascha Rothe, Shashi Narayan, Aliaksei Severyn.
1. **[BERTweet](model_doc/bertweet)** (from VinAI Research) released with the paper [BERTweet: A pre-trained language model for English Tweets](https://aclanthology.org/2020.emnlp-demos.2/) by Dat Quoc Nguyen, Thanh Vu and Anh Tuan Nguyen.
1. **[BigBird-Pegasus](model_doc/bigbird_pegasus)** (from Google Research) released with the paper [Big Bird: Transformers for Longer Sequences](https://arxiv.org/abs/2007.14062) by Manzil Zaheer, Guru Guruganesh, Avinava Dubey, Joshua Ainslie, Chris Alberti, Santiago Ontanon, Philip Pham, Anirudh Ravula, Qifan Wang, Li Yang, Amr Ahmed.
1. **[BigBird-RoBERTa](model_doc/big_bird)** (from Google Research) released with the paper [Big Bird: Transformers for Longer Sequences](https://arxiv.org/abs/2007.14062) by Manzil Zaheer, Guru Guruganesh, Avinava Dubey, Joshua Ainslie, Chris Alberti, Santiago Ontanon, Philip Pham, Anirudh Ravula, Qifan Wang, Li Yang, Amr Ahmed.
1. **[BioGpt](model_doc/biogpt)** (from Microsoft Research AI4Science) released with the paper [BioGPT: generative pre-trained transformer for biomedical text generation and mining](https://academic.oup.com/bib/advance-article/doi/10.1093/bib/bbac409/6713511?guestAccessKey=a66d9b5d-4f83-4017-bb52-405815c907b9) by Renqian Luo, Liai Sun, Yingce Xia, Tao Qin, Sheng Zhang, Hoifung Poon and Tie-Yan Liu.
1. **[BiT](model_doc/bit)** (from Google AI) released with the paper [Big Transfer (BiT): General Visual Representation Learning](https://arxiv.org/abs/1912.11370) by Alexander Kolesnikov, Lucas Beyer, Xiaohua Zhai, Joan Puigcerver, Jessica Yung, Sylvain Gelly, Neil Houlsby.
1. **[Blenderbot](model_doc/blenderbot)** (from Facebook) released with the paper [Recipes for building an open-domain chatbot](https://arxiv.org/abs/2004.13637) by Stephen Roller, Emily Dinan, Naman Goyal, Da Ju, Mary Williamson, Yinhan Liu, Jing Xu, Myle Ott, Kurt Shuster, Eric M. Smith, Y-Lan Boureau, Jason Weston.
1. **[BlenderbotSmall](model_doc/blenderbot-small)** (from Facebook) released with the paper [Recipes for building an open-domain chatbot](https://arxiv.org/abs/2004.13637) by Stephen Roller, Emily Dinan, Naman Goyal, Da Ju, Mary Williamson, Yinhan Liu, Jing Xu, Myle Ott, Kurt Shuster, Eric M. Smith, Y-Lan Boureau, Jason Weston.
1. **[BLIP](model_doc/blip)** (from Salesforce) released with the paper [BLIP: Bootstrapping Language-Image Pre-training for Unified Vision-Language Understanding and Generation](https://arxiv.org/abs/2201.12086) by Junnan Li, Dongxu Li, Caiming Xiong, Steven Hoi.
1. **[BLIP-2](model_doc/blip-2)** (from Salesforce) released with the paper [BLIP-2: Bootstrapping Language-Image Pre-training with Frozen Image Encoders and Large Language Models](https://arxiv.org/abs/2301.12597) by Junnan Li, Dongxu Li, Silvio Savarese, Steven Hoi.
1. **[BLOOM](model_doc/bloom)** (from BigScience workshop) released by the [BigScience Workshop](https://bigscience.huggingface.co/).
1. **[BORT](model_doc/bort)** (from Alexa) released with the paper [Optimal Subarchitecture Extraction For BERT](https://arxiv.org/abs/2010.10499) by Adrian de Wynter and Daniel J. Perry.
1. **[BridgeTower](model_doc/bridgetower)** (from Harbin Institute of Technology/Microsoft Research Asia/Intel Labs) released with the paper [BridgeTower: Building Bridges Between Encoders in Vision-Language Representation Learning](https://arxiv.org/abs/2206.08657) by Xiao Xu, Chenfei Wu, Shachar Rosenman, Vasudev Lal, Wanxiang Che, Nan Duan.
1. **[ByT5](model_doc/byt5)** (from Google Research) released with the paper [ByT5: Towards a token-free future with pre-trained byte-to-byte models](https://arxiv.org/abs/2105.13626) by Linting Xue, Aditya Barua, Noah Constant, Rami Al-Rfou, Sharan Narang, Mihir Kale, Adam Roberts, Colin Raffel.
1. **[CamemBERT](model_doc/camembert)** (from Inria/Facebook/Sorbonne) released with the paper [CamemBERT: a Tasty French Language Model](https://arxiv.org/abs/1911.03894) by Louis Martin*, Benjamin Muller*, Pedro Javier Ortiz Suárez*, Yoann Dupont, Laurent Romary, Éric Villemonte de la Clergerie, Djamé Seddah and Benoît Sagot.
1. **[CANINE](model_doc/canine)** (from Google Research) released with the paper [CANINE: Pre-training an Efficient Tokenization-Free Encoder for Language Representation](https://arxiv.org/abs/2103.06874) by Jonathan H. Clark, Dan Garrette, Iulia Turc, John Wieting.
1. **[Chinese-CLIP](model_doc/chinese_clip)** (from OFA-Sys) released with the paper [Chinese CLIP: Contrastive Vision-Language Pretraining in Chinese](https://arxiv.org/abs/2211.01335) by An Yang, Junshu Pan, Junyang Lin, Rui Men, Yichang Zhang, Jingren Zhou, Chang Zhou.
1. **[CLAP](model_doc/clap)** (from LAION-AI) released with the paper [Large-scale Contrastive Language-Audio Pretraining with Feature Fusion and Keyword-to-Caption Augmentation](https://arxiv.org/abs/2211.06687) by Yusong Wu, Ke Chen, Tianyu Zhang, Yuchen Hui, Taylor Berg-Kirkpatrick, Shlomo Dubnov.
1. **[CLIP](model_doc/clip)** (from OpenAI) released with the paper [Learning Transferable Visual Models From Natural Language Supervision](https://arxiv.org/abs/2103.00020) by Alec Radford, Jong Wook Kim, Chris Hallacy, Aditya Ramesh, Gabriel Goh, Sandhini Agarwal, Girish Sastry, Amanda Askell, Pamela Mishkin, Jack Clark, Gretchen Krueger, Ilya Sutskever.
1. **[CLIPSeg](model_doc/clipseg)** (from University of Göttingen) released with the paper [Image Segmentation Using Text and Image Prompts](https://arxiv.org/abs/2112.10003) by Timo Lüddecke and Alexander Ecker.
1. **[CodeGen](model_doc/codegen)** (from Salesforce) released with the paper [A Conversational Paradigm for Program Synthesis](https://arxiv.org/abs/2203.13474) by Erik Nijkamp, Bo Pang, Hiroaki Hayashi, Lifu Tu, Huan Wang, Yingbo Zhou, Silvio Savarese, Caiming Xiong.
1. **[Conditional DETR](model_doc/conditional_detr)** (from Microsoft Research Asia) released with the paper [Conditional DETR for Fast Training Convergence](https://arxiv.org/abs/2108.06152) by Depu Meng, Xiaokang Chen, Zejia Fan, Gang Zeng, Houqiang Li, Yuhui Yuan, Lei Sun, Jingdong Wang.
1. **[ConvBERT](model_doc/convbert)** (from YituTech) released with the paper [ConvBERT: Improving BERT with Span-based Dynamic Convolution](https://arxiv.org/abs/2008.02496) by Zihang Jiang, Weihao Yu, Daquan Zhou, Yunpeng Chen, Jiashi Feng, Shuicheng Yan.
1. **[ConvNeXT](model_doc/convnext)** (from Facebook AI) released with the paper [A ConvNet for the 2020s](https://arxiv.org/abs/2201.03545) by Zhuang Liu, Hanzi Mao, Chao-Yuan Wu, Christoph Feichtenhofer, Trevor Darrell, Saining Xie.
1. **[ConvNeXTV2](model_doc/convnextv2)** (from Facebook AI) released with the paper [ConvNeXt V2: Co-designing and Scaling ConvNets with Masked Autoencoders](https://arxiv.org/abs/2301.00808) by Sanghyun Woo, Shoubhik Debnath, Ronghang Hu, Xinlei Chen, Zhuang Liu, In So Kweon, Saining Xie.
1. **[CPM](model_doc/cpm)** (from Tsinghua University) released with the paper [CPM: A Large-scale Generative Chinese Pre-trained Language Model](https://arxiv.org/abs/2012.00413) by Zhengyan Zhang, Xu Han, Hao Zhou, Pei Ke, Yuxian Gu, Deming Ye, Yujia Qin, Yusheng Su, Haozhe Ji, Jian Guan, Fanchao Qi, Xiaozhi Wang, Yanan Zheng, Guoyang Zeng, Huanqi Cao, Shengqi Chen, Daixuan Li, Zhenbo Sun, Zhiyuan Liu, Minlie Huang, Wentao Han, Jie Tang, Juanzi Li, Xiaoyan Zhu, Maosong Sun.
1. **[CPM-Ant](model_doc/cpmant)** (from OpenBMB) released by the [OpenBMB](https://www.openbmb.org/).
1. **[CTRL](model_doc/ctrl)** (from Salesforce) released with the paper [CTRL: A Conditional Transformer Language Model for Controllable Generation](https://arxiv.org/abs/1909.05858) by Nitish Shirish Keskar*, Bryan McCann*, Lav R. Varshney, Caiming Xiong and Richard Socher.
1. **[CvT](model_doc/cvt)** (from Microsoft) released with the paper [CvT: Introducing Convolutions to Vision Transformers](https://arxiv.org/abs/2103.15808) by Haiping Wu, Bin Xiao, Noel Codella, Mengchen Liu, Xiyang Dai, Lu Yuan, Lei Zhang.
1. **[Data2Vec](model_doc/data2vec)** (from Facebook) released with the paper [Data2Vec:  A General Framework for Self-supervised Learning in Speech, Vision and Language](https://arxiv.org/abs/2202.03555) by Alexei Baevski, Wei-Ning Hsu, Qiantong Xu, Arun Babu, Jiatao Gu, Michael Auli.
1. **[DeBERTa](model_doc/deberta)** (from Microsoft) released with the paper [DeBERTa: Decoding-enhanced BERT with Disentangled Attention](https://arxiv.org/abs/2006.03654) by Pengcheng He, Xiaodong Liu, Jianfeng Gao, Weizhu Chen.
1. **[DeBERTa-v2](model_doc/deberta-v2)** (from Microsoft) released with the paper [DeBERTa: Decoding-enhanced BERT with Disentangled Attention](https://arxiv.org/abs/2006.03654) by Pengcheng He, Xiaodong Liu, Jianfeng Gao, Weizhu Chen.
1. **[Decision Transformer](model_doc/decision_transformer)** (from Berkeley/Facebook/Google) released with the paper [Decision Transformer: Reinforcement Learning via Sequence Modeling](https://arxiv.org/abs/2106.01345) by Lili Chen, Kevin Lu, Aravind Rajeswaran, Kimin Lee, Aditya Grover, Michael Laskin, Pieter Abbeel, Aravind Srinivas, Igor Mordatch.
1. **[Deformable DETR](model_doc/deformable_detr)** (from SenseTime Research) released with the paper [Deformable DETR: Deformable Transformers for End-to-End Object Detection](https://arxiv.org/abs/2010.04159) by Xizhou Zhu, Weijie Su, Lewei Lu, Bin Li, Xiaogang Wang, Jifeng Dai.
1. **[DeiT](model_doc/deit)** (from Facebook) released with the paper [Training data-efficient image transformers & distillation through attention](https://arxiv.org/abs/2012.12877) by Hugo Touvron, Matthieu Cord, Matthijs Douze, Francisco Massa, Alexandre Sablayrolles, Hervé Jégou.
1. **[DePlot](model_doc/deplot)** (from Google AI) released with the paper [DePlot: One-shot visual language reasoning by plot-to-table translation](https://arxiv.org/abs/2212.10505) by Fangyu Liu, Julian Martin Eisenschlos, Francesco Piccinno, Syrine Krichene, Chenxi Pang, Kenton Lee, Mandar Joshi, Wenhu Chen, Nigel Collier, Yasemin Altun.
1. **[DETA](model_doc/deta)** (from The University of Texas at Austin) released with the paper [NMS Strikes Back](https://arxiv.org/abs/2212.06137) by Jeffrey Ouyang-Zhang, Jang Hyun Cho, Xingyi Zhou, Philipp Krähenbühl.
1. **[DETR](model_doc/detr)** (from Facebook) released with the paper [End-to-End Object Detection with Transformers](https://arxiv.org/abs/2005.12872) by Nicolas Carion, Francisco Massa, Gabriel Synnaeve, Nicolas Usunier, Alexander Kirillov, Sergey Zagoruyko.
1. **[DialoGPT](model_doc/dialogpt)** (from Microsoft Research) released with the paper [DialoGPT: Large-Scale Generative Pre-training for Conversational Response Generation](https://arxiv.org/abs/1911.00536) by Yizhe Zhang, Siqi Sun, Michel Galley, Yen-Chun Chen, Chris Brockett, Xiang Gao, Jianfeng Gao, Jingjing Liu, Bill Dolan.
1. **[DiNAT](model_doc/dinat)** (from SHI Labs) released with the paper [Dilated Neighborhood Attention Transformer](https://arxiv.org/abs/2209.15001) by Ali Hassani and Humphrey Shi.
1. **[DINOv2](model_doc/dinov2)** (from Meta AI) released with the paper [DINOv2: Learning Robust Visual Features without Supervision](https://arxiv.org/abs/2304.07193) by Maxime Oquab, Timothée Darcet, Théo Moutakanni, Huy Vo, Marc Szafraniec, Vasil Khalidov, Pierre Fernandez, Daniel Haziza, Francisco Massa, Alaaeldin El-Nouby, Mahmoud Assran, Nicolas Ballas, Wojciech Galuba, Russell Howes, Po-Yao Huang, Shang-Wen Li, Ishan Misra, Michael Rabbat, Vasu Sharma, Gabriel Synnaeve, Hu Xu, Hervé Jegou, Julien Mairal, Patrick Labatut, Armand Joulin, Piotr Bojanowski.
1. **[DistilBERT](model_doc/distilbert)** (from HuggingFace), released together with the paper [DistilBERT, a distilled version of BERT: smaller, faster, cheaper and lighter](https://arxiv.org/abs/1910.01108) by Victor Sanh, Lysandre Debut and Thomas Wolf. The same method has been applied to compress GPT2 into [DistilGPT2](https://github.com/huggingface/transformers/tree/main/examples/research_projects/distillation), RoBERTa into [DistilRoBERTa](https://github.com/huggingface/transformers/tree/main/examples/research_projects/distillation), Multilingual BERT into [DistilmBERT](https://github.com/huggingface/transformers/tree/main/examples/research_projects/distillation) and a German version of DistilBERT.
1. **[DiT](model_doc/dit)** (from Microsoft Research) released with the paper [DiT: Self-supervised Pre-training for Document Image Transformer](https://arxiv.org/abs/2203.02378) by Junlong Li, Yiheng Xu, Tengchao Lv, Lei Cui, Cha Zhang, Furu Wei.
1. **[Donut](model_doc/donut)** (from NAVER), released together with the paper [OCR-free Document Understanding Transformer](https://arxiv.org/abs/2111.15664) by Geewook Kim, Teakgyu Hong, Moonbin Yim, Jeongyeon Nam, Jinyoung Park, Jinyeong Yim, Wonseok Hwang, Sangdoo Yun, Dongyoon Han, Seunghyun Park.
1. **[DPR](model_doc/dpr)** (from Facebook) released with the paper [Dense Passage Retrieval for Open-Domain Question Answering](https://arxiv.org/abs/2004.04906) by Vladimir Karpukhin, Barlas Oğuz, Sewon Min, Patrick Lewis, Ledell Wu, Sergey Edunov, Danqi Chen, and Wen-tau Yih.
1. **[DPT](master/model_doc/dpt)** (from Intel Labs) released with the paper [Vision Transformers for Dense Prediction](https://arxiv.org/abs/2103.13413) by René Ranftl, Alexey Bochkovskiy, Vladlen Koltun.
1. **[EfficientFormer](model_doc/efficientformer)** (from Snap Research) released with the paper [EfficientFormer: Vision Transformers at MobileNetSpeed](https://arxiv.org/abs/2206.01191) by Yanyu Li, Geng Yuan, Yang Wen, Ju Hu, Georgios Evangelidis, Sergey Tulyakov, Yanzhi Wang, Jian Ren.
1. **[EfficientNet](model_doc/efficientnet)** (from Google Brain) released with the paper [EfficientNet: Rethinking Model Scaling for Convolutional Neural Networks](https://arxiv.org/abs/1905.11946) by Mingxing Tan, Quoc V. Le.
1. **[ELECTRA](model_doc/electra)** (from Google Research/Stanford University) released with the paper [ELECTRA: Pre-training text encoders as discriminators rather than generators](https://arxiv.org/abs/2003.10555) by Kevin Clark, Minh-Thang Luong, Quoc V. Le, Christopher D. Manning.
1. **[EnCodec](model_doc/encodec)** (from Meta AI) released with the paper [High Fidelity Neural Audio Compression](https://arxiv.org/abs/2210.13438) by Alexandre Défossez, Jade Copet, Gabriel Synnaeve, Yossi Adi.
1. **[EncoderDecoder](model_doc/encoder-decoder)** (from Google Research) released with the paper [Leveraging Pre-trained Checkpoints for Sequence Generation Tasks](https://arxiv.org/abs/1907.12461) by Sascha Rothe, Shashi Narayan, Aliaksei Severyn.
1. **[ERNIE](model_doc/ernie)** (from Baidu) released with the paper [ERNIE: Enhanced Representation through Knowledge Integration](https://arxiv.org/abs/1904.09223) by Yu Sun, Shuohuan Wang, Yukun Li, Shikun Feng, Xuyi Chen, Han Zhang, Xin Tian, Danxiang Zhu, Hao Tian, Hua Wu.
1. **[ErnieM](model_doc/ernie_m)** (from Baidu) released with the paper [ERNIE-M: Enhanced Multilingual Representation by Aligning Cross-lingual Semantics with Monolingual Corpora](https://arxiv.org/abs/2012.15674) by Xuan Ouyang, Shuohuan Wang, Chao Pang, Yu Sun, Hao Tian, Hua Wu, Haifeng Wang.
1. **[ESM](model_doc/esm)** (from Meta AI) are transformer protein language models.  **ESM-1b** was released with the paper [Biological structure and function emerge from scaling unsupervised learning to 250 million protein sequences](https://www.pnas.org/content/118/15/e2016239118) by Alexander Rives, Joshua Meier, Tom Sercu, Siddharth Goyal, Zeming Lin, Jason Liu, Demi Guo, Myle Ott, C. Lawrence Zitnick, Jerry Ma, and Rob Fergus. **ESM-1v** was released with the paper [Language models enable zero-shot prediction of the effects of mutations on protein function](https://doi.org/10.1101/2021.07.09.450648) by Joshua Meier, Roshan Rao, Robert Verkuil, Jason Liu, Tom Sercu and Alexander Rives. **ESM-2 and ESMFold** were released with the paper [Language models of protein sequences at the scale of evolution enable accurate structure prediction](https://doi.org/10.1101/2022.07.20.500902) by Zeming Lin, Halil Akin, Roshan Rao, Brian Hie, Zhongkai Zhu, Wenting Lu, Allan dos Santos Costa, Maryam Fazel-Zarandi, Tom Sercu, Sal Candido, Alexander Rives.
1. **[Falcon](model_doc/falcon)** (from Technology Innovation Institute) by Almazrouei, Ebtesam and Alobeidli, Hamza and Alshamsi, Abdulaziz and Cappelli, Alessandro and Cojocaru, Ruxandra and Debbah, Merouane and Goffinet, Etienne and Heslow, Daniel and Launay, Julien and Malartic, Quentin and Noune, Badreddine and Pannier, Baptiste and Penedo, Guilherme.
1. **[FLAN-T5](model_doc/flan-t5)** (from Google AI) released in the repository [google-research/t5x](https://github.com/google-research/t5x/blob/main/docs/models.md#flan-t5-checkpoints) by Hyung Won Chung, Le Hou, Shayne Longpre, Barret Zoph, Yi Tay, William Fedus, Eric Li, Xuezhi Wang, Mostafa Dehghani, Siddhartha Brahma, Albert Webson, Shixiang Shane Gu, Zhuyun Dai, Mirac Suzgun, Xinyun Chen, Aakanksha Chowdhery, Sharan Narang, Gaurav Mishra, Adams Yu, Vincent Zhao, Yanping Huang, Andrew Dai, Hongkun Yu, Slav Petrov, Ed H. Chi, Jeff Dean, Jacob Devlin, Adam Roberts, Denny Zhou, Quoc V. Le, and Jason Wei
1. **[FLAN-UL2](model_doc/flan-ul2)** (from Google AI) released in the repository [google-research/t5x](https://github.com/google-research/t5x/blob/main/docs/models.md#flan-ul2-checkpoints) by Hyung Won Chung, Le Hou, Shayne Longpre, Barret Zoph, Yi Tay, William Fedus, Eric Li, Xuezhi Wang, Mostafa Dehghani, Siddhartha Brahma, Albert Webson, Shixiang Shane Gu, Zhuyun Dai, Mirac Suzgun, Xinyun Chen, Aakanksha Chowdhery, Sharan Narang, Gaurav Mishra, Adams Yu, Vincent Zhao, Yanping Huang, Andrew Dai, Hongkun Yu, Slav Petrov, Ed H. Chi, Jeff Dean, Jacob Devlin, Adam Roberts, Denny Zhou, Quoc V. Le, and Jason Wei
1. **[FlauBERT](model_doc/flaubert)** (from CNRS) released with the paper [FlauBERT: Unsupervised Language Model Pre-training for French](https://arxiv.org/abs/1912.05372) by Hang Le, Loïc Vial, Jibril Frej, Vincent Segonne, Maximin Coavoux, Benjamin Lecouteux, Alexandre Allauzen, Benoît Crabbé, Laurent Besacier, Didier Schwab.
1. **[FLAVA](model_doc/flava)** (from Facebook AI) released with the paper [FLAVA: A Foundational Language And Vision Alignment Model](https://arxiv.org/abs/2112.04482) by Amanpreet Singh, Ronghang Hu, Vedanuj Goswami, Guillaume Couairon, Wojciech Galuba, Marcus Rohrbach, and Douwe Kiela.
1. **[FNet](model_doc/fnet)** (from Google Research) released with the paper [FNet: Mixing Tokens with Fourier Transforms](https://arxiv.org/abs/2105.03824) by James Lee-Thorp, Joshua Ainslie, Ilya Eckstein, Santiago Ontanon.
1. **[FocalNet](model_doc/focalnet)** (from Microsoft Research) released with the paper [Focal Modulation Networks](https://arxiv.org/abs/2203.11926) by Jianwei Yang, Chunyuan Li, Xiyang Dai, Lu Yuan, Jianfeng Gao.
1. **[Funnel Transformer](model_doc/funnel)** (from CMU/Google Brain) released with the paper [Funnel-Transformer: Filtering out Sequential Redundancy for Efficient Language Processing](https://arxiv.org/abs/2006.03236) by Zihang Dai, Guokun Lai, Yiming Yang, Quoc V. Le.
1. **[GIT](model_doc/git)** (from Microsoft Research) released with the paper [GIT: A Generative Image-to-text Transformer for Vision and Language](https://arxiv.org/abs/2205.14100) by Jianfeng Wang, Zhengyuan Yang, Xiaowei Hu, Linjie Li, Kevin Lin, Zhe Gan, Zicheng Liu, Ce Liu, Lijuan Wang.
1. **[GLPN](model_doc/glpn)** (from KAIST) released with the paper [Global-Local Path Networks for Monocular Depth Estimation with Vertical CutDepth](https://arxiv.org/abs/2201.07436) by Doyeon Kim, Woonghyun Ga, Pyungwhan Ahn, Donggyu Joo, Sehwan Chun, Junmo Kim.
1. **[GPT](model_doc/openai-gpt)** (from OpenAI) released with the paper [Improving Language Understanding by Generative Pre-Training](https://blog.openai.com/language-unsupervised/) by Alec Radford, Karthik Narasimhan, Tim Salimans and Ilya Sutskever.
1. **[GPT Neo](model_doc/gpt_neo)** (from EleutherAI) released in the repository [EleutherAI/gpt-neo](https://github.com/EleutherAI/gpt-neo) by Sid Black, Stella Biderman, Leo Gao, Phil Wang and Connor Leahy.
1. **[GPT NeoX](model_doc/gpt_neox)** (from EleutherAI) released with the paper [GPT-NeoX-20B: An Open-Source Autoregressive Language Model](https://arxiv.org/abs/2204.06745) by Sid Black, Stella Biderman, Eric Hallahan, Quentin Anthony, Leo Gao, Laurence Golding, Horace He, Connor Leahy, Kyle McDonell, Jason Phang, Michael Pieler, USVSN Sai Prashanth, Shivanshu Purohit, Laria Reynolds, Jonathan Tow, Ben Wang, Samuel Weinbach
1. **[GPT NeoX Japanese](model_doc/gpt_neox_japanese)** (from ABEJA) released by Shinya Otani, Takayoshi Makabe, Anuj Arora, and Kyo Hattori.
1. **[GPT-2](model_doc/gpt2)** (from OpenAI) released with the paper [Language Models are Unsupervised Multitask Learners](https://blog.openai.com/better-language-models/) by Alec Radford*, Jeffrey Wu*, Rewon Child, David Luan, Dario Amodei** and Ilya Sutskever**.
1. **[GPT-J](model_doc/gptj)** (from EleutherAI) released in the repository [kingoflolz/mesh-transformer-jax](https://github.com/kingoflolz/mesh-transformer-jax/) by Ben Wang and Aran Komatsuzaki.
1. **[GPT-Sw3](model_doc/gpt-sw3)** (from AI-Sweden) released with the paper [Lessons Learned from GPT-SW3: Building the First Large-Scale Generative Language Model for Swedish](http://www.lrec-conf.org/proceedings/lrec2022/pdf/2022.lrec-1.376.pdf) by Ariel Ekgren, Amaru Cuba Gyllensten, Evangelia Gogoulou, Alice Heiman, Severine Verlinden, Joey Öhman, Fredrik Carlsson, Magnus Sahlgren.
1. **[GPTBigCode](model_doc/gpt_bigcode)** (from BigCode) released with the paper [SantaCoder: don't reach for the stars!](https://arxiv.org/abs/2301.03988) by Loubna Ben Allal, Raymond Li, Denis Kocetkov, Chenghao Mou, Christopher Akiki, Carlos Munoz Ferrandis, Niklas Muennighoff, Mayank Mishra, Alex Gu, Manan Dey, Logesh Kumar Umapathi, Carolyn Jane Anderson, Yangtian Zi, Joel Lamy Poirier, Hailey Schoelkopf, Sergey Troshin, Dmitry Abulkhanov, Manuel Romero, Michael Lappert, Francesco De Toni, Bernardo García del Río, Qian Liu, Shamik Bose, Urvashi Bhattacharyya, Terry Yue Zhuo, Ian Yu, Paulo Villegas, Marco Zocca, Sourab Mangrulkar, David Lansky, Huu Nguyen, Danish Contractor, Luis Villa, Jia Li, Dzmitry Bahdanau, Yacine Jernite, Sean Hughes, Daniel Fried, Arjun Guha, Harm de Vries, Leandro von Werra.
1. **[GPTSAN-japanese](model_doc/gptsan-japanese)** released in the repository [tanreinama/GPTSAN](https://github.com/tanreinama/GPTSAN/blob/main/report/model.md) by Toshiyuki Sakamoto(tanreinama).
1. **[Graphormer](model_doc/graphormer)** (from Microsoft) released with the paper [Do Transformers Really Perform Bad for Graph Representation?](https://arxiv.org/abs/2106.05234) by Chengxuan Ying, Tianle Cai, Shengjie Luo, Shuxin Zheng, Guolin Ke, Di He, Yanming Shen, Tie-Yan Liu.
1. **[GroupViT](model_doc/groupvit)** (from UCSD, NVIDIA) released with the paper [GroupViT: Semantic Segmentation Emerges from Text Supervision](https://arxiv.org/abs/2202.11094) by Jiarui Xu, Shalini De Mello, Sifei Liu, Wonmin Byeon, Thomas Breuel, Jan Kautz, Xiaolong Wang.
1. **[Hubert](model_doc/hubert)** (from Facebook) released with the paper [HuBERT: Self-Supervised Speech Representation Learning by Masked Prediction of Hidden Units](https://arxiv.org/abs/2106.07447) by Wei-Ning Hsu, Benjamin Bolte, Yao-Hung Hubert Tsai, Kushal Lakhotia, Ruslan Salakhutdinov, Abdelrahman Mohamed.
1. **[I-BERT](model_doc/ibert)** (from Berkeley) released with the paper [I-BERT: Integer-only BERT Quantization](https://arxiv.org/abs/2101.01321) by Sehoon Kim, Amir Gholami, Zhewei Yao, Michael W. Mahoney, Kurt Keutzer.
1. **[ImageGPT](model_doc/imagegpt)** (from OpenAI) released with the paper [Generative Pretraining from Pixels](https://openai.com/blog/image-gpt/) by Mark Chen, Alec Radford, Rewon Child, Jeffrey Wu, Heewoo Jun, David Luan, Ilya Sutskever.
1. **[Informer](model_doc/informer)** (from Beihang University, UC Berkeley, Rutgers University, SEDD Company) released with the paper [Informer: Beyond Efficient Transformer for Long Sequence Time-Series Forecasting](https://arxiv.org/abs/2012.07436) by Haoyi Zhou, Shanghang Zhang, Jieqi Peng, Shuai Zhang, Jianxin Li, Hui Xiong, and Wancai Zhang.
1. **[InstructBLIP](model_doc/instructblip)** (from Salesforce) released with the paper [InstructBLIP: Towards General-purpose Vision-Language Models with Instruction Tuning](https://arxiv.org/abs/2305.06500) by Wenliang Dai, Junnan Li, Dongxu Li, Anthony Meng Huat Tiong, Junqi Zhao, Weisheng Wang, Boyang Li, Pascale Fung, Steven Hoi.
1. **[Jukebox](model_doc/jukebox)** (from OpenAI) released with the paper [Jukebox: A Generative Model for Music](https://arxiv.org/pdf/2005.00341.pdf) by Prafulla Dhariwal, Heewoo Jun, Christine Payne, Jong Wook Kim, Alec Radford, Ilya Sutskever.
1. **[LagLagLlama](model_doc/lagllama)** (from <FILL INSTITUTION>) released with the paper [<FILL PAPER TITLE>](<FILL ARKIV LINK>) by <FILL AUTHORS>.
1. **[LayoutLM](model_doc/layoutlm)** (from Microsoft Research Asia) released with the paper [LayoutLM: Pre-training of Text and Layout for Document Image Understanding](https://arxiv.org/abs/1912.13318) by Yiheng Xu, Minghao Li, Lei Cui, Shaohan Huang, Furu Wei, Ming Zhou.
1. **[LayoutLMv2](model_doc/layoutlmv2)** (from Microsoft Research Asia) released with the paper [LayoutLMv2: Multi-modal Pre-training for Visually-Rich Document Understanding](https://arxiv.org/abs/2012.14740) by Yang Xu, Yiheng Xu, Tengchao Lv, Lei Cui, Furu Wei, Guoxin Wang, Yijuan Lu, Dinei Florencio, Cha Zhang, Wanxiang Che, Min Zhang, Lidong Zhou.
1. **[LayoutLMv3](model_doc/layoutlmv3)** (from Microsoft Research Asia) released with the paper [LayoutLMv3: Pre-training for Document AI with Unified Text and Image Masking](https://arxiv.org/abs/2204.08387) by Yupan Huang, Tengchao Lv, Lei Cui, Yutong Lu, Furu Wei.
1. **[LayoutXLM](model_doc/layoutxlm)** (from Microsoft Research Asia) released with the paper [LayoutXLM: Multimodal Pre-training for Multilingual Visually-rich Document Understanding](https://arxiv.org/abs/2104.08836) by Yiheng Xu, Tengchao Lv, Lei Cui, Guoxin Wang, Yijuan Lu, Dinei Florencio, Cha Zhang, Furu Wei.
1. **[LED](model_doc/led)** (from AllenAI) released with the paper [Longformer: The Long-Document Transformer](https://arxiv.org/abs/2004.05150) by Iz Beltagy, Matthew E. Peters, Arman Cohan.
1. **[LeViT](model_doc/levit)** (from Meta AI) released with the paper [LeViT: A Vision Transformer in ConvNet's Clothing for Faster Inference](https://arxiv.org/abs/2104.01136) by Ben Graham, Alaaeldin El-Nouby, Hugo Touvron, Pierre Stock, Armand Joulin, Hervé Jégou, Matthijs Douze.
1. **[LiLT](model_doc/lilt)** (from South China University of Technology) released with the paper [LiLT: A Simple yet Effective Language-Independent Layout Transformer for Structured Document Understanding](https://arxiv.org/abs/2202.13669) by Jiapeng Wang, Lianwen Jin, Kai Ding.
1. **[LLaMA](model_doc/llama)** (from The FAIR team of Meta AI) released with the paper [LLaMA: Open and Efficient Foundation Language Models](https://arxiv.org/abs/2302.13971) by Hugo Touvron, Thibaut Lavril, Gautier Izacard, Xavier Martinet, Marie-Anne Lachaux, Timothée Lacroix, Baptiste Rozière, Naman Goyal, Eric Hambro, Faisal Azhar, Aurelien Rodriguez, Armand Joulin, Edouard Grave, Guillaume Lample.
1. **[Llama2](model_doc/llama2)** (from The FAIR team of Meta AI) released with the paper [Llama2: Open Foundation and Fine-Tuned Chat Models](https://ai.meta.com/research/publications/llama-2-open-foundation-and-fine-tuned-chat-models/XXX) by Hugo Touvron, Louis Martin, Kevin Stone, Peter Albert, Amjad Almahairi, Yasmine Babaei, Nikolay Bashlykov, Soumya Batra, Prajjwal Bhargava, Shruti Bhosale, Dan Bikel, Lukas Blecher, Cristian Canton Ferrer, Moya Chen, Guillem Cucurull, David Esiobu, Jude Fernandes, Jeremy Fu, Wenyin Fu, Brian Fuller, Cynthia Gao, Vedanuj Goswami, Naman Goyal, Anthony Hartshorn, Saghar Hosseini, Rui Hou, Hakan Inan, Marcin Kardas, Viktor Kerkez Madian Khabsa, Isabel Kloumann, Artem Korenev, Punit Singh Koura, Marie-Anne Lachaux, Thibaut Lavril, Jenya Lee, Diana Liskovich, Yinghai Lu, Yuning Mao, Xavier Martinet, Todor Mihaylov, Pushka rMishra, Igor Molybog, Yixin Nie, Andrew Poulton, Jeremy Reizenstein, Rashi Rungta, Kalyan Saladi, Alan Schelten, Ruan Silva, Eric Michael Smith, Ranjan Subramanian, Xiaoqing EllenTan, Binh Tang, Ross Taylor, Adina Williams, Jian Xiang Kuan, Puxin Xu, Zheng Yan, Iliyan Zarov, Yuchen Zhang, Angela Fan, Melanie Kambadur, Sharan Narang, Aurelien Rodriguez, Robert Stojnic, Sergey Edunov, Thomas Scialom.
1. **[Longformer](model_doc/longformer)** (from AllenAI) released with the paper [Longformer: The Long-Document Transformer](https://arxiv.org/abs/2004.05150) by Iz Beltagy, Matthew E. Peters, Arman Cohan.
1. **[LongT5](model_doc/longt5)** (from Google AI) released with the paper [LongT5: Efficient Text-To-Text Transformer for Long Sequences](https://arxiv.org/abs/2112.07916) by Mandy Guo, Joshua Ainslie, David Uthus, Santiago Ontanon, Jianmo Ni, Yun-Hsuan Sung, Yinfei Yang.
1. **[LUKE](model_doc/luke)** (from Studio Ousia) released with the paper [LUKE: Deep Contextualized Entity Representations with Entity-aware Self-attention](https://arxiv.org/abs/2010.01057) by Ikuya Yamada, Akari Asai, Hiroyuki Shindo, Hideaki Takeda, Yuji Matsumoto.
1. **[LXMERT](model_doc/lxmert)** (from UNC Chapel Hill) released with the paper [LXMERT: Learning Cross-Modality Encoder Representations from Transformers for Open-Domain Question Answering](https://arxiv.org/abs/1908.07490) by Hao Tan and Mohit Bansal.
1. **[M-CTC-T](model_doc/mctct)** (from Facebook) released with the paper [Pseudo-Labeling For Massively Multilingual Speech Recognition](https://arxiv.org/abs/2111.00161) by Loren Lugosch, Tatiana Likhomanenko, Gabriel Synnaeve, and Ronan Collobert.
1. **[M2M100](model_doc/m2m_100)** (from Facebook) released with the paper [Beyond English-Centric Multilingual Machine Translation](https://arxiv.org/abs/2010.11125) by Angela Fan, Shruti Bhosale, Holger Schwenk, Zhiyi Ma, Ahmed El-Kishky, Siddharth Goyal, Mandeep Baines, Onur Celebi, Guillaume Wenzek, Vishrav Chaudhary, Naman Goyal, Tom Birch, Vitaliy Liptchinsky, Sergey Edunov, Edouard Grave, Michael Auli, Armand Joulin.
1. **[MarianMT](model_doc/marian)** Machine translation models trained using [OPUS](http://opus.nlpl.eu/) data by Jörg Tiedemann. The [Marian Framework](https://marian-nmt.github.io/) is being developed by the Microsoft Translator Team.
1. **[MarkupLM](model_doc/markuplm)** (from Microsoft Research Asia) released with the paper [MarkupLM: Pre-training of Text and Markup Language for Visually-rich Document Understanding](https://arxiv.org/abs/2110.08518) by Junlong Li, Yiheng Xu, Lei Cui, Furu Wei.
1. **[Mask2Former](model_doc/mask2former)** (from FAIR and UIUC) released with the paper [Masked-attention Mask Transformer for Universal Image Segmentation](https://arxiv.org/abs/2112.01527) by Bowen Cheng, Ishan Misra, Alexander G. Schwing, Alexander Kirillov, Rohit Girdhar.
1. **[MaskFormer](model_doc/maskformer)** (from Meta and UIUC) released with the paper [Per-Pixel Classification is Not All You Need for Semantic Segmentation](https://arxiv.org/abs/2107.06278) by Bowen Cheng, Alexander G. Schwing, Alexander Kirillov.
1. **[MatCha](model_doc/matcha)** (from Google AI) released with the paper [MatCha: Enhancing Visual Language Pretraining with Math Reasoning and Chart Derendering](https://arxiv.org/abs/2212.09662) by Fangyu Liu, Francesco Piccinno, Syrine Krichene, Chenxi Pang, Kenton Lee, Mandar Joshi, Yasemin Altun, Nigel Collier, Julian Martin Eisenschlos.
1. **[mBART](model_doc/mbart)** (from Facebook) released with the paper [Multilingual Denoising Pre-training for Neural Machine Translation](https://arxiv.org/abs/2001.08210) by Yinhan Liu, Jiatao Gu, Naman Goyal, Xian Li, Sergey Edunov, Marjan Ghazvininejad, Mike Lewis, Luke Zettlemoyer.
1. **[mBART-50](model_doc/mbart)** (from Facebook) released with the paper [Multilingual Translation with Extensible Multilingual Pretraining and Finetuning](https://arxiv.org/abs/2008.00401) by Yuqing Tang, Chau Tran, Xian Li, Peng-Jen Chen, Naman Goyal, Vishrav Chaudhary, Jiatao Gu, Angela Fan.
1. **[MEGA](model_doc/mega)** (from Meta/USC/CMU/SJTU) released with the paper [Mega: Moving Average Equipped Gated Attention](https://arxiv.org/abs/2209.10655) by Xuezhe Ma, Chunting Zhou, Xiang Kong, Junxian He, Liangke Gui, Graham Neubig, Jonathan May, and Luke Zettlemoyer.
1. **[Megatron-BERT](model_doc/megatron-bert)** (from NVIDIA) released with the paper [Megatron-LM: Training Multi-Billion Parameter Language Models Using Model Parallelism](https://arxiv.org/abs/1909.08053) by Mohammad Shoeybi, Mostofa Patwary, Raul Puri, Patrick LeGresley, Jared Casper and Bryan Catanzaro.
1. **[Megatron-GPT2](model_doc/megatron_gpt2)** (from NVIDIA) released with the paper [Megatron-LM: Training Multi-Billion Parameter Language Models Using Model Parallelism](https://arxiv.org/abs/1909.08053) by Mohammad Shoeybi, Mostofa Patwary, Raul Puri, Patrick LeGresley, Jared Casper and Bryan Catanzaro.
1. **[MGP-STR](model_doc/mgp-str)** (from Alibaba Research) released with the paper [Multi-Granularity Prediction for Scene Text Recognition](https://arxiv.org/abs/2209.03592) by Peng Wang, Cheng Da, and Cong Yao.
1. **[mLUKE](model_doc/mluke)** (from Studio Ousia) released with the paper [mLUKE: The Power of Entity Representations in Multilingual Pretrained Language Models](https://arxiv.org/abs/2110.08151) by Ryokan Ri, Ikuya Yamada, and Yoshimasa Tsuruoka.
1. **[MMS](model_doc/mms)** (from Facebook) released with the paper [Scaling Speech Technology to 1,000+ Languages](https://arxiv.org/abs/2305.13516) by Vineel Pratap, Andros Tjandra, Bowen Shi, Paden Tomasello, Arun Babu, Sayani Kundu, Ali Elkahky, Zhaoheng Ni, Apoorv Vyas, Maryam Fazel-Zarandi, Alexei Baevski, Yossi Adi, Xiaohui Zhang, Wei-Ning Hsu, Alexis Conneau, Michael Auli.
1. **[MobileBERT](model_doc/mobilebert)** (from CMU/Google Brain) released with the paper [MobileBERT: a Compact Task-Agnostic BERT for Resource-Limited Devices](https://arxiv.org/abs/2004.02984) by Zhiqing Sun, Hongkun Yu, Xiaodan Song, Renjie Liu, Yiming Yang, and Denny Zhou.
1. **[MobileNetV1](model_doc/mobilenet_v1)** (from Google Inc.) released with the paper [MobileNets: Efficient Convolutional Neural Networks for Mobile Vision Applications](https://arxiv.org/abs/1704.04861) by Andrew G. Howard, Menglong Zhu, Bo Chen, Dmitry Kalenichenko, Weijun Wang, Tobias Weyand, Marco Andreetto, Hartwig Adam.
1. **[MobileNetV2](model_doc/mobilenet_v2)** (from Google Inc.) released with the paper [MobileNetV2: Inverted Residuals and Linear Bottlenecks](https://arxiv.org/abs/1801.04381) by Mark Sandler, Andrew Howard, Menglong Zhu, Andrey Zhmoginov, Liang-Chieh Chen.
1. **[MobileViT](model_doc/mobilevit)** (from Apple) released with the paper [MobileViT: Light-weight, General-purpose, and Mobile-friendly Vision Transformer](https://arxiv.org/abs/2110.02178) by Sachin Mehta and Mohammad Rastegari.
1. **[MobileViTV2](model_doc/mobilevitv2)** (from Apple) released with the paper [Separable Self-attention for Mobile Vision Transformers](https://arxiv.org/abs/2206.02680) by Sachin Mehta and Mohammad Rastegari.
1. **[MPNet](model_doc/mpnet)** (from Microsoft Research) released with the paper [MPNet: Masked and Permuted Pre-training for Language Understanding](https://arxiv.org/abs/2004.09297) by Kaitao Song, Xu Tan, Tao Qin, Jianfeng Lu, Tie-Yan Liu.
1. **[MRA](model_doc/mra)** (from the University of Wisconsin - Madison) released with the paper [Multi Resolution Analysis (MRA) for Approximate Self-Attention](https://arxiv.org/abs/2207.10284) by Zhanpeng Zeng, Sourav Pal, Jeffery Kline, Glenn M Fung, Vikas Singh.
1. **[MT5](model_doc/mt5)** (from Google AI) released with the paper [mT5: A massively multilingual pre-trained text-to-text transformer](https://arxiv.org/abs/2010.11934) by Linting Xue, Noah Constant, Adam Roberts, Mihir Kale, Rami Al-Rfou, Aditya Siddhant, Aditya Barua, Colin Raffel.
1. **[MusicGen](model_doc/musicgen)** (from Meta) released with the paper [Simple and Controllable Music Generation](https://arxiv.org/abs/2306.05284) by Jade Copet, Felix Kreuk, Itai Gat, Tal Remez, David Kant, Gabriel Synnaeve, Yossi Adi and Alexandre Défossez.
1. **[MVP](model_doc/mvp)** (from RUC AI Box) released with the paper [MVP: Multi-task Supervised Pre-training for Natural Language Generation](https://arxiv.org/abs/2206.12131) by Tianyi Tang, Junyi Li, Wayne Xin Zhao and Ji-Rong Wen.
1. **[NAT](model_doc/nat)** (from SHI Labs) released with the paper [Neighborhood Attention Transformer](https://arxiv.org/abs/2204.07143) by Ali Hassani, Steven Walton, Jiachen Li, Shen Li, and Humphrey Shi.
1. **[Nezha](model_doc/nezha)** (from Huawei Noah’s Ark Lab) released with the paper [NEZHA: Neural Contextualized Representation for Chinese Language Understanding](https://arxiv.org/abs/1909.00204) by Junqiu Wei, Xiaozhe Ren, Xiaoguang Li, Wenyong Huang, Yi Liao, Yasheng Wang, Jiashu Lin, Xin Jiang, Xiao Chen and Qun Liu.
1. **[NLLB](model_doc/nllb)** (from Meta) released with the paper [No Language Left Behind: Scaling Human-Centered Machine Translation](https://arxiv.org/abs/2207.04672) by the NLLB team.
1. **[NLLB-MOE](model_doc/nllb-moe)** (from Meta) released with the paper [No Language Left Behind: Scaling Human-Centered Machine Translation](https://arxiv.org/abs/2207.04672) by the NLLB team.
1. **[Nyströmformer](model_doc/nystromformer)** (from the University of Wisconsin - Madison) released with the paper [Nyströmformer: A Nyström-Based Algorithm for Approximating Self-Attention](https://arxiv.org/abs/2102.03902) by Yunyang Xiong, Zhanpeng Zeng, Rudrasis Chakraborty, Mingxing Tan, Glenn Fung, Yin Li, Vikas Singh.
1. **[OneFormer](model_doc/oneformer)** (from SHI Labs) released with the paper [OneFormer: One Transformer to Rule Universal Image Segmentation](https://arxiv.org/abs/2211.06220) by Jitesh Jain, Jiachen Li, MangTik Chiu, Ali Hassani, Nikita Orlov, Humphrey Shi.
1. **[OpenLlama](model_doc/open-llama)** (from [s-JoL](https://huggingface.co/s-JoL)) released in [Open-Llama](https://github.com/s-JoL/Open-Llama).
1. **[OPT](master/model_doc/opt)** (from Meta AI) released with the paper [OPT: Open Pre-trained Transformer Language Models](https://arxiv.org/abs/2205.01068) by Susan Zhang, Stephen Roller, Naman Goyal, Mikel Artetxe, Moya Chen, Shuohui Chen et al.
1. **[OWL-ViT](model_doc/owlvit)** (from Google AI) released with the paper [Simple Open-Vocabulary Object Detection with Vision Transformers](https://arxiv.org/abs/2205.06230) by Matthias Minderer, Alexey Gritsenko, Austin Stone, Maxim Neumann, Dirk Weissenborn, Alexey Dosovitskiy, Aravindh Mahendran, Anurag Arnab, Mostafa Dehghani, Zhuoran Shen, Xiao Wang, Xiaohua Zhai, Thomas Kipf, and Neil Houlsby.
1. **[Pegasus](model_doc/pegasus)** (from Google) released with the paper [PEGASUS: Pre-training with Extracted Gap-sentences for Abstractive Summarization](https://arxiv.org/abs/1912.08777) by Jingqing Zhang, Yao Zhao, Mohammad Saleh and Peter J. Liu.
1. **[PEGASUS-X](model_doc/pegasus_x)** (from Google) released with the paper [Investigating Efficiently Extending Transformers for Long Input Summarization](https://arxiv.org/abs/2208.04347) by Jason Phang, Yao Zhao, and Peter J. Liu.
1. **[Perceiver IO](model_doc/perceiver)** (from Deepmind) released with the paper [Perceiver IO: A General Architecture for Structured Inputs & Outputs](https://arxiv.org/abs/2107.14795) by Andrew Jaegle, Sebastian Borgeaud, Jean-Baptiste Alayrac, Carl Doersch, Catalin Ionescu, David Ding, Skanda Koppula, Daniel Zoran, Andrew Brock, Evan Shelhamer, Olivier Hénaff, Matthew M. Botvinick, Andrew Zisserman, Oriol Vinyals, João Carreira.
1. **[PhoBERT](model_doc/phobert)** (from VinAI Research) released with the paper [PhoBERT: Pre-trained language models for Vietnamese](https://www.aclweb.org/anthology/2020.findings-emnlp.92/) by Dat Quoc Nguyen and Anh Tuan Nguyen.
1. **[Pix2Struct](model_doc/pix2struct)** (from Google) released with the paper [Pix2Struct: Screenshot Parsing as Pretraining for Visual Language Understanding](https://arxiv.org/abs/2210.03347) by Kenton Lee, Mandar Joshi, Iulia Turc, Hexiang Hu, Fangyu Liu, Julian Eisenschlos, Urvashi Khandelwal, Peter Shaw, Ming-Wei Chang, Kristina Toutanova.
1. **[PLBart](model_doc/plbart)** (from UCLA NLP) released with the paper [Unified Pre-training for Program Understanding and Generation](https://arxiv.org/abs/2103.06333) by Wasi Uddin Ahmad, Saikat Chakraborty, Baishakhi Ray, Kai-Wei Chang.
1. **[PoolFormer](model_doc/poolformer)** (from Sea AI Labs) released with the paper [MetaFormer is Actually What You Need for Vision](https://arxiv.org/abs/2111.11418) by Yu, Weihao and Luo, Mi and Zhou, Pan and Si, Chenyang and Zhou, Yichen and Wang, Xinchao and Feng, Jiashi and Yan, Shuicheng.
1. **[ProphetNet](model_doc/prophetnet)** (from Microsoft Research) released with the paper [ProphetNet: Predicting Future N-gram for Sequence-to-Sequence Pre-training](https://arxiv.org/abs/2001.04063) by Yu Yan, Weizhen Qi, Yeyun Gong, Dayiheng Liu, Nan Duan, Jiusheng Chen, Ruofei Zhang and Ming Zhou.
1. **[PVT](model_doc/pvt)** (from Nanjing University, The University of Hong Kong etc.) released with the paper [Pyramid Vision Transformer: A Versatile Backbone for Dense Prediction without Convolutions](https://arxiv.org/pdf/2102.12122.pdf) by Wenhai Wang, Enze Xie, Xiang Li, Deng-Ping Fan, Kaitao Song, Ding Liang, Tong Lu, Ping Luo, Ling Shao.
1. **[QDQBert](model_doc/qdqbert)** (from NVIDIA) released with the paper [Integer Quantization for Deep Learning Inference: Principles and Empirical Evaluation](https://arxiv.org/abs/2004.09602) by Hao Wu, Patrick Judd, Xiaojie Zhang, Mikhail Isaev and Paulius Micikevicius.
1. **[RAG](model_doc/rag)** (from Facebook) released with the paper [Retrieval-Augmented Generation for Knowledge-Intensive NLP Tasks](https://arxiv.org/abs/2005.11401) by Patrick Lewis, Ethan Perez, Aleksandara Piktus, Fabio Petroni, Vladimir Karpukhin, Naman Goyal, Heinrich Küttler, Mike Lewis, Wen-tau Yih, Tim Rocktäschel, Sebastian Riedel, Douwe Kiela.
1. **[REALM](model_doc/realm.html)** (from Google Research) released with the paper [REALM: Retrieval-Augmented Language Model Pre-Training](https://arxiv.org/abs/2002.08909) by Kelvin Guu, Kenton Lee, Zora Tung, Panupong Pasupat and Ming-Wei Chang.
1. **[Reformer](model_doc/reformer)** (from Google Research) released with the paper [Reformer: The Efficient Transformer](https://arxiv.org/abs/2001.04451) by Nikita Kitaev, Łukasz Kaiser, Anselm Levskaya.
1. **[RegNet](model_doc/regnet)** (from META Platforms) released with the paper [Designing Network Design Space](https://arxiv.org/abs/2003.13678) by Ilija Radosavovic, Raj Prateek Kosaraju, Ross Girshick, Kaiming He, Piotr Dollár.
1. **[RemBERT](model_doc/rembert)** (from Google Research) released with the paper [Rethinking embedding coupling in pre-trained language models](https://arxiv.org/abs/2010.12821) by Hyung Won Chung, Thibault Févry, Henry Tsai, M. Johnson, Sebastian Ruder.
1. **[ResNet](model_doc/resnet)** (from Microsoft Research) released with the paper [Deep Residual Learning for Image Recognition](https://arxiv.org/abs/1512.03385) by Kaiming He, Xiangyu Zhang, Shaoqing Ren, Jian Sun.
1. **[RoBERTa](model_doc/roberta)** (from Facebook), released together with the paper [RoBERTa: A Robustly Optimized BERT Pretraining Approach](https://arxiv.org/abs/1907.11692) by Yinhan Liu, Myle Ott, Naman Goyal, Jingfei Du, Mandar Joshi, Danqi Chen, Omer Levy, Mike Lewis, Luke Zettlemoyer, Veselin Stoyanov.
1. **[RoBERTa-PreLayerNorm](model_doc/roberta-prelayernorm)** (from Facebook) released with the paper [fairseq: A Fast, Extensible Toolkit for Sequence Modeling](https://arxiv.org/abs/1904.01038) by Myle Ott, Sergey Edunov, Alexei Baevski, Angela Fan, Sam Gross, Nathan Ng, David Grangier, Michael Auli.
1. **[RoCBert](model_doc/roc_bert)** (from WeChatAI) released with the paper [RoCBert: Robust Chinese Bert with Multimodal Contrastive Pretraining](https://aclanthology.org/2022.acl-long.65.pdf) by HuiSu, WeiweiShi, XiaoyuShen, XiaoZhou, TuoJi, JiaruiFang, JieZhou.
1. **[RoFormer](model_doc/roformer)** (from ZhuiyiTechnology), released together with the paper [RoFormer: Enhanced Transformer with Rotary Position Embedding](https://arxiv.org/abs/2104.09864) by Jianlin Su and Yu Lu and Shengfeng Pan and Bo Wen and Yunfeng Liu.
1. **[RWKV](model_doc/rwkv)** (from Bo Peng), released on [this repo](https://github.com/BlinkDL/RWKV-LM) by Bo Peng.
1. **[SegFormer](model_doc/segformer)** (from NVIDIA) released with the paper [SegFormer: Simple and Efficient Design for Semantic Segmentation with Transformers](https://arxiv.org/abs/2105.15203) by Enze Xie, Wenhai Wang, Zhiding Yu, Anima Anandkumar, Jose M. Alvarez, Ping Luo.
1. **[Segment Anything](model_doc/sam)** (from Meta AI) released with the paper [Segment Anything](https://arxiv.org/pdf/2304.02643v1.pdf) by Alexander Kirillov, Eric Mintun, Nikhila Ravi, Hanzi Mao, Chloe Rolland, Laura Gustafson, Tete Xiao, Spencer Whitehead, Alex Berg, Wan-Yen Lo, Piotr Dollar, Ross Girshick.
1. **[SEW](model_doc/sew)** (from ASAPP) released with the paper [Performance-Efficiency Trade-offs in Unsupervised Pre-training for Speech Recognition](https://arxiv.org/abs/2109.06870) by Felix Wu, Kwangyoun Kim, Jing Pan, Kyu Han, Kilian Q. Weinberger, Yoav Artzi.
1. **[SEW-D](model_doc/sew_d)** (from ASAPP) released with the paper [Performance-Efficiency Trade-offs in Unsupervised Pre-training for Speech Recognition](https://arxiv.org/abs/2109.06870) by Felix Wu, Kwangyoun Kim, Jing Pan, Kyu Han, Kilian Q. Weinberger, Yoav Artzi.
1. **[SpeechT5](model_doc/speecht5)** (from Microsoft Research) released with the paper [SpeechT5: Unified-Modal Encoder-Decoder Pre-Training for Spoken Language Processing](https://arxiv.org/abs/2110.07205) by Junyi Ao, Rui Wang, Long Zhou, Chengyi Wang, Shuo Ren, Yu Wu, Shujie Liu, Tom Ko, Qing Li, Yu Zhang, Zhihua Wei, Yao Qian, Jinyu Li, Furu Wei.
1. **[SpeechToTextTransformer](model_doc/speech_to_text)** (from Facebook), released together with the paper [fairseq S2T: Fast Speech-to-Text Modeling with fairseq](https://arxiv.org/abs/2010.05171) by Changhan Wang, Yun Tang, Xutai Ma, Anne Wu, Dmytro Okhonko, Juan Pino.
1. **[SpeechToTextTransformer2](model_doc/speech_to_text_2)** (from Facebook), released together with the paper [Large-Scale Self- and Semi-Supervised Learning for Speech Translation](https://arxiv.org/abs/2104.06678) by Changhan Wang, Anne Wu, Juan Pino, Alexei Baevski, Michael Auli, Alexis Conneau.
1. **[Splinter](model_doc/splinter)** (from Tel Aviv University), released together with the paper [Few-Shot Question Answering by Pretraining Span Selection](https://arxiv.org/abs/2101.00438) by Ori Ram, Yuval Kirstain, Jonathan Berant, Amir Globerson, Omer Levy.
1. **[SqueezeBERT](model_doc/squeezebert)** (from Berkeley) released with the paper [SqueezeBERT: What can computer vision teach NLP about efficient neural networks?](https://arxiv.org/abs/2006.11316) by Forrest N. Iandola, Albert E. Shaw, Ravi Krishna, and Kurt W. Keutzer.
1. **[SwiftFormer](model_doc/swiftformer)** (from MBZUAI) released with the paper [SwiftFormer: Efficient Additive Attention for Transformer-based Real-time Mobile Vision Applications](https://arxiv.org/abs/2303.15446) by Abdelrahman Shaker, Muhammad Maaz, Hanoona Rasheed, Salman Khan, Ming-Hsuan Yang, Fahad Shahbaz Khan.
1. **[Swin Transformer](model_doc/swin)** (from Microsoft) released with the paper [Swin Transformer: Hierarchical Vision Transformer using Shifted Windows](https://arxiv.org/abs/2103.14030) by Ze Liu, Yutong Lin, Yue Cao, Han Hu, Yixuan Wei, Zheng Zhang, Stephen Lin, Baining Guo.
1. **[Swin Transformer V2](model_doc/swinv2)** (from Microsoft) released with the paper [Swin Transformer V2: Scaling Up Capacity and Resolution](https://arxiv.org/abs/2111.09883) by Ze Liu, Han Hu, Yutong Lin, Zhuliang Yao, Zhenda Xie, Yixuan Wei, Jia Ning, Yue Cao, Zheng Zhang, Li Dong, Furu Wei, Baining Guo.
1. **[Swin2SR](model_doc/swin2sr)** (from University of Würzburg) released with the paper [Swin2SR: SwinV2 Transformer for Compressed Image Super-Resolution and Restoration](https://arxiv.org/abs/2209.11345) by Marcos V. Conde, Ui-Jin Choi, Maxime Burchi, Radu Timofte.
1. **[SwitchTransformers](model_doc/switch_transformers)** (from Google) released with the paper [Switch Transformers: Scaling to Trillion Parameter Models with Simple and Efficient Sparsity](https://arxiv.org/abs/2101.03961) by William Fedus, Barret Zoph, Noam Shazeer.
1. **[T5](model_doc/t5)** (from Google AI) released with the paper [Exploring the Limits of Transfer Learning with a Unified Text-to-Text Transformer](https://arxiv.org/abs/1910.10683) by Colin Raffel and Noam Shazeer and Adam Roberts and Katherine Lee and Sharan Narang and Michael Matena and Yanqi Zhou and Wei Li and Peter J. Liu.
1. **[T5v1.1](model_doc/t5v1.1)** (from Google AI) released in the repository [google-research/text-to-text-transfer-transformer](https://github.com/google-research/text-to-text-transfer-transformer/blob/main/released_checkpoints.md#t511) by Colin Raffel and Noam Shazeer and Adam Roberts and Katherine Lee and Sharan Narang and Michael Matena and Yanqi Zhou and Wei Li and Peter J. Liu.
1. **[Table Transformer](model_doc/table-transformer)** (from Microsoft Research) released with the paper [PubTables-1M: Towards Comprehensive Table Extraction From Unstructured Documents](https://arxiv.org/abs/2110.00061) by Brandon Smock, Rohith Pesala, Robin Abraham.
1. **[TAPAS](model_doc/tapas)** (from Google AI) released with the paper [TAPAS: Weakly Supervised Table Parsing via Pre-training](https://arxiv.org/abs/2004.02349) by Jonathan Herzig, Paweł Krzysztof Nowak, Thomas Müller, Francesco Piccinno and Julian Martin Eisenschlos.
1. **[TAPEX](model_doc/tapex)** (from Microsoft Research) released with the paper [TAPEX: Table Pre-training via Learning a Neural SQL Executor](https://arxiv.org/abs/2107.07653) by Qian Liu, Bei Chen, Jiaqi Guo, Morteza Ziyadi, Zeqi Lin, Weizhu Chen, Jian-Guang Lou.
1. **[Time Series Transformer](model_doc/time_series_transformer)** (from HuggingFace).
1. **[TimeSformer](model_doc/timesformer)** (from Facebook) released with the paper [Is Space-Time Attention All You Need for Video Understanding?](https://arxiv.org/abs/2102.05095) by Gedas Bertasius, Heng Wang, Lorenzo Torresani.
1. **[Trajectory Transformer](model_doc/trajectory_transformers)** (from the University of California at Berkeley) released with the paper [Offline Reinforcement Learning as One Big Sequence Modeling Problem](https://arxiv.org/abs/2106.02039) by Michael Janner, Qiyang Li, Sergey Levine
1. **[Transformer-XL](model_doc/transfo-xl)** (from Google/CMU) released with the paper [Transformer-XL: Attentive Language Models Beyond a Fixed-Length Context](https://arxiv.org/abs/1901.02860) by Zihang Dai*, Zhilin Yang*, Yiming Yang, Jaime Carbonell, Quoc V. Le, Ruslan Salakhutdinov.
1. **[TrOCR](model_doc/trocr)** (from Microsoft), released together with the paper [TrOCR: Transformer-based Optical Character Recognition with Pre-trained Models](https://arxiv.org/abs/2109.10282) by Minghao Li, Tengchao Lv, Lei Cui, Yijuan Lu, Dinei Florencio, Cha Zhang, Zhoujun Li, Furu Wei.
1. **[TVLT](model_doc/tvlt)** (from UNC Chapel Hill) released with the paper [TVLT: Textless Vision-Language Transformer](https://arxiv.org/abs/2209.14156) by Zineng Tang, Jaemin Cho, Yixin Nie, Mohit Bansal.
1. **[UL2](model_doc/ul2)** (from Google Research) released with the paper [Unifying Language Learning Paradigms](https://arxiv.org/abs/2205.05131v1) by Yi Tay, Mostafa Dehghani, Vinh Q. Tran, Xavier Garcia, Dara Bahri, Tal Schuster, Huaixiu Steven Zheng, Neil Houlsby, Donald Metzler
1. **[UMT5](model_doc/umt5)** (from Google Research) released with the paper [UniMax: Fairer and More Effective Language Sampling for Large-Scale Multilingual Pretraining](https://openreview.net/forum?id=kXwdL1cWOAi) by Hyung Won Chung, Xavier Garcia, Adam Roberts, Yi Tay, Orhan Firat, Sharan Narang, Noah Constant.
1. **[UniSpeech](model_doc/unispeech)** (from Microsoft Research) released with the paper [UniSpeech: Unified Speech Representation Learning with Labeled and Unlabeled Data](https://arxiv.org/abs/2101.07597) by Chengyi Wang, Yu Wu, Yao Qian, Kenichi Kumatani, Shujie Liu, Furu Wei, Michael Zeng, Xuedong Huang.
1. **[UniSpeechSat](model_doc/unispeech-sat)** (from Microsoft Research) released with the paper [UNISPEECH-SAT: UNIVERSAL SPEECH REPRESENTATION LEARNING WITH SPEAKER AWARE PRE-TRAINING](https://arxiv.org/abs/2110.05752) by Sanyuan Chen, Yu Wu, Chengyi Wang, Zhengyang Chen, Zhuo Chen, Shujie Liu, Jian Wu, Yao Qian, Furu Wei, Jinyu Li, Xiangzhan Yu.
1. **[UPerNet](model_doc/upernet)** (from Peking University) released with the paper [Unified Perceptual Parsing for Scene Understanding](https://arxiv.org/abs/1807.10221) by Tete Xiao, Yingcheng Liu, Bolei Zhou, Yuning Jiang, Jian Sun.
1. **[VAN](model_doc/van)** (from Tsinghua University and Nankai University) released with the paper [Visual Attention Network](https://arxiv.org/abs/2202.09741) by Meng-Hao Guo, Cheng-Ze Lu, Zheng-Ning Liu, Ming-Ming Cheng, Shi-Min Hu.
1. **[VideoMAE](model_doc/videomae)** (from Multimedia Computing Group, Nanjing University) released with the paper [VideoMAE: Masked Autoencoders are Data-Efficient Learners for Self-Supervised Video Pre-Training](https://arxiv.org/abs/2203.12602) by Zhan Tong, Yibing Song, Jue Wang, Limin Wang.
1. **[ViLT](model_doc/vilt)** (from NAVER AI Lab/Kakao Enterprise/Kakao Brain) released with the paper [ViLT: Vision-and-Language Transformer Without Convolution or Region Supervision](https://arxiv.org/abs/2102.03334) by Wonjae Kim, Bokyung Son, Ildoo Kim.
1. **[Vision Transformer (ViT)](model_doc/vit)** (from Google AI) released with the paper [An Image is Worth 16x16 Words: Transformers for Image Recognition at Scale](https://arxiv.org/abs/2010.11929) by Alexey Dosovitskiy, Lucas Beyer, Alexander Kolesnikov, Dirk Weissenborn, Xiaohua Zhai, Thomas Unterthiner, Mostafa Dehghani, Matthias Minderer, Georg Heigold, Sylvain Gelly, Jakob Uszkoreit, Neil Houlsby.
1. **[VisualBERT](model_doc/visual_bert)** (from UCLA NLP) released with the paper [VisualBERT: A Simple and Performant Baseline for Vision and Language](https://arxiv.org/pdf/1908.03557) by Liunian Harold Li, Mark Yatskar, Da Yin, Cho-Jui Hsieh, Kai-Wei Chang.
1. **[ViT Hybrid](model_doc/vit_hybrid)** (from Google AI) released with the paper [An Image is Worth 16x16 Words: Transformers for Image Recognition at Scale](https://arxiv.org/abs/2010.11929) by Alexey Dosovitskiy, Lucas Beyer, Alexander Kolesnikov, Dirk Weissenborn, Xiaohua Zhai, Thomas Unterthiner, Mostafa Dehghani, Matthias Minderer, Georg Heigold, Sylvain Gelly, Jakob Uszkoreit, Neil Houlsby.
1. **[ViTMAE](model_doc/vit_mae)** (from Meta AI) released with the paper [Masked Autoencoders Are Scalable Vision Learners](https://arxiv.org/abs/2111.06377) by Kaiming He, Xinlei Chen, Saining Xie, Yanghao Li, Piotr Dollár, Ross Girshick.
1. **[ViTMSN](model_doc/vit_msn)** (from Meta AI) released with the paper [Masked Siamese Networks for Label-Efficient Learning](https://arxiv.org/abs/2204.07141) by Mahmoud Assran, Mathilde Caron, Ishan Misra, Piotr Bojanowski, Florian Bordes, Pascal Vincent, Armand Joulin, Michael Rabbat, Nicolas Ballas.
1. **[ViViT](model_doc/vivit)** (from Google Research) released with the paper [ViViT: A Video Vision Transformer](https://arxiv.org/abs/2103.15691) by Anurag Arnab, Mostafa Dehghani, Georg Heigold, Chen Sun, Mario Lučić, Cordelia Schmid.
1. **[Wav2Vec2](model_doc/wav2vec2)** (from Facebook AI) released with the paper [wav2vec 2.0: A Framework for Self-Supervised Learning of Speech Representations](https://arxiv.org/abs/2006.11477) by Alexei Baevski, Henry Zhou, Abdelrahman Mohamed, Michael Auli.
1. **[Wav2Vec2-Conformer](model_doc/wav2vec2-conformer)** (from Facebook AI) released with the paper [FAIRSEQ S2T: Fast Speech-to-Text Modeling with FAIRSEQ](https://arxiv.org/abs/2010.05171) by Changhan Wang, Yun Tang, Xutai Ma, Anne Wu, Sravya Popuri, Dmytro Okhonko, Juan Pino.
1. **[Wav2Vec2Phoneme](model_doc/wav2vec2_phoneme)** (from Facebook AI) released with the paper [Simple and Effective Zero-shot Cross-lingual Phoneme Recognition](https://arxiv.org/abs/2109.11680) by Qiantong Xu, Alexei Baevski, Michael Auli.
1. **[WavLM](model_doc/wavlm)** (from Microsoft Research) released with the paper [WavLM: Large-Scale Self-Supervised Pre-Training for Full Stack Speech Processing](https://arxiv.org/abs/2110.13900) by Sanyuan Chen, Chengyi Wang, Zhengyang Chen, Yu Wu, Shujie Liu, Zhuo Chen, Jinyu Li, Naoyuki Kanda, Takuya Yoshioka, Xiong Xiao, Jian Wu, Long Zhou, Shuo Ren, Yanmin Qian, Yao Qian, Jian Wu, Michael Zeng, Furu Wei.
1. **[Whisper](model_doc/whisper)** (from OpenAI) released with the paper [Robust Speech Recognition via Large-Scale Weak Supervision](https://cdn.openai.com/papers/whisper.pdf) by Alec Radford, Jong Wook Kim, Tao Xu, Greg Brockman, Christine McLeavey, Ilya Sutskever.
1. **[X-CLIP](model_doc/xclip)** (from Microsoft Research) released with the paper [Expanding Language-Image Pretrained Models for General Video Recognition](https://arxiv.org/abs/2208.02816) by Bolin Ni, Houwen Peng, Minghao Chen, Songyang Zhang, Gaofeng Meng, Jianlong Fu, Shiming Xiang, Haibin Ling.
1. **[X-MOD](model_doc/xmod)** (from Meta AI) released with the paper [Lifting the Curse of Multilinguality by Pre-training Modular Transformers](http://dx.doi.org/10.18653/v1/2022.naacl-main.255) by Jonas Pfeiffer, Naman Goyal, Xi Lin, Xian Li, James Cross, Sebastian Riedel, Mikel Artetxe.
1. **[XGLM](model_doc/xglm)** (From Facebook AI) released with the paper [Few-shot Learning with Multilingual Language Models](https://arxiv.org/abs/2112.10668) by Xi Victoria Lin, Todor Mihaylov, Mikel Artetxe, Tianlu Wang, Shuohui Chen, Daniel Simig, Myle Ott, Naman Goyal, Shruti Bhosale, Jingfei Du, Ramakanth Pasunuru, Sam Shleifer, Punit Singh Koura, Vishrav Chaudhary, Brian O'Horo, Jeff Wang, Luke Zettlemoyer, Zornitsa Kozareva, Mona Diab, Veselin Stoyanov, Xian Li.
1. **[XLM](model_doc/xlm)** (from Facebook) released together with the paper [Cross-lingual Language Model Pretraining](https://arxiv.org/abs/1901.07291) by Guillaume Lample and Alexis Conneau.
1. **[XLM-ProphetNet](model_doc/xlm-prophetnet)** (from Microsoft Research) released with the paper [ProphetNet: Predicting Future N-gram for Sequence-to-Sequence Pre-training](https://arxiv.org/abs/2001.04063) by Yu Yan, Weizhen Qi, Yeyun Gong, Dayiheng Liu, Nan Duan, Jiusheng Chen, Ruofei Zhang and Ming Zhou.
1. **[XLM-RoBERTa](model_doc/xlm-roberta)** (from Facebook AI), released together with the paper [Unsupervised Cross-lingual Representation Learning at Scale](https://arxiv.org/abs/1911.02116) by Alexis Conneau*, Kartikay Khandelwal*, Naman Goyal, Vishrav Chaudhary, Guillaume Wenzek, Francisco Guzmán, Edouard Grave, Myle Ott, Luke Zettlemoyer and Veselin Stoyanov.
1. **[XLM-RoBERTa-XL](model_doc/xlm-roberta-xl)** (from Facebook AI), released together with the paper [Larger-Scale Transformers for Multilingual Masked Language Modeling](https://arxiv.org/abs/2105.00572) by Naman Goyal, Jingfei Du, Myle Ott, Giri Anantharaman, Alexis Conneau.
1. **[XLM-V](model_doc/xlm-v)** (from Meta AI) released with the paper [XLM-V: Overcoming the Vocabulary Bottleneck in Multilingual Masked Language Models](https://arxiv.org/abs/2301.10472) by Davis Liang, Hila Gonen, Yuning Mao, Rui Hou, Naman Goyal, Marjan Ghazvininejad, Luke Zettlemoyer, Madian Khabsa.
1. **[XLNet](model_doc/xlnet)** (from Google/CMU) released with the paper [​XLNet: Generalized Autoregressive Pretraining for Language Understanding](https://arxiv.org/abs/1906.08237) by Zhilin Yang*, Zihang Dai*, Yiming Yang, Jaime Carbonell, Ruslan Salakhutdinov, Quoc V. Le.
1. **[XLS-R](model_doc/xls_r)** (from Facebook AI) released with the paper [XLS-R: Self-supervised Cross-lingual Speech Representation Learning at Scale](https://arxiv.org/abs/2111.09296) by Arun Babu, Changhan Wang, Andros Tjandra, Kushal Lakhotia, Qiantong Xu, Naman Goyal, Kritika Singh, Patrick von Platen, Yatharth Saraf, Juan Pino, Alexei Baevski, Alexis Conneau, Michael Auli.
1. **[XLSR-Wav2Vec2](model_doc/xlsr_wav2vec2)** (from Facebook AI) released with the paper [Unsupervised Cross-Lingual Representation Learning For Speech Recognition](https://arxiv.org/abs/2006.13979) by Alexis Conneau, Alexei Baevski, Ronan Collobert, Abdelrahman Mohamed, Michael Auli.
1. **[YOLOS](model_doc/yolos)** (from Huazhong University of Science & Technology) released with the paper [You Only Look at One Sequence: Rethinking Transformer in Vision through Object Detection](https://arxiv.org/abs/2106.00666) by Yuxin Fang, Bencheng Liao, Xinggang Wang, Jiemin Fang, Jiyang Qi, Rui Wu, Jianwei Niu, Wenyu Liu.
1. **[YOSO](model_doc/yoso)** (from the University of Wisconsin - Madison) released with the paper [You Only Sample (Almost) Once: Linear Cost Self-Attention Via Bernoulli Sampling](https://arxiv.org/abs/2111.09714) by Zhanpeng Zeng, Yunyang Xiong, Sathya N. Ravi, Shailesh Acharya, Glenn Fung, Vikas Singh.


### Supported frameworks

The table below represents the current support in the library for each of those models, whether they have a Python
tokenizer (called "slow"). A "fast" tokenizer backed by the 🤗 Tokenizers library, whether they have support in Jax (via
Flax), PyTorch, and/or TensorFlow.

<!--This table is updated automatically from the auto modules with _make fix-copies_. Do not update manually!-->

<<<<<<< HEAD
|             Model             | Tokenizer slow | Tokenizer fast | PyTorch support | TensorFlow support | Flax Support |
|:-----------------------------:|:--------------:|:--------------:|:---------------:|:------------------:|:------------:|
|            ALBERT             |       ✅       |       ✅       |       ✅        |         ✅         |      ✅      |
|             ALIGN             |       ❌       |       ❌       |       ✅        |         ❌         |      ❌      |
|            AltCLIP            |       ❌       |       ❌       |       ✅        |         ❌         |      ❌      |
| Audio Spectrogram Transformer |       ❌       |       ❌       |       ✅        |         ❌         |      ❌      |
|          Autoformer           |       ❌       |       ❌       |       ✅        |         ❌         |      ❌      |
|             BART              |       ✅       |       ✅       |       ✅        |         ✅         |      ✅      |
|             BEiT              |       ❌       |       ❌       |       ✅        |         ❌         |      ✅      |
|             BERT              |       ✅       |       ✅       |       ✅        |         ✅         |      ✅      |
|        Bert Generation        |       ✅       |       ❌       |       ✅        |         ❌         |      ❌      |
|            BigBird            |       ✅       |       ✅       |       ✅        |         ❌         |      ✅      |
|        BigBird-Pegasus        |       ❌       |       ❌       |       ✅        |         ❌         |      ❌      |
|            BioGpt             |       ✅       |       ❌       |       ✅        |         ❌         |      ❌      |
|              BiT              |       ❌       |       ❌       |       ✅        |         ❌         |      ❌      |
|          Blenderbot           |       ✅       |       ✅       |       ✅        |         ✅         |      ✅      |
|        BlenderbotSmall        |       ✅       |       ✅       |       ✅        |         ✅         |      ✅      |
|             BLIP              |       ❌       |       ❌       |       ✅        |         ✅         |      ❌      |
|            BLIP-2             |       ❌       |       ❌       |       ✅        |         ❌         |      ❌      |
|             BLOOM             |       ❌       |       ✅       |       ✅        |         ❌         |      ❌      |
|          BridgeTower          |       ❌       |       ❌       |       ✅        |         ❌         |      ❌      |
|           CamemBERT           |       ✅       |       ✅       |       ✅        |         ✅         |      ❌      |
|            CANINE             |       ✅       |       ❌       |       ✅        |         ❌         |      ❌      |
|         Chinese-CLIP          |       ❌       |       ❌       |       ✅        |         ❌         |      ❌      |
|             CLAP              |       ❌       |       ❌       |       ✅        |         ❌         |      ❌      |
|             CLIP              |       ✅       |       ✅       |       ✅        |         ✅         |      ✅      |
|            CLIPSeg            |       ❌       |       ❌       |       ✅        |         ❌         |      ❌      |
|            CodeGen            |       ✅       |       ✅       |       ✅        |         ❌         |      ❌      |
|       Conditional DETR        |       ❌       |       ❌       |       ✅        |         ❌         |      ❌      |
|           ConvBERT            |       ✅       |       ✅       |       ✅        |         ✅         |      ❌      |
|           ConvNeXT            |       ❌       |       ❌       |       ✅        |         ✅         |      ❌      |
|          ConvNeXTV2           |       ❌       |       ❌       |       ✅        |         ❌         |      ❌      |
|            CPM-Ant            |       ✅       |       ❌       |       ✅        |         ❌         |      ❌      |
|             CTRL              |       ✅       |       ❌       |       ✅        |         ✅         |      ❌      |
|              CvT              |       ❌       |       ❌       |       ✅        |         ✅         |      ❌      |
|         Data2VecAudio         |       ❌       |       ❌       |       ✅        |         ❌         |      ❌      |
|         Data2VecText          |       ❌       |       ❌       |       ✅        |         ❌         |      ❌      |
|        Data2VecVision         |       ❌       |       ❌       |       ✅        |         ✅         |      ❌      |
|            DeBERTa            |       ✅       |       ✅       |       ✅        |         ✅         |      ❌      |
|          DeBERTa-v2           |       ✅       |       ✅       |       ✅        |         ✅         |      ❌      |
|     Decision Transformer      |       ❌       |       ❌       |       ✅        |         ❌         |      ❌      |
|        Deformable DETR        |       ❌       |       ❌       |       ✅        |         ❌         |      ❌      |
|             DeiT              |       ❌       |       ❌       |       ✅        |         ✅         |      ❌      |
|             DETA              |       ❌       |       ❌       |       ✅        |         ❌         |      ❌      |
|             DETR              |       ❌       |       ❌       |       ✅        |         ❌         |      ❌      |
|             DiNAT             |       ❌       |       ❌       |       ✅        |         ❌         |      ❌      |
|          DistilBERT           |       ✅       |       ✅       |       ✅        |         ✅         |      ✅      |
|           DonutSwin           |       ❌       |       ❌       |       ✅        |         ❌         |      ❌      |
|              DPR              |       ✅       |       ✅       |       ✅        |         ✅         |      ❌      |
|              DPT              |       ❌       |       ❌       |       ✅        |         ❌         |      ❌      |
|        EfficientFormer        |       ❌       |       ❌       |       ✅        |         ✅         |      ❌      |
|         EfficientNet          |       ❌       |       ❌       |       ✅        |         ❌         |      ❌      |
|            ELECTRA            |       ✅       |       ✅       |       ✅        |         ✅         |      ✅      |
|            EnCodec            |       ❌       |       ❌       |       ✅        |         ❌         |      ❌      |
|        Encoder decoder        |       ❌       |       ❌       |       ✅        |         ✅         |      ✅      |
|             ERNIE             |       ❌       |       ❌       |       ✅        |         ❌         |      ❌      |
|            ErnieM             |       ✅       |       ❌       |       ✅        |         ❌         |      ❌      |
|              ESM              |       ✅       |       ❌       |       ✅        |         ✅         |      ❌      |
|  FairSeq Machine-Translation  |       ✅       |       ❌       |       ✅        |         ❌         |      ❌      |
|            Falcon             |       ❌       |       ❌       |       ✅        |         ❌         |      ❌      |
|           FlauBERT            |       ✅       |       ❌       |       ✅        |         ✅         |      ❌      |
|             FLAVA             |       ❌       |       ❌       |       ✅        |         ❌         |      ❌      |
|             FNet              |       ✅       |       ✅       |       ✅        |         ❌         |      ❌      |
|           FocalNet            |       ❌       |       ❌       |       ✅        |         ❌         |      ❌      |
|      Funnel Transformer       |       ✅       |       ✅       |       ✅        |         ✅         |      ❌      |
|              GIT              |       ❌       |       ❌       |       ✅        |         ❌         |      ❌      |
|             GLPN              |       ❌       |       ❌       |       ✅        |         ❌         |      ❌      |
|            GPT Neo            |       ❌       |       ❌       |       ✅        |         ❌         |      ✅      |
|           GPT NeoX            |       ❌       |       ✅       |       ✅        |         ❌         |      ❌      |
|       GPT NeoX Japanese       |       ✅       |       ❌       |       ✅        |         ❌         |      ❌      |
|             GPT-J             |       ❌       |       ❌       |       ✅        |         ✅         |      ✅      |
|            GPT-Sw3            |       ✅       |       ✅       |       ✅        |         ✅         |      ✅      |
|          GPTBigCode           |       ❌       |       ❌       |       ✅        |         ❌         |      ❌      |
|        GPTSAN-japanese        |       ✅       |       ❌       |       ✅        |         ❌         |      ❌      |
|          Graphormer           |       ❌       |       ❌       |       ✅        |         ❌         |      ❌      |
|           GroupViT            |       ❌       |       ❌       |       ✅        |         ✅         |      ❌      |
|            Hubert             |       ❌       |       ❌       |       ✅        |         ✅         |      ❌      |
|            I-BERT             |       ❌       |       ❌       |       ✅        |         ❌         |      ❌      |
|           ImageGPT            |       ❌       |       ❌       |       ✅        |         ❌         |      ❌      |
|           Informer            |       ❌       |       ❌       |       ✅        |         ❌         |      ❌      |
|         InstructBLIP          |       ❌       |       ❌       |       ✅        |         ❌         |      ❌      |
|            Jukebox            |       ✅       |       ❌       |       ✅        |         ❌         |      ❌      |
|          LagLagLlama          |       ❌       |       ❌       |       ✅        |         ❌         |      ❌      |
|           LayoutLM            |       ✅       |       ✅       |       ✅        |         ✅         |      ❌      |
|          LayoutLMv2           |       ✅       |       ✅       |       ✅        |         ❌         |      ❌      |
|          LayoutLMv3           |       ✅       |       ✅       |       ✅        |         ✅         |      ❌      |
|              LED              |       ✅       |       ✅       |       ✅        |         ✅         |      ❌      |
|             LeViT             |       ❌       |       ❌       |       ✅        |         ❌         |      ❌      |
|             LiLT              |       ❌       |       ❌       |       ✅        |         ❌         |      ❌      |
|             LLaMA             |       ✅       |       ✅       |       ✅        |         ❌         |      ❌      |
|          Longformer           |       ✅       |       ✅       |       ✅        |         ✅         |      ❌      |
|            LongT5             |       ❌       |       ❌       |       ✅        |         ❌         |      ✅      |
|             LUKE              |       ✅       |       ❌       |       ✅        |         ❌         |      ❌      |
|            LXMERT             |       ✅       |       ✅       |       ✅        |         ✅         |      ❌      |
|            M-CTC-T            |       ❌       |       ❌       |       ✅        |         ❌         |      ❌      |
|            M2M100             |       ✅       |       ❌       |       ✅        |         ❌         |      ❌      |
|            Marian             |       ✅       |       ❌       |       ✅        |         ✅         |      ✅      |
|           MarkupLM            |       ✅       |       ✅       |       ✅        |         ❌         |      ❌      |
|          Mask2Former          |       ❌       |       ❌       |       ✅        |         ❌         |      ❌      |
|          MaskFormer           |       ❌       |       ❌       |       ✅        |         ❌         |      ❌      |
|        MaskFormerSwin         |       ❌       |       ❌       |       ❌        |         ❌         |      ❌      |
|             mBART             |       ✅       |       ✅       |       ✅        |         ✅         |      ✅      |
|             MEGA              |       ❌       |       ❌       |       ✅        |         ❌         |      ❌      |
|         Megatron-BERT         |       ❌       |       ❌       |       ✅        |         ❌         |      ❌      |
|            MGP-STR            |       ✅       |       ❌       |       ✅        |         ❌         |      ❌      |
|          MobileBERT           |       ✅       |       ✅       |       ✅        |         ✅         |      ❌      |
|          MobileNetV1          |       ❌       |       ❌       |       ✅        |         ❌         |      ❌      |
|          MobileNetV2          |       ❌       |       ❌       |       ✅        |         ❌         |      ❌      |
|           MobileViT           |       ❌       |       ❌       |       ✅        |         ✅         |      ❌      |
|          MobileViTV2          |       ❌       |       ❌       |       ✅        |         ❌         |      ❌      |
|             MPNet             |       ✅       |       ✅       |       ✅        |         ✅         |      ❌      |
|              MRA              |       ❌       |       ❌       |       ✅        |         ❌         |      ❌      |
|              MT5              |       ✅       |       ✅       |       ✅        |         ✅         |      ✅      |
|           MusicGen            |       ❌       |       ❌       |       ✅        |         ❌         |      ❌      |
|              MVP              |       ✅       |       ✅       |       ✅        |         ❌         |      ❌      |
|              NAT              |       ❌       |       ❌       |       ✅        |         ❌         |      ❌      |
|             Nezha             |       ❌       |       ❌       |       ✅        |         ❌         |      ❌      |
|           NLLB-MOE            |       ❌       |       ❌       |       ✅        |         ❌         |      ❌      |
|         Nyströmformer         |       ❌       |       ❌       |       ✅        |         ❌         |      ❌      |
|           OneFormer           |       ❌       |       ❌       |       ✅        |         ❌         |      ❌      |
|          OpenAI GPT           |       ✅       |       ✅       |       ✅        |         ✅         |      ❌      |
|         OpenAI GPT-2          |       ✅       |       ✅       |       ✅        |         ✅         |      ✅      |
|           OpenLlama           |       ❌       |       ❌       |       ✅        |         ❌         |      ❌      |
|              OPT              |       ❌       |       ❌       |       ✅        |         ✅         |      ✅      |
|            OWL-ViT            |       ❌       |       ❌       |       ✅        |         ❌         |      ❌      |
|            Pegasus            |       ✅       |       ✅       |       ✅        |         ✅         |      ✅      |
|           PEGASUS-X           |       ❌       |       ❌       |       ✅        |         ❌         |      ❌      |
|           Perceiver           |       ✅       |       ❌       |       ✅        |         ❌         |      ❌      |
|          Pix2Struct           |       ❌       |       ❌       |       ✅        |         ❌         |      ❌      |
|            PLBart             |       ✅       |       ❌       |       ✅        |         ❌         |      ❌      |
|          PoolFormer           |       ❌       |       ❌       |       ✅        |         ❌         |      ❌      |
|          ProphetNet           |       ✅       |       ❌       |       ✅        |         ❌         |      ❌      |
|            QDQBert            |       ❌       |       ❌       |       ✅        |         ❌         |      ❌      |
|              RAG              |       ✅       |       ❌       |       ✅        |         ✅         |      ❌      |
|             REALM             |       ✅       |       ✅       |       ✅        |         ❌         |      ❌      |
|           Reformer            |       ✅       |       ✅       |       ✅        |         ❌         |      ❌      |
|            RegNet             |       ❌       |       ❌       |       ✅        |         ✅         |      ✅      |
|            RemBERT            |       ✅       |       ✅       |       ✅        |         ✅         |      ❌      |
|            ResNet             |       ❌       |       ❌       |       ✅        |         ✅         |      ✅      |
|           RetriBERT           |       ✅       |       ✅       |       ✅        |         ❌         |      ❌      |
|            RoBERTa            |       ✅       |       ✅       |       ✅        |         ✅         |      ✅      |
|     RoBERTa-PreLayerNorm      |       ❌       |       ❌       |       ✅        |         ✅         |      ✅      |
|            RoCBert            |       ✅       |       ❌       |       ✅        |         ❌         |      ❌      |
|           RoFormer            |       ✅       |       ✅       |       ✅        |         ✅         |      ✅      |
|             RWKV              |       ❌       |       ❌       |       ✅        |         ❌         |      ❌      |
|              SAM              |       ❌       |       ❌       |       ✅        |         ✅         |      ❌      |
|           SegFormer           |       ❌       |       ❌       |       ✅        |         ✅         |      ❌      |
|              SEW              |       ❌       |       ❌       |       ✅        |         ❌         |      ❌      |
|             SEW-D             |       ❌       |       ❌       |       ✅        |         ❌         |      ❌      |
|    Speech Encoder decoder     |       ❌       |       ❌       |       ✅        |         ❌         |      ✅      |
|          Speech2Text          |       ✅       |       ❌       |       ✅        |         ✅         |      ❌      |
|         Speech2Text2          |       ✅       |       ❌       |       ❌        |         ❌         |      ❌      |
|           SpeechT5            |       ✅       |       ❌       |       ✅        |         ❌         |      ❌      |
|           Splinter            |       ✅       |       ✅       |       ✅        |         ❌         |      ❌      |
|          SqueezeBERT          |       ✅       |       ✅       |       ✅        |         ❌         |      ❌      |
|          SwiftFormer          |       ❌       |       ❌       |       ✅        |         ❌         |      ❌      |
|       Swin Transformer        |       ❌       |       ❌       |       ✅        |         ✅         |      ❌      |
|      Swin Transformer V2      |       ❌       |       ❌       |       ✅        |         ❌         |      ❌      |
|            Swin2SR            |       ❌       |       ❌       |       ✅        |         ❌         |      ❌      |
|      SwitchTransformers       |       ❌       |       ❌       |       ✅        |         ❌         |      ❌      |
|              T5               |       ✅       |       ✅       |       ✅        |         ✅         |      ✅      |
|       Table Transformer       |       ❌       |       ❌       |       ✅        |         ❌         |      ❌      |
|             TAPAS             |       ✅       |       ❌       |       ✅        |         ✅         |      ❌      |
|    Time Series Transformer    |       ❌       |       ❌       |       ✅        |         ❌         |      ❌      |
|          TimeSformer          |       ❌       |       ❌       |       ✅        |         ❌         |      ❌      |
|         TimmBackbone          |       ❌       |       ❌       |       ❌        |         ❌         |      ❌      |
|    Trajectory Transformer     |       ❌       |       ❌       |       ✅        |         ❌         |      ❌      |
|        Transformer-XL         |       ✅       |       ❌       |       ✅        |         ✅         |      ❌      |
|             TrOCR             |       ❌       |       ❌       |       ✅        |         ❌         |      ❌      |
|             TVLT              |       ❌       |       ❌       |       ✅        |         ❌         |      ❌      |
|             UMT5              |       ❌       |       ❌       |       ✅        |         ❌         |      ❌      |
|           UniSpeech           |       ❌       |       ❌       |       ✅        |         ❌         |      ❌      |
|         UniSpeechSat          |       ❌       |       ❌       |       ✅        |         ❌         |      ❌      |
|            UPerNet            |       ❌       |       ❌       |       ✅        |         ❌         |      ❌      |
|              VAN              |       ❌       |       ❌       |       ✅        |         ❌         |      ❌      |
|           VideoMAE            |       ❌       |       ❌       |       ✅        |         ❌         |      ❌      |
|             ViLT              |       ❌       |       ❌       |       ✅        |         ❌         |      ❌      |
|    Vision Encoder decoder     |       ❌       |       ❌       |       ✅        |         ✅         |      ✅      |
|     VisionTextDualEncoder     |       ❌       |       ❌       |       ✅        |         ✅         |      ✅      |
|          VisualBERT           |       ❌       |       ❌       |       ✅        |         ❌         |      ❌      |
|              ViT              |       ❌       |       ❌       |       ✅        |         ✅         |      ✅      |
|          ViT Hybrid           |       ❌       |       ❌       |       ✅        |         ❌         |      ❌      |
|            ViTMAE             |       ❌       |       ❌       |       ✅        |         ✅         |      ❌      |
|            ViTMSN             |       ❌       |       ❌       |       ✅        |         ❌         |      ❌      |
|             ViViT             |       ❌       |       ❌       |       ✅        |         ❌         |      ❌      |
|           Wav2Vec2            |       ✅       |       ❌       |       ✅        |         ✅         |      ✅      |
|      Wav2Vec2-Conformer       |       ❌       |       ❌       |       ✅        |         ❌         |      ❌      |
|             WavLM             |       ❌       |       ❌       |       ✅        |         ❌         |      ❌      |
|            Whisper            |       ✅       |       ✅       |       ✅        |         ✅         |      ✅      |
|            X-CLIP             |       ❌       |       ❌       |       ✅        |         ❌         |      ❌      |
|             X-MOD             |       ❌       |       ❌       |       ✅        |         ❌         |      ❌      |
|             XGLM              |       ✅       |       ✅       |       ✅        |         ✅         |      ✅      |
|              XLM              |       ✅       |       ❌       |       ✅        |         ✅         |      ❌      |
|        XLM-ProphetNet         |       ✅       |       ❌       |       ✅        |         ❌         |      ❌      |
|          XLM-RoBERTa          |       ✅       |       ✅       |       ✅        |         ✅         |      ✅      |
|        XLM-RoBERTa-XL         |       ❌       |       ❌       |       ✅        |         ❌         |      ❌      |
|             XLNet             |       ✅       |       ✅       |       ✅        |         ✅         |      ❌      |
|             YOLOS             |       ❌       |       ❌       |       ✅        |         ❌         |      ❌      |
|             YOSO              |       ❌       |       ❌       |       ✅        |         ❌         |      ❌      |
=======
|             Model             | PyTorch support | TensorFlow support | Flax Support |
|:-----------------------------:|:---------------:|:------------------:|:------------:|
|            ALBERT             |       ✅        |         ✅         |      ✅      |
|             ALIGN             |       ✅        |         ❌         |      ❌      |
|            AltCLIP            |       ✅        |         ❌         |      ❌      |
| Audio Spectrogram Transformer |       ✅        |         ❌         |      ❌      |
|          Autoformer           |       ✅        |         ❌         |      ❌      |
|             Bark              |       ✅        |         ❌         |      ❌      |
|             BART              |       ✅        |         ✅         |      ✅      |
|             BEiT              |       ✅        |         ❌         |      ✅      |
|             BERT              |       ✅        |         ✅         |      ✅      |
|        Bert Generation        |       ✅        |         ❌         |      ❌      |
|            BigBird            |       ✅        |         ❌         |      ✅      |
|        BigBird-Pegasus        |       ✅        |         ❌         |      ❌      |
|            BioGpt             |       ✅        |         ❌         |      ❌      |
|              BiT              |       ✅        |         ❌         |      ❌      |
|          Blenderbot           |       ✅        |         ✅         |      ✅      |
|        BlenderbotSmall        |       ✅        |         ✅         |      ✅      |
|             BLIP              |       ✅        |         ✅         |      ❌      |
|            BLIP-2             |       ✅        |         ❌         |      ❌      |
|             BLOOM             |       ✅        |         ❌         |      ❌      |
|          BridgeTower          |       ✅        |         ❌         |      ❌      |
|           CamemBERT           |       ✅        |         ✅         |      ❌      |
|            CANINE             |       ✅        |         ❌         |      ❌      |
|         Chinese-CLIP          |       ✅        |         ❌         |      ❌      |
|             CLAP              |       ✅        |         ❌         |      ❌      |
|             CLIP              |       ✅        |         ✅         |      ✅      |
|            CLIPSeg            |       ✅        |         ❌         |      ❌      |
|            CodeGen            |       ✅        |         ❌         |      ❌      |
|       Conditional DETR        |       ✅        |         ❌         |      ❌      |
|           ConvBERT            |       ✅        |         ✅         |      ❌      |
|           ConvNeXT            |       ✅        |         ✅         |      ❌      |
|          ConvNeXTV2           |       ✅        |         ❌         |      ❌      |
|            CPM-Ant            |       ✅        |         ❌         |      ❌      |
|             CTRL              |       ✅        |         ✅         |      ❌      |
|              CvT              |       ✅        |         ✅         |      ❌      |
|         Data2VecAudio         |       ✅        |         ❌         |      ❌      |
|         Data2VecText          |       ✅        |         ❌         |      ❌      |
|        Data2VecVision         |       ✅        |         ✅         |      ❌      |
|            DeBERTa            |       ✅        |         ✅         |      ❌      |
|          DeBERTa-v2           |       ✅        |         ✅         |      ❌      |
|     Decision Transformer      |       ✅        |         ❌         |      ❌      |
|        Deformable DETR        |       ✅        |         ❌         |      ❌      |
|             DeiT              |       ✅        |         ✅         |      ❌      |
|             DETA              |       ✅        |         ❌         |      ❌      |
|             DETR              |       ✅        |         ❌         |      ❌      |
|             DiNAT             |       ✅        |         ❌         |      ❌      |
|            DINOv2             |       ✅        |         ❌         |      ❌      |
|          DistilBERT           |       ✅        |         ✅         |      ✅      |
|           DonutSwin           |       ✅        |         ❌         |      ❌      |
|              DPR              |       ✅        |         ✅         |      ❌      |
|              DPT              |       ✅        |         ❌         |      ❌      |
|        EfficientFormer        |       ✅        |         ✅         |      ❌      |
|         EfficientNet          |       ✅        |         ❌         |      ❌      |
|            ELECTRA            |       ✅        |         ✅         |      ✅      |
|            EnCodec            |       ✅        |         ❌         |      ❌      |
|        Encoder decoder        |       ✅        |         ✅         |      ✅      |
|             ERNIE             |       ✅        |         ❌         |      ❌      |
|            ErnieM             |       ✅        |         ❌         |      ❌      |
|              ESM              |       ✅        |         ✅         |      ❌      |
|  FairSeq Machine-Translation  |       ✅        |         ❌         |      ❌      |
|            Falcon             |       ✅        |         ❌         |      ❌      |
|           FlauBERT            |       ✅        |         ✅         |      ❌      |
|             FLAVA             |       ✅        |         ❌         |      ❌      |
|             FNet              |       ✅        |         ❌         |      ❌      |
|           FocalNet            |       ✅        |         ❌         |      ❌      |
|      Funnel Transformer       |       ✅        |         ✅         |      ❌      |
|              GIT              |       ✅        |         ❌         |      ❌      |
|             GLPN              |       ✅        |         ❌         |      ❌      |
|            GPT Neo            |       ✅        |         ❌         |      ✅      |
|           GPT NeoX            |       ✅        |         ❌         |      ❌      |
|       GPT NeoX Japanese       |       ✅        |         ❌         |      ❌      |
|             GPT-J             |       ✅        |         ✅         |      ✅      |
|            GPT-Sw3            |       ✅        |         ✅         |      ✅      |
|          GPTBigCode           |       ✅        |         ❌         |      ❌      |
|        GPTSAN-japanese        |       ✅        |         ❌         |      ❌      |
|          Graphormer           |       ✅        |         ❌         |      ❌      |
|           GroupViT            |       ✅        |         ✅         |      ❌      |
|            Hubert             |       ✅        |         ✅         |      ❌      |
|            I-BERT             |       ✅        |         ❌         |      ❌      |
|           ImageGPT            |       ✅        |         ❌         |      ❌      |
|           Informer            |       ✅        |         ❌         |      ❌      |
|         InstructBLIP          |       ✅        |         ❌         |      ❌      |
|            Jukebox            |       ✅        |         ❌         |      ❌      |
|           LayoutLM            |       ✅        |         ✅         |      ❌      |
|          LayoutLMv2           |       ✅        |         ❌         |      ❌      |
|          LayoutLMv3           |       ✅        |         ✅         |      ❌      |
|              LED              |       ✅        |         ✅         |      ❌      |
|             LeViT             |       ✅        |         ❌         |      ❌      |
|             LiLT              |       ✅        |         ❌         |      ❌      |
|             LLaMA             |       ✅        |         ❌         |      ❌      |
|          Longformer           |       ✅        |         ✅         |      ❌      |
|            LongT5             |       ✅        |         ❌         |      ✅      |
|             LUKE              |       ✅        |         ❌         |      ❌      |
|            LXMERT             |       ✅        |         ✅         |      ❌      |
|            M-CTC-T            |       ✅        |         ❌         |      ❌      |
|            M2M100             |       ✅        |         ❌         |      ❌      |
|            Marian             |       ✅        |         ✅         |      ✅      |
|           MarkupLM            |       ✅        |         ❌         |      ❌      |
|          Mask2Former          |       ✅        |         ❌         |      ❌      |
|          MaskFormer           |       ✅        |         ❌         |      ❌      |
|        MaskFormerSwin         |       ❌        |         ❌         |      ❌      |
|             mBART             |       ✅        |         ✅         |      ✅      |
|             MEGA              |       ✅        |         ❌         |      ❌      |
|         Megatron-BERT         |       ✅        |         ❌         |      ❌      |
|            MGP-STR            |       ✅        |         ❌         |      ❌      |
|          MobileBERT           |       ✅        |         ✅         |      ❌      |
|          MobileNetV1          |       ✅        |         ❌         |      ❌      |
|          MobileNetV2          |       ✅        |         ❌         |      ❌      |
|           MobileViT           |       ✅        |         ✅         |      ❌      |
|          MobileViTV2          |       ✅        |         ❌         |      ❌      |
|             MPNet             |       ✅        |         ✅         |      ❌      |
|              MRA              |       ✅        |         ❌         |      ❌      |
|              MT5              |       ✅        |         ✅         |      ✅      |
|           MusicGen            |       ✅        |         ❌         |      ❌      |
|              MVP              |       ✅        |         ❌         |      ❌      |
|              NAT              |       ✅        |         ❌         |      ❌      |
|             Nezha             |       ✅        |         ❌         |      ❌      |
|           NLLB-MOE            |       ✅        |         ❌         |      ❌      |
|         Nyströmformer         |       ✅        |         ❌         |      ❌      |
|           OneFormer           |       ✅        |         ❌         |      ❌      |
|          OpenAI GPT           |       ✅        |         ✅         |      ❌      |
|         OpenAI GPT-2          |       ✅        |         ✅         |      ✅      |
|           OpenLlama           |       ✅        |         ❌         |      ❌      |
|              OPT              |       ✅        |         ✅         |      ✅      |
|            OWL-ViT            |       ✅        |         ❌         |      ❌      |
|            Pegasus            |       ✅        |         ✅         |      ✅      |
|           PEGASUS-X           |       ✅        |         ❌         |      ❌      |
|           Perceiver           |       ✅        |         ❌         |      ❌      |
|          Pix2Struct           |       ✅        |         ❌         |      ❌      |
|            PLBart             |       ✅        |         ❌         |      ❌      |
|          PoolFormer           |       ✅        |         ❌         |      ❌      |
|          ProphetNet           |       ✅        |         ❌         |      ❌      |
|              PVT              |       ✅        |         ❌         |      ❌      |
|            QDQBert            |       ✅        |         ❌         |      ❌      |
|              RAG              |       ✅        |         ✅         |      ❌      |
|             REALM             |       ✅        |         ❌         |      ❌      |
|           Reformer            |       ✅        |         ❌         |      ❌      |
|            RegNet             |       ✅        |         ✅         |      ✅      |
|            RemBERT            |       ✅        |         ✅         |      ❌      |
|            ResNet             |       ✅        |         ✅         |      ✅      |
|           RetriBERT           |       ✅        |         ❌         |      ❌      |
|            RoBERTa            |       ✅        |         ✅         |      ✅      |
|     RoBERTa-PreLayerNorm      |       ✅        |         ✅         |      ✅      |
|            RoCBert            |       ✅        |         ❌         |      ❌      |
|           RoFormer            |       ✅        |         ✅         |      ✅      |
|             RWKV              |       ✅        |         ❌         |      ❌      |
|              SAM              |       ✅        |         ✅         |      ❌      |
|           SegFormer           |       ✅        |         ✅         |      ❌      |
|              SEW              |       ✅        |         ❌         |      ❌      |
|             SEW-D             |       ✅        |         ❌         |      ❌      |
|    Speech Encoder decoder     |       ✅        |         ❌         |      ✅      |
|          Speech2Text          |       ✅        |         ✅         |      ❌      |
|         Speech2Text2          |       ❌        |         ❌         |      ❌      |
|           SpeechT5            |       ✅        |         ❌         |      ❌      |
|           Splinter            |       ✅        |         ❌         |      ❌      |
|          SqueezeBERT          |       ✅        |         ❌         |      ❌      |
|          SwiftFormer          |       ✅        |         ❌         |      ❌      |
|       Swin Transformer        |       ✅        |         ✅         |      ❌      |
|      Swin Transformer V2      |       ✅        |         ❌         |      ❌      |
|            Swin2SR            |       ✅        |         ❌         |      ❌      |
|      SwitchTransformers       |       ✅        |         ❌         |      ❌      |
|              T5               |       ✅        |         ✅         |      ✅      |
|       Table Transformer       |       ✅        |         ❌         |      ❌      |
|             TAPAS             |       ✅        |         ✅         |      ❌      |
|    Time Series Transformer    |       ✅        |         ❌         |      ❌      |
|          TimeSformer          |       ✅        |         ❌         |      ❌      |
|         TimmBackbone          |       ❌        |         ❌         |      ❌      |
|    Trajectory Transformer     |       ✅        |         ❌         |      ❌      |
|        Transformer-XL         |       ✅        |         ✅         |      ❌      |
|             TrOCR             |       ✅        |         ❌         |      ❌      |
|             TVLT              |       ✅        |         ❌         |      ❌      |
|             UMT5              |       ✅        |         ❌         |      ❌      |
|           UniSpeech           |       ✅        |         ❌         |      ❌      |
|         UniSpeechSat          |       ✅        |         ❌         |      ❌      |
|            UPerNet            |       ✅        |         ❌         |      ❌      |
|              VAN              |       ✅        |         ❌         |      ❌      |
|           VideoMAE            |       ✅        |         ❌         |      ❌      |
|             ViLT              |       ✅        |         ❌         |      ❌      |
|    Vision Encoder decoder     |       ✅        |         ✅         |      ✅      |
|     VisionTextDualEncoder     |       ✅        |         ✅         |      ✅      |
|          VisualBERT           |       ✅        |         ❌         |      ❌      |
|              ViT              |       ✅        |         ✅         |      ✅      |
|          ViT Hybrid           |       ✅        |         ❌         |      ❌      |
|            ViTMAE             |       ✅        |         ✅         |      ❌      |
|            ViTMSN             |       ✅        |         ❌         |      ❌      |
|             ViViT             |       ✅        |         ❌         |      ❌      |
|           Wav2Vec2            |       ✅        |         ✅         |      ✅      |
|      Wav2Vec2-Conformer       |       ✅        |         ❌         |      ❌      |
|             WavLM             |       ✅        |         ❌         |      ❌      |
|            Whisper            |       ✅        |         ✅         |      ✅      |
|            X-CLIP             |       ✅        |         ❌         |      ❌      |
|             X-MOD             |       ✅        |         ❌         |      ❌      |
|             XGLM              |       ✅        |         ✅         |      ✅      |
|              XLM              |       ✅        |         ✅         |      ❌      |
|        XLM-ProphetNet         |       ✅        |         ❌         |      ❌      |
|          XLM-RoBERTa          |       ✅        |         ✅         |      ✅      |
|        XLM-RoBERTa-XL         |       ✅        |         ❌         |      ❌      |
|             XLNet             |       ✅        |         ✅         |      ❌      |
|             YOLOS             |       ✅        |         ❌         |      ❌      |
|             YOSO              |       ✅        |         ❌         |      ❌      |
>>>>>>> c53a6eae

<!-- End table--><|MERGE_RESOLUTION|>--- conflicted
+++ resolved
@@ -280,207 +280,6 @@
 
 <!--This table is updated automatically from the auto modules with _make fix-copies_. Do not update manually!-->
 
-<<<<<<< HEAD
-|             Model             | Tokenizer slow | Tokenizer fast | PyTorch support | TensorFlow support | Flax Support |
-|:-----------------------------:|:--------------:|:--------------:|:---------------:|:------------------:|:------------:|
-|            ALBERT             |       ✅       |       ✅       |       ✅        |         ✅         |      ✅      |
-|             ALIGN             |       ❌       |       ❌       |       ✅        |         ❌         |      ❌      |
-|            AltCLIP            |       ❌       |       ❌       |       ✅        |         ❌         |      ❌      |
-| Audio Spectrogram Transformer |       ❌       |       ❌       |       ✅        |         ❌         |      ❌      |
-|          Autoformer           |       ❌       |       ❌       |       ✅        |         ❌         |      ❌      |
-|             BART              |       ✅       |       ✅       |       ✅        |         ✅         |      ✅      |
-|             BEiT              |       ❌       |       ❌       |       ✅        |         ❌         |      ✅      |
-|             BERT              |       ✅       |       ✅       |       ✅        |         ✅         |      ✅      |
-|        Bert Generation        |       ✅       |       ❌       |       ✅        |         ❌         |      ❌      |
-|            BigBird            |       ✅       |       ✅       |       ✅        |         ❌         |      ✅      |
-|        BigBird-Pegasus        |       ❌       |       ❌       |       ✅        |         ❌         |      ❌      |
-|            BioGpt             |       ✅       |       ❌       |       ✅        |         ❌         |      ❌      |
-|              BiT              |       ❌       |       ❌       |       ✅        |         ❌         |      ❌      |
-|          Blenderbot           |       ✅       |       ✅       |       ✅        |         ✅         |      ✅      |
-|        BlenderbotSmall        |       ✅       |       ✅       |       ✅        |         ✅         |      ✅      |
-|             BLIP              |       ❌       |       ❌       |       ✅        |         ✅         |      ❌      |
-|            BLIP-2             |       ❌       |       ❌       |       ✅        |         ❌         |      ❌      |
-|             BLOOM             |       ❌       |       ✅       |       ✅        |         ❌         |      ❌      |
-|          BridgeTower          |       ❌       |       ❌       |       ✅        |         ❌         |      ❌      |
-|           CamemBERT           |       ✅       |       ✅       |       ✅        |         ✅         |      ❌      |
-|            CANINE             |       ✅       |       ❌       |       ✅        |         ❌         |      ❌      |
-|         Chinese-CLIP          |       ❌       |       ❌       |       ✅        |         ❌         |      ❌      |
-|             CLAP              |       ❌       |       ❌       |       ✅        |         ❌         |      ❌      |
-|             CLIP              |       ✅       |       ✅       |       ✅        |         ✅         |      ✅      |
-|            CLIPSeg            |       ❌       |       ❌       |       ✅        |         ❌         |      ❌      |
-|            CodeGen            |       ✅       |       ✅       |       ✅        |         ❌         |      ❌      |
-|       Conditional DETR        |       ❌       |       ❌       |       ✅        |         ❌         |      ❌      |
-|           ConvBERT            |       ✅       |       ✅       |       ✅        |         ✅         |      ❌      |
-|           ConvNeXT            |       ❌       |       ❌       |       ✅        |         ✅         |      ❌      |
-|          ConvNeXTV2           |       ❌       |       ❌       |       ✅        |         ❌         |      ❌      |
-|            CPM-Ant            |       ✅       |       ❌       |       ✅        |         ❌         |      ❌      |
-|             CTRL              |       ✅       |       ❌       |       ✅        |         ✅         |      ❌      |
-|              CvT              |       ❌       |       ❌       |       ✅        |         ✅         |      ❌      |
-|         Data2VecAudio         |       ❌       |       ❌       |       ✅        |         ❌         |      ❌      |
-|         Data2VecText          |       ❌       |       ❌       |       ✅        |         ❌         |      ❌      |
-|        Data2VecVision         |       ❌       |       ❌       |       ✅        |         ✅         |      ❌      |
-|            DeBERTa            |       ✅       |       ✅       |       ✅        |         ✅         |      ❌      |
-|          DeBERTa-v2           |       ✅       |       ✅       |       ✅        |         ✅         |      ❌      |
-|     Decision Transformer      |       ❌       |       ❌       |       ✅        |         ❌         |      ❌      |
-|        Deformable DETR        |       ❌       |       ❌       |       ✅        |         ❌         |      ❌      |
-|             DeiT              |       ❌       |       ❌       |       ✅        |         ✅         |      ❌      |
-|             DETA              |       ❌       |       ❌       |       ✅        |         ❌         |      ❌      |
-|             DETR              |       ❌       |       ❌       |       ✅        |         ❌         |      ❌      |
-|             DiNAT             |       ❌       |       ❌       |       ✅        |         ❌         |      ❌      |
-|          DistilBERT           |       ✅       |       ✅       |       ✅        |         ✅         |      ✅      |
-|           DonutSwin           |       ❌       |       ❌       |       ✅        |         ❌         |      ❌      |
-|              DPR              |       ✅       |       ✅       |       ✅        |         ✅         |      ❌      |
-|              DPT              |       ❌       |       ❌       |       ✅        |         ❌         |      ❌      |
-|        EfficientFormer        |       ❌       |       ❌       |       ✅        |         ✅         |      ❌      |
-|         EfficientNet          |       ❌       |       ❌       |       ✅        |         ❌         |      ❌      |
-|            ELECTRA            |       ✅       |       ✅       |       ✅        |         ✅         |      ✅      |
-|            EnCodec            |       ❌       |       ❌       |       ✅        |         ❌         |      ❌      |
-|        Encoder decoder        |       ❌       |       ❌       |       ✅        |         ✅         |      ✅      |
-|             ERNIE             |       ❌       |       ❌       |       ✅        |         ❌         |      ❌      |
-|            ErnieM             |       ✅       |       ❌       |       ✅        |         ❌         |      ❌      |
-|              ESM              |       ✅       |       ❌       |       ✅        |         ✅         |      ❌      |
-|  FairSeq Machine-Translation  |       ✅       |       ❌       |       ✅        |         ❌         |      ❌      |
-|            Falcon             |       ❌       |       ❌       |       ✅        |         ❌         |      ❌      |
-|           FlauBERT            |       ✅       |       ❌       |       ✅        |         ✅         |      ❌      |
-|             FLAVA             |       ❌       |       ❌       |       ✅        |         ❌         |      ❌      |
-|             FNet              |       ✅       |       ✅       |       ✅        |         ❌         |      ❌      |
-|           FocalNet            |       ❌       |       ❌       |       ✅        |         ❌         |      ❌      |
-|      Funnel Transformer       |       ✅       |       ✅       |       ✅        |         ✅         |      ❌      |
-|              GIT              |       ❌       |       ❌       |       ✅        |         ❌         |      ❌      |
-|             GLPN              |       ❌       |       ❌       |       ✅        |         ❌         |      ❌      |
-|            GPT Neo            |       ❌       |       ❌       |       ✅        |         ❌         |      ✅      |
-|           GPT NeoX            |       ❌       |       ✅       |       ✅        |         ❌         |      ❌      |
-|       GPT NeoX Japanese       |       ✅       |       ❌       |       ✅        |         ❌         |      ❌      |
-|             GPT-J             |       ❌       |       ❌       |       ✅        |         ✅         |      ✅      |
-|            GPT-Sw3            |       ✅       |       ✅       |       ✅        |         ✅         |      ✅      |
-|          GPTBigCode           |       ❌       |       ❌       |       ✅        |         ❌         |      ❌      |
-|        GPTSAN-japanese        |       ✅       |       ❌       |       ✅        |         ❌         |      ❌      |
-|          Graphormer           |       ❌       |       ❌       |       ✅        |         ❌         |      ❌      |
-|           GroupViT            |       ❌       |       ❌       |       ✅        |         ✅         |      ❌      |
-|            Hubert             |       ❌       |       ❌       |       ✅        |         ✅         |      ❌      |
-|            I-BERT             |       ❌       |       ❌       |       ✅        |         ❌         |      ❌      |
-|           ImageGPT            |       ❌       |       ❌       |       ✅        |         ❌         |      ❌      |
-|           Informer            |       ❌       |       ❌       |       ✅        |         ❌         |      ❌      |
-|         InstructBLIP          |       ❌       |       ❌       |       ✅        |         ❌         |      ❌      |
-|            Jukebox            |       ✅       |       ❌       |       ✅        |         ❌         |      ❌      |
-|          LagLagLlama          |       ❌       |       ❌       |       ✅        |         ❌         |      ❌      |
-|           LayoutLM            |       ✅       |       ✅       |       ✅        |         ✅         |      ❌      |
-|          LayoutLMv2           |       ✅       |       ✅       |       ✅        |         ❌         |      ❌      |
-|          LayoutLMv3           |       ✅       |       ✅       |       ✅        |         ✅         |      ❌      |
-|              LED              |       ✅       |       ✅       |       ✅        |         ✅         |      ❌      |
-|             LeViT             |       ❌       |       ❌       |       ✅        |         ❌         |      ❌      |
-|             LiLT              |       ❌       |       ❌       |       ✅        |         ❌         |      ❌      |
-|             LLaMA             |       ✅       |       ✅       |       ✅        |         ❌         |      ❌      |
-|          Longformer           |       ✅       |       ✅       |       ✅        |         ✅         |      ❌      |
-|            LongT5             |       ❌       |       ❌       |       ✅        |         ❌         |      ✅      |
-|             LUKE              |       ✅       |       ❌       |       ✅        |         ❌         |      ❌      |
-|            LXMERT             |       ✅       |       ✅       |       ✅        |         ✅         |      ❌      |
-|            M-CTC-T            |       ❌       |       ❌       |       ✅        |         ❌         |      ❌      |
-|            M2M100             |       ✅       |       ❌       |       ✅        |         ❌         |      ❌      |
-|            Marian             |       ✅       |       ❌       |       ✅        |         ✅         |      ✅      |
-|           MarkupLM            |       ✅       |       ✅       |       ✅        |         ❌         |      ❌      |
-|          Mask2Former          |       ❌       |       ❌       |       ✅        |         ❌         |      ❌      |
-|          MaskFormer           |       ❌       |       ❌       |       ✅        |         ❌         |      ❌      |
-|        MaskFormerSwin         |       ❌       |       ❌       |       ❌        |         ❌         |      ❌      |
-|             mBART             |       ✅       |       ✅       |       ✅        |         ✅         |      ✅      |
-|             MEGA              |       ❌       |       ❌       |       ✅        |         ❌         |      ❌      |
-|         Megatron-BERT         |       ❌       |       ❌       |       ✅        |         ❌         |      ❌      |
-|            MGP-STR            |       ✅       |       ❌       |       ✅        |         ❌         |      ❌      |
-|          MobileBERT           |       ✅       |       ✅       |       ✅        |         ✅         |      ❌      |
-|          MobileNetV1          |       ❌       |       ❌       |       ✅        |         ❌         |      ❌      |
-|          MobileNetV2          |       ❌       |       ❌       |       ✅        |         ❌         |      ❌      |
-|           MobileViT           |       ❌       |       ❌       |       ✅        |         ✅         |      ❌      |
-|          MobileViTV2          |       ❌       |       ❌       |       ✅        |         ❌         |      ❌      |
-|             MPNet             |       ✅       |       ✅       |       ✅        |         ✅         |      ❌      |
-|              MRA              |       ❌       |       ❌       |       ✅        |         ❌         |      ❌      |
-|              MT5              |       ✅       |       ✅       |       ✅        |         ✅         |      ✅      |
-|           MusicGen            |       ❌       |       ❌       |       ✅        |         ❌         |      ❌      |
-|              MVP              |       ✅       |       ✅       |       ✅        |         ❌         |      ❌      |
-|              NAT              |       ❌       |       ❌       |       ✅        |         ❌         |      ❌      |
-|             Nezha             |       ❌       |       ❌       |       ✅        |         ❌         |      ❌      |
-|           NLLB-MOE            |       ❌       |       ❌       |       ✅        |         ❌         |      ❌      |
-|         Nyströmformer         |       ❌       |       ❌       |       ✅        |         ❌         |      ❌      |
-|           OneFormer           |       ❌       |       ❌       |       ✅        |         ❌         |      ❌      |
-|          OpenAI GPT           |       ✅       |       ✅       |       ✅        |         ✅         |      ❌      |
-|         OpenAI GPT-2          |       ✅       |       ✅       |       ✅        |         ✅         |      ✅      |
-|           OpenLlama           |       ❌       |       ❌       |       ✅        |         ❌         |      ❌      |
-|              OPT              |       ❌       |       ❌       |       ✅        |         ✅         |      ✅      |
-|            OWL-ViT            |       ❌       |       ❌       |       ✅        |         ❌         |      ❌      |
-|            Pegasus            |       ✅       |       ✅       |       ✅        |         ✅         |      ✅      |
-|           PEGASUS-X           |       ❌       |       ❌       |       ✅        |         ❌         |      ❌      |
-|           Perceiver           |       ✅       |       ❌       |       ✅        |         ❌         |      ❌      |
-|          Pix2Struct           |       ❌       |       ❌       |       ✅        |         ❌         |      ❌      |
-|            PLBart             |       ✅       |       ❌       |       ✅        |         ❌         |      ❌      |
-|          PoolFormer           |       ❌       |       ❌       |       ✅        |         ❌         |      ❌      |
-|          ProphetNet           |       ✅       |       ❌       |       ✅        |         ❌         |      ❌      |
-|            QDQBert            |       ❌       |       ❌       |       ✅        |         ❌         |      ❌      |
-|              RAG              |       ✅       |       ❌       |       ✅        |         ✅         |      ❌      |
-|             REALM             |       ✅       |       ✅       |       ✅        |         ❌         |      ❌      |
-|           Reformer            |       ✅       |       ✅       |       ✅        |         ❌         |      ❌      |
-|            RegNet             |       ❌       |       ❌       |       ✅        |         ✅         |      ✅      |
-|            RemBERT            |       ✅       |       ✅       |       ✅        |         ✅         |      ❌      |
-|            ResNet             |       ❌       |       ❌       |       ✅        |         ✅         |      ✅      |
-|           RetriBERT           |       ✅       |       ✅       |       ✅        |         ❌         |      ❌      |
-|            RoBERTa            |       ✅       |       ✅       |       ✅        |         ✅         |      ✅      |
-|     RoBERTa-PreLayerNorm      |       ❌       |       ❌       |       ✅        |         ✅         |      ✅      |
-|            RoCBert            |       ✅       |       ❌       |       ✅        |         ❌         |      ❌      |
-|           RoFormer            |       ✅       |       ✅       |       ✅        |         ✅         |      ✅      |
-|             RWKV              |       ❌       |       ❌       |       ✅        |         ❌         |      ❌      |
-|              SAM              |       ❌       |       ❌       |       ✅        |         ✅         |      ❌      |
-|           SegFormer           |       ❌       |       ❌       |       ✅        |         ✅         |      ❌      |
-|              SEW              |       ❌       |       ❌       |       ✅        |         ❌         |      ❌      |
-|             SEW-D             |       ❌       |       ❌       |       ✅        |         ❌         |      ❌      |
-|    Speech Encoder decoder     |       ❌       |       ❌       |       ✅        |         ❌         |      ✅      |
-|          Speech2Text          |       ✅       |       ❌       |       ✅        |         ✅         |      ❌      |
-|         Speech2Text2          |       ✅       |       ❌       |       ❌        |         ❌         |      ❌      |
-|           SpeechT5            |       ✅       |       ❌       |       ✅        |         ❌         |      ❌      |
-|           Splinter            |       ✅       |       ✅       |       ✅        |         ❌         |      ❌      |
-|          SqueezeBERT          |       ✅       |       ✅       |       ✅        |         ❌         |      ❌      |
-|          SwiftFormer          |       ❌       |       ❌       |       ✅        |         ❌         |      ❌      |
-|       Swin Transformer        |       ❌       |       ❌       |       ✅        |         ✅         |      ❌      |
-|      Swin Transformer V2      |       ❌       |       ❌       |       ✅        |         ❌         |      ❌      |
-|            Swin2SR            |       ❌       |       ❌       |       ✅        |         ❌         |      ❌      |
-|      SwitchTransformers       |       ❌       |       ❌       |       ✅        |         ❌         |      ❌      |
-|              T5               |       ✅       |       ✅       |       ✅        |         ✅         |      ✅      |
-|       Table Transformer       |       ❌       |       ❌       |       ✅        |         ❌         |      ❌      |
-|             TAPAS             |       ✅       |       ❌       |       ✅        |         ✅         |      ❌      |
-|    Time Series Transformer    |       ❌       |       ❌       |       ✅        |         ❌         |      ❌      |
-|          TimeSformer          |       ❌       |       ❌       |       ✅        |         ❌         |      ❌      |
-|         TimmBackbone          |       ❌       |       ❌       |       ❌        |         ❌         |      ❌      |
-|    Trajectory Transformer     |       ❌       |       ❌       |       ✅        |         ❌         |      ❌      |
-|        Transformer-XL         |       ✅       |       ❌       |       ✅        |         ✅         |      ❌      |
-|             TrOCR             |       ❌       |       ❌       |       ✅        |         ❌         |      ❌      |
-|             TVLT              |       ❌       |       ❌       |       ✅        |         ❌         |      ❌      |
-|             UMT5              |       ❌       |       ❌       |       ✅        |         ❌         |      ❌      |
-|           UniSpeech           |       ❌       |       ❌       |       ✅        |         ❌         |      ❌      |
-|         UniSpeechSat          |       ❌       |       ❌       |       ✅        |         ❌         |      ❌      |
-|            UPerNet            |       ❌       |       ❌       |       ✅        |         ❌         |      ❌      |
-|              VAN              |       ❌       |       ❌       |       ✅        |         ❌         |      ❌      |
-|           VideoMAE            |       ❌       |       ❌       |       ✅        |         ❌         |      ❌      |
-|             ViLT              |       ❌       |       ❌       |       ✅        |         ❌         |      ❌      |
-|    Vision Encoder decoder     |       ❌       |       ❌       |       ✅        |         ✅         |      ✅      |
-|     VisionTextDualEncoder     |       ❌       |       ❌       |       ✅        |         ✅         |      ✅      |
-|          VisualBERT           |       ❌       |       ❌       |       ✅        |         ❌         |      ❌      |
-|              ViT              |       ❌       |       ❌       |       ✅        |         ✅         |      ✅      |
-|          ViT Hybrid           |       ❌       |       ❌       |       ✅        |         ❌         |      ❌      |
-|            ViTMAE             |       ❌       |       ❌       |       ✅        |         ✅         |      ❌      |
-|            ViTMSN             |       ❌       |       ❌       |       ✅        |         ❌         |      ❌      |
-|             ViViT             |       ❌       |       ❌       |       ✅        |         ❌         |      ❌      |
-|           Wav2Vec2            |       ✅       |       ❌       |       ✅        |         ✅         |      ✅      |
-|      Wav2Vec2-Conformer       |       ❌       |       ❌       |       ✅        |         ❌         |      ❌      |
-|             WavLM             |       ❌       |       ❌       |       ✅        |         ❌         |      ❌      |
-|            Whisper            |       ✅       |       ✅       |       ✅        |         ✅         |      ✅      |
-|            X-CLIP             |       ❌       |       ❌       |       ✅        |         ❌         |      ❌      |
-|             X-MOD             |       ❌       |       ❌       |       ✅        |         ❌         |      ❌      |
-|             XGLM              |       ✅       |       ✅       |       ✅        |         ✅         |      ✅      |
-|              XLM              |       ✅       |       ❌       |       ✅        |         ✅         |      ❌      |
-|        XLM-ProphetNet         |       ✅       |       ❌       |       ✅        |         ❌         |      ❌      |
-|          XLM-RoBERTa          |       ✅       |       ✅       |       ✅        |         ✅         |      ✅      |
-|        XLM-RoBERTa-XL         |       ❌       |       ❌       |       ✅        |         ❌         |      ❌      |
-|             XLNet             |       ✅       |       ✅       |       ✅        |         ✅         |      ❌      |
-|             YOLOS             |       ❌       |       ❌       |       ✅        |         ❌         |      ❌      |
-|             YOSO              |       ❌       |       ❌       |       ✅        |         ❌         |      ❌      |
-=======
 |             Model             | PyTorch support | TensorFlow support | Flax Support |
 |:-----------------------------:|:---------------:|:------------------:|:------------:|
 |            ALBERT             |       ✅        |         ✅         |      ✅      |
@@ -572,6 +371,7 @@
 |             LeViT             |       ✅        |         ❌         |      ❌      |
 |             LiLT              |       ✅        |         ❌         |      ❌      |
 |             LLaMA             |       ✅        |         ❌         |      ❌      |
+|          LagLlama             |       ✅        |         ❌         |      ❌      |
 |          Longformer           |       ✅        |         ✅         |      ❌      |
 |            LongT5             |       ✅        |         ❌         |      ✅      |
 |             LUKE              |       ✅        |         ❌         |      ❌      |
@@ -682,6 +482,5 @@
 |             XLNet             |       ✅        |         ✅         |      ❌      |
 |             YOLOS             |       ✅        |         ❌         |      ❌      |
 |             YOSO              |       ✅        |         ❌         |      ❌      |
->>>>>>> c53a6eae
 
 <!-- End table-->