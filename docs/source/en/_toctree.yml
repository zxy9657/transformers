--- conflicted
+++ resolved
@@ -500,13 +500,10 @@
         title: mLUKE
       - local: model_doc/mobilebert
         title: MobileBERT
-<<<<<<< HEAD
       - local: model_doc/moonshine
         title: moonshine
-=======
       - local: model_doc/modernbert
         title: ModernBert
->>>>>>> b5a557e5
       - local: model_doc/mpnet
         title: MPNet
       - local: model_doc/mpt
