--- conflicted
+++ resolved
@@ -414,11 +414,8 @@
         title: GPTSw3
       - local: model_doc/granite
         title: Granite
-<<<<<<< HEAD
       - local: model_doc/granitemoe
         title: GraniteMoe
-=======
->>>>>>> c35d2ccf
       - local: model_doc/herbert
         title: HerBERT
       - local: model_doc/ibert
