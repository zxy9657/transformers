--- conflicted
+++ resolved
@@ -67,12 +67,8 @@
 
 ## TorchAoConfig
 
-<<<<<<< HEAD
 [[autodoc]] TorchAoConfig
 
 ## BitNetConfig
 
-[[autodoc]] BitNetConfig
-=======
-[[autodoc]] TorchAoConfig
->>>>>>> 77b47e66
+[[autodoc]] BitNetConfig