--- conflicted
+++ resolved
@@ -22,13 +22,9 @@
 
 <Tip>
 
-Interested in adding a new quantization method to Transformers? Read the [HFQuantizer](./hf_quantizer) guide to learn how!
-
-<<<<<<< HEAD
-You are interested in adding a new quantization method in transformers? Read out the [HfQuantizer](./hf_quantizer) guide to learn more about it.
-=======
-</Tip>
->>>>>>> adaae054
+Interested in adding a new quantization method to Transformers? Read the [HfQuantizer](./hf_quantizer) guide to learn how!
+
+</Tip>
 
 ## AWQ
 
