<!--Copyright 2024 The HuggingFace Team. All rights reserved.

Licensed under the Apache License, Version 2.0 (the "License"); you may not use this file except in compliance with
the License. You may obtain a copy of the License at

http://www.apache.org/licenses/LICENSE-2.0

Unless required by applicable law or agreed to in writing, software distributed under the License is distributed on
an "AS IS" BASIS, WITHOUT WARRANTIES OR CONDITIONS OF ANY KIND, either express or implied. See the License for the
specific language governing permissions and limitations under the License.

⚠️ Note that this file is in Markdown but contain specific syntax for our doc-builder (similar to MDX) that may not be
rendered properly in your Markdown viewer.

-->

# Overview

Quantization lowers the memory requirements of loading and using a model by storing the weights in a lower precision while trying to preserve as much accuracy as possible. Weights are typically stored in full-precision (fp32) floating point representations, but half-precision (fp16 or bf16) are increasingly popular data types given the large size of models today. Some quantization methods can reduce the precision even further to integer representations, like int8 or int4.

Transformers supports many quantization methods, each with their pros and cons, so you can pick the best one for your specific use case. Some methods require calibration for greater accuracy and extreme compression (1-2 bits), while other methods work out of the box with on-the-fly quantization.

Use the Space below to help you pick a quantization method depending on your hardware and number of bits to quantize to.

| Quantization Method                           | On the fly quantization | CPU             | CUDA GPU | ROCm GPU  | Metal (Apple Silicon)              | Intel GPU       | Torch compile() | Bits          | PEFT Fine Tuning | Serializable with 🤗Transformers | 🤗Transformers Support  | Link to library                             |
|-----------------------------------------------|----------------------|-----------------|----------|-----------|------------------------------------|-----------------|-----------------|---------------|------------------|-----------------------------|-------------------------|---------------------------------------------|
<<<<<<< HEAD
| [AQLM](./aqlm.md)                             | 🔴                   | 🟢              |     🟢     | 🔴        | 🔴                                 | 🔴              | 🟢              | 1/2         | 🟢               | 🟢                          | 🟢                      | https://github.com/Vahe1994/AQLM            |
| [AWQ](./awq.md)                               | 🔴                   | 🟢              | 🟢        | 🟢        | 🔴                                 | 🟢              | ?               | 4             | 🟢               | 🟢                          | 🟢                      | https://github.com/casper-hansen/AutoAWQ    |
| [bitsandbytes](./bitsandbytes.md)             | 🟢                   | 🟡 <sub>1</sub> |     🟢     | 🟡 <sub>1</sub> | 🔴 <sub>2</sub>                    | 🟡 <sub>1</sub> | 🔴 <sub>1</sub> | 4/8         | 🟢               | 🟢                          | 🟢                      | https://github.com/bitsandbytes-foundation/bitsandbytes |
| [compressed-tensors](./compressed_tensors.md) | 🔴                   | 🟢              |     🟢     | 🟢        | 🔴                                 | 🔴              | 🔴              | 1/8         | 🟢               | 🟢                          | 🟢                      | https://github.com/neuralmagic/compressed-tensors |
| [EETQ](./eetq.md)                             | 🟢                   | 🔴              | 🟢        | 🔴        | 🔴                                 | 🔴              | ?               | 8             | 🟢               | 🟢                          | 🟢                      | https://github.com/NetEase-FuXi/EETQ        |
| [GGUF / GGML (llama.cpp)](../gguf.md)         | 🟢                   | 🟢              | 🟢        | 🔴        | 🟢                                 | 🔴              | 🔴              | 1/8         | 🔴               | [See Notes](../gguf.md)     | [See Notes](../gguf.md) | https://github.com/ggerganov/llama.cpp      |
| [GPTQModel](./gptq.md)                        | 🔴                   | 🟢 <sub>3</sub> | 🟢        | 🟢        | 🟢                                 | 🟢 <sub>4</sub> | 🔴              | 2/3/4/8 | 🟢               | 🟢                          | 🟢                      | https://github.com/ModelCloud/GPTQModel        |
| [AutoGPTQ](./gptq.md)                         | 🔴                   | 🔴              | 🟢        | 🟢        | 🔴                                 | 🔴              | 🔴              | 2/3/4/8 | 🟢               | 🟢                          | 🟢                      | https://github.com/AutoGPTQ/AutoGPTQ        |
| [HIGGS](./higgs.md)                           | 🟢                   | 🔴              | 🟢        | 🔴        | 🔴                                 | 🔴              | 🟢              | 2/4         | 🔴               | 🟢                          | 🟢                      | https://github.com/HanGuo97/flute           |       
| [HQQ](./hqq.md)                               | 🟢                   | 🟢              | 🟢        | 🔴        | 🔴                                 | 🔴              | 🟢              | 1/8         | 🟢               | 🔴                          | 🟢                      | https://github.com/mobiusml/hqq/            |
| [optimum-quanto](./quanto.md)                 | 🟢                   | 🟢              | 🟢        | 🔴        | 🟢                                 | 🔴              | 🟢              | 2/4/8     | 🔴               | 🔴                          | 🟢                      | https://github.com/huggingface/optimum-quanto       |
| [FBGEMM_FP8](./fbgemm_fp8.md)                 | 🟢                   | 🔴              | 🟢        | 🔴        | 🔴                                 | 🔴              | 🔴              | 8             | 🔴               | 🟢                          | 🟢                      | https://github.com/pytorch/FBGEMM       |
| [torchao](./torchao.md)                       | 🟢                   |                 | 🟢        | 🔴        | 🟡 <sub>5</sub> | 🔴              |                 | 4/8         |                  | 🟢🔴                        | 🟢                      | https://github.com/pytorch/ao       |
| [VPTQ](./vptq.md)                             | 🔴                   | 🔴              |     🟢     | 🟡        | 🔴                                 | 🔴              | 🟢              | 1/8         | 🔴               | 🟢                          | 🟢                      | https://github.com/microsoft/VPTQ            |
| [SpQR](./spqr.md)                          | 🔴                       |  🔴   | 🟢        | 🔴              |    🔴    | 🔴         |         🟢              | 3              |              🔴                     | 🟢           | 🟢                      | https://github.com/Vahe1994/SpQR/       |
| [FINEGRAINED_FP8](./finegrained_fp8.md)                 | 🟢                   | 🔴              | 🟢        | 🔴        | 🔴                                 | 🔴              | 🔴              | 8             | 🔴               | 🟢                          | 🟢                      |        |
| [Quark](./quark.md)                           | 🔴                       | 🟢 6 | 🟢 6      | 🟢 6      | 🟢 6                   | 🟢 6       | ?               | 2/4/6/8/9/16 | 🔴                | 🔴                               | 🟢                       | https://quark.docs.amd.com/latest/                      |
<Tip>
  
**1:** bitsandbytes is being refactored to support multiple backends beyond CUDA. Currently, ROCm (AMD GPU) and Intel CPU implementations are mature, with Intel XPU in progress and Apple Silicon support expected by Q4/Q1. For installation instructions and the latest backend updates, visit [this link](https://huggingface.co/docs/bitsandbytes/main/en/installation#multi-backend). Check out [these docs](https://huggingface.co/docs/bitsandbytes/main/en/non_cuda_backends) for more details and feedback links.

</Tip>

<Tip>

**2:** bitsandbytes is seeking contributors to help develop and lead the Apple Silicon backend. Interested? Contact them directly via their repo. Stipends may be available through sponsorships.

</Tip>

<Tip>

**3:** GPTQModel[CPU] supports 4-bit via IPEX on Intel/AMD and full bit range via Torch on Intel/AMD/Apple Silicon.

</Tip>

<Tip>

**4:** GPTQModel[Intel GPU] via IPEX only supports 4-bit for Intel Datacenter Max/Arc GPUs.

</Tip>

<Tip>

**5:** torchao only supports int4 weight on Metal (Apple Silicon).

</Tip>

<Tip>

**6:** Quark is hardware agnostic, and may not supported accelerated inference / kernels for every quantization scheme and every hardware and PyTorch distribution.

</Tip>
=======
| [AQLM](./aqlm)                             | 🔴                   | 🟢              |     🟢     | 🔴        | 🔴                                 | 🔴              | 🟢              | 1/2         | 🟢               | 🟢                          | 🟢                      | https://github.com/Vahe1994/AQLM            |
| [AWQ](./awq)                               | 🔴                   | 🟢              | 🟢        | 🟢        | 🔴                                 | 🟢              | ?               | 4             | 🟢               | 🟢                          | 🟢                      | https://github.com/casper-hansen/AutoAWQ    |
| [bitsandbytes](./bitsandbytes)             | 🟢                   | 🟡 |     🟢     | 🟡 | 🔴                    | 🟡 | 🔴 | 4/8         | 🟢               | 🟢                          | 🟢                      | https://github.com/bitsandbytes-foundation/bitsandbytes |
| [compressed-tensors](./compressed_tensors) | 🔴                   | 🟢              |     🟢     | 🟢        | 🔴                                 | 🔴              | 🔴              | 1/8         | 🟢               | 🟢                          | 🟢                      | https://github.com/neuralmagic/compressed-tensors |
| [EETQ](./eetq)                             | 🟢                   | 🔴              | 🟢        | 🔴        | 🔴                                 | 🔴              | ?               | 8             | 🟢               | 🟢                          | 🟢                      | https://github.com/NetEase-FuXi/EETQ        |
| [GGUF / GGML (llama.cpp)](../gguf)         | 🟢                   | 🟢              | 🟢        | 🔴        | 🟢                                 | 🔴              | 🔴              | 1/8         | 🔴               | [See Notes](../gguf)     | [See Notes](../gguf) | https://github.com/ggerganov/llama.cpp      |
| [GPTQModel](./gptq)                        | 🔴                   | 🟢 | 🟢        | 🟢        | 🟢                                 | 🟢 | 🔴              | 2/3/4/8 | 🟢               | 🟢                          | 🟢                      | https://github.com/ModelCloud/GPTQModel        |
| [AutoGPTQ](./gptq)                         | 🔴                   | 🔴              | 🟢        | 🟢        | 🔴                                 | 🔴              | 🔴              | 2/3/4/8 | 🟢               | 🟢                          | 🟢                      | https://github.com/AutoGPTQ/AutoGPTQ        |
| [HIGGS](./higgs)                           | 🟢                   | 🔴              | 🟢        | 🔴        | 🔴                                 | 🔴              | 🟢              | 2/4         | 🔴               | 🟢                          | 🟢                      | https://github.com/HanGuo97/flute           |       
| [HQQ](./hqq)                               | 🟢                   | 🟢              | 🟢        | 🔴        | 🔴                                 | 🔴              | 🟢              | 1/8         | 🟢               | 🔴                          | 🟢                      | https://github.com/mobiusml/hqq/            |
| [optimum-quanto](./quanto)                 | 🟢                   | 🟢              | 🟢        | 🔴        | 🟢                                 | 🔴              | 🟢              | 2/4/8     | 🔴               | 🔴                          | 🟢                      | https://github.com/huggingface/optimum-quanto       |
| [FBGEMM_FP8](./fbgemm_fp8)                 | 🟢                   | 🔴              | 🟢        | 🔴        | 🔴                                 | 🔴              | 🔴              | 8             | 🔴               | 🟢                          | 🟢                      | https://github.com/pytorch/FBGEMM       |
| [torchao](./torchao)                       | 🟢                   | 🟢               | 🟢        | 🔴        | 🟡 | 🔴              |                 | 4/8         |                  | 🟢🔴                        | 🟢                      | https://github.com/pytorch/ao       |
| [VPTQ](./vptq)                             | 🔴                   | 🔴              |     🟢     | 🟡        | 🔴                                 | 🔴              | 🟢              | 1/8         | 🔴               | 🟢                          | 🟢                      | https://github.com/microsoft/VPTQ            |
| [FINEGRAINED_FP8](./finegrained_fp8)                 | 🟢                   | 🔴              | 🟢        | 🔴        | 🔴                                 | 🔴              | 🔴              | 8             | 🔴               | 🟢                          | 🟢                      |        |
| [SpQR](./spqr)                          | 🔴                       |  🔴   | 🟢        | 🔴              |    🔴    | 🔴         |         🟢              | 3              |              🔴                     | 🟢           | 🟢                      | https://github.com/Vahe1994/SpQR/       |

## Resources

If you are new to quantization, we recommend checking out these beginner-friendly quantization courses in collaboration with DeepLearning.AI.

* [Quantization Fundamentals with Hugging Face](https://www.deeplearning.ai/short-courses/quantization-fundamentals-with-hugging-face/)
* [Quantization in Depth](https://www.deeplearning.ai/short-courses/quantization-in-depth
>>>>>>> 51ed61e2
<|MERGE_RESOLUTION|>--- conflicted
+++ resolved
@@ -24,60 +24,6 @@
 
 | Quantization Method                           | On the fly quantization | CPU             | CUDA GPU | ROCm GPU  | Metal (Apple Silicon)              | Intel GPU       | Torch compile() | Bits          | PEFT Fine Tuning | Serializable with 🤗Transformers | 🤗Transformers Support  | Link to library                             |
 |-----------------------------------------------|----------------------|-----------------|----------|-----------|------------------------------------|-----------------|-----------------|---------------|------------------|-----------------------------|-------------------------|---------------------------------------------|
-<<<<<<< HEAD
-| [AQLM](./aqlm.md)                             | 🔴                   | 🟢              |     🟢     | 🔴        | 🔴                                 | 🔴              | 🟢              | 1/2         | 🟢               | 🟢                          | 🟢                      | https://github.com/Vahe1994/AQLM            |
-| [AWQ](./awq.md)                               | 🔴                   | 🟢              | 🟢        | 🟢        | 🔴                                 | 🟢              | ?               | 4             | 🟢               | 🟢                          | 🟢                      | https://github.com/casper-hansen/AutoAWQ    |
-| [bitsandbytes](./bitsandbytes.md)             | 🟢                   | 🟡 <sub>1</sub> |     🟢     | 🟡 <sub>1</sub> | 🔴 <sub>2</sub>                    | 🟡 <sub>1</sub> | 🔴 <sub>1</sub> | 4/8         | 🟢               | 🟢                          | 🟢                      | https://github.com/bitsandbytes-foundation/bitsandbytes |
-| [compressed-tensors](./compressed_tensors.md) | 🔴                   | 🟢              |     🟢     | 🟢        | 🔴                                 | 🔴              | 🔴              | 1/8         | 🟢               | 🟢                          | 🟢                      | https://github.com/neuralmagic/compressed-tensors |
-| [EETQ](./eetq.md)                             | 🟢                   | 🔴              | 🟢        | 🔴        | 🔴                                 | 🔴              | ?               | 8             | 🟢               | 🟢                          | 🟢                      | https://github.com/NetEase-FuXi/EETQ        |
-| [GGUF / GGML (llama.cpp)](../gguf.md)         | 🟢                   | 🟢              | 🟢        | 🔴        | 🟢                                 | 🔴              | 🔴              | 1/8         | 🔴               | [See Notes](../gguf.md)     | [See Notes](../gguf.md) | https://github.com/ggerganov/llama.cpp      |
-| [GPTQModel](./gptq.md)                        | 🔴                   | 🟢 <sub>3</sub> | 🟢        | 🟢        | 🟢                                 | 🟢 <sub>4</sub> | 🔴              | 2/3/4/8 | 🟢               | 🟢                          | 🟢                      | https://github.com/ModelCloud/GPTQModel        |
-| [AutoGPTQ](./gptq.md)                         | 🔴                   | 🔴              | 🟢        | 🟢        | 🔴                                 | 🔴              | 🔴              | 2/3/4/8 | 🟢               | 🟢                          | 🟢                      | https://github.com/AutoGPTQ/AutoGPTQ        |
-| [HIGGS](./higgs.md)                           | 🟢                   | 🔴              | 🟢        | 🔴        | 🔴                                 | 🔴              | 🟢              | 2/4         | 🔴               | 🟢                          | 🟢                      | https://github.com/HanGuo97/flute           |       
-| [HQQ](./hqq.md)                               | 🟢                   | 🟢              | 🟢        | 🔴        | 🔴                                 | 🔴              | 🟢              | 1/8         | 🟢               | 🔴                          | 🟢                      | https://github.com/mobiusml/hqq/            |
-| [optimum-quanto](./quanto.md)                 | 🟢                   | 🟢              | 🟢        | 🔴        | 🟢                                 | 🔴              | 🟢              | 2/4/8     | 🔴               | 🔴                          | 🟢                      | https://github.com/huggingface/optimum-quanto       |
-| [FBGEMM_FP8](./fbgemm_fp8.md)                 | 🟢                   | 🔴              | 🟢        | 🔴        | 🔴                                 | 🔴              | 🔴              | 8             | 🔴               | 🟢                          | 🟢                      | https://github.com/pytorch/FBGEMM       |
-| [torchao](./torchao.md)                       | 🟢                   |                 | 🟢        | 🔴        | 🟡 <sub>5</sub> | 🔴              |                 | 4/8         |                  | 🟢🔴                        | 🟢                      | https://github.com/pytorch/ao       |
-| [VPTQ](./vptq.md)                             | 🔴                   | 🔴              |     🟢     | 🟡        | 🔴                                 | 🔴              | 🟢              | 1/8         | 🔴               | 🟢                          | 🟢                      | https://github.com/microsoft/VPTQ            |
-| [SpQR](./spqr.md)                          | 🔴                       |  🔴   | 🟢        | 🔴              |    🔴    | 🔴         |         🟢              | 3              |              🔴                     | 🟢           | 🟢                      | https://github.com/Vahe1994/SpQR/       |
-| [FINEGRAINED_FP8](./finegrained_fp8.md)                 | 🟢                   | 🔴              | 🟢        | 🔴        | 🔴                                 | 🔴              | 🔴              | 8             | 🔴               | 🟢                          | 🟢                      |        |
-| [Quark](./quark.md)                           | 🔴                       | 🟢 6 | 🟢 6      | 🟢 6      | 🟢 6                   | 🟢 6       | ?               | 2/4/6/8/9/16 | 🔴                | 🔴                               | 🟢                       | https://quark.docs.amd.com/latest/                      |
-<Tip>
-  
-**1:** bitsandbytes is being refactored to support multiple backends beyond CUDA. Currently, ROCm (AMD GPU) and Intel CPU implementations are mature, with Intel XPU in progress and Apple Silicon support expected by Q4/Q1. For installation instructions and the latest backend updates, visit [this link](https://huggingface.co/docs/bitsandbytes/main/en/installation#multi-backend). Check out [these docs](https://huggingface.co/docs/bitsandbytes/main/en/non_cuda_backends) for more details and feedback links.
-
-</Tip>
-
-<Tip>
-
-**2:** bitsandbytes is seeking contributors to help develop and lead the Apple Silicon backend. Interested? Contact them directly via their repo. Stipends may be available through sponsorships.
-
-</Tip>
-
-<Tip>
-
-**3:** GPTQModel[CPU] supports 4-bit via IPEX on Intel/AMD and full bit range via Torch on Intel/AMD/Apple Silicon.
-
-</Tip>
-
-<Tip>
-
-**4:** GPTQModel[Intel GPU] via IPEX only supports 4-bit for Intel Datacenter Max/Arc GPUs.
-
-</Tip>
-
-<Tip>
-
-**5:** torchao only supports int4 weight on Metal (Apple Silicon).
-
-</Tip>
-
-<Tip>
-
-**6:** Quark is hardware agnostic, and may not supported accelerated inference / kernels for every quantization scheme and every hardware and PyTorch distribution.
-
-</Tip>
-=======
 | [AQLM](./aqlm)                             | 🔴                   | 🟢              |     🟢     | 🔴        | 🔴                                 | 🔴              | 🟢              | 1/2         | 🟢               | 🟢                          | 🟢                      | https://github.com/Vahe1994/AQLM            |
 | [AWQ](./awq)                               | 🔴                   | 🟢              | 🟢        | 🟢        | 🔴                                 | 🟢              | ?               | 4             | 🟢               | 🟢                          | 🟢                      | https://github.com/casper-hansen/AutoAWQ    |
 | [bitsandbytes](./bitsandbytes)             | 🟢                   | 🟡 |     🟢     | 🟡 | 🔴                    | 🟡 | 🔴 | 4/8         | 🟢               | 🟢                          | 🟢                      | https://github.com/bitsandbytes-foundation/bitsandbytes |
@@ -94,11 +40,11 @@
 | [VPTQ](./vptq)                             | 🔴                   | 🔴              |     🟢     | 🟡        | 🔴                                 | 🔴              | 🟢              | 1/8         | 🔴               | 🟢                          | 🟢                      | https://github.com/microsoft/VPTQ            |
 | [FINEGRAINED_FP8](./finegrained_fp8)                 | 🟢                   | 🔴              | 🟢        | 🔴        | 🔴                                 | 🔴              | 🔴              | 8             | 🔴               | 🟢                          | 🟢                      |        |
 | [SpQR](./spqr)                          | 🔴                       |  🔴   | 🟢        | 🔴              |    🔴    | 🔴         |         🟢              | 3              |              🔴                     | 🟢           | 🟢                      | https://github.com/Vahe1994/SpQR/       |
+| [Quark](./quark.md)                           | 🔴                       | 🟢 | 🟢      | 🟢      | 🟢                   | 🟢       | ?               | 2/4/6/8/9/16 | 🔴                | 🔴                               | 🟢                       | https://quark.docs.amd.com/latest/                      |
 
 ## Resources
 
 If you are new to quantization, we recommend checking out these beginner-friendly quantization courses in collaboration with DeepLearning.AI.
 
 * [Quantization Fundamentals with Hugging Face](https://www.deeplearning.ai/short-courses/quantization-fundamentals-with-hugging-face/)
-* [Quantization in Depth](https://www.deeplearning.ai/short-courses/quantization-in-depth
->>>>>>> 51ed61e2
+* [Quantization in Depth](https://www.deeplearning.ai/short-courses/quantization-in-depth