--- conflicted
+++ resolved
@@ -809,7 +809,6 @@
         )
 
         if device_mesh is not None:  # In this case, the param is already on the correct device!
-            rank = tensor_device if isinstance(tensor_device, int) else torch.distributed.get_rank()
             shard_and_distribute_module(
                 model,
                 param,
@@ -817,11 +816,7 @@
                 param_name,
                 casting_dtype,
                 to_contiguous,
-<<<<<<< HEAD
-                rank,  # the rank
-=======
                 int(os.environ["RANK"]),  # the rank
->>>>>>> 0d6a60fe
                 device_mesh,
             )
         else:
@@ -4124,39 +4119,30 @@
                 try:
                     rank = int(os.environ["RANK"])
                     world_size = int(os.environ["WORLD_SIZE"])
-<<<<<<< HEAD
                     if device_type == "cuda":
-                        torch.distributed.init_process_group("nccl", rank=rank, world_size=world_size)
-                        torch.cuda.set_device(rank)
+                        torch.distributed.init_process_group(
+                            "nccl", rank=rank, world_size=world_size, init_method="env://"
+                        )
+                        torch.cuda.set_device(int(os.environ["LOCAL_RANK"]))
                     elif device_type == "cpu":
                         cpu_backend = "ccl" if int(os.environ.get("CCL_WORKER_COUNT", 0)) else "gloo"
                         torch.distributed.init_process_group(cpu_backend, rank=rank, world_size=world_size)
-=======
-                    torch.distributed.init_process_group(
-                        "nccl", rank=rank, world_size=world_size, init_method="env://"
-                    )
-                    torch.cuda.set_device(int(os.environ["LOCAL_RANK"]))
->>>>>>> 0d6a60fe
+
                 except Exception as e:
                     raise EnvironmentError(
                         "We tried to initialize torch.distributed for you, but it failed, make"
                         "sure you init torch distributed in your script to use `tp_plan='auto'`"
                     ) from e
 
-<<<<<<< HEAD
             device_module = torch.get_device_module(device_type)
             # Get device with index assuming equal number of devices per host
-            index = None if device_type == "cpu" else torch.distributed.get_rank() % device_module.device_count()
+            index = None if device_type == "cpu" else torch.cuda.current_device()
             tp_device = torch.device(device_type, index)
-=======
-            # Detect the accelerator on the machine. If no accelerator is available, it returns CPU.
-            device_type = torch._C._get_accelerator().type
-            tp_device = torch.device(device_type, torch.cuda.current_device())
+
             if tp_device.index > 0:
                 import sys
 
                 sys.stdout = open(os.devnull, "w")
->>>>>>> 0d6a60fe
             # This is the easiest way to dispatch to the current process device
             device_map = tp_device
             # Assuming sharding the model onto the world
