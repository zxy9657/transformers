# coding=utf-8
# Copyright 2018 The Google AI Language Team Authors, Facebook AI Research authors and The HuggingFace Inc. team.
# Copyright (c) 2018, NVIDIA CORPORATION.  All rights reserved.
#
# Licensed under the Apache License, Version 2.0 (the "License");
# you may not use this file except in compliance with the License.
# You may obtain a copy of the License at
#
#     http://www.apache.org/licenses/LICENSE-2.0
#
# Unless required by applicable law or agreed to in writing, software
# distributed under the License is distributed on an "AS IS" BASIS,
# WITHOUT WARRANTIES OR CONDITIONS OF ANY KIND, either express or implied.
# See the License for the specific language governing permissions and
# limitations under the License.
import collections
import copy
import functools
import gc
import importlib.metadata
import inspect
import itertools
import json
import math
import os
import re
import shutil
import tempfile
import warnings
from collections import defaultdict
from collections.abc import MutableMapping
from contextlib import contextmanager
from dataclasses import dataclass
from enum import Enum
from functools import partial, wraps
from threading import Thread
from typing import Any, Callable, Dict, List, Optional, Set, Tuple, Type, TypeVar, Union
from zipfile import is_zipfile

import torch
import torch.distributed.tensor
from huggingface_hub import split_torch_state_dict_into_shards
from packaging import version
from torch import Tensor, nn
from torch.distributions import constraints
from torch.nn import CrossEntropyLoss, Identity
from torch.utils.checkpoint import checkpoint

from transformers.utils import is_torchao_available


if is_torchao_available():
    from torchao.quantization import Int4WeightOnlyConfig

from .activations import get_activation
from .configuration_utils import PretrainedConfig
from .dynamic_module_utils import custom_object_save
from .generation import CompileConfig, GenerationConfig, GenerationMixin
from .integrations import PeftAdapterMixin, deepspeed_config, is_deepspeed_zero3_enabled
from .integrations.deepspeed import _load_state_dict_into_zero3_model
from .integrations.flash_attention import flash_attention_forward
from .integrations.flex_attention import flex_attention_forward
from .integrations.sdpa_attention import sdpa_attention_forward
from .integrations.tensor_parallel import (
    SUPPORTED_TP_STYLES,
    shard_and_distribute_module,
)
from .loss.loss_utils import LOSS_MAPPING
from .pytorch_utils import (  # noqa: F401
    Conv1D,
    apply_chunking_to_forward,
    find_pruneable_heads_and_indices,
    id_tensor_storage,
    prune_conv1d_layer,
    prune_layer,
    prune_linear_layer,
)
from .quantizers import AutoHfQuantizer, HfQuantizer
from .quantizers.quantizers_utils import get_module_from_name
from .safetensors_conversion import auto_conversion
from .utils import (
    ADAPTER_SAFE_WEIGHTS_NAME,
    ADAPTER_WEIGHTS_NAME,
    CONFIG_NAME,
    DUMMY_INPUTS,
    FLAX_WEIGHTS_NAME,
    SAFE_WEIGHTS_INDEX_NAME,
    SAFE_WEIGHTS_NAME,
    TF2_WEIGHTS_NAME,
    TF_WEIGHTS_NAME,
    WEIGHTS_INDEX_NAME,
    WEIGHTS_NAME,
    ContextManagers,
    ModelOutput,
    PushToHubMixin,
    cached_file,
    copy_func,
    download_url,
    extract_commit_hash,
    has_file,
    is_accelerate_available,
    is_bitsandbytes_available,
    is_flash_attn_2_available,
    is_offline_mode,
    is_optimum_available,
    is_peft_available,
    is_remote_url,
    is_safetensors_available,
    is_torch_flex_attn_available,
    is_torch_greater_or_equal,
    is_torch_mlu_available,
    is_torch_npu_available,
    is_torch_sdpa_available,
    is_torch_xla_available,
    logging,
    replace_return_docstrings,
    strtobool,
)
from .utils.hub import create_and_tag_model_card, get_checkpoint_shard_files
from .utils.import_utils import (
    ENV_VARS_TRUE_VALUES,
    is_sagemaker_mp_enabled,
    is_torch_fx_proxy,
    is_torchdynamo_compiling,
)
from .utils.quantization_config import BitsAndBytesConfig, QuantizationMethod


XLA_USE_BF16 = os.environ.get("XLA_USE_BF16", "0").upper()
XLA_DOWNCAST_BF16 = os.environ.get("XLA_DOWNCAST_BF16", "0").upper()


if is_accelerate_available():
    from accelerate import dispatch_model, infer_auto_device_map, init_empty_weights
    from accelerate.hooks import add_hook_to_module
    from accelerate.utils import (
        check_tied_parameters_on_same_device,
        extract_model_from_parallel,
        find_tied_parameters,
        get_balanced_memory,
        get_max_memory,
        load_offloaded_weights,
        offload_weight,
        save_offload_index,
    )

    accelerate_version = version.parse(importlib.metadata.version("accelerate"))
    if accelerate_version >= version.parse("0.31"):
        from accelerate.utils.modeling import get_state_dict_from_offload

if is_safetensors_available():
    from safetensors import safe_open
    from safetensors.torch import load_file as safe_load_file
    from safetensors.torch import save_file as safe_save_file

logger = logging.get_logger(__name__)


_init_weights = True
_is_quantized = False
_is_ds_init_called = False
_torch_distributed_available = torch.distributed.is_available()


def is_fsdp_enabled():
    return (
        torch.distributed.is_available()
        and torch.distributed.is_initialized()
        and strtobool(os.environ.get("ACCELERATE_USE_FSDP", "False")) == 1
        and strtobool(os.environ.get("FSDP_CPU_RAM_EFFICIENT_LOADING", "False")) == 1
    )


def is_local_dist_rank_0():
    return (
        torch.distributed.is_available()
        and torch.distributed.is_initialized()
        and int(os.environ.get("LOCAL_RANK", -1)) == 0
    )


if is_sagemaker_mp_enabled():
    import smdistributed.modelparallel.torch as smp
    from smdistributed.modelparallel import __version__ as SMP_VERSION

    IS_SAGEMAKER_MP_POST_1_10 = version.parse(SMP_VERSION) >= version.parse("1.10")
else:
    IS_SAGEMAKER_MP_POST_1_10 = False

if is_peft_available():
    from .utils import find_adapter_config_file


SpecificPreTrainedModelType = TypeVar("SpecificPreTrainedModelType", bound="PreTrainedModel")

TORCH_INIT_FUNCTIONS = {
    "uniform_": nn.init.uniform_,
    "normal_": nn.init.normal_,
    "trunc_normal_": nn.init.trunc_normal_,
    "constant_": nn.init.constant_,
    "xavier_uniform_": nn.init.xavier_uniform_,
    "xavier_normal_": nn.init.xavier_normal_,
    "kaiming_uniform_": nn.init.kaiming_uniform_,
    "kaiming_normal_": nn.init.kaiming_normal_,
    "uniform": nn.init.uniform,
    "normal": nn.init.normal,
    "xavier_uniform": nn.init.xavier_uniform,
    "xavier_normal": nn.init.xavier_normal,
    "kaiming_uniform": nn.init.kaiming_uniform,
    "kaiming_normal": nn.init.kaiming_normal,
}


@contextmanager
def no_init_weights():
    """
    Context manager to globally disable weight initialization to speed up loading large models.
    """
    global _init_weights
    old_init_weights = _init_weights

    _init_weights = False

    def _skip_init(*args, **kwargs):
        pass

    # Save the original initialization functions
    for name, init_func in TORCH_INIT_FUNCTIONS.items():
        setattr(torch.nn.init, name, _skip_init)

    try:
        yield
    finally:
        _init_weights = old_init_weights
        # Restore the original initialization functions
        for name, init_func in TORCH_INIT_FUNCTIONS.items():
            setattr(torch.nn.init, name, init_func)


@contextmanager
def set_quantized_state():
    global _is_quantized
    _is_quantized = True
    try:
        yield
    finally:
        _is_quantized = False


# Skip recursive calls to deepspeed.zero.Init to avoid pinning errors.
# This issue occurs with ZeRO stage 3 when using NVMe offloading.
# For more details, refer to issue #34429.
@contextmanager
def set_zero3_state():
    global _is_ds_init_called
    _is_ds_init_called = True
    try:
        yield
    finally:
        _is_ds_init_called = False


def restore_default_torch_dtype(func):
    """
    Decorator to restore the default torch dtype
    at the end of the function. Serves
    as a backup in case calling the function raises
    an error after the function has changed the default dtype but before it could restore it.
    """

    @wraps(func)
    def _wrapper(*args, **kwargs):
        old_dtype = torch.get_default_dtype()
        try:
            return func(*args, **kwargs)
        finally:
            torch.set_default_dtype(old_dtype)

    return _wrapper


def get_parameter_device(parameter: Union[nn.Module, "ModuleUtilsMixin"]):
    try:
        return next(parameter.parameters()).device
    except StopIteration:
        # For nn.DataParallel compatibility in PyTorch 1.5

        def find_tensor_attributes(module: nn.Module) -> List[Tuple[str, Tensor]]:
            tuples = [(k, v) for k, v in module.__dict__.items() if torch.is_tensor(v)]
            return tuples

        gen = parameter._named_members(get_members_fn=find_tensor_attributes)
        first_tuple = next(gen)
        return first_tuple[1].device


def get_first_parameter_dtype(parameter: Union[nn.Module, "ModuleUtilsMixin"]):
    """
    Returns the first parameter dtype (can be non-floating) or asserts if none were found.
    """
    try:
        return next(parameter.parameters()).dtype
    except StopIteration:
        # For nn.DataParallel compatibility in PyTorch > 1.5

        def find_tensor_attributes(module: nn.Module) -> List[Tuple[str, Tensor]]:
            tuples = [(k, v) for k, v in module.__dict__.items() if torch.is_tensor(v)]
            return tuples

        gen = parameter._named_members(get_members_fn=find_tensor_attributes)
        first_tuple = next(gen)
        return first_tuple[1].dtype


def get_parameter_dtype(parameter: Union[nn.Module, "ModuleUtilsMixin"]):
    """
    Returns the first found floating dtype in parameters if there is one, otherwise returns the last dtype it found.
    """
    last_dtype = None
    for t in parameter.parameters():
        last_dtype = t.dtype
        if t.is_floating_point():
            # Adding fix for https://github.com/pytorch/xla/issues/4152
            # Fixes issue where the model code passes a value that is out of range for XLA_USE_BF16=1
            # and XLA_DOWNCAST_BF16=1 so the conversion would cast it to -inf
            # NOTE: `is_torch_xla_available()` is checked last as it induces a graph break in torch dynamo
            if XLA_USE_BF16 in ENV_VARS_TRUE_VALUES and is_torch_xla_available():
                return torch.bfloat16
            if XLA_DOWNCAST_BF16 in ENV_VARS_TRUE_VALUES and is_torch_xla_available():
                if t.dtype == torch.float:
                    return torch.bfloat16
                if t.dtype == torch.double:
                    return torch.float32
            return t.dtype

    if last_dtype is not None:
        # if no floating dtype was found return whatever the first dtype is
        return last_dtype

    # For nn.DataParallel compatibility in PyTorch > 1.5
    def find_tensor_attributes(module: nn.Module) -> List[Tuple[str, Tensor]]:
        tuples = [(k, v) for k, v in module.__dict__.items() if torch.is_tensor(v)]
        return tuples

    gen = parameter._named_members(get_members_fn=find_tensor_attributes)
    last_tuple = None
    for tuple in gen:
        last_tuple = tuple
        if tuple[1].is_floating_point():
            return tuple[1].dtype

    if last_tuple is not None:
        # fallback to the last dtype
        return last_tuple[1].dtype

    # fallback to buffer dtype
    for t in parameter.buffers():
        last_dtype = t.dtype
        if t.is_floating_point():
            return t.dtype
    return last_dtype


def get_state_dict_float_dtype(state_dict):
    """
    Returns the first found floating dtype in `state_dict` or asserts if none were found.
    """
    for t in state_dict.values():
        if t.is_floating_point():
            return t.dtype

    raise ValueError("couldn't find any floating point dtypes in state_dict")


def get_state_dict_dtype(state_dict):
    """
    Returns the first found floating dtype in `state_dict` if there is one, otherwise returns the first dtype.
    """
    for t in state_dict.values():
        if t.is_floating_point():
            return t.dtype

    # if no floating dtype was found return whatever the first dtype is
    else:
        return next(state_dict.values()).dtype


def dtype_byte_size(dtype):
    """
    Returns the size (in bytes) occupied by one parameter of type `dtype`.

    Example:

    ```py
    >>> dtype_byte_size(torch.float32)
    4
    ```
    """
    if dtype == torch.bool:
        return 1 / 8
    bit_search = re.search(r"[^\d](\d+)_?", str(dtype))
    if bit_search is None:
        raise ValueError(f"`dtype` is not a valid dtype: {dtype}.")
    bit_size = int(bit_search.groups()[0])
    return bit_size // 8


def load_sharded_checkpoint(model, folder, strict=True, prefer_safe=True):
    """
    This is the same as
    [`torch.nn.Module.load_state_dict`](https://pytorch.org/docs/stable/generated/torch.nn.Module.html?highlight=load_state_dict#torch.nn.Module.load_state_dict)
    but for a sharded checkpoint.

    This load is performed efficiently: each checkpoint shard is loaded one by one in RAM and deleted after being
    loaded in the model.

    Args:
        model (`torch.nn.Module`): The model in which to load the checkpoint.
        folder (`str` or `os.PathLike`): A path to a folder containing the sharded checkpoint.
        strict (`bool`, *optional*, defaults to `True`):
            Whether to strictly enforce that the keys in the model state dict match the keys in the sharded checkpoint.
        prefer_safe (`bool`, *optional*, defaults to `False`):
            If both safetensors and PyTorch save files are present in checkpoint and `prefer_safe` is True, the
            safetensors files will be loaded. Otherwise, PyTorch files are always loaded when possible.

    Returns:
        `NamedTuple`: A named tuple with `missing_keys` and `unexpected_keys` fields
            - `missing_keys` is a list of str containing the missing keys
            - `unexpected_keys` is a list of str containing the unexpected keys
    """
    # Load the index
    index_file = os.path.join(folder, WEIGHTS_INDEX_NAME)
    safe_index_file = os.path.join(folder, SAFE_WEIGHTS_INDEX_NAME)

    index_present = os.path.isfile(index_file)
    safe_index_present = os.path.isfile(safe_index_file)

    if not index_present and not (safe_index_present and is_safetensors_available()):
        filenames = (
            (WEIGHTS_INDEX_NAME, SAFE_WEIGHTS_INDEX_NAME) if is_safetensors_available() else (WEIGHTS_INDEX_NAME,)
        )
        raise ValueError(f"Can't find a checkpoint index ({' or '.join(filenames)}) in {folder}.")

    load_safe = False
    if safe_index_present:
        if prefer_safe:
            if is_safetensors_available():
                load_safe = True  # load safe due to preference
            else:
                logger.warning(
                    f"Cannot load sharded checkpoint at {folder} safely since safetensors is not installed!"
                )
        elif not index_present:
            load_safe = True  # load safe since we have no other choice

    load_index = safe_index_file if load_safe else index_file

    with open(load_index, "r", encoding="utf-8") as f:
        index = json.load(f)

    shard_files = list(set(index["weight_map"].values()))

    # If strict=True, error before loading any of the state dicts.
    loaded_keys = index["weight_map"].keys()
    model_keys = model.state_dict().keys()
    missing_keys = [key for key in model_keys if key not in loaded_keys]
    unexpected_keys = [key for key in loaded_keys if key not in model_keys]
    if strict and (len(missing_keys) > 0 or len(unexpected_keys) > 0):
        error_message = f"Error(s) in loading state_dict for {model.__class__.__name__}"
        if len(missing_keys) > 0:
            str_missing_keys = ",".join([f'"{k}"' for k in missing_keys])
            error_message += f"\nMissing key(s): {str_missing_keys}."
        if len(unexpected_keys) > 0:
            str_unexpected_keys = ",".join([f'"{k}"' for k in unexpected_keys])
            error_message += f"\nMissing key(s): {str_unexpected_keys}."
        raise RuntimeError(error_message)

    loader = safe_load_file if load_safe else partial(torch.load, map_location="cpu", weights_only=True)

    for shard_file in shard_files:
        state_dict = loader(os.path.join(folder, shard_file))
        model.load_state_dict(state_dict, strict=False)

        # Make sure memory is freed before we load the next state dict.
        del state_dict
        gc.collect()

    # Return the same thing as PyTorch load_state_dict function.
    return torch.nn.modules.module._IncompatibleKeys(missing_keys, unexpected_keys)


str_to_torch_dtype = {
    "BOOL": torch.bool,
    "U8": torch.uint8,
    "I8": torch.int8,
    "I16": torch.int16,
    "F16": torch.float16,
    "BF16": torch.bfloat16,
    "I32": torch.int32,
    "F32": torch.float32,
    "F64": torch.float64,
    "I64": torch.int64,
}

if is_torch_greater_or_equal("2.1.0"):
    str_to_torch_dtype["F8_E4M3"] = torch.float8_e4m3fn

if is_torch_greater_or_equal("2.3.0"):
    str_to_torch_dtype["U16"] = torch.uint16
    str_to_torch_dtype["U32"] = torch.uint32
    str_to_torch_dtype["U64"] = torch.uint64

if is_torch_greater_or_equal("2.1.0"):
    str_to_torch_dtype["F8_E4M3"] = torch.float8_e4m3fn
    str_to_torch_dtype["F8_E5M2"] = torch.float8_e5m2


def load_state_dict(
    checkpoint_file: Union[str, os.PathLike],
    is_quantized: bool = False,
    map_location: Optional[Union[str, torch.device]] = "cpu",
    weights_only: bool = True,
):
    """
    Reads a `safetensor` or a `.bin` checkpoint file. We load the checkpoint on "cpu" by default.
    """
    if checkpoint_file.endswith(".safetensors") and is_safetensors_available():
        with safe_open(checkpoint_file, framework="pt") as f:
            metadata = f.metadata()

            if metadata is not None and metadata.get("format") not in ["pt", "tf", "flax", "mlx"]:
                raise OSError(
                    f"The safetensors archive passed at {checkpoint_file} does not contain the valid metadata. Make sure "
                    "you save your model with the `save_pretrained` method."
                )
            state_dict = {}
            for k in f.keys():
                k_dtype = f.get_slice(k).get_dtype()
                if k_dtype in str_to_torch_dtype:
                    dtype = str_to_torch_dtype[k_dtype]
                else:
                    raise ValueError(f"Cannot load safetensors of unknown dtype {k_dtype}")
                if map_location == "meta":
                    state_dict[k] = torch.empty(size=f.get_slice(k).get_shape(), dtype=dtype, device="meta")
                else:
                    state_dict[k] = f.get_tensor(k)
            return state_dict

    try:
        if map_location is None:
            if (
                (
                    is_deepspeed_zero3_enabled()
                    and torch.distributed.is_initialized()
                    and torch.distributed.get_rank() > 0
                )
                or (is_fsdp_enabled() and not is_local_dist_rank_0())
            ) and not is_quantized:
                map_location = "meta"
            else:
                map_location = "cpu"
        extra_args = {}
        # mmap can only be used with files serialized with zipfile-based format.
        if (
            isinstance(checkpoint_file, str)
            and map_location != "meta"
            and version.parse(torch.__version__) >= version.parse("2.1.0")
            and is_zipfile(checkpoint_file)
        ):
            extra_args = {"mmap": True}
        return torch.load(
            checkpoint_file,
            map_location=map_location,
            weights_only=weights_only,
            **extra_args,
        )
    except Exception as e:
        try:
            with open(checkpoint_file) as f:
                if f.read(7) == "version":
                    raise OSError(
                        "You seem to have cloned a repository without having git-lfs installed. Please install "
                        "git-lfs and run `git lfs install` followed by `git lfs pull` in the folder "
                        "you cloned."
                    )
                else:
                    raise ValueError(
                        f"Unable to locate the file {checkpoint_file} which is necessary to load this pretrained "
                        "model. Make sure you have saved the model properly."
                    ) from e
        except (UnicodeDecodeError, ValueError):
            raise OSError(
                f"Unable to load weights from pytorch checkpoint file for '{checkpoint_file}' "
                f"at '{checkpoint_file}'. "
                "If you tried to load a PyTorch model from a TF 2.0 checkpoint, please set from_tf=True."
            )


def set_initialized_submodules(model, state_dict_keys):
    """
    Sets the `_is_hf_initialized` flag in all submodules of a given model when all its weights are in the loaded state
    dict.
    """
    state_dict_keys = set(state_dict_keys)
    not_initialized_submodules = {}
    for module_name, module in model.named_modules():
        if module_name == "":
            # When checking if the root module is loaded there's no need to prepend module_name.
            module_keys = set(module.state_dict())
        else:
            module_keys = {f"{module_name}.{k}" for k in module.state_dict()}
        if module_keys.issubset(state_dict_keys):
            module._is_hf_initialized = True
        else:
            not_initialized_submodules[module_name] = module
    return not_initialized_submodules


def _end_ptr(tensor: torch.Tensor) -> int:
    # extract the end of the pointer if the tensor is a slice of a bigger tensor
    if tensor.nelement():
        stop = tensor.view(-1)[-1].data_ptr() + tensor.element_size()
    else:
        stop = tensor.data_ptr()
    return stop


def _get_tied_weight_keys(module: nn.Module, prefix=""):
    tied_weight_keys = []
    if getattr(module, "_tied_weights_keys", None) is not None:
        names = [f"{prefix}.{k}" if prefix else k for k in module._tied_weights_keys]
        tied_weight_keys.extend(names)
    if getattr(module, "_dynamic_tied_weights_keys", None) is not None:
        names = [f"{prefix}.{k}" if prefix else k for k in module._dynamic_tied_weights_keys]
        tied_weight_keys.extend(names)
    for name, submodule in module.named_children():
        local_prefix = f"{prefix}.{name}" if prefix else name
        tied_weight_keys.extend(_get_tied_weight_keys(submodule, prefix=local_prefix))
    return tied_weight_keys


def _find_disjoint(tensors: List[Set[str]], state_dict: Dict[str, torch.Tensor]) -> Tuple[List[Set[str]], List[str]]:
    filtered_tensors = []
    for shared in tensors:
        if len(shared) < 2:
            filtered_tensors.append(shared)
            continue

        areas = []
        for name in shared:
            tensor = state_dict[name]
            areas.append((tensor.data_ptr(), _end_ptr(tensor), name))
        areas.sort()

        _, last_stop, last_name = areas[0]
        filtered_tensors.append({last_name})
        for start, stop, name in areas[1:]:
            if start >= last_stop:
                filtered_tensors.append({name})
            else:
                filtered_tensors[-1].add(name)
            last_stop = stop
    disjoint_tensors = []
    shared_tensors = []
    for tensors in filtered_tensors:
        if len(tensors) == 1:
            disjoint_tensors.append(tensors.pop())
        else:
            shared_tensors.append(tensors)
    return shared_tensors, disjoint_tensors


def _find_identical(tensors: List[Set[str]], state_dict: Dict[str, torch.Tensor]) -> Tuple[List[Set[str]], Set[str]]:
    shared_tensors = []
    identical = []
    for shared in tensors:
        if len(shared) < 2:
            continue

        areas = collections.defaultdict(set)
        for name in shared:
            tensor = state_dict[name]
            area = (tensor.device, tensor.data_ptr(), _end_ptr(tensor))
            areas[area].add(name)
        if len(areas) == 1:
            identical.append(shared)
        else:
            shared_tensors.append(shared)
    return shared_tensors, identical


def _infer_parameter_dtype(
    model: "PreTrainedModel",
    param_name: str,
    empty_param: torch.Tensor,
    keep_in_fp32_regex: Optional[re.Pattern] = None,
    hf_quantizer: Optional[HfQuantizer] = None,
) -> Union[bool, Optional[torch.dtype]]:
    try:
        old_param = model.get_parameter_or_buffer(param_name)
    except Exception as e:
        if hf_quantizer is not None and hf_quantizer.quantization_config.quant_method == QuantizationMethod.HQQ:
            return True, None
        else:
            raise e
    is_torch_e4m3fn_available = hasattr(torch, "float8_e4m3fn")
    # We convert floating dtypes to the `dtype` passed except for float8_e4m3fn type. We also want to keep the buffers/params
    # in int/uint/bool and not cast them.
    casting_dtype = None
    is_param_float8_e4m3fn = is_torch_e4m3fn_available and empty_param.dtype == torch.float8_e4m3fn
    if empty_param.dtype.is_floating_point and not is_param_float8_e4m3fn:
        # First fp32 if part of the exception list
        if keep_in_fp32_regex is not None and keep_in_fp32_regex.search(param_name):
            casting_dtype = torch.float32
        # Then dtype that was instantiated in the meta model -- note that this respects subconfigs dtypes
        elif hf_quantizer is not None:
            casting_dtype = model.config._pre_quantization_dtype
        else:
            casting_dtype = old_param.dtype
    return old_param is not None and old_param.is_contiguous(), casting_dtype


def _load_parameter_into_model(model: "PreTrainedModel", param_name: str, tensor: torch.Tensor):
    """Cast a single parameter `param_name` into the `model`, with value `tensor`."""
    module, param_type = get_module_from_name(model, param_name)
    # This will check potential shape mismatch if skipped before
    module.load_state_dict({param_type: tensor}, strict=False, assign=True)


@torch.no_grad()
def _load_state_dict_into_meta_model(
    model: "PreTrainedModel",
    state_dict: Dict,
    shard_file: str,
    expected_keys: List[str],
    reverse_renaming_mapping: Dict[str, str],
    device_map: Optional[Dict] = None,
    disk_offload_folder: Optional[str] = None,
    disk_offload_index: Optional[Dict] = None,
    cpu_offload_folder: Optional[str] = None,
    cpu_offload_index: Optional[Dict] = None,
    hf_quantizer: Optional[HfQuantizer] = None,
    is_safetensors: bool = False,
    keep_in_fp32_regex: Optional[re.Pattern] = None,
    unexpected_keys: Optional[List[str]] = None,  # passing `unexpected` for cleanup from quantization items
    device_mesh: Optional["torch.distributed.device_mesh.DeviceMesh"] = None,
) -> Tuple[Optional[Dict], Optional[Dict]]:
    """Load parameters from `meta_state_dict` into the model. The parameters of the `meta_state_dict` are on the meta
    device in order to easily infer the shapes and dtypes that they will have. Then proper parameters are then loaded
    from `shard_file`, which is the actual state dict file on disk.
    This function takes care of correctly casting dtypes, devices, and sharding tensors in case of tensor parallelism.
    """
    tensor_device = "cpu"
    if device_map is not None and device_map.get("", None) is not None:
        if device_map[""] not in ("cpu", torch.device("cpu")):
            tensor_device = device_map[""].index if isinstance(device_map[""], torch.device) else device_map[""]
    if device_map is not None:
        device_map_regex = "|".join([re.escape(k) for k in sorted(device_map.keys(), reverse=True)])

    is_quantized = hf_quantizer is not None
    is_hqq_or_bnb = is_quantized and hf_quantizer.quantization_config.quant_method in [
        QuantizationMethod.HQQ,
        QuantizationMethod.BITS_AND_BYTES,
    ]
    is_meta_state_dict = shard_file.endswith(".safetensors") and not is_hqq_or_bnb
    file_pointer = None
    if is_meta_state_dict:
        file_pointer = safe_open(shard_file, framework="pt", device=tensor_device)

    for param_name, empty_param in state_dict.items():
        if param_name not in expected_keys:
            continue

        # we need to use serialized_param_name as file pointer is untouched
        if is_meta_state_dict:
            # This is the name of the parameter as it appears on disk file
            serialized_param_name = reverse_renaming_mapping[param_name]
            param = file_pointer.get_slice(serialized_param_name)
        else:
            param = empty_param.to(tensor_device)  # It is actually not empty!

        to_contiguous, casting_dtype = _infer_parameter_dtype(
            model,
            param_name,
            empty_param,
            keep_in_fp32_regex,
            hf_quantizer,
        )

        if device_mesh is not None:  # In this case, the param is already on the correct device!
            shard_and_distribute_module(
                model,
                param,
                empty_param,
                param_name,
                casting_dtype,
                to_contiguous,
                int(os.environ["RANK"]),  # the rank
                device_mesh,
            )
        else:
            param = param[...]
            if casting_dtype is not None:
                param = param.to(casting_dtype)
            if to_contiguous:
                param = param.contiguous()

            if device_map is None:
                param_device = "cpu"
            else:
                module_layer = re.search(device_map_regex, param_name)
                if not module_layer:
                    raise ValueError(f"{param_name} doesn't have any device set.")
                else:
                    param_device = device_map[module_layer.group()]

            if param_device == "disk":
                if not is_safetensors:
                    disk_offload_index = offload_weight(param, param_name, disk_offload_folder, disk_offload_index)
            elif param_device == "cpu" and cpu_offload_index is not None:
                cpu_offload_index = offload_weight(param, param_name, cpu_offload_folder, cpu_offload_index)
            elif (
                not is_quantized
                or (not hf_quantizer.requires_parameters_quantization)
                or (
                    not hf_quantizer.check_quantized_param(
                        model,
                        param,
                        param_name,
                        state_dict,
                        param_device=param_device,
                        device_map=device_map,
                    )
                )
            ):
                if is_fsdp_enabled():
                    param_device = "cpu" if is_local_dist_rank_0() else "meta"

                _load_parameter_into_model(model, param_name, param.to(param_device))

            else:
                hf_quantizer.create_quantized_param(
                    model, param, param_name, param_device, state_dict, unexpected_keys
                )
                # For quantized modules with FSDP/DeepSpeed Stage 3, we need to quantize the parameter on the GPU
                # and then cast it to CPU to avoid excessive memory usage on each GPU
                # in comparison to the sharded model across GPUs.
                if is_fsdp_enabled() or is_deepspeed_zero3_enabled():
                    module, param_type = get_module_from_name(model, param_name)
                    value = getattr(module, param_type)
                    param_to = "cpu"
                    if is_fsdp_enabled() and not is_local_dist_rank_0():
                        param_to = "meta"
                    val_kwargs = {}
                    if hasattr(module, "weight") and module.weight.__class__.__name__ == "Int8Params":
                        val_kwargs["requires_grad"] = False
                    value = type(value)(value.data.to(param_to), **val_kwargs, **value.__dict__)
                    setattr(module, param_type, value)

    if file_pointer is not None:
        file_pointer.__exit__(None, None, None)

    return disk_offload_index, cpu_offload_index


def _add_variant(weights_name: str, variant: Optional[str] = None) -> str:
    if variant is not None:
        path, name = weights_name.rsplit(".", 1)
        weights_name = f"{path}.{variant}.{name}"
    return weights_name


def _get_resolved_checkpoint_files(
    pretrained_model_name_or_path: Optional[Union[str, os.PathLike]],
    subfolder: str,
    variant: Optional[str],
    gguf_file: Optional[str],
    from_tf: bool,
    from_flax: bool,
    use_safetensors: bool,
    cache_dir: str,
    force_download: bool,
    proxies: Optional[Dict[str, str]],
    local_files_only: bool,
    token: Optional[Union[str, bool]],
    user_agent: dict,
    revision: str,
    commit_hash: Optional[str],
) -> Tuple[Optional[List[str]], Optional[Dict]]:
    """Get all the checkpoint filenames based on `pretrained_model_name_or_path`, and optional metadata if the
    checkpoints are sharded.
    This function will download the data if necesary.
    """
    is_sharded = False

    if pretrained_model_name_or_path is not None and gguf_file is None:
        pretrained_model_name_or_path = str(pretrained_model_name_or_path)
        is_local = os.path.isdir(pretrained_model_name_or_path)
        if is_local:
            if from_tf and os.path.isfile(
                os.path.join(pretrained_model_name_or_path, subfolder, TF_WEIGHTS_NAME + ".index")
            ):
                # Load from a TF 1.0 checkpoint in priority if from_tf
                archive_file = os.path.join(pretrained_model_name_or_path, subfolder, TF_WEIGHTS_NAME + ".index")
            elif from_tf and os.path.isfile(os.path.join(pretrained_model_name_or_path, subfolder, TF2_WEIGHTS_NAME)):
                # Load from a TF 2.0 checkpoint in priority if from_tf
                archive_file = os.path.join(pretrained_model_name_or_path, subfolder, TF2_WEIGHTS_NAME)
            elif from_flax and os.path.isfile(
                os.path.join(pretrained_model_name_or_path, subfolder, FLAX_WEIGHTS_NAME)
            ):
                # Load from a Flax checkpoint in priority if from_flax
                archive_file = os.path.join(pretrained_model_name_or_path, subfolder, FLAX_WEIGHTS_NAME)
            elif use_safetensors is not False and os.path.isfile(
                os.path.join(pretrained_model_name_or_path, subfolder, _add_variant(SAFE_WEIGHTS_NAME, variant))
            ):
                # Load from a safetensors checkpoint
                archive_file = os.path.join(
                    pretrained_model_name_or_path, subfolder, _add_variant(SAFE_WEIGHTS_NAME, variant)
                )
            elif use_safetensors is not False and os.path.isfile(
                os.path.join(pretrained_model_name_or_path, subfolder, _add_variant(SAFE_WEIGHTS_INDEX_NAME, variant))
            ):
                # Load from a sharded safetensors checkpoint
                archive_file = os.path.join(
                    pretrained_model_name_or_path, subfolder, _add_variant(SAFE_WEIGHTS_INDEX_NAME, variant)
                )
                is_sharded = True
            elif not use_safetensors and os.path.isfile(
                os.path.join(pretrained_model_name_or_path, subfolder, _add_variant(WEIGHTS_NAME, variant))
            ):
                # Load from a PyTorch checkpoint
                archive_file = os.path.join(
                    pretrained_model_name_or_path, subfolder, _add_variant(WEIGHTS_NAME, variant)
                )
            elif not use_safetensors and os.path.isfile(
                os.path.join(pretrained_model_name_or_path, subfolder, _add_variant(WEIGHTS_INDEX_NAME, variant))
            ):
                # Load from a sharded PyTorch checkpoint
                archive_file = os.path.join(
                    pretrained_model_name_or_path, subfolder, _add_variant(WEIGHTS_INDEX_NAME, variant)
                )
                is_sharded = True
            # At this stage we don't have a weight file so we will raise an error.
            elif not use_safetensors and (
                os.path.isfile(os.path.join(pretrained_model_name_or_path, subfolder, TF_WEIGHTS_NAME + ".index"))
                or os.path.isfile(os.path.join(pretrained_model_name_or_path, subfolder, TF2_WEIGHTS_NAME))
            ):
                raise EnvironmentError(
                    f"Error no file named {_add_variant(WEIGHTS_NAME, variant)} found in directory"
                    f" {pretrained_model_name_or_path} but there is a file for TensorFlow weights. Use"
                    " `from_tf=True` to load this model from those weights."
                )
            elif not use_safetensors and os.path.isfile(
                os.path.join(pretrained_model_name_or_path, subfolder, FLAX_WEIGHTS_NAME)
            ):
                raise EnvironmentError(
                    f"Error no file named {_add_variant(WEIGHTS_NAME, variant)} found in directory"
                    f" {pretrained_model_name_or_path} but there is a file for Flax weights. Use `from_flax=True`"
                    " to load this model from those weights."
                )
            elif use_safetensors:
                raise EnvironmentError(
                    f"Error no file named {_add_variant(SAFE_WEIGHTS_NAME, variant)} found in directory"
                    f" {pretrained_model_name_or_path}."
                )
            else:
                raise EnvironmentError(
                    f"Error no file named {_add_variant(WEIGHTS_NAME, variant)}, {_add_variant(SAFE_WEIGHTS_NAME, variant)},"
                    f" {TF2_WEIGHTS_NAME}, {TF_WEIGHTS_NAME + '.index'} or {FLAX_WEIGHTS_NAME} found in directory"
                    f" {pretrained_model_name_or_path}."
                )
        elif os.path.isfile(os.path.join(subfolder, pretrained_model_name_or_path)):
            archive_file = pretrained_model_name_or_path
            is_local = True
        elif os.path.isfile(os.path.join(subfolder, pretrained_model_name_or_path + ".index")):
            if not from_tf:
                raise ValueError(
                    f"We found a TensorFlow checkpoint at {pretrained_model_name_or_path + '.index'}, please set "
                    "from_tf to True to load from this checkpoint."
                )
            archive_file = os.path.join(subfolder, pretrained_model_name_or_path + ".index")
            is_local = True
        elif is_remote_url(pretrained_model_name_or_path):
            filename = pretrained_model_name_or_path
            resolved_archive_file = download_url(pretrained_model_name_or_path)
        else:
            # set correct filename
            if from_tf:
                filename = TF2_WEIGHTS_NAME
            elif from_flax:
                filename = FLAX_WEIGHTS_NAME
            elif use_safetensors is not False:
                filename = _add_variant(SAFE_WEIGHTS_NAME, variant)
            else:
<<<<<<< HEAD
                pass
                # param = param.to(dtype)
=======
                filename = _add_variant(WEIGHTS_NAME, variant)

            try:
                # Load from URL or cache if already cached
                cached_file_kwargs = {
                    "cache_dir": cache_dir,
                    "force_download": force_download,
                    "proxies": proxies,
                    "local_files_only": local_files_only,
                    "token": token,
                    "user_agent": user_agent,
                    "revision": revision,
                    "subfolder": subfolder,
                    "_raise_exceptions_for_gated_repo": False,
                    "_raise_exceptions_for_missing_entries": False,
                    "_commit_hash": commit_hash,
                }
                resolved_archive_file = cached_file(pretrained_model_name_or_path, filename, **cached_file_kwargs)

                # Since we set _raise_exceptions_for_missing_entries=False, we don't get an exception but a None
                # result when internet is up, the repo and revision exist, but the file does not.
                if resolved_archive_file is None and filename == _add_variant(SAFE_WEIGHTS_NAME, variant):
                    # Maybe the checkpoint is sharded, we try to grab the index name in this case.
                    resolved_archive_file = cached_file(
                        pretrained_model_name_or_path,
                        _add_variant(SAFE_WEIGHTS_INDEX_NAME, variant),
                        **cached_file_kwargs,
                    )
                    if resolved_archive_file is not None:
                        is_sharded = True
                    elif use_safetensors:
                        if revision == "main":
                            resolved_archive_file, revision, is_sharded = auto_conversion(
                                pretrained_model_name_or_path, **cached_file_kwargs
                            )
                        cached_file_kwargs["revision"] = revision
                        if resolved_archive_file is None:
                            raise EnvironmentError(
                                f"{pretrained_model_name_or_path} does not appear to have a file named"
                                f" {_add_variant(SAFE_WEIGHTS_NAME, variant)} or {_add_variant(SAFE_WEIGHTS_INDEX_NAME, variant)} "
                                "and thus cannot be loaded with `safetensors`. Please make sure that the model has "
                                "been saved with `safe_serialization=True` or do not set `use_safetensors=True`."
                            )
                    else:
                        # This repo has no safetensors file of any kind, we switch to PyTorch.
                        filename = _add_variant(WEIGHTS_NAME, variant)
                        resolved_archive_file = cached_file(
                            pretrained_model_name_or_path, filename, **cached_file_kwargs
                        )
                if resolved_archive_file is None and filename == _add_variant(WEIGHTS_NAME, variant):
                    # Maybe the checkpoint is sharded, we try to grab the index name in this case.
                    resolved_archive_file = cached_file(
                        pretrained_model_name_or_path,
                        _add_variant(WEIGHTS_INDEX_NAME, variant),
                        **cached_file_kwargs,
                    )
                    if resolved_archive_file is not None:
                        is_sharded = True
                if not local_files_only and not is_offline_mode():
                    if resolved_archive_file is not None:
                        if filename in [WEIGHTS_NAME, WEIGHTS_INDEX_NAME]:
                            # If the PyTorch file was found, check if there is a safetensors file on the repository
                            # If there is no safetensors file on the repositories, start an auto conversion
                            safe_weights_name = SAFE_WEIGHTS_INDEX_NAME if is_sharded else SAFE_WEIGHTS_NAME
                            has_file_kwargs = {
                                "revision": revision,
                                "proxies": proxies,
                                "token": token,
                                "cache_dir": cache_dir,
                                "local_files_only": local_files_only,
                            }
                            cached_file_kwargs = {
                                "cache_dir": cache_dir,
                                "force_download": force_download,
                                "local_files_only": local_files_only,
                                "user_agent": user_agent,
                                "subfolder": subfolder,
                                "_raise_exceptions_for_gated_repo": False,
                                "_raise_exceptions_for_missing_entries": False,
                                "_commit_hash": commit_hash,
                                **has_file_kwargs,
                            }
                            if not has_file(pretrained_model_name_or_path, safe_weights_name, **has_file_kwargs):
                                Thread(
                                    target=auto_conversion,
                                    args=(pretrained_model_name_or_path,),
                                    kwargs={"ignore_errors_during_conversion": True, **cached_file_kwargs},
                                    name="Thread-auto_conversion",
                                ).start()
                    else:
                        # Otherwise, no PyTorch file was found, maybe there is a TF or Flax model file.
                        # We try those to give a helpful error message.
                        has_file_kwargs = {
                            "revision": revision,
                            "proxies": proxies,
                            "token": token,
                            "cache_dir": cache_dir,
                            "local_files_only": local_files_only,
                        }
                        if has_file(pretrained_model_name_or_path, TF2_WEIGHTS_NAME, **has_file_kwargs):
                            raise EnvironmentError(
                                f"{pretrained_model_name_or_path} does not appear to have a file named"
                                f" {_add_variant(WEIGHTS_NAME, variant)} but there is a file for TensorFlow weights."
                                " Use `from_tf=True` to load this model from those weights."
                            )
                        elif has_file(pretrained_model_name_or_path, FLAX_WEIGHTS_NAME, **has_file_kwargs):
                            raise EnvironmentError(
                                f"{pretrained_model_name_or_path} does not appear to have a file named"
                                f" {_add_variant(WEIGHTS_NAME, variant)} but there is a file for Flax weights. Use"
                                " `from_flax=True` to load this model from those weights."
                            )
                        elif variant is not None and has_file(
                            pretrained_model_name_or_path, WEIGHTS_NAME, **has_file_kwargs
                        ):
                            raise EnvironmentError(
                                f"{pretrained_model_name_or_path} does not appear to have a file named"
                                f" {_add_variant(WEIGHTS_NAME, variant)} but there is a file without the variant"
                                f" {variant}. Use `variant=None` to load this model from those weights."
                            )
                        else:
                            raise EnvironmentError(
                                f"{pretrained_model_name_or_path} does not appear to have a file named"
                                f" {_add_variant(WEIGHTS_NAME, variant)}, {_add_variant(SAFE_WEIGHTS_NAME, variant)},"
                                f" {TF2_WEIGHTS_NAME}, {TF_WEIGHTS_NAME} or {FLAX_WEIGHTS_NAME}."
                            )
>>>>>>> 7613cf1a

            except EnvironmentError:
                # Raise any environment error raise by `cached_file`. It will have a helpful error message adapted
                # to the original exception.
                raise
            except Exception as e:
                # For any other exception, we throw a generic error.
                raise EnvironmentError(
                    f"Can't load the model for '{pretrained_model_name_or_path}'. If you were trying to load it"
                    " from 'https://huggingface.co/models', make sure you don't have a local directory with the"
                    f" same name. Otherwise, make sure '{pretrained_model_name_or_path}' is the correct path to a"
                    f" directory containing a file named {_add_variant(WEIGHTS_NAME, variant)},"
                    f" {TF2_WEIGHTS_NAME}, {TF_WEIGHTS_NAME} or {FLAX_WEIGHTS_NAME}."
                ) from e

        if is_local:
            logger.info(f"loading weights file {archive_file}")
            resolved_archive_file = archive_file
        else:
            logger.info(f"loading weights file {filename} from cache at {resolved_archive_file}")

    elif gguf_file:
        # Case 1: the GGUF file is present locally
        if os.path.isfile(gguf_file):
            resolved_archive_file = gguf_file
        # Case 2: The GGUF path is a location on the Hub
        # Load from URL or cache if already cached
        else:
            cached_file_kwargs = {
                "cache_dir": cache_dir,
                "force_download": force_download,
                "proxies": proxies,
                "local_files_only": local_files_only,
                "token": token,
                "user_agent": user_agent,
                "revision": revision,
                "subfolder": subfolder,
                "_raise_exceptions_for_gated_repo": False,
                "_raise_exceptions_for_missing_entries": False,
                "_commit_hash": commit_hash,
            }

            resolved_archive_file = cached_file(pretrained_model_name_or_path, gguf_file, **cached_file_kwargs)

    # We now download and resolve all checkpoint files if the checkpoint is sharded
    sharded_metadata = None
    if is_sharded:
        checkpoint_files, sharded_metadata = get_checkpoint_shard_files(
            pretrained_model_name_or_path,
            resolved_archive_file,
            cache_dir=cache_dir,
            force_download=force_download,
            proxies=proxies,
            local_files_only=local_files_only,
            token=token,
            user_agent=user_agent,
            revision=revision,
            subfolder=subfolder,
            _commit_hash=commit_hash,
        )
    else:
        checkpoint_files = [resolved_archive_file] if pretrained_model_name_or_path is not None else None

    return checkpoint_files, sharded_metadata


def _get_torch_dtype(
    cls,
    torch_dtype: Optional[Union[str, torch.dtype, Dict]],
    checkpoint_files: Optional[List[str]],
    config: PretrainedConfig,
    sharded_metadata: Optional[Dict],
    state_dict: Optional[Dict],
    weights_only: bool,
) -> Tuple[PretrainedConfig, Optional[torch.dtype], Optional[torch.dtype]]:
    """Find the correct `torch_dtype` to use based on provided arguments. Also update the `config` based on the
    inferred dtype. We do the following:
    1. If torch_dtype is not None, we use that dtype
    2. If torch_dtype is "auto", we auto-detect dtype from the loaded state_dict, by checking its first
        weights entry that is of a floating type - we assume all floating dtype weights are of the same dtype
    we also may have config.torch_dtype available, but we won't rely on it till v5
    """
    dtype_orig = None
    is_sharded = sharded_metadata is not None

    if torch_dtype is not None:
        if isinstance(torch_dtype, str):
            if torch_dtype == "auto":
                if hasattr(config, "torch_dtype") and config.torch_dtype is not None:
                    torch_dtype = config.torch_dtype
                    logger.info(f"Will use torch_dtype={torch_dtype} as defined in model's config object")
                else:
                    if is_sharded and "dtype" in sharded_metadata:
                        torch_dtype = sharded_metadata["dtype"]
                    elif state_dict is not None:
                        torch_dtype = get_state_dict_dtype(state_dict)
                    else:
                        state_dict = load_state_dict(
                            checkpoint_files[0], map_location="meta", weights_only=weights_only
                        )
                        torch_dtype = get_state_dict_dtype(state_dict)
                    logger.info(
                        "Since the `torch_dtype` attribute can't be found in model's config object, "
                        "will use torch_dtype={torch_dtype} as derived from model's weights"
                    )
            elif hasattr(torch, torch_dtype):
                torch_dtype = getattr(torch, torch_dtype)
                config.torch_dtype = torch_dtype
                for sub_config_key in config.sub_configs.keys():
                    sub_config = getattr(config, sub_config_key)
                    sub_config.torch_dtype = torch_dtype
        elif isinstance(torch_dtype, torch.dtype):
            config.torch_dtype = torch_dtype
            for sub_config_key in config.sub_configs.keys():
                sub_config = getattr(config, sub_config_key)
                sub_config.torch_dtype = torch_dtype
        elif isinstance(torch_dtype, dict):
            for key, curr_dtype in torch_dtype.items():
                if hasattr(config, key):
                    value = getattr(config, key)
                    curr_dtype = curr_dtype if not isinstance(curr_dtype, str) else getattr(torch, curr_dtype)
                    value.torch_dtype = curr_dtype
            # main torch dtype for modules that aren't part of any sub-config
            torch_dtype = torch_dtype.get("")
            torch_dtype = torch_dtype if not isinstance(torch_dtype, str) else getattr(torch, torch_dtype)
            config.torch_dtype = torch_dtype
            if torch_dtype is None:
                torch_dtype = torch.float32
        else:
            raise ValueError(
                f"`torch_dtype` can be one of: `torch.dtype`, `'auto'`, a string of a valid `torch.dtype` or a `dict` with valid `torch_dtype` "
                f"for each sub-config in composite configs, but received {torch_dtype}"
            )

        dtype_orig = cls._set_default_torch_dtype(torch_dtype)
    else:
        # set fp32 as the default dtype for BC
        default_dtype = torch.get_default_dtype()
        config.torch_dtype = default_dtype
        for key in config.sub_configs.keys():
            value = getattr(config, key)
            value.torch_dtype = default_dtype

    return config, torch_dtype, dtype_orig


def _get_device_map(
    model: "PreTrainedModel",
    device_map: Optional[Union[str, Dict]],
    max_memory: Optional[Dict],
    hf_quantizer: Optional[HfQuantizer],
    torch_dtype: Optional[torch.dtype],
    keep_in_fp32_regex: Optional[re.Pattern],
) -> Dict:
    """Compute the final `device_map` to use if we passed a value in ['auto', 'balanced', 'balanced_low_0', 'sequential'].
    Otherwise, we check for any device inconsistencies in the device_map.
    """
    if isinstance(device_map, str):
        special_dtypes = {}
        if hf_quantizer is not None:
            special_dtypes.update(hf_quantizer.get_special_dtypes_update(model, torch_dtype))
        if keep_in_fp32_regex is not None:
            special_dtypes.update(
                {name: torch.float32 for name, _ in model.named_parameters() if keep_in_fp32_regex.search(name)}
            )

        target_dtype = torch_dtype

        if hf_quantizer is not None:
            target_dtype = hf_quantizer.adjust_target_dtype(target_dtype)

        no_split_modules = model._get_no_split_modules(device_map)
        device_map_kwargs = {"no_split_module_classes": no_split_modules}

        if "special_dtypes" in inspect.signature(infer_auto_device_map).parameters:
            device_map_kwargs["special_dtypes"] = special_dtypes
        elif len(special_dtypes) > 0:
            logger.warning(
                "This model has some weights that should be kept in higher precision, you need to upgrade "
                "`accelerate` to properly deal with them (`pip install --upgrade accelerate`)."
            )

        if device_map != "sequential":
            max_memory = get_balanced_memory(
                model,
                dtype=target_dtype,
                low_zero=(device_map == "balanced_low_0"),
                max_memory=max_memory,
                **device_map_kwargs,
            )
        else:
            max_memory = get_max_memory(max_memory)
        if hf_quantizer is not None:
            max_memory = hf_quantizer.adjust_max_memory(max_memory)
        device_map_kwargs["max_memory"] = max_memory

        device_map = infer_auto_device_map(model, dtype=target_dtype, **device_map_kwargs)

        if hf_quantizer is not None:
            hf_quantizer.validate_environment(device_map=device_map)

    elif device_map is not None:
        tied_params = find_tied_parameters(model)
        # check if we don't have tied param in different devices
        check_tied_parameters_on_same_device(tied_params, device_map)

    return device_map


def _find_missing_and_unexpected_keys(
    cls,
    model: "PreTrainedModel",
    original_checkpoint_keys: List[str],
    checkpoint_keys: List[str],
    loading_base_model_from_task_state_dict: bool,
    hf_quantizer: Optional[HfQuantizer],
    device_map: Dict,
) -> Tuple[List[str], List[str]]:
    """Find missing keys (keys that are part of the model parameters but were NOT found in the loaded state dict keys) and unexpected keys
    (keys found in the loaded state dict keys, but that are NOT part of the model parameters)
    """
    prefix = model.base_model_prefix

    # Compute expected keys, i.e. keys that the FULL model (not model_to_load) expects
    expected_keys = list(model.state_dict().keys())
    if hf_quantizer is not None:
        expected_keys = hf_quantizer.update_expected_keys(model, expected_keys, checkpoint_keys)

    # Adjust prefix of the keys to make them match loaded keys before removing them
    missing_keys = sorted(set(expected_keys) - set(checkpoint_keys))
    unexpected_keys = set(checkpoint_keys) - set(expected_keys)
    # If a module has the same name under the base and task specific model, we have to re-add it to unexpected keys
    if loading_base_model_from_task_state_dict:
        task_specific_keys = [k for k in original_checkpoint_keys if not k.startswith(f"{prefix}.")]
        unexpected_keys.update(task_specific_keys)

    # Remove nonpersistent buffers from unexpected keys: they are not in the expected keys (model state dict), but
    # may be in the loaded keys. Note that removing all buffers does the job, as they were part of the expected keys anyway
    model_buffers = {n for n, _ in model.named_buffers()}
    unexpected_keys = sorted(unexpected_keys - model_buffers)

    # Old checkpoints may have keys for rotary_emb.inv_freq for each layer, however we moved this buffer to the main model
    # (so the buffer name has changed). Remove them in such a case
    has_inv_freq_buffers = any(buffer.endswith("rotary_emb.inv_freq") for buffer in model_buffers)
    if has_inv_freq_buffers:
        unexpected_keys = [k for k in unexpected_keys if "rotary_emb.inv_freq" not in k]

    tied_params = find_tied_parameters(model)
    for group in tied_params:
        missing_in_group = [k for k in missing_keys if k in group]
        if len(missing_in_group) > 0 and len(missing_in_group) < len(group):
            missing_keys = [k for k in missing_keys if k not in missing_in_group]

    if hf_quantizer is not None:
        missing_keys = hf_quantizer.update_missing_keys(model, missing_keys, prefix)

    # Model-specific exceptions for missing and unexpected keys (e.g. if the modeling change over time, or any other reason...)
    if cls._keys_to_ignore_on_load_missing is not None:
        for pattern in cls._keys_to_ignore_on_load_missing:
            missing_keys = [k for k in missing_keys if re.search(pattern, k) is None]

    if cls._keys_to_ignore_on_load_unexpected is not None:
        for pattern in cls._keys_to_ignore_on_load_unexpected:
            unexpected_keys = [k for k in unexpected_keys if re.search(pattern, k) is None]

    return missing_keys, unexpected_keys


def _find_mismatched_keys(
    model: "PreTrainedModel",
    state_dict: Optional[Dict],
    checkpoint_files: Optional[List[str]],
    ignore_mismatched_sizes: bool,
    keys_to_rename_mapping: Dict[str, str],
    is_quantized: bool,
    weights_only: bool,
) -> Tuple[List[str], List[Tuple[int, int]]]:
    """
    Find potential shape mismatch between the different state dicts and the model parameters, but only if `ignore_mismatched_sizes`
    is True. Otherwise, return immediately and any shape mismatch that may exist will be raised later on. This avoids checking
    every parameter in advance, as shape mismatch are extremely rare in practice. If we want to ignore them however, we do
    need to check in advance as we need to know which parameters we need to move back from meta to cpu, and initialize
    correctly. Indeed, as our model initialization takes place at the module level, and not the weight level, in the
    case of a sharded checkpoint we cannot correctly initialize the weights according to `model._init_weights()` if we perform
    this check on each state dict at loading time (after the first loaded checkpoint, there are no way to initialize only the
    mismatched weights if any, without overwriting the previously loaded weights as well because all the module will be
    initialized, not only the weights that are mismatched).
    """

    # An error will be raised later on anyway if there is a mismatch - this avoids running the rest of this function
    # if there are no mismatch (which is almost always the case)
    if not ignore_mismatched_sizes:
        return [], []

    if state_dict is not None:
        checkpoint_files = [""]

    model_state_dict = model.state_dict()
    mismatched_keys = []
    mismatched_shapes = []
    for shard_file in checkpoint_files:
        # If shard_file is "", we use the existing state_dict instead of loading it
        if shard_file != "":
            state_dict = load_state_dict(
                shard_file, is_quantized=is_quantized, map_location="meta", weights_only=weights_only
            )

        # Fix the key names
        new_state_dict = {keys_to_rename_mapping[k]: v for k, v in state_dict.items() if k in keys_to_rename_mapping}

        for key in new_state_dict.keys():
            if key in model_state_dict and new_state_dict[key].shape != model_state_dict[key].shape:
                # This skips size mismatches for 4-bit weights. Two 4-bit values share an 8-bit container, causing size differences.
                # Without matching with module type or paramter type it seems like a practical way to detect valid 4bit weights.
                if not (
                    new_state_dict[key].shape[-1] == 1
                    and new_state_dict[key].numel() * 2 == model_state_dict[key].numel()
                ):
                    mismatched_keys.append(key)
                    mismatched_shapes.append((new_state_dict[key].shape, model_state_dict[key].shape))

    return mismatched_keys, mismatched_shapes


class PipelineParallel(Enum):
    inputs: 0
    outputs: 1


class ModuleUtilsMixin:
    """
    A few utilities for `torch.nn.Modules`, to be used as a mixin.
    """

    @staticmethod
    def _hook_rss_memory_pre_forward(module, *args, **kwargs):
        try:
            import psutil
        except ImportError:
            raise ImportError("You need to install psutil (pip install psutil) to use memory tracing.")

        process = psutil.Process(os.getpid())
        mem = process.memory_info()
        module.mem_rss_pre_forward = mem.rss
        return None

    @staticmethod
    def _hook_rss_memory_post_forward(module, *args, **kwargs):
        try:
            import psutil
        except ImportError:
            raise ImportError("You need to install psutil (pip install psutil) to use memory tracing.")

        process = psutil.Process(os.getpid())
        mem = process.memory_info()
        module.mem_rss_post_forward = mem.rss
        mem_rss_diff = module.mem_rss_post_forward - module.mem_rss_pre_forward
        module.mem_rss_diff = mem_rss_diff + (module.mem_rss_diff if hasattr(module, "mem_rss_diff") else 0)
        return None

    def add_memory_hooks(self):
        """
        Add a memory hook before and after each sub-module forward pass to record increase in memory consumption.

        Increase in memory consumption is stored in a `mem_rss_diff` attribute for each module and can be reset to zero
        with `model.reset_memory_hooks_state()`.
        """
        for module in self.modules():
            module.register_forward_pre_hook(self._hook_rss_memory_pre_forward)
            module.register_forward_hook(self._hook_rss_memory_post_forward)
        self.reset_memory_hooks_state()

    def reset_memory_hooks_state(self):
        """
        Reset the `mem_rss_diff` attribute of each module (see [`~modeling_utils.ModuleUtilsMixin.add_memory_hooks`]).
        """
        for module in self.modules():
            module.mem_rss_diff = 0
            module.mem_rss_post_forward = 0
            module.mem_rss_pre_forward = 0

    @property
    def device(self) -> torch.device:
        """
        `torch.device`: The device on which the module is (assuming that all the module parameters are on the same
        device).
        """
        return get_parameter_device(self)

    @property
    def dtype(self) -> torch.dtype:
        """
        `torch.dtype`: The dtype of the module (assuming that all the module parameters have the same dtype).
        """
        return get_parameter_dtype(self)

    def invert_attention_mask(self, encoder_attention_mask: Tensor) -> Tensor:
        """
        Invert an attention mask (e.g., switches 0. and 1.).

        Args:
            encoder_attention_mask (`torch.Tensor`): An attention mask.

        Returns:
            `torch.Tensor`: The inverted attention mask.
        """
        if encoder_attention_mask.dim() == 3:
            encoder_extended_attention_mask = encoder_attention_mask[:, None, :, :]
        if encoder_attention_mask.dim() == 2:
            encoder_extended_attention_mask = encoder_attention_mask[:, None, None, :]
        # T5 has a mask that can compare sequence ids, we can simulate this here with this transposition
        # Cf. https://github.com/tensorflow/mesh/blob/8d2465e9bc93129b913b5ccc6a59aa97abd96ec6/mesh_tensorflow
        # /transformer/transformer_layers.py#L270
        # encoder_extended_attention_mask = (encoder_extended_attention_mask ==
        # encoder_extended_attention_mask.transpose(-1, -2))
        encoder_extended_attention_mask = encoder_extended_attention_mask.to(dtype=self.dtype)  # fp16 compatibility
        encoder_extended_attention_mask = (1.0 - encoder_extended_attention_mask) * torch.finfo(self.dtype).min

        return encoder_extended_attention_mask

    @staticmethod
    def create_extended_attention_mask_for_decoder(input_shape, attention_mask, device=None):
        if device is not None:
            warnings.warn(
                "The `device` argument is deprecated and will be removed in v5 of Transformers.", FutureWarning
            )
        else:
            device = attention_mask.device
        batch_size, seq_length = input_shape
        seq_ids = torch.arange(seq_length, device=device)
        causal_mask = seq_ids[None, None, :].repeat(batch_size, seq_length, 1) <= seq_ids[None, :, None]
        # in case past_key_values are used we need to add a prefix ones mask to the causal mask
        # causal and attention masks must have same type with pytorch version < 1.3
        causal_mask = causal_mask.to(attention_mask.dtype)

        if causal_mask.shape[1] < attention_mask.shape[1]:
            prefix_seq_len = attention_mask.shape[1] - causal_mask.shape[1]
            causal_mask = torch.cat(
                [
                    torch.ones((batch_size, seq_length, prefix_seq_len), device=device, dtype=causal_mask.dtype),
                    causal_mask,
                ],
                axis=-1,
            )

        extended_attention_mask = causal_mask[:, None, :, :] * attention_mask[:, None, None, :]
        return extended_attention_mask

    def get_extended_attention_mask(
        self, attention_mask: Tensor, input_shape: Tuple[int], device: torch.device = None, dtype: torch.float = None
    ) -> Tensor:
        """
        Makes broadcastable attention and causal masks so that future and masked tokens are ignored.

        Arguments:
            attention_mask (`torch.Tensor`):
                Mask with ones indicating tokens to attend to, zeros for tokens to ignore.
            input_shape (`Tuple[int]`):
                The shape of the input to the model.

        Returns:
            `torch.Tensor` The extended attention mask, with a the same dtype as `attention_mask.dtype`.
        """
        if dtype is None:
            dtype = self.dtype

        if not (attention_mask.dim() == 2 and self.config.is_decoder):
            # show warning only if it won't be shown in `create_extended_attention_mask_for_decoder`
            if device is not None:
                warnings.warn(
                    "The `device` argument is deprecated and will be removed in v5 of Transformers.", FutureWarning
                )
        # We can provide a self-attention mask of dimensions [batch_size, from_seq_length, to_seq_length]
        # ourselves in which case we just need to make it broadcastable to all heads.
        if attention_mask.dim() == 3:
            extended_attention_mask = attention_mask[:, None, :, :]
        elif attention_mask.dim() == 2:
            # Provided a padding mask of dimensions [batch_size, seq_length]
            # - if the model is a decoder, apply a causal mask in addition to the padding mask
            # - if the model is an encoder, make the mask broadcastable to [batch_size, num_heads, seq_length, seq_length]
            if self.config.is_decoder:
                extended_attention_mask = ModuleUtilsMixin.create_extended_attention_mask_for_decoder(
                    input_shape, attention_mask, device
                )
            else:
                extended_attention_mask = attention_mask[:, None, None, :]
        else:
            raise ValueError(
                f"Wrong shape for input_ids (shape {input_shape}) or attention_mask (shape {attention_mask.shape})"
            )

        # Since attention_mask is 1.0 for positions we want to attend and 0.0 for
        # masked positions, this operation will create a tensor which is 0.0 for
        # positions we want to attend and the dtype's smallest value for masked positions.
        # Since we are adding it to the raw scores before the softmax, this is
        # effectively the same as removing these entirely.
        extended_attention_mask = extended_attention_mask.to(dtype=dtype)  # fp16 compatibility
        extended_attention_mask = (1.0 - extended_attention_mask) * torch.finfo(dtype).min
        return extended_attention_mask

    def get_head_mask(
        self, head_mask: Optional[Tensor], num_hidden_layers: int, is_attention_chunked: bool = False
    ) -> Tensor:
        """
        Prepare the head mask if needed.

        Args:
            head_mask (`torch.Tensor` with shape `[num_heads]` or `[num_hidden_layers x num_heads]`, *optional*):
                The mask indicating if we should keep the heads or not (1.0 for keep, 0.0 for discard).
            num_hidden_layers (`int`):
                The number of hidden layers in the model.
            is_attention_chunked (`bool`, *optional*, defaults to `False`):
                Whether or not the attentions scores are computed by chunks or not.

        Returns:
            `torch.Tensor` with shape `[num_hidden_layers x batch x num_heads x seq_length x seq_length]` or list with
            `[None]` for each layer.
        """
        if head_mask is not None:
            head_mask = self._convert_head_mask_to_5d(head_mask, num_hidden_layers)
            if is_attention_chunked is True:
                head_mask = head_mask.unsqueeze(-1)
        else:
            head_mask = [None] * num_hidden_layers

        return head_mask

    def _convert_head_mask_to_5d(self, head_mask, num_hidden_layers):
        """-> [num_hidden_layers x batch x num_heads x seq_length x seq_length]"""
        if head_mask.dim() == 1:
            head_mask = head_mask.unsqueeze(0).unsqueeze(0).unsqueeze(-1).unsqueeze(-1)
            head_mask = head_mask.expand(num_hidden_layers, -1, -1, -1, -1)
        elif head_mask.dim() == 2:
            head_mask = head_mask.unsqueeze(1).unsqueeze(-1).unsqueeze(-1)  # We can specify head_mask for each layer
        assert head_mask.dim() == 5, f"head_mask.dim != 5, instead {head_mask.dim()}"
        head_mask = head_mask.to(dtype=self.dtype)  # switch to float if need + fp16 compatibility
        return head_mask

    def num_parameters(self, only_trainable: bool = False, exclude_embeddings: bool = False) -> int:
        """
        Get number of (optionally, trainable or non-embeddings) parameters in the module.

        Args:
            only_trainable (`bool`, *optional*, defaults to `False`):
                Whether or not to return only the number of trainable parameters

            exclude_embeddings (`bool`, *optional*, defaults to `False`):
                Whether or not to return only the number of non-embeddings parameters

        Returns:
            `int`: The number of parameters.
        """

        if exclude_embeddings:
            embedding_param_names = [
                f"{name}.weight" for name, module_type in self.named_modules() if isinstance(module_type, nn.Embedding)
            ]
            total_parameters = [
                parameter for name, parameter in self.named_parameters() if name not in embedding_param_names
            ]
        else:
            total_parameters = list(self.parameters())

        total_numel = []
        is_loaded_in_4bit = getattr(self, "is_loaded_in_4bit", False)

        if is_loaded_in_4bit:
            if is_bitsandbytes_available():
                import bitsandbytes as bnb
            else:
                raise ValueError(
                    "bitsandbytes is not installed but it seems that the model has been loaded in 4bit precision, something went wrong"
                    " make sure to install bitsandbytes with `pip install bitsandbytes`. You also need a GPU. "
                )

        for param in total_parameters:
            if param.requires_grad or not only_trainable:
                # For 4bit models, we need to multiply the number of parameters by 2 as half of the parameters are
                # used for the 4bit quantization (uint8 tensors are stored)
                if is_loaded_in_4bit and isinstance(param, bnb.nn.Params4bit):
                    if hasattr(param, "element_size"):
                        num_bytes = param.element_size()
                    elif hasattr(param, "quant_storage"):
                        num_bytes = param.quant_storage.itemsize
                    else:
                        num_bytes = 1
                    total_numel.append(param.numel() * 2 * num_bytes)
                else:
                    total_numel.append(param.numel())

        return sum(total_numel)

    def estimate_tokens(self, input_dict: Dict[str, Union[torch.Tensor, Any]]) -> int:
        """
        Helper function to estimate the total number of tokens from the model inputs.

        Args:
            inputs (`dict`): The model inputs.

        Returns:
            `int`: The total number of tokens.
        """
        if not hasattr(self, "warnings_issued"):
            self.warnings_issued = {}
        if self.main_input_name in input_dict:
            return input_dict[self.main_input_name].numel()
        elif "estimate_tokens" not in self.warnings_issued:
            logger.warning(
                "Could not estimate the number of tokens of the input, floating-point operations will not be computed"
            )
            self.warnings_issued["estimate_tokens"] = True
        return 0

    def floating_point_ops(
        self, input_dict: Dict[str, Union[torch.Tensor, Any]], exclude_embeddings: bool = True
    ) -> int:
        """
        Get number of (optionally, non-embeddings) floating-point operations for the forward and backward passes of a
        batch with this transformer model. Default approximation neglects the quadratic dependency on the number of
        tokens (valid if `12 * d_model << sequence_length`) as laid out in [this
        paper](https://arxiv.org/pdf/2001.08361.pdf) section 2.1. Should be overridden for transformers with parameter
        re-use e.g. Albert or Universal Transformers, or if doing long-range modeling with very high sequence lengths.

        Args:
            batch_size (`int`):
                The batch size for the forward pass.

            sequence_length (`int`):
                The number of tokens in each line of the batch.

            exclude_embeddings (`bool`, *optional*, defaults to `True`):
                Whether or not to count embedding and softmax operations.

        Returns:
            `int`: The number of floating-point operations.
        """

        return 6 * self.estimate_tokens(input_dict) * self.num_parameters(exclude_embeddings=exclude_embeddings)


# TODO (joao): remove `GenerationMixin` inheritance in v4.50
class PreTrainedModel(nn.Module, ModuleUtilsMixin, GenerationMixin, PushToHubMixin, PeftAdapterMixin):
    r"""
    Base class for all models.

    [`PreTrainedModel`] takes care of storing the configuration of the models and handles methods for loading,
    downloading and saving models as well as a few methods common to all models to:

        - resize the input embeddings,
        - prune heads in the self-attention heads.

    Class attributes (overridden by derived classes):

        - **config_class** ([`PretrainedConfig`]) -- A subclass of [`PretrainedConfig`] to use as configuration class
          for this model architecture.
        - **load_tf_weights** (`Callable`) -- A python *method* for loading a TensorFlow checkpoint in a PyTorch model,
          taking as arguments:

            - **model** ([`PreTrainedModel`]) -- An instance of the model on which to load the TensorFlow checkpoint.
            - **config** ([`PreTrainedConfig`]) -- An instance of the configuration associated to the model.
            - **path** (`str`) -- A path to the TensorFlow checkpoint.

        - **base_model_prefix** (`str`) -- A string indicating the attribute associated to the base model in derived
          classes of the same architecture adding modules on top of the base model.
        - **is_parallelizable** (`bool`) -- A flag indicating whether this model supports model parallelization.
        - **main_input_name** (`str`) -- The name of the principal input to the model (often `input_ids` for NLP
          models, `pixel_values` for vision models and `input_values` for speech models).
    """

    config_class = None
    base_model_prefix = ""
    main_input_name = "input_ids"
    model_tags = None

    _auto_class = None
    _no_split_modules = None
    _skip_keys_device_placement = None
    _keep_in_fp32_modules = None

    # a list of `re` patterns of `state_dict` keys that should be removed from the list of missing
    # keys we find (keys inside the model but not in the checkpoint) and avoid unnecessary warnings.
    _keys_to_ignore_on_load_missing = None
    # a list of `re` patterns of `state_dict` keys that should be removed from the list of
    # unexpected keys we find (keys inside the checkpoint but not the model) and avoid unnecessary
    # warnings.
    _keys_to_ignore_on_load_unexpected = None
    # a list of `state_dict` keys to ignore when saving the model (useful for keys that aren't
    # trained, but which are either deterministic or tied variables)
    _keys_to_ignore_on_save = None
    # a list of `state_dict` keys that are potentially tied to another key in the state_dict.
    _tied_weights_keys = None

    is_parallelizable = False
    supports_gradient_checkpointing = False
    _is_stateful = False

    # Flash Attention 2 support
    _supports_flash_attn_2 = False

    # SDPA support
    _supports_sdpa = False

    # Flex Attention support
    _supports_flex_attn = False

    # Has support for a `Cache` instance as `past_key_values`? Does it support a `StaticCache`?
    _supports_cache_class = False
    _supports_static_cache = False

    # Has support for a `QuantoQuantizedCache` instance as `past_key_values`
    _supports_quantized_cache = False

    # A tensor parallel plan to be applied to the model when TP is enabled. For
    # top-level models, this attribute is currently defined in respective model
    # code. For base models, this attribute comes from
    # `config.base_model_tp_plan` during `__init__`.
    # It should identify the layers exactly: if you want to TP model.language_model.layers.fc1
    # by passing `tp_plan` to the init, it should be {"model.language_model.layers.fc1":"colwise"}
    # for example.
    _tp_plan = None

    # A pipeline parallel plan specifying the layers which may not be present
    # on all ranks when PP is enabled. For top-level models, this attribute is
    # currently defined in respective model code. For base models, this
    # attribute comes from `config.base_model_pp_plan` during `post_init`.
    #
    # The variable names for the inputs and outputs of the specified layers can
    # be indexed using the `PipelineParallel` enum as follows:
    # - `_pp_plan["layers"][PipelineParallel.inputs]`
    # - `_pp_plan["layers"][PipelineParallel.outputs]`
    _pp_plan = None

    # This flag signal that the model can be used as an efficient backend in TGI and vLLM
    # In practice, it means that they support attention interface functions, fully pass the kwargs
    # through all modules up to the Attention layer, can slice logits with Tensor, and have a default TP plan
    _supports_attention_backend = False

    @property
    def dummy_inputs(self) -> Dict[str, torch.Tensor]:
        """
        `Dict[str, torch.Tensor]`: Dummy inputs to do a forward pass in the network.
        """
        return {"input_ids": torch.tensor(DUMMY_INPUTS)}

    @property
    def framework(self) -> str:
        """
        :str: Identifies that this is a PyTorch model.
        """
        return "pt"

    def __init__(self, config: PretrainedConfig, *inputs, **kwargs):
        super().__init__()
        if not isinstance(config, PretrainedConfig):
            raise ValueError(
                f"Parameter config in `{self.__class__.__name__}(config)` should be an instance of class "
                "`PretrainedConfig`. To create a model from a pretrained model use "
                f"`model = {self.__class__.__name__}.from_pretrained(PRETRAINED_MODEL_NAME)`"
            )
        if not getattr(config, "_attn_implementation_autoset", False):
            # config usually has a `torch_dtype` but we need the next line for the `no_super_init` tests
            dtype = config.torch_dtype if hasattr(config, "torch_dtype") else torch.get_default_dtype()
            config = self._autoset_attn_implementation(config, torch_dtype=dtype, check_device_map=False)
        self.config = config

        # for initialization of the loss
        loss_type = self.__class__.__name__
        if loss_type not in LOSS_MAPPING:
            loss_groups = f"({'|'.join(LOSS_MAPPING)})"
            loss_type = re.findall(loss_groups, self.__class__.__name__)
            if len(loss_type) > 0:
                loss_type = loss_type[0]
            else:
                loss_type = None
        self.loss_type = loss_type

        self.name_or_path = config.name_or_path
        self.warnings_issued = {}
        self.generation_config = GenerationConfig.from_model_config(config) if self.can_generate() else None
        # Overwrite the class attribute to make it an instance attribute, so models like
        # `InstructBlipForConditionalGeneration` can dynamically update it without modifying the class attribute
        # when a different component (e.g. language_model) is used.
        self._keep_in_fp32_modules = copy.copy(self.__class__._keep_in_fp32_modules)

        self._no_split_modules = self._no_split_modules or []

    def post_init(self):
        """
        A method executed at the end of each Transformer model initialization, to execute code that needs the model's
        modules properly initialized (such as weight initialization).
        """
        self.init_weights()
        self._backward_compatibility_gradient_checkpointing()

        # Make sure the modules correctly exist if the flag is active
        if self._keep_in_fp32_modules is not None:
            all_parameters = {name for name, _ in self.named_parameters() if len(name) > 0}
            unique_module_names = set()
            # Get all unique module names in the module graph, without the prefixes
            for param in all_parameters:
                unique_module_names.update(
                    [name for name in param.split(".") if not name.isnumeric() and name not in ["weight", "bias"]]
                )
            # Check that every module in the keep_in_fp32 list is part of the module graph
            for module in self._keep_in_fp32_modules:
                if module not in unique_module_names:
                    raise ValueError(
                        f"{module} was specified in the `_keep_in_fp32_modules` list, but is not part of the modules in"
                        f" {self.__class__.__name__}"
                    )

        # If current model is a base model, attach `base_model_tp_plan` and `base_model_pp_plan` from config
        if self.base_model is self:
            self._pp_plan = (
                self.config.base_model_pp_plan.copy() if self.config.base_model_pp_plan is not None else None
            )
            self._tp_plan = self.config.base_model_tp_plan.copy() if self.config.base_model_tp_plan is not None else {}
        else:
            self._tp_plan = self._tp_plan or {}
            for name, module in self.named_children():
                if plan := getattr(module, "_tp_plan", None):
                    self._tp_plan.update({f"{name}.{k}": v for k, v in plan.items()})

        if self._tp_plan is not None and is_torch_greater_or_equal("2.3"):
            for _, v in self._tp_plan.items():
                if v not in SUPPORTED_TP_STYLES:
                    raise ValueError(
                        f"Unsupported tensor parallel style {v}. Supported styles are {SUPPORTED_TP_STYLES}"
                    )

    def dequantize(self):
        """
        Potentially dequantize the model in case it has been quantized by a quantization method that support
        dequantization.
        """
        hf_quantizer = getattr(self, "hf_quantizer", None)

        if hf_quantizer is None:
            raise ValueError("You need to first quantize your model in order to dequantize it")

        return hf_quantizer.dequantize(self)

    def _backward_compatibility_gradient_checkpointing(self):
        if self.supports_gradient_checkpointing and getattr(self.config, "gradient_checkpointing", False):
            self.gradient_checkpointing_enable()
            # Remove the attribute now that is has been consumed, so it's no saved in the config.
            delattr(self.config, "gradient_checkpointing")

    def add_model_tags(self, tags: Union[List[str], str]) -> None:
        r"""
        Add custom tags into the model that gets pushed to the Hugging Face Hub. Will
        not overwrite existing tags in the model.

        Args:
            tags (`Union[List[str], str]`):
                The desired tags to inject in the model

        Examples:

        ```python
        from transformers import AutoModel

        model = AutoModel.from_pretrained("google-bert/bert-base-cased")

        model.add_model_tags(["custom", "custom-bert"])

        # Push the model to your namespace with the name "my-custom-bert".
        model.push_to_hub("my-custom-bert")
        ```
        """
        if isinstance(tags, str):
            tags = [tags]

        if self.model_tags is None:
            self.model_tags = []

        for tag in tags:
            if tag not in self.model_tags:
                self.model_tags.append(tag)

    @classmethod
    @restore_default_torch_dtype
    def _from_config(cls, config, **kwargs):
        """
        All context managers that the model should be initialized under go here.

        Args:
            torch_dtype (`torch.dtype`, *optional*):
                Override the default `torch.dtype` and load the model under this dtype.
        """
        # when we init a model from within another model (e.g. VLMs) and dispatch on FA2
        # a warning is raised that dtype should be fp16. Since we never pass dtype from within
        # modeling code, we can try to infer it here same way as done in `from_pretrained`
        torch_dtype = kwargs.pop("torch_dtype", config.torch_dtype)
        if isinstance(torch_dtype, str):
            torch_dtype = getattr(torch, torch_dtype)

        use_flash_attention_2 = kwargs.pop("use_flash_attention_2", False)

        # override default dtype if needed
        dtype_orig = None
        if torch_dtype is not None:
            dtype_orig = cls._set_default_torch_dtype(torch_dtype)

        config = copy.deepcopy(config)  # We do not want to modify the config inplace in _from_config.

        if config._attn_implementation_internal is not None:
            # In this case, the config has been created with the attn_implementation set by the user, which we
            # should respect.
            attn_implementation = config._attn_implementation_internal
        else:
            attn_implementation = None

        config._attn_implementation = kwargs.pop("attn_implementation", attn_implementation)
        if not getattr(config, "_attn_implementation_autoset", False):
            config = cls._autoset_attn_implementation(
                config,
                use_flash_attention_2=use_flash_attention_2,
                check_device_map=False,
                torch_dtype=torch_dtype,
            )

        if is_deepspeed_zero3_enabled() and not _is_quantized and not _is_ds_init_called:
            import deepspeed

            logger.info("Detected DeepSpeed ZeRO-3: activating zero.init() for this model")
            # this immediately partitions the model across all gpus, to avoid the overhead in time
            # and memory copying it on CPU or each GPU first
            init_contexts = [deepspeed.zero.Init(config_dict_or_path=deepspeed_config()), set_zero3_state()]
            with ContextManagers(init_contexts):
                model = cls(config, **kwargs)

        else:
            model = cls(config, **kwargs)

        # restore default dtype if it was modified
        if dtype_orig is not None:
            torch.set_default_dtype(dtype_orig)

        return model

    @classmethod
    def _autoset_attn_implementation(
        cls,
        config,
        use_flash_attention_2: bool = False,
        torch_dtype: Optional[torch.dtype] = None,
        device_map: Optional[Union[str, Dict[str, int]]] = None,
        check_device_map: bool = True,
    ):
        """
        Automatically checks and dispatches to a default attention implementation. In order of priority:
            1. An implementation specified in `config._attn_implementation` (due for example to the argument attn_implementation="sdpa" in from_pretrained).
            2. DEPRECATED: if use_flash_attention_2 is set to `True` and `flash_attn` is available, flash attention. (`LlamaFlashAttention` for example)
            3. SDPA implementation, if available and supported by the model type. (`LlamaSdpaAttention` for example)
            4. The default model's implementation otherwise (`LlamaAttention` for example) .
        """
        # Here we use config._attn_implementation_internal to check whether the attention implementation was explicitly set by the user.
        # The property `PretrainedConfig._attn_implementation` is never `None`, for backward compatibility (always fall back on "eager").
        # The `hasattr` here is used as some Transformers tests for some reason do not call PretrainedConfig __init__ (e.g. test_no_super_init_config_and_model)
        requested_attn_implementation = None
        if hasattr(config, "_attn_implementation_internal") and config._attn_implementation_internal is not None:
            if config._attn_implementation != "flash_attention_2" and use_flash_attention_2:
                raise ValueError(
                    f'Both attn_implementation="{config._attn_implementation}" and `use_flash_attention_2=True` were used when loading the model, which are not compatible.'
                    ' We recommend to just use `attn_implementation="flash_attention_2"` when loading the model.'
                )

            if (
                not isinstance(config._attn_implementation, dict)
                and config._attn_implementation not in ["eager"] + ALL_ATTENTION_FUNCTIONS.valid_keys()
            ):
                message = f'Specified `attn_implementation="{config._attn_implementation}"` is not supported. The only possible arguments are `attn_implementation="eager"` (manual attention implementation)'
                if cls._supports_flash_attn_2:
                    message += ', `"attn_implementation=flash_attention_2"` (implementation using flash attention 2)'
                if cls._supports_sdpa:
                    message += ', `"attn_implementation=sdpa"` (implementation using torch.nn.functional.scaled_dot_product_attention)'
                if cls._supports_flex_attn:
                    message += (
                        ', `"attn_implementation=flex_attention"` (implementation using torch\'s flex_attention)'
                    )
                raise ValueError(message + ".")

            # If a config is passed with a preset attn_implementation, we skip the automatic dispatch and use the user-provided config, with hard checks that the requested attention implementation is available.
            requested_attn_implementation = config._attn_implementation_internal

        # Composite models consisting of several PretrainedModels have to specify attention impl as a dict
        # where keys are sub-config names. But most people will specify one `str` which means that should dispatch it
        # for all sub-models.
        # Below we check if a config is composite and manually prepare a dict of attn impl if not already passed as a dict.
        # Later each sub-module will dispatch with its own attn impl, by calling `XXXModel._from_config(config.text_config)`
        # If any of sub-modules doesn't support requested attn, an error will be raised. See https://github.com/huggingface/transformers/pull/32238
        for key in config.sub_configs.keys():
            sub_config = getattr(config, key)
            curr_attn_implementation = (
                requested_attn_implementation
                if not isinstance(requested_attn_implementation, dict)
                else requested_attn_implementation.get(key, None)
            )
            # For models with backbone sub-config might be not initialized
            if sub_config is not None:
                sub_config._attn_implementation_internal = curr_attn_implementation

        if use_flash_attention_2:
            logger.warning_once(
                'The model was loaded with use_flash_attention_2=True, which is deprecated and may be removed in a future release. Please use `attn_implementation="flash_attention_2"` instead.'
            )
            config._attn_implementation = "flash_attention_2"

        if config._attn_implementation == "flash_attention_2":
            cls._check_and_enable_flash_attn_2(
                config,
                torch_dtype=torch_dtype,
                device_map=device_map,
                hard_check_only=False,
                check_device_map=check_device_map,
            )
        elif requested_attn_implementation == "flex_attention":
            config = cls._check_and_enable_flex_attn(config, hard_check_only=True)
        elif requested_attn_implementation in [None, "sdpa"] and not is_torch_xla_available():
            # use_flash_attention_2 takes priority over SDPA, hence SDPA treated in this elif.
            config = cls._check_and_enable_sdpa(
                config,
                hard_check_only=False if requested_attn_implementation is None else True,
            )

            if (
                torch.version.hip is not None
                and config._attn_implementation == "sdpa"
                and torch.cuda.device_count() > 1
                and version.parse(torch.__version__) < version.parse("2.4.1")
            ):
                logger.warning_once(
                    "Using the `SDPA` attention implementation on multi-gpu setup with ROCM may lead to performance issues due to the FA backend. Disabling it to use alternative backends."
                )
                torch.backends.cuda.enable_flash_sdp(False)
        elif requested_attn_implementation in ALL_ATTENTION_FUNCTIONS.valid_keys():
            config._attn_implementation = requested_attn_implementation
        elif isinstance(requested_attn_implementation, dict):
            config._attn_implementation = None
        else:
            config._attn_implementation = "eager"

        config._attn_implementation_autoset = True
        return config

    @classmethod
    def _set_default_torch_dtype(cls, dtype: torch.dtype) -> torch.dtype:
        """
        Change the default dtype and return the previous one. This is needed when wanting to instantiate the model
        under specific dtype.

        Args:
            dtype (`torch.dtype`):
                a floating dtype to set to.

        Returns:
            `torch.dtype`: the original `dtype` that can be used to restore `torch.set_default_dtype(dtype)` if it was
            modified. If it wasn't, returns `None`.

        Note `set_default_dtype` currently only works with floating-point types and asserts if for example,
        `torch.int64` is passed. So if a non-float `dtype` is passed this functions will throw an exception.
        """
        if not dtype.is_floating_point:
            raise ValueError(
                f"Can't instantiate {cls.__name__} model under dtype={dtype} since it is not a floating point dtype"
            )

        logger.info(f"Instantiating {cls.__name__} model under default dtype {dtype}.")
        dtype_orig = torch.get_default_dtype()
        torch.set_default_dtype(dtype)
        return dtype_orig

    @property
    def base_model(self) -> nn.Module:
        """
        `torch.nn.Module`: The main body of the model.
        """
        return getattr(self, self.base_model_prefix, self)

    @classmethod
    def can_generate(cls) -> bool:
        """
        Returns whether this model can generate sequences with `.generate()` from the `GenerationMixin`.

        Under the hood, on classes where this function returns True, some generation-specific changes are triggered:
        for instance, the model instance will have a populated `generation_config` attribute.

        Returns:
            `bool`: Whether this model can generate sequences with `.generate()`.
        """
        # Directly inherits `GenerationMixin` -> can generate
        if "GenerationMixin" in str(cls.__bases__):
            return True
        # The class inherits from a class that can generate (recursive check) -> can generate
        for base in cls.__bases__:
            if not hasattr(base, "can_generate"):
                continue
            if "PreTrainedModel" not in str(base) and base.can_generate():
                return True
        # BC: Detects whether `prepare_inputs_for_generation` has been overwritten in the model. Prior to v4.45, this
        # was how we detected whether a model could generate.
        if "GenerationMixin" not in str(cls.prepare_inputs_for_generation):
            logger.warning_once(
                f"{cls.__name__} has generative capabilities, as `prepare_inputs_for_generation` is explicitly "
                "overwritten. However, it doesn't directly inherit from `GenerationMixin`. From 👉v4.50👈 onwards, "
                "`PreTrainedModel` will NOT inherit from `GenerationMixin`, and this model will lose the ability "
                "to call `generate` and other related functions."
                "\n  - If you're using `trust_remote_code=True`, you can get rid of this warning by loading the "
                "model with an auto class. See https://huggingface.co/docs/transformers/en/model_doc/auto#auto-classes"
                "\n  - If you are the owner of the model architecture code, please modify your model class such that "
                "it inherits from `GenerationMixin` (after `PreTrainedModel`, otherwise you'll get an exception)."
                "\n  - If you are not the owner of the model architecture class, please contact the model code owner "
                "to update it."
            )
            return True
        # Otherwise, can't generate
        return False

    @classmethod
    def _check_and_enable_flash_attn_2(
        cls,
        config,
        torch_dtype: Optional[torch.dtype] = None,
        device_map: Optional[Union[str, Dict[str, int]]] = None,
        check_device_map: bool = True,
        hard_check_only: bool = False,
    ) -> PretrainedConfig:
        """
        Checks the availability of Flash Attention 2 and compatibility with the current model.

        If all checks pass and `hard_check_only` is False, the method will set the config attribute `attn_implementation` to "flash_attention_2" so that the model can initialize the correct attention module.
        """
        if not cls._supports_flash_attn_2:
            raise ValueError(
                f"{cls.__name__} does not support Flash Attention 2.0 yet. Please request to add support where"
                f" the model is hosted, on its model hub page: https://huggingface.co/{config._name_or_path}/discussions/new"
                " or in the Transformers GitHub repo: https://github.com/huggingface/transformers/issues/new"
            )

        if not is_flash_attn_2_available():
            preface = "FlashAttention2 has been toggled on, but it cannot be used due to the following error:"
            install_message = "Please refer to the documentation of https://huggingface.co/docs/transformers/perf_infer_gpu_one#flashattention-2 to install Flash Attention 2."

            if importlib.util.find_spec("flash_attn") is None:
                # package `flash-attn` can not be installed on Ascend NPU, ignore related validation logic and early exit.
                if is_torch_npu_available():
                    if not hard_check_only:
                        config._attn_implementation = "flash_attention_2"

                    logger.info("Detect using FlashAttention2 on Ascend NPU.")
                    return config
                else:
                    raise ImportError(f"{preface} the package flash_attn seems to be not installed. {install_message}")

            flash_attention_version = version.parse(importlib.metadata.version("flash_attn"))
            if torch.version.cuda:
                if flash_attention_version < version.parse("2.1.0"):
                    raise ImportError(
                        f"{preface} you need flash_attn package version to be greater or equal than 2.1.0. Detected version {flash_attention_version}. {install_message}"
                    )
                elif not torch.cuda.is_available():
                    raise ValueError(
                        f"{preface} Flash Attention 2 is not available on CPU. Please make sure torch can access a CUDA device."
                    )
                else:
                    raise ImportError(f"{preface} Flash Attention 2 is not available. {install_message}")
            elif torch.version.hip:
                if flash_attention_version < version.parse("2.0.4"):
                    raise ImportError(
                        f"{preface} you need flash_attn package version to be greater or equal than 2.0.4. Make sure to have that version installed - detected version {flash_attention_version}. {install_message}"
                    )
                else:
                    raise ImportError(f"{preface} Flash Attention 2 is not available. {install_message}")

        _is_bettertransformer = getattr(cls, "use_bettertransformer", False)

        if _is_bettertransformer:
            raise ValueError(
                "Flash Attention 2 and BetterTransformer API are not compatible. Please make sure to disable BetterTransformers by doing model.reverse_bettertransformer()"
            )

        if torch_dtype is None:
            logger.warning_once(
                "You are attempting to use Flash Attention 2.0 without specifying a torch dtype. This might lead to unexpected behaviour"
            )
        elif torch_dtype is not None and torch_dtype not in [torch.float16, torch.bfloat16]:
            logger.warning_once(
                "Flash Attention 2.0 only supports torch.float16 and torch.bfloat16 dtypes, but"
                f" the current dype in {cls.__name__} is {torch_dtype}. You should run training or inference using Automatic Mixed-Precision via the `with torch.autocast(device_type='torch_device'):` decorator,"
                ' or load the model with the `torch_dtype` argument. Example: `model = AutoModel.from_pretrained("openai/whisper-tiny", attn_implementation="flash_attention_2", torch_dtype=torch.float16)`'
            )

        # The check `torch.empty(0).device.type != "cuda"` is needed as the model may be initialized after `torch.set_default_device` has been called,
        # or the model may be initialized under the context manager `with torch.device("cuda"):`.
        if check_device_map and device_map is None and torch.empty(0).device.type not in ["cuda", "mlu"]:
            if torch.cuda.is_available():
                logger.warning_once(
                    "You are attempting to use Flash Attention 2.0 with a model not initialized on GPU. Make sure to move the model to GPU"
                    " after initializing it on CPU with `model.to('cuda')`."
                )
            elif is_torch_mlu_available():
                logger.warning_once(
                    "You are attempting to use Flash Attention 2.0 with a model not initialized on MLU. Make sure to move the model to MLU"
                    " after initializing it on CPU with `model.to('mlu')`."
                )
            else:
                raise ValueError(
                    "You are attempting to use Flash Attention 2.0 with a model not initialized on GPU and with no GPU available. "
                    "This is not supported yet. Please make sure to have access to a GPU and either initialise the model on a GPU by passing a device_map "
                    "or initialising the model on CPU and then moving it to GPU."
                )
        elif (
            check_device_map
            and device_map is not None
            and isinstance(device_map, dict)
            and ("cpu" in device_map.values() or "disk" in device_map.values())
        ):
            raise ValueError(
                "You are attempting to use Flash Attention 2.0 with a model dispatched on CPU or disk. This is not supported. Please make sure to "
                "initialise the model on a GPU by passing a device_map that contains only GPU devices as keys."
            )
        if not hard_check_only:
            config._attn_implementation = "flash_attention_2"
        return config

    @classmethod
    def _check_and_enable_sdpa(cls, config, hard_check_only: bool = False) -> PretrainedConfig:
        """
        Checks the availability of SDPA for a given model.

        If all checks pass and `hard_check_only` is False, the method will set the config attribute `_attn_implementation` to "sdpa" so that the model can initialize the correct attention module.
        """
        if hard_check_only:
            if not cls._supports_sdpa:
                raise ValueError(
                    f"{cls.__name__} does not support an attention implementation through torch.nn.functional.scaled_dot_product_attention yet."
                    " Please request the support for this architecture: https://github.com/huggingface/transformers/issues/28005. If you believe"
                    ' this error is a bug, please open an issue in Transformers GitHub repository and load your model with the argument `attn_implementation="eager"` meanwhile. Example: `model = AutoModel.from_pretrained("openai/whisper-tiny", attn_implementation="eager")`'
                )
            if not is_torch_sdpa_available():
                raise ImportError(
                    "PyTorch SDPA requirements in Transformers are not met. Please install torch>=2.1.1."
                )

        if not is_torch_sdpa_available() or not cls._supports_sdpa:
            return config

        _is_bettertransformer = getattr(cls, "use_bettertransformer", False)
        if _is_bettertransformer:
            return config

        if not hard_check_only:
            config._attn_implementation = "sdpa"
        return config

    @classmethod
    def _check_and_enable_flex_attn(cls, config, hard_check_only: bool = False) -> PretrainedConfig:
        """
        Checks the availability of Flex Attention for a given model.

        If all checks pass and `hard_check_only` is False, the method will set the config attribute `_attn_implementation` to "flex_attention" so that the model can initialize the correct attention module.
        """
        if hard_check_only:
            if not cls._supports_flex_attn:
                raise ValueError(
                    f"{cls.__name__} does not support an attention implementation through torch's flex_attention."
                    " Please request the support for this architecture: https://github.com/huggingface/transformers/issues/34809."
                    " If you believe this error is a bug, please open an issue in Transformers GitHub repository"
                    ' and load your model with the argument `attn_implementation="eager"` meanwhile.'
                    ' Example: `model = AutoModel.from_pretrained("openai/whisper-tiny", attn_implementation="eager")`'
                )
            if not is_torch_flex_attn_available():
                raise ImportError(
                    "PyTorch Flex Attention requirements in Transformers are not met. Please install torch>=2.5.0."
                )

        if not is_torch_flex_attn_available() or not cls._supports_flex_attn:
            return config

        if not hard_check_only:
            config._attn_implementation = "flex_attention"

        return config

    def enable_input_require_grads(self):
        """
        Enables the gradients for the input embeddings. This is useful for fine-tuning adapter weights while keeping
        the model weights fixed.
        """

        def make_inputs_require_grads(module, input, output):
            output.requires_grad_(True)

        self._require_grads_hook = self.get_input_embeddings().register_forward_hook(make_inputs_require_grads)

    def disable_input_require_grads(self):
        """
        Removes the `_require_grads_hook`.
        """
        self._require_grads_hook.remove()

    def get_input_embeddings(self) -> nn.Module:
        """
        Returns the model's input embeddings.

        Returns:
            `nn.Module`: A torch module mapping vocabulary to hidden states.
        """
        base_model = getattr(self, self.base_model_prefix, self)
        if base_model is not self:
            return base_model.get_input_embeddings()
        else:
            raise NotImplementedError

    def set_input_embeddings(self, value: nn.Module):
        """
        Set model's input embeddings.

        Args:
            value (`nn.Module`): A module mapping vocabulary to hidden states.
        """
        base_model = getattr(self, self.base_model_prefix, self)
        if base_model is not self:
            base_model.set_input_embeddings(value)
        else:
            raise NotImplementedError

    def get_output_embeddings(self) -> nn.Module:
        """
        Returns the model's output embeddings.

        Returns:
            `nn.Module`: A torch module mapping hidden states to vocabulary.
        """
        return None  # Overwrite for models with output embeddings

    def _init_weights(self, module):
        """
        Initialize the weights. This method should be overridden by derived class and is
        the only initialization method that will be called when loading a checkpoint
        using `from_pretrained`. Any attempt to initialize outside of this function
        will be useless as the torch.nn.init function are all replaced with skip.
        """
        pass

    def _initialize_weights(self, module):
        """
        Initialize the weights if they are not already initialized.
        """
        if getattr(module, "_is_hf_initialized", False):
            return
        self._init_weights(module)
        module._is_hf_initialized = True

    def tie_weights(self):
        """
        Tie the weights between the input embeddings and the output embeddings.

        If the `torchscript` flag is set in the configuration, can't handle parameter sharing so we are cloning the
        weights instead.
        """
        if getattr(self.config.get_text_config(decoder=True), "tie_word_embeddings", True):
            output_embeddings = self.get_output_embeddings()
            if output_embeddings is not None:
                self._tie_or_clone_weights(output_embeddings, self.get_input_embeddings())

        if getattr(self.config, "is_encoder_decoder", False) and getattr(self.config, "tie_encoder_decoder", False):
            if hasattr(self, self.base_model_prefix):
                self = getattr(self, self.base_model_prefix)
            tied_weights = self._tie_encoder_decoder_weights(
                self.encoder, self.decoder, self.base_model_prefix, "encoder"
            )
            # Setting a dynamic variable instead of `_tied_weights_keys` because it's a class
            # attributed not an instance member, therefore modifying it will modify the entire class
            # Leading to issues on subsequent calls by different tests or subsequent calls.
            self._dynamic_tied_weights_keys = tied_weights

        for module in self.modules():
            if hasattr(module, "_tie_weights"):
                module._tie_weights()

    @staticmethod
    def _tie_encoder_decoder_weights(
        encoder: nn.Module, decoder: nn.Module, base_model_prefix: str, base_encoder_name: str
    ):
        uninitialized_encoder_weights: List[str] = []
        tied_weights: List[str] = []
        if decoder.__class__ != encoder.__class__:
            logger.info(
                f"{decoder.__class__} and {encoder.__class__} are not equal. In this case make sure that all encoder"
                " weights are correctly initialized."
            )

        def tie_encoder_to_decoder_recursively(
            decoder_pointer: nn.Module,
            encoder_pointer: nn.Module,
            module_name: str,
            base_encoder_name: str,
            uninitialized_encoder_weights: List[str],
            depth=0,
            total_decoder_name="",
            total_encoder_name="",
        ):
            assert isinstance(decoder_pointer, nn.Module) and isinstance(encoder_pointer, nn.Module), (
                f"{decoder_pointer} and {encoder_pointer} have to be of type nn.Module"
            )
            if hasattr(decoder_pointer, "weight"):
                assert hasattr(encoder_pointer, "weight")
                encoder_pointer.weight = decoder_pointer.weight
                tied_weights.append(f"{base_encoder_name}{total_encoder_name}.weight")
                if hasattr(decoder_pointer, "bias"):
                    assert hasattr(encoder_pointer, "bias")
                    tied_weights.append(f"{base_encoder_name}{total_encoder_name}.bias")
                    encoder_pointer.bias = decoder_pointer.bias
                return

            encoder_modules = encoder_pointer._modules
            decoder_modules = decoder_pointer._modules
            if len(decoder_modules) > 0:
                assert len(encoder_modules) > 0, (
                    f"Encoder module {encoder_pointer} does not match decoder module {decoder_pointer}"
                )

                all_encoder_weights = {module_name + "/" + sub_name for sub_name in encoder_modules.keys()}
                encoder_layer_pos = 0
                for name, module in decoder_modules.items():
                    if name.isdigit():
                        encoder_name = str(int(name) + encoder_layer_pos)
                        decoder_name = name
                        if not isinstance(decoder_modules[decoder_name], type(encoder_modules[encoder_name])) and len(
                            encoder_modules
                        ) != len(decoder_modules):
                            # this can happen if the name corresponds to the position in a list module list of layers
                            # in this case the decoder has added a cross-attention that the encoder does not have
                            # thus skip this step and subtract one layer pos from encoder
                            encoder_layer_pos -= 1
                            continue
                    elif name not in encoder_modules:
                        continue
                    elif depth > 500:
                        raise ValueError(
                            "Max depth of recursive function `tie_encoder_to_decoder` reached. It seems that there is"
                            " a circular dependency between two or more `nn.Modules` of your model."
                        )
                    else:
                        decoder_name = encoder_name = name
                    tie_encoder_to_decoder_recursively(
                        decoder_modules[decoder_name],
                        encoder_modules[encoder_name],
                        module_name + "/" + name,
                        base_encoder_name,
                        uninitialized_encoder_weights,
                        depth=depth + 1,
                        total_encoder_name=f"{total_encoder_name}.{encoder_name}",
                        total_decoder_name=f"{total_decoder_name}.{decoder_name}",
                    )
                    all_encoder_weights.remove(module_name + "/" + encoder_name)

                uninitialized_encoder_weights += list(all_encoder_weights)

        # tie weights recursively
        tie_encoder_to_decoder_recursively(
            decoder, encoder, base_model_prefix, base_encoder_name, uninitialized_encoder_weights
        )

        if len(uninitialized_encoder_weights) > 0:
            logger.warning(
                f"The following encoder weights were not tied to the decoder {uninitialized_encoder_weights}"
            )
        return tied_weights

    def _tie_or_clone_weights(self, output_embeddings, input_embeddings):
        """Tie or clone module weights depending of whether we are using TorchScript or not"""
        if self.config.torchscript:
            output_embeddings.weight = nn.Parameter(input_embeddings.weight.clone())
        else:
            output_embeddings.weight = input_embeddings.weight

        if getattr(output_embeddings, "bias", None) is not None:
            output_embeddings.bias.data = nn.functional.pad(
                output_embeddings.bias.data,
                (
                    0,
                    output_embeddings.weight.shape[0] - output_embeddings.bias.shape[0],
                ),
                "constant",
                0,
            )
        if hasattr(output_embeddings, "out_features") and hasattr(input_embeddings, "num_embeddings"):
            output_embeddings.out_features = input_embeddings.num_embeddings

    def _get_no_split_modules(self, device_map: str):
        """
        Get the modules of the model that should not be spit when using device_map. We iterate through the modules to
        get the underlying `_no_split_modules`.

        Args:
            device_map (`str`):
                The device map value. Options are ["auto", "balanced", "balanced_low_0", "sequential"]

        Returns:
            `List[str]`: List of modules that should not be split
        """
        _no_split_modules = set()
        modules_to_check = [self]
        while len(modules_to_check) > 0:
            module = modules_to_check.pop(-1)
            # if the module does not appear in _no_split_modules, we also check the children
            if module.__class__.__name__ not in _no_split_modules:
                if isinstance(module, PreTrainedModel):
                    if module._no_split_modules is None:
                        raise ValueError(
                            f"{module.__class__.__name__} does not support `device_map='{device_map}'`. To implement support, the model "
                            "class needs to implement the `_no_split_modules` attribute."
                        )
                    else:
                        _no_split_modules = _no_split_modules | set(module._no_split_modules)
                modules_to_check += list(module.children())
        return list(_no_split_modules)

    def resize_token_embeddings(
        self,
        new_num_tokens: Optional[int] = None,
        pad_to_multiple_of: Optional[int] = None,
        mean_resizing: bool = True,
    ) -> nn.Embedding:
        """
        Resizes input token embeddings matrix of the model if `new_num_tokens != config.vocab_size`.

        Takes care of tying weights embeddings afterwards if the model class has a `tie_weights()` method.

        Arguments:
            new_num_tokens (`int`, *optional*):
                The new number of tokens in the embedding matrix. Increasing the size will add newly initialized
                vectors at the end. Reducing the size will remove vectors from the end. If not provided or `None`, just
                returns a pointer to the input tokens `torch.nn.Embedding` module of the model without doing anything.
            pad_to_multiple_of (`int`, *optional*):
                If set will pad the embedding matrix to a multiple of the provided value.If `new_num_tokens` is set to
                `None` will just pad the embedding to a multiple of `pad_to_multiple_of`.

                This is especially useful to enable the use of Tensor Cores on NVIDIA hardware with compute capability
                `>= 7.5` (Volta), or on TPUs which benefit from having sequence lengths be a multiple of 128. For more
                details about this, or help on choosing the correct value for resizing, refer to this guide:
                https://docs.nvidia.com/deeplearning/performance/dl-performance-matrix-multiplication/index.html#requirements-tc
            mean_resizing (`bool`):
                Whether to initialize the added embeddings from a multivariate normal distribution that has old embeddings' mean and
                covariance or to initialize them with a normal distribution that has a mean of zero and std equals `config.initializer_range`.

                Setting `mean_resizing` to `True` is useful when increasing the size of the embeddings of causal language models,
                where the generated tokens' probabilities won't be affected by the added embeddings because initializing the new embeddings with the
                old embeddings' mean will reduce the kl-divergence between the next token probability before and after adding the new embeddings.
                Refer to this article for more information: https://nlp.stanford.edu/~johnhew/vocab-expansion.html

        Return:
            `torch.nn.Embedding`: Pointer to the input tokens Embeddings Module of the model.
        """
        model_embeds = self._resize_token_embeddings(new_num_tokens, pad_to_multiple_of, mean_resizing)
        if new_num_tokens is None and pad_to_multiple_of is None:
            return model_embeds

        # Since we are basically reusing the same old embeddings with new weight values, gathering is required
        is_quantized = hasattr(self, "hf_quantizer") and self.hf_quantizer is not None
        if is_deepspeed_zero3_enabled() and not is_quantized:
            import deepspeed

            with deepspeed.zero.GatheredParameters(model_embeds.weight, modifier_rank=None):
                vocab_size = model_embeds.weight.shape[0]
        else:
            vocab_size = model_embeds.weight.shape[0]

        # Update base model and current model config.
        self.config.get_text_config().vocab_size = vocab_size
        self.vocab_size = vocab_size

        # Tie weights again if needed
        self.tie_weights()

        return model_embeds

    def _resize_token_embeddings(self, new_num_tokens, pad_to_multiple_of=None, mean_resizing=True):
        old_embeddings = self.get_input_embeddings()
        new_embeddings = self._get_resized_embeddings(
            old_embeddings, new_num_tokens, pad_to_multiple_of, mean_resizing
        )
        if hasattr(old_embeddings, "_hf_hook"):
            hook = old_embeddings._hf_hook
            add_hook_to_module(new_embeddings, hook)
        old_embeddings_requires_grad = old_embeddings.weight.requires_grad
        new_embeddings.requires_grad_(old_embeddings_requires_grad)
        self.set_input_embeddings(new_embeddings)
        is_quantized = hasattr(self, "hf_quantizer") and self.hf_quantizer is not None

        # Update new_num_tokens with the actual size of new_embeddings
        if pad_to_multiple_of is not None:
            if is_deepspeed_zero3_enabled() and not is_quantized:
                import deepspeed

                with deepspeed.zero.GatheredParameters(new_embeddings.weight, modifier_rank=None):
                    new_num_tokens = new_embeddings.weight.shape[0]
            else:
                new_num_tokens = new_embeddings.weight.shape[0]

        # if word embeddings are not tied, make sure that lm head is resized as well
        if (
            self.get_output_embeddings() is not None
            and not self.config.get_text_config(decoder=True).tie_word_embeddings
        ):
            old_lm_head = self.get_output_embeddings()
            if isinstance(old_lm_head, torch.nn.Embedding):
                new_lm_head = self._get_resized_embeddings(old_lm_head, new_num_tokens, mean_resizing=mean_resizing)
            else:
                new_lm_head = self._get_resized_lm_head(old_lm_head, new_num_tokens, mean_resizing=mean_resizing)
            if hasattr(old_lm_head, "_hf_hook"):
                hook = old_lm_head._hf_hook
                add_hook_to_module(new_lm_head, hook)
            old_lm_head_requires_grad = old_lm_head.weight.requires_grad
            new_lm_head.requires_grad_(old_lm_head_requires_grad)
            self.set_output_embeddings(new_lm_head)

        return self.get_input_embeddings()

    def _get_resized_embeddings(
        self,
        old_embeddings: nn.Embedding,
        new_num_tokens: Optional[int] = None,
        pad_to_multiple_of: Optional[int] = None,
        mean_resizing: bool = True,
    ) -> nn.Embedding:
        """
        Build a resized Embedding Module from a provided token Embedding Module. Increasing the size will add newly
        initialized vectors at the end. Reducing the size will remove vectors from the end

        Args:
            old_embeddings (`torch.nn.Embedding`):
                Old embeddings to be resized.
            new_num_tokens (`int`, *optional*):
                New number of tokens in the embedding matrix.

                Increasing the size will add newly initialized vectors at the end. Reducing the size will remove
                vectors from the end. If not provided or `None`, just returns a pointer to the input tokens
                `torch.nn.Embedding` module of the model without doing anything.
            pad_to_multiple_of (`int`, *optional*):
                If set will pad the embedding matrix to a multiple of the provided value. If `new_num_tokens` is set to
                `None` will just pad the embedding to a multiple of `pad_to_multiple_of`.

                This is especially useful to enable the use of Tensor Cores on NVIDIA hardware with compute capability
                `>= 7.5` (Volta), or on TPUs which benefit from having sequence lengths be a multiple of 128. For more
                details about this, or help on choosing the correct value for resizing, refer to this guide:
                https://docs.nvidia.com/deeplearning/performance/dl-performance-matrix-multiplication/index.html#requirements-tc
            mean_resizing (`bool`):
                Whether to initialize the added embeddings from a multivariate normal distribution that has old embeddings' mean and
                covariance or to initialize them with a normal distribution that has a mean of zero and std equals `config.initializer_range`.

                Setting `mean_resizing` to `True` is useful when increasing the size of the embeddings of causal language models,
                where the generated tokens' probabilities will not be affected by the added embeddings because initializing the new embeddings with the
                old embeddings' mean will reduce the kl-divergence between the next token probability before and after adding the new embeddings.
                Refer to this article for more information: https://nlp.stanford.edu/~johnhew/vocab-expansion.html


        Return:
            `torch.nn.Embedding`: Pointer to the resized Embedding Module or the old Embedding Module if
            `new_num_tokens` is `None`
        """

        if pad_to_multiple_of is not None:
            if not isinstance(pad_to_multiple_of, int):
                raise ValueError(
                    f"Asking to pad the embedding matrix to a multiple of `{pad_to_multiple_of}`, which is not and integer. Please make sure to pass an integer"
                )
            if new_num_tokens is None:
                new_num_tokens = old_embeddings.weight.shape[0]
            new_num_tokens = ((new_num_tokens + pad_to_multiple_of - 1) // pad_to_multiple_of) * pad_to_multiple_of
        else:
            logger.info(
                "You are resizing the embedding layer without providing a `pad_to_multiple_of` parameter. This means that the new embedding"
                f" dimension will be {new_num_tokens}. This might induce some performance reduction as *Tensor Cores* will not be available."
                " For more details about this, or help on choosing the correct value for resizing, refer to this guide:"
                " https://docs.nvidia.com/deeplearning/performance/dl-performance-matrix-multiplication/index.html#requirements-tc"
            )

        if new_num_tokens is None:
            return old_embeddings

        is_quantized = hasattr(self, "hf_quantizer") and self.hf_quantizer is not None
        if is_deepspeed_zero3_enabled() and not is_quantized:
            import deepspeed

            with deepspeed.zero.GatheredParameters(old_embeddings.weight, modifier_rank=None):
                old_num_tokens, old_embedding_dim = old_embeddings.weight.size()
        else:
            old_num_tokens, old_embedding_dim = old_embeddings.weight.size()

        if old_num_tokens == new_num_tokens and not is_deepspeed_zero3_enabled():
            return old_embeddings

        if not isinstance(old_embeddings, nn.Embedding):
            raise TypeError(
                f"Old embeddings are of type {type(old_embeddings)}, which is not an instance of {nn.Embedding}. You"
                " should either use a different resize function or make sure that `old_embeddings` are an instance of"
                f" {nn.Embedding}."
            )

        # Build new embeddings

        # When using DeepSpeed ZeRO-3, we shouldn't create new embeddings with DeepSpeed init
        # because the shape of the new embedding layer is used across various modeling files
        # as well as to update config vocab size. Shape will be 0 when using DeepSpeed init leading
        # to errors when training.
        new_embeddings = nn.Embedding(
            new_num_tokens,
            old_embedding_dim,
            device=old_embeddings.weight.device,
            dtype=old_embeddings.weight.dtype,
        )

        if new_num_tokens > old_num_tokens and not mean_resizing:
            # initialize new embeddings (in particular added tokens) with a mean of 0 and std equals `config.initializer_range`.
            self._init_weights(new_embeddings)

        elif new_num_tokens > old_num_tokens and mean_resizing:
            # initialize new embeddings  (in particular added tokens). The new embeddings will be initialized
            # from a multivariate normal distribution that has old embeddings' mean and covariance.
            # as described in this article: https://nlp.stanford.edu/~johnhew/vocab-expansion.html
            logger.warning_once(
                "The new embeddings will be initialized from a multivariate normal distribution that has old embeddings' mean and covariance. "
                "As described in this article: https://nlp.stanford.edu/~johnhew/vocab-expansion.html. "
                "To disable this, use `mean_resizing=False`"
            )

            added_num_tokens = new_num_tokens - old_num_tokens
            if is_deepspeed_zero3_enabled() and not is_quantized:
                import deepspeed

                with deepspeed.zero.GatheredParameters([old_embeddings.weight], modifier_rank=None):
                    self._init_added_embeddings_weights_with_mean(
                        old_embeddings, new_embeddings, old_embedding_dim, old_num_tokens, added_num_tokens
                    )
            else:
                self._init_added_embeddings_weights_with_mean(
                    old_embeddings, new_embeddings, old_embedding_dim, old_num_tokens, added_num_tokens
                )

        # Copy token embeddings from the previous weights

        # numbers of tokens to copy
        n = min(old_num_tokens, new_num_tokens)

        if is_deepspeed_zero3_enabled() and not is_quantized:
            import deepspeed

            params = [old_embeddings.weight, new_embeddings.weight]
            with deepspeed.zero.GatheredParameters(params, modifier_rank=0):
                new_embeddings.weight.data[:n, :] = old_embeddings.weight.data[:n, :]
        else:
            new_embeddings.weight.data[:n, :] = old_embeddings.weight.data[:n, :]

        # Replace weights in old_embeddings and return to maintain the same embedding type.
        # This ensures correct functionality when a Custom Embedding class is passed as input.
        # The input and output embedding types remain consistent. (c.f. https://github.com/huggingface/transformers/pull/31979)
        if is_deepspeed_zero3_enabled() and not is_quantized:
            import deepspeed

            params = [old_embeddings.weight, new_embeddings.weight]
            with deepspeed.zero.GatheredParameters(params, modifier_rank=0):
                old_embeddings.weight = new_embeddings.weight
                old_embeddings.num_embeddings = new_embeddings.weight.data.shape[0]

                # If the new number of tokens is smaller than the original `padding_idx`, the `padding_idx`
                # will be set to `None` in the resized embeddings.
                if old_embeddings.padding_idx is not None and (new_num_tokens - 1) < old_embeddings.padding_idx:
                    old_embeddings.padding_idx = None
        else:
            old_embeddings.weight.data = new_embeddings.weight.data
            old_embeddings.num_embeddings = new_embeddings.weight.data.shape[0]
            if old_embeddings.padding_idx is not None and (new_num_tokens - 1) < old_embeddings.padding_idx:
                old_embeddings.padding_idx = None

        return old_embeddings

    def _get_resized_lm_head(
        self,
        old_lm_head: nn.Linear,
        new_num_tokens: Optional[int] = None,
        transposed: Optional[bool] = False,
        mean_resizing: bool = True,
    ) -> nn.Linear:
        """
        Build a resized Linear Module from a provided old Linear Module. Increasing the size will add newly initialized
        vectors at the end. Reducing the size will remove vectors from the end

        Args:
            old_lm_head (`torch.nn.Linear`):
                Old lm head liner layer to be resized.
            new_num_tokens (`int`, *optional*):
                New number of tokens in the linear matrix.

                Increasing the size will add newly initialized vectors at the end. Reducing the size will remove
                vectors from the end. If not provided or `None`, just returns a pointer to the input tokens
                `torch.nn.Linear` module of the model without doing anything. transposed (`bool`, *optional*, defaults
                to `False`): Whether `old_lm_head` is transposed or not. If True `old_lm_head.size()` is `lm_head_dim,
                vocab_size` else `vocab_size, lm_head_dim`.
            mean_resizing (`bool`):
                Whether to initialize the added embeddings from a multivariate normal distribution that has old embeddings' mean and
                covariance or to initialize them with a normal distribution that has a mean of zero and std equals `config.initializer_range`.

                Setting `mean_resizing` to `True` is useful when increasing the size of the embeddings of causal language models,
                where the generated tokens' probabilities will not be affected by the added embeddings because initializing the new embeddings with the
                old embeddings' mean will reduce the kl-divergence between the next token probability before and after adding the new embeddings.
                Refer to this article for more information: https://nlp.stanford.edu/~johnhew/vocab-expansion.html

        Return:
            `torch.nn.Linear`: Pointer to the resized Linear Module or the old Linear Module if `new_num_tokens` is
            `None`
        """
        if new_num_tokens is None:
            return old_lm_head

        is_quantized = hasattr(self, "hf_quantizer") and self.hf_quantizer is not None
        if is_deepspeed_zero3_enabled() and not is_quantized:
            import deepspeed

            with deepspeed.zero.GatheredParameters(old_lm_head.weight, modifier_rank=None):
                old_num_tokens, old_lm_head_dim = (
                    old_lm_head.weight.size() if not transposed else old_lm_head.weight.t().size()
                )
        else:
            old_num_tokens, old_lm_head_dim = (
                old_lm_head.weight.size() if not transposed else old_lm_head.weight.t().size()
            )

        if old_num_tokens == new_num_tokens and not is_deepspeed_zero3_enabled():
            return old_lm_head

        if not isinstance(old_lm_head, nn.Linear):
            raise TypeError(
                f"Old language model head is of type {type(old_lm_head)}, which is not an instance of {nn.Linear}. You"
                " should either use a different resize function or make sure that `old_lm_head` are an instance of"
                f" {nn.Linear}."
            )

        # Build new lm head
        new_lm_head_shape = (old_lm_head_dim, new_num_tokens) if not transposed else (new_num_tokens, old_lm_head_dim)
        has_new_lm_head_bias = old_lm_head.bias is not None

        # When using DeepSpeed ZeRO-3, we shouldn't create new embeddings with DeepSpeed init
        # because the shape of the new embedding layer is used across various modeling files
        # as well as to update config vocab size. Shape will be 0 when using DeepSpeed init leading
        # to errors when training.
        new_lm_head = nn.Linear(
            *new_lm_head_shape,
            bias=has_new_lm_head_bias,
            device=old_lm_head.weight.device,
            dtype=old_lm_head.weight.dtype,
        )

        if new_num_tokens > old_num_tokens and not mean_resizing:
            # initialize new embeddings (in particular added tokens) with a mean of 0 and std equals `config.initializer_range`.
            self._init_weights(new_lm_head)

        elif new_num_tokens > old_num_tokens and mean_resizing:
            # initialize new lm_head weights (in particular added tokens). The new lm_head weights
            # will be initialized from a multivariate normal distribution that has old embeddings' mean and covariance.
            # as described in this article: https://nlp.stanford.edu/~johnhew/vocab-expansion.html
            logger.warning_once(
                "The new lm_head weights will be initialized from a multivariate normal distribution that has old embeddings' mean and covariance. "
                "As described in this article: https://nlp.stanford.edu/~johnhew/vocab-expansion.html. "
                "To disable this, use `mean_resizing=False`"
            )

            added_num_tokens = new_num_tokens - old_num_tokens
            if is_deepspeed_zero3_enabled() and not is_quantized:
                import deepspeed

                params = [old_lm_head.weight]
                if has_new_lm_head_bias:
                    params += [old_lm_head.bias]
                with deepspeed.zero.GatheredParameters(params, modifier_rank=None):
                    self._init_added_lm_head_weights_with_mean(
                        old_lm_head, new_lm_head, old_lm_head_dim, old_num_tokens, added_num_tokens, transposed
                    )
                    if has_new_lm_head_bias:
                        self._init_added_lm_head_bias_with_mean(old_lm_head, new_lm_head, added_num_tokens)

            else:
                self._init_added_lm_head_weights_with_mean(
                    old_lm_head, new_lm_head, old_lm_head_dim, old_num_tokens, added_num_tokens, transposed
                )
                if has_new_lm_head_bias:
                    self._init_added_lm_head_bias_with_mean(old_lm_head, new_lm_head, added_num_tokens)

        num_tokens_to_copy = min(old_num_tokens, new_num_tokens)

        if is_deepspeed_zero3_enabled() and not is_quantized:
            import deepspeed

            params = [old_lm_head.weight, old_lm_head.bias, new_lm_head.weight, new_lm_head.bias]
            with deepspeed.zero.GatheredParameters(params, modifier_rank=0):
                self._copy_lm_head_original_to_resized(
                    new_lm_head, old_lm_head, num_tokens_to_copy, transposed, has_new_lm_head_bias
                )
        else:
            self._copy_lm_head_original_to_resized(
                new_lm_head, old_lm_head, num_tokens_to_copy, transposed, has_new_lm_head_bias
            )

        return new_lm_head

    def _init_added_embeddings_weights_with_mean(
        self, old_embeddings, new_embeddings, old_embedding_dim, old_num_tokens, added_num_tokens
    ):
        old_embeddings_weight = old_embeddings.weight.data.to(torch.float32)
        mean_embeddings = torch.mean(old_embeddings_weight, axis=0)
        old_centered_embeddings = old_embeddings_weight - mean_embeddings
        covariance = old_centered_embeddings.T @ old_centered_embeddings / old_num_tokens

        # Check if the covariance is positive definite.
        epsilon = 1e-9
        is_covariance_psd = constraints.positive_definite.check(epsilon * covariance).all()
        if is_covariance_psd:
            # If covariances is positive definite, a distribution can be created. and we can sample new weights from it.
            distribution = torch.distributions.multivariate_normal.MultivariateNormal(
                mean_embeddings, covariance_matrix=epsilon * covariance
            )
            new_embeddings.weight.data[-1 * added_num_tokens :, :] = distribution.sample(
                sample_shape=(added_num_tokens,)
            ).to(old_embeddings.weight.dtype)
        else:
            # Otherwise, just initialize with the mean. because distribution will not be created.
            new_embeddings.weight.data[-1 * added_num_tokens :, :] = (
                mean_embeddings[None, :].repeat(added_num_tokens, 1).to(old_embeddings.weight.dtype)
            )

    def _init_added_lm_head_weights_with_mean(
        self,
        old_lm_head,
        new_lm_head,
        old_lm_head_dim,
        old_num_tokens,
        added_num_tokens,
        transposed=False,
    ):
        if transposed:
            # Transpose to the desired shape for the function.
            new_lm_head.weight.data = new_lm_head.weight.data.T
            old_lm_head.weight.data = old_lm_head.weight.data.T

        # The same initialization logic as Embeddings.
        self._init_added_embeddings_weights_with_mean(
            old_lm_head, new_lm_head, old_lm_head_dim, old_num_tokens, added_num_tokens
        )

        if transposed:
            # Transpose again to the correct shape.
            new_lm_head.weight.data = new_lm_head.weight.data.T
            old_lm_head.weight.data = old_lm_head.weight.data.T

    def _init_added_lm_head_bias_with_mean(self, old_lm_head, new_lm_head, added_num_tokens):
        bias_mean = torch.mean(old_lm_head.bias.data, axis=0, dtype=torch.float32)
        bias_std = torch.std(old_lm_head.bias.data, axis=0).to(torch.float32)
        new_lm_head.bias.data[-1 * added_num_tokens :].normal_(mean=bias_mean, std=1e-9 * bias_std)

    def _copy_lm_head_original_to_resized(
        self, new_lm_head, old_lm_head, num_tokens_to_copy, transposed, has_new_lm_head_bias
    ):
        # Copy old lm head weights to new lm head
        if not transposed:
            new_lm_head.weight.data[:num_tokens_to_copy, :] = old_lm_head.weight.data[:num_tokens_to_copy, :]
        else:
            new_lm_head.weight.data[:, :num_tokens_to_copy] = old_lm_head.weight.data[:, :num_tokens_to_copy]

        # Copy bias weights to new lm head
        if has_new_lm_head_bias:
            new_lm_head.bias.data[:num_tokens_to_copy] = old_lm_head.bias.data[:num_tokens_to_copy]

    def resize_position_embeddings(self, new_num_position_embeddings: int):
        raise NotImplementedError(
            f"`resize_position_embeddings` is not implemented for {self.__class__}`. To implement it, you should "
            f"overwrite this method in the class {self.__class__} in `modeling_{self.__class__.__module__}.py`"
        )

    def get_position_embeddings(self) -> Union[nn.Embedding, Tuple[nn.Embedding]]:
        raise NotImplementedError(
            f"`get_position_embeddings` is not implemented for {self.__class__}`. To implement it, you should "
            f"overwrite this method in the class {self.__class__} in `modeling_{self.__class__.__module__}.py`"
        )

    def init_weights(self):
        """
        If needed prunes and maybe initializes weights. If using a custom `PreTrainedModel`, you need to implement any
        initialization logic in `_init_weights`.
        """
        # Prune heads if needed
        if self.config.pruned_heads:
            self.prune_heads(self.config.pruned_heads)

        if _init_weights:
            # Initialize weights
            self.apply(self._initialize_weights)

            # Tie weights should be skipped when not initializing all weights
            # since from_pretrained(...) calls tie weights anyways
            self.tie_weights()

    def prune_heads(self, heads_to_prune: Dict[int, List[int]]):
        """
        Prunes heads of the base model.

        Arguments:
            heads_to_prune (`Dict[int, List[int]]`):
                Dictionary with keys being selected layer indices (`int`) and associated values being the list of heads
                to prune in said layer (list of `int`). For instance {1: [0, 2], 2: [2, 3]} will prune heads 0 and 2 on
                layer 1 and heads 2 and 3 on layer 2.
        """
        # save new sets of pruned heads as union of previously stored pruned heads and newly pruned heads
        for layer, heads in heads_to_prune.items():
            union_heads = set(self.config.pruned_heads.get(layer, [])) | set(heads)
            self.config.pruned_heads[layer] = list(union_heads)  # Unfortunately we have to store it as list for JSON

        self.base_model._prune_heads(heads_to_prune)

    def gradient_checkpointing_enable(self, gradient_checkpointing_kwargs=None):
        """
        Activates gradient checkpointing for the current model.

        Note that in other frameworks this feature can be referred to as "activation checkpointing" or "checkpoint
        activations".

        We pass the `__call__` method of the modules instead of `forward` because `__call__` attaches all the hooks of
        the module. https://discuss.pytorch.org/t/any-different-between-model-input-and-model-forward-input/3690/2

        Args:
            gradient_checkpointing_kwargs (dict, *optional*):
                Additional keyword arguments passed along to the `torch.utils.checkpoint.checkpoint` function.
        """
        if not self.supports_gradient_checkpointing:
            raise ValueError(f"{self.__class__.__name__} does not support gradient checkpointing.")

        if gradient_checkpointing_kwargs is None:
            gradient_checkpointing_kwargs = {"use_reentrant": True}

        gradient_checkpointing_func = functools.partial(checkpoint, **gradient_checkpointing_kwargs)

        # For old GC format (transformers < 4.35.0) for models that live on the Hub
        # we will fall back to the overwritten `_set_gradient_checkpointing` method
        _is_using_old_format = "value" in inspect.signature(self._set_gradient_checkpointing).parameters

        if not _is_using_old_format:
            self._set_gradient_checkpointing(enable=True, gradient_checkpointing_func=gradient_checkpointing_func)
        else:
            self.apply(partial(self._set_gradient_checkpointing, value=True))
            logger.warning(
                "You are using an old version of the checkpointing format that is deprecated (We will also silently ignore `gradient_checkpointing_kwargs` in case you passed it)."
                "Please update to the new format on your modeling file. To use the new format, you need to completely remove the definition of the method `_set_gradient_checkpointing` in your model."
            )

        if getattr(self, "_hf_peft_config_loaded", False):
            # When using PEFT + gradient checkpointing + Trainer we need to make sure the input has requires_grad=True
            # we do it also on PEFT: https://github.com/huggingface/peft/blob/85013987aa82aa1af3da1236b6902556ce3e483e/src/peft/peft_model.py#L334
            # When training with PEFT, only LoRA layers will have requires grad set to True, but the output of frozen layers need to propagate
            # the gradients to make sure the gradient flows.
            self.enable_input_require_grads()

    def _set_gradient_checkpointing(self, enable: bool = True, gradient_checkpointing_func: Callable = checkpoint):
        is_gradient_checkpointing_set = False

        # Apply it on the top-level module in case the top-level modules supports it
        # for example, LongT5Stack inherits from `PreTrainedModel`.
        if hasattr(self, "gradient_checkpointing"):
            self._gradient_checkpointing_func = gradient_checkpointing_func
            self.gradient_checkpointing = enable
            is_gradient_checkpointing_set = True

        for module in self.modules():
            if hasattr(module, "gradient_checkpointing"):
                module._gradient_checkpointing_func = gradient_checkpointing_func
                module.gradient_checkpointing = enable
                is_gradient_checkpointing_set = True

        if not is_gradient_checkpointing_set:
            raise ValueError(
                f"{self.__class__.__name__} is not compatible with gradient checkpointing. Make sure all the architecture support it by setting a boolean attribute"
                " `gradient_checkpointing` to modules of the model that uses checkpointing."
            )

    def gradient_checkpointing_disable(self):
        """
        Deactivates gradient checkpointing for the current model.

        Note that in other frameworks this feature can be referred to as "activation checkpointing" or "checkpoint
        activations".
        """
        if self.supports_gradient_checkpointing:
            # For old GC format (transformers < 4.35.0) for models that live on the Hub
            # we will fall back to the overwritten `_set_gradient_checkpointing` method
            _is_using_old_format = "value" in inspect.signature(self._set_gradient_checkpointing).parameters
            if not _is_using_old_format:
                self._set_gradient_checkpointing(enable=False)
            else:
                logger.warning(
                    "You are using an old version of the checkpointing format that is deprecated (We will also silently ignore `gradient_checkpointing_kwargs` in case you passed it)."
                    "Please update to the new format on your modeling file. To use the new format, you need to completely remove the definition of the method `_set_gradient_checkpointing` in your model."
                )
                self.apply(partial(self._set_gradient_checkpointing, value=False))

        if getattr(self, "_hf_peft_config_loaded", False):
            self.disable_input_require_grads()

    @property
    def is_gradient_checkpointing(self) -> bool:
        """
        Whether gradient checkpointing is activated for this model or not.

        Note that in other frameworks this feature can be referred to as "activation checkpointing" or "checkpoint
        activations".
        """
        return any(hasattr(m, "gradient_checkpointing") and m.gradient_checkpointing for m in self.modules())

    def save_pretrained(
        self,
        save_directory: Union[str, os.PathLike],
        is_main_process: bool = True,
        state_dict: Optional[dict] = None,
        save_function: Callable = torch.save,
        push_to_hub: bool = False,
        max_shard_size: Union[int, str] = "5GB",
        safe_serialization: bool = True,
        variant: Optional[str] = None,
        token: Optional[Union[str, bool]] = None,
        save_peft_format: bool = True,
        **kwargs,
    ):
        """
        Save a model and its configuration file to a directory, so that it can be re-loaded using the
        [`~PreTrainedModel.from_pretrained`] class method.

        Arguments:
            save_directory (`str` or `os.PathLike`):
                Directory to which to save. Will be created if it doesn't exist.
            is_main_process (`bool`, *optional*, defaults to `True`):
                Whether the process calling this is the main process or not. Useful when in distributed training like
                TPUs and need to call this function on all processes. In this case, set `is_main_process=True` only on
                the main process to avoid race conditions.
            state_dict (nested dictionary of `torch.Tensor`):
                The state dictionary of the model to save. Will default to `self.state_dict()`, but can be used to only
                save parts of the model or if special precautions need to be taken when recovering the state dictionary
                of a model (like when using model parallelism).
            save_function (`Callable`):
                The function to use to save the state dictionary. Useful on distributed training like TPUs when one
                need to replace `torch.save` by another method.
            push_to_hub (`bool`, *optional*, defaults to `False`):
                Whether or not to push your model to the Hugging Face model hub after saving it. You can specify the
                repository you want to push to with `repo_id` (will default to the name of `save_directory` in your
                namespace).
            max_shard_size (`int` or `str`, *optional*, defaults to `"5GB"`):
                The maximum size for a checkpoint before being sharded. Checkpoints shard will then be each of size
                lower than this size. If expressed as a string, needs to be digits followed by a unit (like `"5MB"`).
                We default it to 5GB in order for models to be able to run easily on free-tier google colab instances
                without CPU OOM issues.

                <Tip warning={true}>

                If a single weight of the model is bigger than `max_shard_size`, it will be in its own checkpoint shard
                which will be bigger than `max_shard_size`.

                </Tip>

            safe_serialization (`bool`, *optional*, defaults to `True`):
                Whether to save the model using `safetensors` or the traditional PyTorch way (that uses `pickle`).
            variant (`str`, *optional*):
                If specified, weights are saved in the format pytorch_model.<variant>.bin.
            token (`str` or `bool`, *optional*):
                The token to use as HTTP bearer authorization for remote files. If `True`, or not specified, will use
                the token generated when running `huggingface-cli login` (stored in `~/.huggingface`).
            save_peft_format (`bool`, *optional*, defaults to `True`):
                For backward compatibility with PEFT library, in case adapter weights are attached to the model, all
                keys of the state dict of adapters needs to be pre-pended with `base_model.model`. Advanced users can
                disable this behaviours by setting `save_peft_format` to `False`.
            kwargs (`Dict[str, Any]`, *optional*):
                Additional key word arguments passed along to the [`~utils.PushToHubMixin.push_to_hub`] method.
        """
        use_auth_token = kwargs.pop("use_auth_token", None)
        ignore_metadata_errors = kwargs.pop("ignore_metadata_errors", False)

        if use_auth_token is not None:
            warnings.warn(
                "The `use_auth_token` argument is deprecated and will be removed in v5 of Transformers. Please use `token` instead.",
                FutureWarning,
            )
            if token is not None:
                raise ValueError(
                    "`token` and `use_auth_token` are both specified. Please set only the argument `token`."
                )
            token = use_auth_token

        if token is not None:
            kwargs["token"] = token

        _hf_peft_config_loaded = getattr(self, "_hf_peft_config_loaded", False)

        hf_quantizer = getattr(self, "hf_quantizer", None)
        quantization_serializable = (
            hf_quantizer is not None
            and isinstance(hf_quantizer, HfQuantizer)
            and hf_quantizer.is_serializable(safe_serialization=safe_serialization)
        )

        if hf_quantizer is not None and not _hf_peft_config_loaded and not quantization_serializable:
            raise ValueError(
                f"The model is quantized with {hf_quantizer.quantization_config.quant_method} and is not serializable - check out the warnings from"
                " the logger on the traceback to understand the reason why the quantized model is not serializable."
            )

        if "save_config" in kwargs:
            warnings.warn(
                "`save_config` is deprecated and will be removed in v5 of Transformers. Use `is_main_process` instead."
            )
            is_main_process = kwargs.pop("save_config")
        if safe_serialization and not is_safetensors_available():
            raise ImportError("`safe_serialization` requires the `safetensors library: `pip install safetensors`.")

        if os.path.isfile(save_directory):
            logger.error(f"Provided path ({save_directory}) should be a directory, not a file")
            return

        os.makedirs(save_directory, exist_ok=True)

        if push_to_hub:
            commit_message = kwargs.pop("commit_message", None)
            repo_id = kwargs.pop("repo_id", save_directory.split(os.path.sep)[-1])
            repo_id = self._create_repo(repo_id, **kwargs)
            files_timestamps = self._get_files_timestamps(save_directory)

        # Only save the model itself if we are using distributed training
        model_to_save = unwrap_model(self)

        # save the string version of dtype to the config, e.g. convert torch.float32 => "float32"
        # we currently don't use this setting automatically, but may start to use with v5
        dtype = get_parameter_dtype(model_to_save)
        model_to_save.config.torch_dtype = str(dtype).split(".")[1]

        # Attach architecture to the config
        model_to_save.config.architectures = [model_to_save.__class__.__name__]

        # Unset attn implementation so it can be set to another one when loading back
        model_to_save.config._attn_implementation_autoset = False

        # If we have a custom model, we copy the file defining it in the folder and set the attributes so it can be
        # loaded from the Hub.
        if self._auto_class is not None:
            custom_object_save(self, save_directory, config=self.config)

        # Save the config
        if is_main_process:
            if not _hf_peft_config_loaded:
                # If the model config has set attributes that should be in the generation config, move them there.
                misplaced_generation_parameters = model_to_save.config._get_non_default_generation_parameters()
                if self.can_generate() and len(misplaced_generation_parameters) > 0:
                    warnings.warn(
                        "Moving the following attributes in the config to the generation config: "
                        f"{misplaced_generation_parameters}. You are seeing this warning because you've set "
                        "generation parameters in the model config, as opposed to in the generation config.",
                        UserWarning,
                    )
                    for param_name, param_value in misplaced_generation_parameters.items():
                        setattr(model_to_save.generation_config, param_name, param_value)
                        setattr(model_to_save.config, param_name, None)

                model_to_save.config.save_pretrained(save_directory)
            if self.can_generate():
                model_to_save.generation_config.save_pretrained(save_directory)

            if _hf_peft_config_loaded:
                logger.info(
                    "Detected adapters on the model, saving the model in the PEFT format, only adapter weights will be saved."
                )
                state_dict = model_to_save.get_adapter_state_dict(state_dict=state_dict)

                if save_peft_format:
                    logger.info(
                        "To match the expected format of the PEFT library, all keys of the state dict of adapters will be pre-pended with `base_model.model`."
                    )
                    peft_state_dict = {}
                    for key, value in state_dict.items():
                        peft_state_dict[f"base_model.model.{key}"] = value
                    state_dict = peft_state_dict

                active_adapter = self.active_adapters()

                if len(active_adapter) > 1:
                    raise ValueError(
                        "Multiple active adapters detected, saving multiple active adapters is not supported yet. You can save adapters separately one by one "
                        "by iteratively calling `model.set_adapter(adapter_name)` then `model.save_pretrained(...)`"
                    )
                active_adapter = active_adapter[0]

                current_peft_config = self.peft_config[active_adapter]
                current_peft_config.save_pretrained(save_directory)

        # for offloaded modules
        module_map = {}

        # Save the model
        if state_dict is None:
            # if any model parameters are offloaded, make module map
            if (
                hasattr(self, "hf_device_map")
                and len(set(self.hf_device_map.values())) > 1
                and ("cpu" in self.hf_device_map.values() or "disk" in self.hf_device_map.values())
            ):
                warnings.warn(
                    "Attempting to save a model with offloaded modules. Ensure that unallocated cpu memory exceeds the `shard_size` (5GB default)"
                )
                for name, module in model_to_save.named_modules():
                    if name == "":
                        continue
                    module_state_dict = module.state_dict()

                    for key in module_state_dict:
                        module_map[name + f".{key}"] = module
            state_dict = model_to_save.state_dict()

        # Translate state_dict from smp to hf if saving with smp >= 1.10
        if IS_SAGEMAKER_MP_POST_1_10:
            for smp_to_hf, _ in smp.state.module_manager.translate_functions:
                state_dict = smp_to_hf(state_dict)

        # Handle the case where some state_dict keys shouldn't be saved
        if self._keys_to_ignore_on_save is not None:
            for ignore_key in self._keys_to_ignore_on_save:
                if ignore_key in state_dict.keys():
                    del state_dict[ignore_key]

        # Rename state_dict keys before saving to file. Do nothing unless overridden in a particular model.
        # (initially introduced with TimmWrapperModel to remove prefix and make checkpoints compatible with timm)
        state_dict = self._fix_state_dict_keys_on_save(state_dict)

        if safe_serialization:
            # Safetensors does not allow tensor aliasing.
            # We're going to remove aliases before saving
            ptrs = collections.defaultdict(list)
            for name, tensor in state_dict.items():
                # Sometimes in the state_dict we have non-tensor objects.
                # e.g. in bitsandbytes we have some `str` objects in the state_dict
                if isinstance(tensor, torch.Tensor):
                    ptrs[id_tensor_storage(tensor)].append(name)
                else:
                    # In the non-tensor case, fall back to the pointer of the object itself
                    ptrs[id(tensor)].append(name)

            # These are all the pointers of shared tensors
            if hasattr(self, "hf_device_map"):
                # if the model has offloaded parameters, we must check using find_tied_parameters()
                tied_params = find_tied_parameters(self)
                if tied_params:
                    tied_names = tied_params[0]
                    shared_ptrs = {
                        ptr: names for ptr, names in ptrs.items() if any(name in tied_names for name in names)
                    }
                else:
                    shared_ptrs = {}
            else:
                shared_ptrs = {ptr: names for ptr, names in ptrs.items() if len(names) > 1}

            # Recursively descend to find tied weight keys
            _tied_weights_keys = _get_tied_weight_keys(self)
            error_names = []
            to_delete_names = set()
            for names in shared_ptrs.values():
                # Removing the keys which are declared as known duplicates on
                # load. This allows to make sure the name which is kept is consistent.
                if _tied_weights_keys is not None:
                    found = 0
                    for name in sorted(names):
                        matches_pattern = any(re.search(pat, name) for pat in _tied_weights_keys)
                        if matches_pattern and name in state_dict:
                            found += 1
                            if found < len(names):
                                to_delete_names.add(name)
            # We are entering a place where the weights and the transformers configuration do NOT match.
            shared_names, disjoint_names = _find_disjoint(shared_ptrs.values(), state_dict)
            # Those are actually tensor sharing but disjoint from each other, we can safely clone them
            # Reloaded won't have the same property, but it shouldn't matter in any meaningful way.
            for name in disjoint_names:
                state_dict[name] = state_dict[name].clone()

            # When not all duplicates have been cleaned, still remove those keys, but put a clear warning.
            # If the link between tensors was done at runtime then `from_pretrained` will not get
            # the key back leading to random tensor. A proper warning will be shown
            # during reload (if applicable), but since the file is not necessarily compatible with
            # the config, better show a proper warning.
            shared_names, identical_names = _find_identical(shared_names, state_dict)
            # delete tensors that have identical storage
            for inames in identical_names:
                known = inames.intersection(to_delete_names)
                for name in known:
                    del state_dict[name]
                unknown = inames.difference(to_delete_names)
                if len(unknown) > 1:
                    error_names.append(unknown)

            if shared_names:
                error_names.append(set(shared_names))

            if len(error_names) > 0:
                raise RuntimeError(
                    f"The weights trying to be saved contained shared tensors {error_names} that are mismatching the transformers base configuration. Try saving using `safe_serialization=False` or remove this tensor sharing.",
                )

        # Shard the model if it is too big.
        if not _hf_peft_config_loaded:
            weights_name = SAFE_WEIGHTS_NAME if safe_serialization else WEIGHTS_NAME
            weights_name = _add_variant(weights_name, variant)
        else:
            weights_name = ADAPTER_SAFE_WEIGHTS_NAME if safe_serialization else ADAPTER_WEIGHTS_NAME

        filename_pattern = weights_name.replace(".bin", "{suffix}.bin").replace(".safetensors", "{suffix}.safetensors")
        state_dict_split = split_torch_state_dict_into_shards(
            state_dict, filename_pattern=filename_pattern, max_shard_size=max_shard_size
        )
        # Save index if sharded
        index = None
        if state_dict_split.is_sharded:
            index = {
                "metadata": state_dict_split.metadata,
                "weight_map": state_dict_split.tensor_to_filename,
            }

        # Clean the folder from a previous save
        for filename in os.listdir(save_directory):
            full_filename = os.path.join(save_directory, filename)
            # If we have a shard file that is not going to be replaced, we delete it, but only from the main process
            # in distributed settings to avoid race conditions.
            weights_no_suffix = weights_name.replace(".bin", "").replace(".safetensors", "")

            # make sure that file to be deleted matches format of sharded file, e.g. pytorch_model-00001-of-00005
            filename_no_suffix = filename.replace(".bin", "").replace(".safetensors", "")
            reg = re.compile(r"(.*?)-\d{5}-of-\d{5}")

            if (
                filename.startswith(weights_no_suffix)
                and os.path.isfile(full_filename)
                and filename not in state_dict_split.filename_to_tensors.keys()
                and is_main_process
                and reg.fullmatch(filename_no_suffix) is not None
            ):
                os.remove(full_filename)
        # Save the model
        filename_to_tensors = state_dict_split.filename_to_tensors.items()
        if module_map:
            filename_to_tensors = logging.tqdm(filename_to_tensors, desc="Saving checkpoint shards")
        for shard_file, tensors in filename_to_tensors:
            shard = {}
            for tensor in tensors:
                shard[tensor] = state_dict[tensor].contiguous()
                # delete reference, see https://github.com/huggingface/transformers/pull/34890
                del state_dict[tensor]

            # remake shard with onloaded parameters if necessary
            if module_map:
                if accelerate_version < version.parse("0.31"):
                    raise ImportError(
                        f"You need accelerate version to be greater or equal than 0.31 to save models with offloaded parameters. Detected version {accelerate_version}. "
                        f"Please upgrade accelerate with `pip install -U accelerate`"
                    )
                # init state_dict for this shard
                shard_state_dict = dict.fromkeys(shard, "")
                for module_name in shard:
                    # skip to collect this weight again
                    if shard_state_dict.get(module_name) != "":
                        continue
                    module = module_map[module_name]
                    # update state dict with onloaded parameters
                    shard_state_dict = get_state_dict_from_offload(module, module_name, shard_state_dict)

                # assign shard to be the completed state dict
                shard = shard_state_dict
                del shard_state_dict
                gc.collect()

            if safe_serialization:
                # At some point we will need to deal better with save_function (used for TPU and other distributed
                # joyfulness), but for now this enough.
                safe_save_file(shard, os.path.join(save_directory, shard_file), metadata={"format": "pt"})
            else:
                save_function(shard, os.path.join(save_directory, shard_file))

        del state_dict

        if index is None:
            path_to_weights = os.path.join(save_directory, weights_name)
            logger.info(f"Model weights saved in {path_to_weights}")
        else:
            save_index_file = SAFE_WEIGHTS_INDEX_NAME if safe_serialization else WEIGHTS_INDEX_NAME
            save_index_file = os.path.join(save_directory, _add_variant(save_index_file, variant))
            # Save the index as well
            with open(save_index_file, "w", encoding="utf-8") as f:
                content = json.dumps(index, indent=2, sort_keys=True) + "\n"
                f.write(content)
            logger.info(
                f"The model is bigger than the maximum size per checkpoint ({max_shard_size}) and is going to be "
                f"split in {len(state_dict_split.filename_to_tensors)} checkpoint shards. You can find where each parameters has been saved in the "
                f"index located at {save_index_file}."
            )

        if push_to_hub:
            # Eventually create an empty model card
            model_card = create_and_tag_model_card(
                repo_id, self.model_tags, token=token, ignore_metadata_errors=ignore_metadata_errors
            )

            # Update model card if needed:
            model_card.save(os.path.join(save_directory, "README.md"))

            self._upload_modified_files(
                save_directory,
                repo_id,
                files_timestamps,
                commit_message=commit_message,
                token=token,
            )

    @wraps(PushToHubMixin.push_to_hub)
    def push_to_hub(self, *args, **kwargs):
        tags = self.model_tags if self.model_tags is not None else []

        tags_kwargs = kwargs.get("tags", [])
        if isinstance(tags_kwargs, str):
            tags_kwargs = [tags_kwargs]

        for tag in tags_kwargs:
            if tag not in tags:
                tags.append(tag)

        if tags:
            kwargs["tags"] = tags
        return super().push_to_hub(*args, **kwargs)

    def get_memory_footprint(self, return_buffers=True):
        r"""
        Get the memory footprint of a model. This will return the memory footprint of the current model in bytes.
        Useful to benchmark the memory footprint of the current model and design some tests. Solution inspired from the
        PyTorch discussions: https://discuss.pytorch.org/t/gpu-memory-that-model-uses/56822/2

        Arguments:
            return_buffers (`bool`, *optional*, defaults to `True`):
                Whether to return the size of the buffer tensors in the computation of the memory footprint. Buffers
                are tensors that do not require gradients and not registered as parameters. E.g. mean and std in batch
                norm layers. Please see: https://discuss.pytorch.org/t/what-pytorch-means-by-buffers/120266/2
        """
        mem = sum([param.nelement() * param.element_size() for param in self.parameters()])
        if return_buffers:
            mem_bufs = sum([buf.nelement() * buf.element_size() for buf in self.buffers()])
            mem = mem + mem_bufs
        return mem

    @wraps(torch.nn.Module.cuda)
    def cuda(self, *args, **kwargs):
        if getattr(self, "quantization_method", None) == QuantizationMethod.HQQ:
            raise ValueError("`.cuda` is not supported for HQQ-quantized models.")
        # Checks if the model has been loaded in 4-bit or 8-bit with BNB
        if getattr(self, "quantization_method", None) == QuantizationMethod.BITS_AND_BYTES:
            if getattr(self, "is_loaded_in_8bit", False):
                raise ValueError(
                    "Calling `cuda()` is not supported for `8-bit` quantized models. "
                    " Please use the model as it is, since the model has already been set to the correct devices."
                )
            elif version.parse(importlib.metadata.version("bitsandbytes")) < version.parse("0.43.2"):
                raise ValueError(
                    "Calling `cuda()` is not supported for `4-bit` quantized models with the installed version of bitsandbytes. "
                    f"The current device is `{self.device}`. If you intended to move the model, please install bitsandbytes >= 0.43.2."
                )
        else:
            return super().cuda(*args, **kwargs)

    @wraps(torch.nn.Module.to)
    def to(self, *args, **kwargs):
        # For BNB/GPTQ models, we prevent users from casting the model to another dtype to restrict unwanted behaviours.
        # the correct API should be to load the model with the desired dtype directly through `from_pretrained`.
        dtype_present_in_args = "dtype" in kwargs

        if not dtype_present_in_args:
            for arg in args:
                if isinstance(arg, torch.dtype):
                    dtype_present_in_args = True
                    break

        if getattr(self, "quantization_method", None) == QuantizationMethod.HQQ:
            raise ValueError("`.to` is not supported for HQQ-quantized models.")

        if dtype_present_in_args and getattr(self, "quantization_method", None) == QuantizationMethod.QUARK:
            raise ValueError("Casting a Quark quantized model to a new `dtype` is not supported.")

        # Checks if the model has been loaded in 4-bit or 8-bit with BNB
        if getattr(self, "quantization_method", None) == QuantizationMethod.BITS_AND_BYTES:
            if dtype_present_in_args:
                raise ValueError(
                    "You cannot cast a bitsandbytes model in a new `dtype`. Make sure to load the model using `from_pretrained` using the"
                    " desired `dtype` by passing the correct `torch_dtype` argument."
                )

            if getattr(self, "is_loaded_in_8bit", False):
                raise ValueError(
                    "`.to` is not supported for `8-bit` bitsandbytes models. Please use the model as it is, since the"
                    " model has already been set to the correct devices and casted to the correct `dtype`."
                )
            elif version.parse(importlib.metadata.version("bitsandbytes")) < version.parse("0.43.2"):
                raise ValueError(
                    "Calling `to()` is not supported for `4-bit` quantized models with the installed version of bitsandbytes. "
                    f"The current device is `{self.device}`. If you intended to move the model, please install bitsandbytes >= 0.43.2."
                )
        elif getattr(self, "quantization_method", None) == QuantizationMethod.GPTQ:
            if dtype_present_in_args:
                raise ValueError(
                    "You cannot cast a GPTQ model in a new `dtype`. Make sure to load the model using `from_pretrained` using the desired"
                    " `dtype` by passing the correct `torch_dtype` argument."
                )
        return super().to(*args, **kwargs)

    def half(self, *args):
        # Checks if the model is quantized
        if getattr(self, "is_quantized", False):
            raise ValueError(
                "`.half()` is not supported for quantized model. Please use the model as it is, since the"
                " model has already been casted to the correct `dtype`."
            )
        else:
            return super().half(*args)

    def float(self, *args):
        # Checks if the model is quantized
        if getattr(self, "is_quantized", False):
            raise ValueError(
                "`.float()` is not supported for quantized model. Please use the model as it is, since the"
                " model has already been casted to the correct `dtype`."
            )
        else:
            return super().float(*args)

    @classmethod
    def get_init_context(
        cls: Type[SpecificPreTrainedModelType],
        is_quantized=None,
        _is_ds_init_called=None,
    ):
        if is_deepspeed_zero3_enabled() and not is_quantized and not _is_ds_init_called:
            import deepspeed

            logger.info("Detected DeepSpeed ZeRO-3: activating zero.init() for this model")
            init_contexts = [
                deepspeed.zero.Init(config_dict_or_path=deepspeed_config()),
                set_zero3_state(),
                no_init_weights(),
            ]
        else:
            init_contexts = [no_init_weights(), init_empty_weights()]

        if is_deepspeed_zero3_enabled() and is_quantized:
            init_contexts.append(set_quantized_state())
        return init_contexts

    @classmethod
    @restore_default_torch_dtype
    def from_pretrained(
        cls: Type[SpecificPreTrainedModelType],
        pretrained_model_name_or_path: Optional[Union[str, os.PathLike]],
        *model_args,
        config: Optional[Union[PretrainedConfig, str, os.PathLike]] = None,
        cache_dir: Optional[Union[str, os.PathLike]] = None,
        ignore_mismatched_sizes: bool = False,
        force_download: bool = False,
        local_files_only: bool = False,
        token: Optional[Union[str, bool]] = None,
        revision: str = "main",
        use_safetensors: Optional[bool] = None,
        weights_only: bool = True,
        **kwargs,
    ) -> SpecificPreTrainedModelType:
        r"""
        Instantiate a pretrained pytorch model from a pre-trained model configuration.

        The model is set in evaluation mode by default using `model.eval()` (Dropout modules are deactivated). To train
        the model, you should first set it back in training mode with `model.train()`.

        The warning *Weights from XXX not initialized from pretrained model* means that the weights of XXX do not come
        pretrained with the rest of the model. It is up to you to train those weights with a downstream fine-tuning
        task.

        The warning *Weights from XXX not used in YYY* means that the layer XXX is not used by YYY, therefore those
        weights are discarded.

        Parameters:
            pretrained_model_name_or_path (`str` or `os.PathLike`, *optional*):
                Can be either:

                    - A string, the *model id* of a pretrained model hosted inside a model repo on huggingface.co.
                    - A path to a *directory* containing model weights saved using
                      [`~PreTrainedModel.save_pretrained`], e.g., `./my_model_directory/`.
                    - A path or url to a *tensorflow index checkpoint file* (e.g, `./tf_model/model.ckpt.index`). In
                      this case, `from_tf` should be set to `True` and a configuration object should be provided as
                      `config` argument. This loading path is slower than converting the TensorFlow checkpoint in a
                      PyTorch model using the provided conversion scripts and loading the PyTorch model afterwards.
                    - A path or url to a model folder containing a *flax checkpoint file* in *.msgpack* format (e.g,
                      `./flax_model/` containing `flax_model.msgpack`). In this case, `from_flax` should be set to
                      `True`.
                    - `None` if you are both providing the configuration and state dictionary (resp. with keyword
                      arguments `config` and `state_dict`).
            model_args (sequence of positional arguments, *optional*):
                All remaining positional arguments will be passed to the underlying model's `__init__` method.
            config (`Union[PretrainedConfig, str, os.PathLike]`, *optional*):
                Can be either:

                    - an instance of a class derived from [`PretrainedConfig`],
                    - a string or path valid as input to [`~PretrainedConfig.from_pretrained`].

                Configuration for the model to use instead of an automatically loaded configuration. Configuration can
                be automatically loaded when:

                    - The model is a model provided by the library (loaded with the *model id* string of a pretrained
                      model).
                    - The model was saved using [`~PreTrainedModel.save_pretrained`] and is reloaded by supplying the
                      save directory.
                    - The model is loaded by supplying a local directory as `pretrained_model_name_or_path` and a
                      configuration JSON file named *config.json* is found in the directory.
            state_dict (`Dict[str, torch.Tensor]`, *optional*):
                A state dictionary to use instead of a state dictionary loaded from saved weights file.

                This option can be used if you want to create a model from a pretrained configuration but load your own
                weights. In this case though, you should check if using [`~PreTrainedModel.save_pretrained`] and
                [`~PreTrainedModel.from_pretrained`] is not a simpler option.
            cache_dir (`Union[str, os.PathLike]`, *optional*):
                Path to a directory in which a downloaded pretrained model configuration should be cached if the
                standard cache should not be used.
            from_tf (`bool`, *optional*, defaults to `False`):
                Load the model weights from a TensorFlow checkpoint save file (see docstring of
                `pretrained_model_name_or_path` argument).
            from_flax (`bool`, *optional*, defaults to `False`):
                Load the model weights from a Flax checkpoint save file (see docstring of
                `pretrained_model_name_or_path` argument).
            ignore_mismatched_sizes (`bool`, *optional*, defaults to `False`):
                Whether or not to raise an error if some of the weights from the checkpoint do not have the same size
                as the weights of the model (if for instance, you are instantiating a model with 10 labels from a
                checkpoint with 3 labels).
            force_download (`bool`, *optional*, defaults to `False`):
                Whether or not to force the (re-)download of the model weights and configuration files, overriding the
                cached versions if they exist.
            resume_download:
                Deprecated and ignored. All downloads are now resumed by default when possible.
                Will be removed in v5 of Transformers.
            proxies (`Dict[str, str]`, *optional*):
                A dictionary of proxy servers to use by protocol or endpoint, e.g., `{'http': 'foo.bar:3128',
                'http://hostname': 'foo.bar:4012'}`. The proxies are used on each request.
            output_loading_info(`bool`, *optional*, defaults to `False`):
                Whether ot not to also return a dictionary containing missing keys, unexpected keys and error messages.
            local_files_only(`bool`, *optional*, defaults to `False`):
                Whether or not to only look at local files (i.e., do not try to download the model).
            token (`str` or `bool`, *optional*):
                The token to use as HTTP bearer authorization for remote files. If `True`, or not specified, will use
                the token generated when running `huggingface-cli login` (stored in `~/.huggingface`).
            revision (`str`, *optional*, defaults to `"main"`):
                The specific model version to use. It can be a branch name, a tag name, or a commit id, since we use a
                git-based system for storing models and other artifacts on huggingface.co, so `revision` can be any
                identifier allowed by git.

                <Tip>

                To test a pull request you made on the Hub, you can pass `revision="refs/pr/<pr_number>"`.

                </Tip>
            attn_implementation (`str`, *optional*):
                The attention implementation to use in the model (if relevant). Can be any of `"eager"` (manual implementation of the attention), `"sdpa"` (using [`F.scaled_dot_product_attention`](https://pytorch.org/docs/master/generated/torch.nn.functional.scaled_dot_product_attention.html)), or `"flash_attention_2"` (using [Dao-AILab/flash-attention](https://github.com/Dao-AILab/flash-attention)). By default, if available, SDPA will be used for torch>=2.1.1. The default is otherwise the manual `"eager"` implementation.

            > Parameters for big model inference

            torch_dtype (`str` or `torch.dtype`, *optional*):
                Override the default `torch.dtype` and load the model under a specific `dtype`. The different options
                are:

                1. `torch.float16` or `torch.bfloat16` or `torch.float`: load in a specified
                  `dtype`, ignoring the model's `config.torch_dtype` if one exists. If not specified
                  - the model will get loaded in `torch.float` (fp32).

                2. `"auto"` - A `torch_dtype` entry in the `config.json` file of the model will be
                  attempted to be used. If this entry isn't found then next check the `dtype` of the first weight in
                  the checkpoint that's of a floating point type and use that as `dtype`. This will load the model
                  using the `dtype` it was saved in at the end of the training. It can't be used as an indicator of how
                  the model was trained. Since it could be trained in one of half precision dtypes, but saved in fp32.

                3. A string that is a valid `torch.dtype`. E.g. "float32" loads the model in `torch.float32`, "float16" loads in `torch.float16` etc.

                <Tip>

                For some models the `dtype` they were trained in is unknown - you may try to check the model's paper or
                reach out to the authors and ask them to add this information to the model's card and to insert the
                `torch_dtype` entry in `config.json` on the hub.

                </Tip>

            device_map (`str` or `Dict[str, Union[int, str, torch.device]]` or `int` or `torch.device`, *optional*):
                A map that specifies where each submodule should go. It doesn't need to be refined to each
                parameter/buffer name, once a given module name is inside, every submodule of it will be sent to the
                same device. If we only pass the device (*e.g.*, `"cpu"`, `"cuda:1"`, `"mps"`, or a GPU ordinal rank
                like `1`) on which the model will be allocated, the device map will map the entire model to this
                device. Passing `device_map = 0` means put the whole model on GPU 0.

                To have Accelerate compute the most optimized `device_map` automatically, set `device_map="auto"`. For
                more information about each option see [designing a device
                map](https://hf.co/docs/accelerate/main/en/usage_guides/big_modeling#designing-a-device-map).
            max_memory (`Dict`, *optional*):
                A dictionary device identifier to maximum memory if using `device_map`. Will default to the maximum memory available for each
                GPU and the available CPU RAM if unset.
            tp_plan (`str`, *optional*):
                A torch tensor parallel plan, see [here](https://pytorch.org/tutorials/intermediate/TP_tutorial.html). Currently, it only accepts
                `tp_plan="auto"` to use predefined plan based on the model. Note that if you use it, you should launch your script accordingly with
                `torchrun [args] script.py`. This will be much faster than using a `device_map`, but has limitations.
            offload_folder (`str` or `os.PathLike`, *optional*):
                If the `device_map` contains any value `"disk"`, the folder where we will offload weights.
            offload_state_dict (`bool`, *optional*):
                If `True`, will temporarily offload the CPU state dict to the hard drive to avoid getting out of CPU
                RAM if the weight of the CPU state dict + the biggest shard of the checkpoint does not fit. Defaults to
                `True` when there is some disk offload.
            offload_buffers (`bool`, *optional*):
                Whether or not to offload the buffers with the model parameters.
            quantization_config (`Union[QuantizationConfigMixin,Dict]`, *optional*):
                A dictionary of configuration parameters or a QuantizationConfigMixin object for quantization (e.g
                bitsandbytes, gptq). There may be other quantization-related kwargs, including `load_in_4bit` and
                `load_in_8bit`, which are parsed by QuantizationConfigParser. Supported only for bitsandbytes
                quantizations and not preferred. consider inserting all such arguments into quantization_config
                instead.
            subfolder (`str`, *optional*, defaults to `""`):
                In case the relevant files are located inside a subfolder of the model repo on huggingface.co, you can
                specify the folder name here.
            variant (`str`, *optional*):
                If specified load weights from `variant` filename, *e.g.* pytorch_model.<variant>.bin. `variant` is
                ignored when using `from_tf` or `from_flax`.
            use_safetensors (`bool`, *optional*, defaults to `None`):
                Whether or not to use `safetensors` checkpoints. Defaults to `None`. If not specified and `safetensors`
                is not installed, it will be set to `False`.
            weights_only (`bool`, *optional*, defaults to `True`):
                Indicates whether unpickler should be restricted to loading only tensors, primitive types,
                dictionaries and any types added via torch.serialization.add_safe_globals().
                When set to False, we can load wrapper tensor subclass weights.
            key_mapping (`Dict[str, str], *optional*):
                A potential mapping of the weight names if using a model on the Hub which is compatible to a Transformers
                architecture, but was not converted accordingly.
            kwargs (remaining dictionary of keyword arguments, *optional*):
                Can be used to update the configuration object (after it being loaded) and initiate the model (e.g.,
                `output_attentions=True`). Behaves differently depending on whether a `config` is provided or
                automatically loaded:

                    - If a configuration is provided with `config`, `**kwargs` will be directly passed to the
                      underlying model's `__init__` method (we assume all relevant updates to the configuration have
                      already been done)
                    - If a configuration is not provided, `kwargs` will be first passed to the configuration class
                      initialization function ([`~PretrainedConfig.from_pretrained`]). Each key of `kwargs` that
                      corresponds to a configuration attribute will be used to override said attribute with the
                      supplied `kwargs` value. Remaining keys that do not correspond to any configuration attribute
                      will be passed to the underlying model's `__init__` function.

        <Tip>

        Activate the special ["offline-mode"](https://huggingface.co/transformers/installation.html#offline-mode) to
        use this method in a firewalled environment.

        </Tip>

        Examples:

        ```python
        >>> from transformers import BertConfig, BertModel

        >>> # Download model and configuration from huggingface.co and cache.
        >>> model = BertModel.from_pretrained("google-bert/bert-base-uncased")
        >>> # Model was saved using *save_pretrained('./test/saved_model/')* (for example purposes, not runnable).
        >>> model = BertModel.from_pretrained("./test/saved_model/")
        >>> # Update configuration during loading.
        >>> model = BertModel.from_pretrained("google-bert/bert-base-uncased", output_attentions=True)
        >>> assert model.config.output_attentions == True
        >>> # Loading from a TF checkpoint file instead of a PyTorch model (slower, for example purposes, not runnable).
        >>> config = BertConfig.from_json_file("./tf_model/my_tf_model_config.json")
        >>> model = BertModel.from_pretrained("./tf_model/my_tf_checkpoint.ckpt.index", from_tf=True, config=config)
        >>> # Loading from a Flax checkpoint file instead of a PyTorch model (slower)
        >>> model = BertModel.from_pretrained("google-bert/bert-base-uncased", from_flax=True)
        ```
        """
        state_dict = kwargs.pop("state_dict", None)
        from_tf = kwargs.pop("from_tf", False)
        from_flax = kwargs.pop("from_flax", False)
        proxies = kwargs.pop("proxies", None)
        output_loading_info = kwargs.pop("output_loading_info", False)
        use_auth_token = kwargs.pop("use_auth_token", None)
        from_pipeline = kwargs.pop("_from_pipeline", None)
        from_auto_class = kwargs.pop("_from_auto", False)
        torch_dtype = kwargs.pop("torch_dtype", None)
        device_map = kwargs.pop("device_map", None)
        max_memory = kwargs.pop("max_memory", None)
        offload_folder = kwargs.pop("offload_folder", None)
        offload_state_dict = kwargs.pop("offload_state_dict", False)
        offload_buffers = kwargs.pop("offload_buffers", False)
        load_in_8bit = kwargs.pop("load_in_8bit", False)
        load_in_4bit = kwargs.pop("load_in_4bit", False)
        quantization_config = kwargs.pop("quantization_config", None)
        subfolder = kwargs.pop("subfolder", "")
        commit_hash = kwargs.pop("_commit_hash", None)
        variant = kwargs.pop("variant", None)
        adapter_kwargs = kwargs.pop("adapter_kwargs", {})
        adapter_name = kwargs.pop("adapter_name", "default")
        use_flash_attention_2 = kwargs.pop("use_flash_attention_2", False)
        generation_config = kwargs.pop("generation_config", None)
        gguf_file = kwargs.pop("gguf_file", None)
        tp_plan = kwargs.pop("tp_plan", None)
        key_mapping = kwargs.pop("key_mapping", None)
        # Not used anymore -- remove them from the kwargs
        _ = kwargs.pop("resume_download", None)
        _ = kwargs.pop("trust_remote_code", None)
        _ = kwargs.pop("mirror", None)
        _ = kwargs.pop("_fast_init", True)
        _ = kwargs.pop("low_cpu_mem_usage", None)

        if state_dict is not None and (pretrained_model_name_or_path is not None or gguf_file is not None):
            raise ValueError(
                "`state_dict` cannot be passed together with a model name or a `gguf_file`. Use one of the two loading strategies."
            )

        if tp_plan is not None and tp_plan != "auto":
            # TODO: we can relax this check when we support taking tp_plan from a json file, for example.
            raise ValueError(f"tp_plan supports 'auto' only for now but got {tp_plan}.")
        if tp_plan is not None and device_map is not None:
            raise ValueError(
                "`tp_plan` and `device_map` are mutually exclusive. Choose either one for parallelization."
            )

        # If torchrun was used, make sure to TP by default. This way people don't need to change tp or device map
        if device_map == "auto" and tp_plan is None and int(os.environ.get("WORLD_SIZE", 0)):
            tp_plan = "auto"  # device_map = "auto" in torchrun equivalent to TP plan = AUTO!
            device_map = None

        # We need to correctly dispatch the model on the current process device. The easiest way for this is to use a simple
        # `device_map` pointing to the correct device
        device_mesh = None
        if tp_plan is not None:
            if not is_torch_greater_or_equal("2.5"):
                raise EnvironmentError("tensor parallel is only supported for `torch>=2.5`.")

            # Detect the accelerator on the machine. If no accelerator is available, it returns CPU.
            device_type = torch._C._get_accelerator().type

            if not torch.distributed.is_initialized():
                try:
                    rank = int(os.environ["RANK"])
                    world_size = int(os.environ["WORLD_SIZE"])
                    if device_type == "cuda":
                        torch.distributed.init_process_group(
                            "nccl", rank=rank, world_size=world_size, init_method="env://"
                        )
                        torch.cuda.set_device(int(os.environ["LOCAL_RANK"]))
                    elif device_type == "cpu":
                        cpu_backend = "ccl" if int(os.environ.get("CCL_WORKER_COUNT", 0)) else "gloo"
                        torch.distributed.init_process_group(cpu_backend, rank=rank, world_size=world_size)

                except Exception as e:
                    raise EnvironmentError(
                        "We tried to initialize torch.distributed for you, but it failed, make"
                        "sure you init torch distributed in your script to use `tp_plan='auto'`"
                    ) from e

            # Get device with index assuming equal number of devices per host
            index = None if device_type == "cpu" else torch.cuda.current_device()
            tp_device = torch.device(device_type, index)

            if index is not None and index > 0:
                import sys

                sys.stdout = open(os.devnull, "w")
            # This is the easiest way to dispatch to the current process device
            device_map = tp_device
            # Assuming sharding the model onto the world
            world_size = torch.distributed.get_world_size()
            device_mesh = torch.distributed.init_device_mesh(tp_device.type, (world_size,))

        if use_auth_token is not None:
            warnings.warn(
                "The `use_auth_token` argument is deprecated and will be removed in v5 of Transformers. Please use `token` instead.",
                FutureWarning,
            )
            if token is not None:
                raise ValueError(
                    "`token` and `use_auth_token` are both specified. Please set only the argument `token`."
                )
            token = use_auth_token

        if token is not None and adapter_kwargs is not None and "token" not in adapter_kwargs:
            adapter_kwargs["token"] = token

        if use_safetensors is None and not is_safetensors_available():
            use_safetensors = False

        if gguf_file is not None and not is_accelerate_available():
            raise ValueError("accelerate is required when loading a GGUF file `pip install accelerate`.")

        if commit_hash is None:
            if not isinstance(config, PretrainedConfig):
                # We make a call to the config file first (which may be absent) to get the commit hash as soon as possible
                resolved_config_file = cached_file(
                    pretrained_model_name_or_path,
                    CONFIG_NAME,
                    cache_dir=cache_dir,
                    force_download=force_download,
                    proxies=proxies,
                    local_files_only=local_files_only,
                    token=token,
                    revision=revision,
                    subfolder=subfolder,
                    _raise_exceptions_for_gated_repo=False,
                    _raise_exceptions_for_missing_entries=False,
                    _raise_exceptions_for_connection_errors=False,
                )
                commit_hash = extract_commit_hash(resolved_config_file, commit_hash)
            else:
                commit_hash = getattr(config, "_commit_hash", None)

        if is_peft_available():
            _adapter_model_path = adapter_kwargs.pop("_adapter_model_path", None)

            if _adapter_model_path is None:
                _adapter_model_path = find_adapter_config_file(
                    pretrained_model_name_or_path,
                    cache_dir=cache_dir,
                    force_download=force_download,
                    proxies=proxies,
                    local_files_only=local_files_only,
                    _commit_hash=commit_hash,
                    **adapter_kwargs,
                )
            if _adapter_model_path is not None and os.path.isfile(_adapter_model_path):
                with open(_adapter_model_path, "r", encoding="utf-8") as f:
                    _adapter_model_path = pretrained_model_name_or_path
                    pretrained_model_name_or_path = json.load(f)["base_model_name_or_path"]
        else:
            _adapter_model_path = None

        # change device_map into a map if we passed an int, a str or a torch.device
        if isinstance(device_map, torch.device):
            device_map = {"": device_map}
        elif isinstance(device_map, str) and device_map not in ["auto", "balanced", "balanced_low_0", "sequential"]:
            try:
                device_map = {"": torch.device(device_map)}
            except RuntimeError:
                raise ValueError(
                    "When passing device_map as a string, the value needs to be a device name (e.g. cpu, cuda:0) or "
                    f"'auto', 'balanced', 'balanced_low_0', 'sequential' but found {device_map}."
                )
        elif isinstance(device_map, int):
            if device_map < 0:
                raise ValueError(
                    "You can't pass device_map as a negative int. If you want to put the model on the cpu, pass device_map = 'cpu' "
                )
            else:
                device_map = {"": device_map}

        if device_map is not None:
            if is_deepspeed_zero3_enabled():
                raise ValueError("DeepSpeed Zero-3 is not compatible with passing a `device_map`.")

        # handling bnb config from kwargs, remove after `load_in_{4/8}bit` deprecation.
        if load_in_4bit or load_in_8bit:
            if quantization_config is not None:
                raise ValueError(
                    "You can't pass `load_in_4bit`or `load_in_8bit` as a kwarg when passing "
                    "`quantization_config` argument at the same time."
                )

            # preparing BitsAndBytesConfig from kwargs
            config_dict = {k: v for k, v in kwargs.items() if k in inspect.signature(BitsAndBytesConfig).parameters}
            config_dict = {**config_dict, "load_in_4bit": load_in_4bit, "load_in_8bit": load_in_8bit}
            quantization_config, kwargs = BitsAndBytesConfig.from_dict(
                config_dict=config_dict, return_unused_kwargs=True, **kwargs
            )
            logger.warning(
                "The `load_in_4bit` and `load_in_8bit` arguments are deprecated and will be removed in the future versions. "
                "Please, pass a `BitsAndBytesConfig` object in `quantization_config` argument instead."
            )

        from_pt = not (from_tf | from_flax)

        user_agent = {"file_type": "model", "framework": "pytorch", "from_auto_class": from_auto_class}
        if from_pipeline is not None:
            user_agent["using_pipeline"] = from_pipeline

        if is_offline_mode() and not local_files_only:
            logger.info("Offline mode: forcing local_files_only=True")
            local_files_only = True

        # Load config if we don't provide a configuration
        if not isinstance(config, PretrainedConfig):
            config_path = config if config is not None else pretrained_model_name_or_path
            config, model_kwargs = cls.config_class.from_pretrained(
                config_path,
                cache_dir=cache_dir,
                return_unused_kwargs=True,
                force_download=force_download,
                proxies=proxies,
                local_files_only=local_files_only,
                token=token,
                revision=revision,
                subfolder=subfolder,
                gguf_file=gguf_file,
                _from_auto=from_auto_class,
                _from_pipeline=from_pipeline,
                **kwargs,
            )
            if "gguf_file" in model_kwargs:
                model_kwargs.pop("gguf_file")
        else:
            # In case one passes a config to `from_pretrained` + "attn_implementation"
            # override the `_attn_implementation` attribute to `attn_implementation` of the kwargs
            # Please see: https://github.com/huggingface/transformers/issues/28038

            # Overwrite `config._attn_implementation` by the one from the kwargs --> in auto-factory
            # we pop attn_implementation from the kwargs but this handles the case where users
            # passes manually the config to `from_pretrained`.
            config = copy.deepcopy(config)

            kwarg_attn_imp = kwargs.pop("attn_implementation", None)
            if kwarg_attn_imp is not None:
                config._attn_implementation = kwarg_attn_imp

            model_kwargs = kwargs

        pre_quantized = hasattr(config, "quantization_config")
        if pre_quantized and not AutoHfQuantizer.supports_quant_method(config.quantization_config):
            pre_quantized = False

        if pre_quantized or quantization_config is not None:
            if pre_quantized:
                config.quantization_config = AutoHfQuantizer.merge_quantization_configs(
                    config.quantization_config, quantization_config
                )
            else:
                config.quantization_config = quantization_config

            hf_quantizer = AutoHfQuantizer.from_config(
                config.quantization_config,
                pre_quantized=pre_quantized,
            )
        else:
            hf_quantizer = None

        if hf_quantizer is not None:
            hf_quantizer.validate_environment(
                torch_dtype=torch_dtype,
                from_tf=from_tf,
                from_flax=from_flax,
                device_map=device_map,
                weights_only=weights_only,
            )
            torch_dtype = hf_quantizer.update_torch_dtype(torch_dtype)
            device_map = hf_quantizer.update_device_map(device_map)

            # In order to ensure popular quantization methods are supported. Can be disable with `disable_telemetry`
            if hasattr(hf_quantizer.quantization_config.quant_method, "value"):
                user_agent["quant"] = hf_quantizer.quantization_config.quant_method.value
            else:
                user_agent["quant"] = hf_quantizer.quantization_config.quant_method

        if gguf_file is not None and hf_quantizer is not None:
            raise ValueError(
                "You cannot combine Quantization and loading a model from a GGUF file, try again by making sure you did not passed a `quantization_config` or that you did not load a quantized model from the Hub."
            )

        if (
            gguf_file
            and device_map is not None
            and ((isinstance(device_map, dict) and "disk" in device_map.values()) or "disk" in device_map)
        ):
            raise RuntimeError(
                "One or more modules is configured to be mapped to disk. Disk offload is not supported for models "
                "loaded from GGUF files."
            )

        checkpoint_files, sharded_metadata = _get_resolved_checkpoint_files(
            pretrained_model_name_or_path=pretrained_model_name_or_path,
            subfolder=subfolder,
            variant=variant,
            gguf_file=gguf_file,
            from_tf=from_tf,
            from_flax=from_flax,
            use_safetensors=use_safetensors,
            cache_dir=cache_dir,
            force_download=force_download,
            proxies=proxies,
            local_files_only=local_files_only,
            token=token,
            user_agent=user_agent,
            revision=revision,
            commit_hash=commit_hash,
        )

        is_sharded = sharded_metadata is not None
        is_quantized = hf_quantizer is not None
        is_from_file = pretrained_model_name_or_path is not None or gguf_file is not None

        if (
            is_safetensors_available()
            and is_from_file
            and not is_sharded
            and checkpoint_files[0].endswith(".safetensors")
        ):
            with safe_open(checkpoint_files[0], framework="pt") as f:
                metadata = f.metadata()

            if metadata is None:
                # Assume it's a pytorch checkpoint (introduced for timm checkpoints)
                pass
            elif metadata.get("format") == "pt":
                pass
            elif metadata.get("format") == "tf":
                from_tf = True
                logger.info("A TensorFlow safetensors file is being loaded in a PyTorch model.")
            elif metadata.get("format") == "flax":
                from_flax = True
                logger.info("A Flax safetensors file is being loaded in a PyTorch model.")
            elif metadata.get("format") == "mlx":
                # This is a mlx file, we assume weights are compatible with pt
                pass
            else:
                raise ValueError(
                    f"Incompatible safetensors file. File metadata is not ['pt', 'tf', 'flax', 'mlx'] but {metadata.get('format')}"
                )

        from_pt = not (from_tf | from_flax)

        if from_pt:
            if gguf_file:
                from .modeling_gguf_pytorch_utils import load_gguf_checkpoint

                # we need a dummy model to get the state_dict - for this reason, we keep the state_dict as if it was
                # passed directly as a kwarg from now on
                with torch.device("meta"):
                    dummy_model = cls(config)
                state_dict = load_gguf_checkpoint(checkpoint_files[0], return_tensors=True, model_to_load=dummy_model)[
                    "tensors"
                ]

            # Find the correct dtype based on current state
            config, torch_dtype, dtype_orig = _get_torch_dtype(
                cls, torch_dtype, checkpoint_files, config, sharded_metadata, state_dict, weights_only
            )

        config.name_or_path = pretrained_model_name_or_path

        # Instantiate model.
        model_init_context = cls.get_init_context(is_quantized, _is_ds_init_called)

        config = copy.deepcopy(config)  # We do not want to modify the config inplace in from_pretrained.
        if not getattr(config, "_attn_implementation_autoset", False):
            config = cls._autoset_attn_implementation(
                config, use_flash_attention_2=use_flash_attention_2, torch_dtype=torch_dtype, device_map=device_map
            )

        with ContextManagers(model_init_context):
            # Let's make sure we don't run the init function of buffer modules
            model = cls(config, *model_args, **model_kwargs)

        # Make sure to tie the weights correctly
        model.tie_weights()

        # Last check for tp
        if device_mesh is not None and not model.supports_tp_plan:
            if config.base_model_tp_plan is None and config.get_text_config().base_model_tp_plan is None:
                raise NotImplementedError("This model does not have a tensor parallel plan.")

        # make sure we use the model's config since the __init__ call might have copied it
        config = model.config

        # Find fp32 modules if needed
        keep_in_fp32_regex = None
        # The _keep_in_fp32_modules flag is only used to avoid bf16 -> fp16 casting precision issues. It was introduced
        # in case of force loading a model that should stay bf16 in fp16 (which includes a few quantizers as this is a pre-processing
        # step for e.g. bitsandbytes). See https://github.com/huggingface/transformers/issues/20287 for details.
        if model._keep_in_fp32_modules is not None and (
            torch_dtype == torch.float16 or getattr(hf_quantizer, "use_keep_in_fp32_modules", False)
        ):
            # We need to match exact layers, so we add either `.` on each side, or start/end of string
            keep_in_fp32_regex = re.compile(
                "|".join([rf"((^|\.){module}($|\.))" for module in model._keep_in_fp32_modules])
            )

        if hf_quantizer is not None:
            hf_quantizer.preprocess_model(
                model=model, device_map=device_map, keep_in_fp32_modules=model._keep_in_fp32_modules
            )

            # We store the original dtype for quantized models as we cannot easily retrieve it
            # once the weights have been quantized
            # Note that once you have loaded a quantized model, you can't change its dtype so this will
            # remain a single source of truth
            config._pre_quantization_dtype = torch_dtype if torch_dtype is not None else torch.get_default_dtype()

        # Prepare the full device map
        if device_map is not None:
            device_map = _get_device_map(model, device_map, max_memory, hf_quantizer, torch_dtype, keep_in_fp32_regex)

        # Finalize model weight initialization
        if from_tf:
            model, loading_info = cls._load_from_tf(model, config, checkpoint_files)
        elif from_flax:
            model = cls._load_from_flax(model, checkpoint_files)
        elif from_pt:
            # restore default dtype
            if dtype_orig is not None:
                torch.set_default_dtype(dtype_orig)

            (
                model,
                missing_keys,
                unexpected_keys,
                mismatched_keys,
                offload_index,
                error_msgs,
            ) = cls._load_pretrained_model(
                model,
                state_dict,
                checkpoint_files,
                pretrained_model_name_or_path,
                ignore_mismatched_sizes=ignore_mismatched_sizes,
                sharded_metadata=sharded_metadata,
                device_map=device_map,
                disk_offload_folder=offload_folder,
                offload_state_dict=offload_state_dict,
                dtype=torch_dtype,
                hf_quantizer=hf_quantizer,
                keep_in_fp32_regex=keep_in_fp32_regex,
                device_mesh=device_mesh,
                key_mapping=key_mapping,
                weights_only=weights_only,
            )

        # make sure token embedding weights are still tied if needed
        model.tie_weights()

        # Set model in evaluation mode to deactivate DropOut modules by default
        model.eval()

        # If it is a model with generation capabilities, attempt to load the generation config
        if model.can_generate() and generation_config is not None:
            logger.info("The user-defined `generation_config` will be used to override the default generation config.")
            model.generation_config = model.generation_config.from_dict(generation_config.to_dict())
        elif model.can_generate() and pretrained_model_name_or_path is not None:
            try:
                model.generation_config = GenerationConfig.from_pretrained(
                    pretrained_model_name_or_path,
                    cache_dir=cache_dir,
                    force_download=force_download,
                    proxies=proxies,
                    local_files_only=local_files_only,
                    token=token,
                    revision=revision,
                    subfolder=subfolder,
                    _from_auto=from_auto_class,
                    _from_pipeline=from_pipeline,
                    **kwargs,
                )
            except OSError:
                logger.info(
                    "Generation config file not found, using a generation config created from the model config."
                )
                pass

        # Dispatch model with hooks on all devices if necessary (not needed with a tp_plan, so we skip it as it slightly
        # harm performances)
        if device_map is not None and device_mesh is None:
            device_map_kwargs = {
                "device_map": device_map,
                "offload_dir": offload_folder,
                "offload_index": offload_index,
                "offload_buffers": offload_buffers,
            }
            if "skip_keys" in inspect.signature(dispatch_model).parameters:
                device_map_kwargs["skip_keys"] = model._skip_keys_device_placement
            # For HQQ method we force-set the hooks for single GPU envs
            if (
                "force_hooks" in inspect.signature(dispatch_model).parameters
                and hf_quantizer is not None
                and hf_quantizer.quantization_config.quant_method == QuantizationMethod.HQQ
            ):
                device_map_kwargs["force_hooks"] = True
            if (
                hf_quantizer is not None
                and hf_quantizer.quantization_config.quant_method == QuantizationMethod.FBGEMM_FP8
                and isinstance(device_map, dict)
                and ("cpu" in device_map.values() or "disk" in device_map.values())
            ):
                device_map_kwargs["offload_buffers"] = True

            if not is_fsdp_enabled() and not is_deepspeed_zero3_enabled():
                dispatch_model(model, **device_map_kwargs)

        if hf_quantizer is not None:
            hf_quantizer.postprocess_model(model, config=config)
            model.hf_quantizer = hf_quantizer

        if _adapter_model_path is not None:
            model.load_adapter(
                _adapter_model_path,
                adapter_name=adapter_name,
                token=token,
                adapter_kwargs=adapter_kwargs,
            )

        if output_loading_info:
            if from_pt:
                loading_info = {
                    "missing_keys": missing_keys,
                    "unexpected_keys": unexpected_keys,
                    "mismatched_keys": mismatched_keys,
                    "error_msgs": error_msgs,
                }
            elif from_flax:
                loading_info = None
            return model, loading_info

        return model

    @staticmethod
    def _fix_state_dict_key_on_load(key: str) -> Tuple[str, bool]:
        """Replace legacy parameter names with their modern equivalents. E.g. beta -> bias, gamma -> weight."""
        # Rename LayerNorm beta & gamma params for some early models ported from Tensorflow (e.g. Bert)
        # This rename is logged.
        if key.endswith("LayerNorm.beta"):
            return key.replace("LayerNorm.beta", "LayerNorm.bias"), True
        if key.endswith("LayerNorm.gamma"):
            return key.replace("LayerNorm.gamma", "LayerNorm.weight"), True

        # Rename weight norm parametrizations to match changes across torch versions.
        # Impacts a number of speech/wav2vec models. e.g. Hubert, Wav2Vec2, and others.
        # This rename is not logged.
        if hasattr(nn.utils.parametrizations, "weight_norm"):
            if key.endswith("weight_g"):
                return key.replace("weight_g", "parametrizations.weight.original0"), True
            if key.endswith("weight_v"):
                return key.replace("weight_v", "parametrizations.weight.original1"), True
        else:
            if key.endswith("parametrizations.weight.original0"):
                return key.replace("parametrizations.weight.original0", "weight_g"), True
            if key.endswith("parametrizations.weight.original1"):
                return key.replace("parametrizations.weight.original1", "weight_v"), True

        return key, False

    def _get_key_renaming_mapping(
        self,
        checkpoint_keys: List[str],
        key_mapping: Optional[Dict[str, str]] = None,
        loading_base_model_from_task_state_dict: bool = False,
        loading_task_model_from_base_state_dict: bool = False,
    ):
        """
        Compute a mapping between the serialized keys on disk `checkpoint_keys`, and the keys that the model
        that we are loading expects. This is the single entry point for key renaming that will be used during
        loading.
        Log if any parameters have been renamed.
        """
        prefix = self.base_model_prefix
        _prefix = f"{prefix}."

        renamed_keys = {}
        key_renaming_mapping = {}
        for key in checkpoint_keys:
            # Class specific rename
            new_key, has_changed = self._fix_state_dict_key_on_load(key)

            # Optionally map the key according to `key_mapping`
            if key_mapping is not None:
                for pattern, replacement in key_mapping.items():
                    new_key, n_replace = re.subn(pattern, replacement, new_key)
                    # Early exit of the loop
                    if n_replace > 0:
                        has_changed = True
                        break

            # In this case, we need to add the prefix to the keys, to match them to the expected keys
            if loading_task_model_from_base_state_dict:
                new_key = ".".join([prefix, new_key])
            # In this case we need to remove the prefix from the key to match them to the expected keys, and use
            # only the keys starting with the prefix
            elif loading_base_model_from_task_state_dict:
                if not new_key.startswith(_prefix):
                    continue
                new_key = new_key[len(_prefix) :]

            key_renaming_mapping[key] = new_key

            # track gamma/beta rename for logging
            if has_changed:
                if key.endswith("LayerNorm.gamma"):
                    renamed_keys["LayerNorm.gamma"] = (key, new_key)
                elif key.endswith("LayerNorm.beta"):
                    renamed_keys["LayerNorm.beta"] = (key, new_key)

        if renamed_keys:
            warning_msg = f"A pretrained model of type `{self.__class__.__name__}` "
            warning_msg += "contains parameters that have been renamed internally (a few are listed below but more are present in the model):\n"
            for old_key, new_key in renamed_keys.values():
                warning_msg += f"* `{old_key}` -> `{new_key}`\n"
            warning_msg += "If you are using a model from the Hub, consider submitting a PR to adjust these weights and help future users."
            logger.info_once(warning_msg)

        return key_renaming_mapping

    @staticmethod
    def _fix_state_dict_key_on_save(key) -> Tuple[str, bool]:
        """
        Similar to `_fix_state_dict_key_on_load` allows to define hook for state dict key renaming on model save.
        Do nothing by default, but can be overridden in particular models.
        """
        return key, False

    def _fix_state_dict_keys_on_save(self, state_dict):
        """
        Similar to `_fix_state_dict_keys_on_load` allows to define hook for state dict key renaming on model save.
        Apply `_fix_state_dict_key_on_save` to all keys in `state_dict`.
        """
        return {self._fix_state_dict_key_on_save(key)[0]: value for key, value in state_dict.items()}

    @classmethod
    def _load_pretrained_model(
        cls,
        model: "PreTrainedModel",
        state_dict: Optional[Dict],
        checkpoint_files: Optional[List[str]],
        pretrained_model_name_or_path: Optional[str],
        ignore_mismatched_sizes: bool = False,
        sharded_metadata: Optional[Dict] = None,
        device_map: Optional[Dict] = None,
        disk_offload_folder: Optional[str] = None,
        offload_state_dict: Optional[bool] = None,
        dtype: Optional[torch.dtype] = None,
        hf_quantizer: Optional[HfQuantizer] = None,
        keep_in_fp32_regex: Optional[re.Pattern] = None,
        device_mesh: Optional["torch.distributed.device_mesh.DeviceMesh"] = None,
        key_mapping: Optional[Dict[str, str]] = None,
        weights_only: bool = True,
    ):
        # Useful flags
        is_quantized = hf_quantizer is not None

        # Get all the keys of the state dicts that we have to initialize the model
        if sharded_metadata is not None:
            original_checkpoint_keys = sharded_metadata["all_checkpoint_keys"]
        elif state_dict is not None:
            original_checkpoint_keys = list(state_dict.keys())
        else:
            original_checkpoint_keys = list(
                load_state_dict(checkpoint_files[0], map_location="meta", weights_only=weights_only).keys()
            )

        # Check if we are in a special state, i.e. loading from a state dict coming from a different architecture
        prefix = model.base_model_prefix
        _prefix = f"{prefix}."
        has_prefix_module = any(s.startswith(prefix) for s in original_checkpoint_keys) if len(prefix) > 0 else False
        expects_prefix_module = hasattr(model, prefix) if len(prefix) > 0 else False
        loading_task_model_from_base_state_dict = not has_prefix_module and expects_prefix_module
        loading_base_model_from_task_state_dict = has_prefix_module and not expects_prefix_module

        # Find the key names that the model expects from the serialized keys
        key_renaming_mapping = model._get_key_renaming_mapping(
            original_checkpoint_keys,
            key_mapping,
            loading_base_model_from_task_state_dict,
            loading_task_model_from_base_state_dict,
        )
        checkpoint_keys = list(key_renaming_mapping.values())

        # Find missing and unexpected keys from the state dict
        missing_keys, unexpected_keys = _find_missing_and_unexpected_keys(
            cls,
            model,
            original_checkpoint_keys,
            checkpoint_keys,
            loading_base_model_from_task_state_dict,
            hf_quantizer,
            device_map,
        )
        # Find all the keys with shape mismatch (if we ignore the mismatch, the weights need to be newly initialized the
        # same way as missing keys)
        mismatched_keys, mismatched_shapes = _find_mismatched_keys(
            model,
            state_dict,
            checkpoint_files,
            ignore_mismatched_sizes,
            key_renaming_mapping,
            is_quantized,
            weights_only,
        )

        # We need to update both the mapping and the list of checkpoint keys to remove the mismatched ones
        key_renaming_mapping = {k: v for k, v in key_renaming_mapping.items() if v not in mismatched_keys}
        checkpoint_keys = list(key_renaming_mapping.values())

        # Move missing (and potentially mismatched) keys back to cpu from meta device (because they won't be moved when
        # loading the weights as they are not in the loaded state dict)
        model._move_missing_keys_from_meta_to_cpu(missing_keys + mismatched_keys, unexpected_keys, dtype, hf_quantizer)

        # correctly initialize the missing (and potentially mismatched) keys
        model._initialize_missing_keys(checkpoint_keys, ignore_mismatched_sizes, is_quantized)

        # Set some modules to fp32 if needed
        if keep_in_fp32_regex is not None:
            for name, param in model.named_parameters():
                if keep_in_fp32_regex.search(name):
                    # param = param.to(torch.float32) does not work here as only in the local scope.
                    param.data = param.data.to(torch.float32)

        # Make sure we are able to load base models as well as derived models (specific task models, with heads)
        model_to_load = model
        # In this case, we load a ForTaskModel with keys from a BaseModel -> only load keys to the BaseModel
        if loading_task_model_from_base_state_dict:
            model_to_load = getattr(model, prefix)
            # Here we need to remove the prefix we added to correctly find missing/unexpected keys, as we will load
            # in the submodule
            key_renaming_mapping = {k: v[len(_prefix) :] for k, v in key_renaming_mapping.items()}
            checkpoint_keys = list(key_renaming_mapping.values())
            # We need to update the device map as well
            if device_map is not None:
                device_map = {k[len(_prefix) :] if k.startswith(_prefix) else k: v for k, v in device_map.items()}
            # small sanity check: the base model should not contain task-specific head keys
            task_specific_expected_keys = [s for s in model.state_dict().keys() if not s.startswith(_prefix)]
            base_model_expected_keys = list(model_to_load.state_dict().keys())
            if any(
                key in task_specific_expected_keys and key not in base_model_expected_keys for key in checkpoint_keys
            ):
                raise ValueError(
                    "The state dictionary of the model you are trying to load is corrupted. Are you sure it was "
                    "properly saved?"
                )

        # Get reverse key mapping
        reverse_key_renaming_mapping = {v: k for k, v in key_renaming_mapping.items()}

        is_offloaded_safetensors = False
        # This offload index if for params explicitly on the "disk" in the device_map
        disk_offload_index = None
        disk_only_shard_files = []
        # Prepare parameters offloading if needed
        if device_map is not None and "disk" in device_map.values():
            if offload_state_dict is None:
                offload_state_dict = True
            if disk_offload_folder is not None:
                os.makedirs(disk_offload_folder, exist_ok=True)
            is_offloaded_safetensors = checkpoint_files is not None and checkpoint_files[0].endswith(".safetensors")
            if disk_offload_folder is None and not is_offloaded_safetensors:
                raise ValueError(
                    "The current `device_map` had weights offloaded to the disk. Please provide an `offload_folder`"
                    " for them. Alternatively, make sure you have `safetensors` installed if the model you are using"
                    " offers the weights in this format."
                )
            if is_offloaded_safetensors:
                param_device_map = expand_device_map(device_map, checkpoint_keys)
                str_dtype = str(dtype).replace("torch.", "") if dtype is not None else "float32"
                if sharded_metadata is None:
                    weight_map = dict.fromkeys(checkpoint_keys, checkpoint_files[0])
                else:
                    folder = os.path.sep.join(checkpoint_files[0].split(os.path.sep)[:-1])
                    # Fix the weight map keys according to the key mapping
                    weight_map = {
                        key_renaming_mapping[k]: v
                        for k, v in sharded_metadata["weight_map"].items()
                        if k in key_renaming_mapping
                    }
                    weight_map = {k: os.path.join(folder, v) for k, v in weight_map.items()}
                    # Find potential checkpoints containing only offloaded weights
                    disk_only_shard_files = get_disk_only_shard_files(device_map, weight_map)
                disk_offload_index = {
                    name: {
                        "safetensors_file": file,
                        "weight_name": reverse_key_renaming_mapping[name],
                        "dtype": str_dtype,
                    }
                    for name, file in weight_map.items()
                    if param_device_map[name] == "disk"
                }
            else:
                disk_offload_index = {}

        # This offload index if for params that are supposed to be on the "cpu", either with or without a device_map
        # It allows to load parameters one-by-one from the state dict, avoiding a memory peak of 2 x state_dict_size,
        # i.e. 1x to load it, and 1x to copy it to model
        cpu_offload_folder = None
        cpu_offload_index = None
        if offload_state_dict:
            cpu_offload_folder = tempfile.mkdtemp()
            cpu_offload_index = {}

        # For nice tqdm bars
        if checkpoint_files is not None and len(checkpoint_files) > 1:
            checkpoint_files = logging.tqdm(checkpoint_files, desc="Loading checkpoint shards")
        # To be able to iterate, even if we don't use it if the state_dict is already provided
        elif state_dict is not None:
            checkpoint_files = [""]

        # Compute expected model keys
        expected_keys = list(model_to_load.state_dict().keys())
        if hf_quantizer is not None:
            expected_keys = hf_quantizer.update_expected_keys(model_to_load, expected_keys, checkpoint_keys)

        # Warmup cuda to load the weights much faster on devices
        if device_map is not None:  # and hf_quantizer is None:
            expanded_device_map = expand_device_map(device_map, expected_keys)
            caching_allocator_warmup(model_to_load, expanded_device_map, factor=2 if hf_quantizer is None else 4)

        error_msgs = []
        is_hqq_or_bnb = is_quantized and hf_quantizer.quantization_config.quant_method in [
            QuantizationMethod.HQQ,
            QuantizationMethod.BITS_AND_BYTES,
        ]
        # Iterate on all the shards to load the weights
        for shard_file in checkpoint_files:
            # Skip the load for shards that only contain disk-offloaded weights
            if shard_file in disk_only_shard_files:
                continue

            map_location = "cpu"
            if shard_file.endswith(".safetensors") and not is_hqq_or_bnb:
                map_location = "meta"
            elif (
                device_map is not None
                and hf_quantizer is not None
                and hf_quantizer.quantization_config.quant_method == QuantizationMethod.TORCHAO
                and (
                    hf_quantizer.quantization_config.quant_type in ["int4_weight_only", "autoquant"]
                    or isinstance(hf_quantizer.quantization_config.quant_type, Int4WeightOnlyConfig)
                )
            ):
                map_location = torch.device([d for d in device_map.values() if d not in ["cpu", "disk"]][0])

            # If shard_file is "", we use the existing state_dict instead of loading it
            if shard_file != "":
                state_dict = load_state_dict(
                    shard_file, is_quantized=is_quantized, map_location=map_location, weights_only=weights_only
                )

            # Fix the key names
            state_dict = {key_renaming_mapping[k]: v for k, v in state_dict.items() if k in key_renaming_mapping}

            if is_deepspeed_zero3_enabled():
                error_msgs += _load_state_dict_into_zero3_model(model_to_load, state_dict)
            # Skip it with fsdp on ranks other than 0
            elif not (is_fsdp_enabled() and not is_local_dist_rank_0() and not is_quantized):
                disk_offload_index, cpu_offload_index = _load_state_dict_into_meta_model(
                    model_to_load,
                    state_dict,
                    shard_file,
                    expected_keys,
                    reverse_key_renaming_mapping,
                    device_map=device_map,
                    disk_offload_folder=disk_offload_folder,
                    disk_offload_index=disk_offload_index,
                    cpu_offload_folder=cpu_offload_folder,
                    cpu_offload_index=cpu_offload_index,
                    hf_quantizer=hf_quantizer,
                    is_safetensors=is_offloaded_safetensors,
                    keep_in_fp32_regex=keep_in_fp32_regex,
                    unexpected_keys=unexpected_keys,
                    device_mesh=device_mesh,
                )

            # force memory release if loading multiple shards, to avoid having 2 state dicts in memory in next loop
            del state_dict

        # Adjust offloaded weights name and save if needed
        if disk_offload_index is not None and len(disk_offload_index) > 0:
            if loading_task_model_from_base_state_dict:
                # We need to add the prefix of the base model
                prefix = cls.base_model_prefix
                if not is_offloaded_safetensors:
                    for weight_name in disk_offload_index:
                        shutil.move(
                            os.path.join(disk_offload_folder, f"{weight_name}.dat"),
                            os.path.join(disk_offload_folder, f"{prefix}.{weight_name}.dat"),
                        )
                disk_offload_index = {f"{prefix}.{key}": value for key, value in disk_offload_index.items()}
            if not is_offloaded_safetensors:
                save_offload_index(disk_offload_index, disk_offload_folder)
                disk_offload_index = None

        # one-at-a-time param loading for the cpu offloaded params
        if offload_state_dict:
            # Load back temporarily offloaded state dict
            load_offloaded_weights(model_to_load, cpu_offload_index, cpu_offload_folder)
            shutil.rmtree(cpu_offload_folder)

        if hf_quantizer is not None:
            missing_keys = hf_quantizer.update_missing_keys_after_loading(model_to_load, missing_keys, prefix)

        # Post-processing for tensor parallelism
        if device_mesh is not None:
            # When using TP, the device map is a single device for all parameters
            tp_device = list(device_map.values())[0]
            # This is needed for the RotaryEmbedding, which was not initialized on the correct device as it is
            # not part of the state_dict (persistent=False)
            for buffer in model.buffers():
                if buffer.device != tp_device:
                    buffer.data = buffer.to(tp_device)

            # In this case, the top-most task module weights were not moved to device and parallelized as they
            # were not part of the loaded weights: do it now
            if loading_task_model_from_base_state_dict:
                parameters_to_initialize = {
                    name: param for name, param in model.named_parameters() if not name.startswith(prefix)
                }
                for name, param in parameters_to_initialize.items():
                    # First move data to correct
                    to_contiguous, casting_dtype = _infer_parameter_dtype(model, name, param, keep_in_fp32_regex)
                    shard_and_distribute_module(
                        model,
                        param.to(tp_device),
                        param,
                        name,
                        casting_dtype,
                        to_contiguous,
                        tp_device.index,
                        device_mesh,
                    )

        # All potential warnings/infos
        if len(error_msgs) > 0:
            error_msg = "\n\t".join(error_msgs)
            if "size mismatch" in error_msg:
                error_msg += (
                    "\n\tYou may consider adding `ignore_mismatched_sizes=True` in the model `from_pretrained` method."
                )
            raise RuntimeError(f"Error(s) in loading state_dict for {model.__class__.__name__}:\n\t{error_msg}")
        if len(unexpected_keys) > 0:
            archs = [] if model.config.architectures is None else model.config.architectures
            warner = logger.warning if model.__class__.__name__ in archs else logger.info
            warner(
                f"Some weights of the model checkpoint at {pretrained_model_name_or_path} were not used when"
                f" initializing {model.__class__.__name__}: {unexpected_keys}\n- This IS expected if you are"
                f" initializing {model.__class__.__name__} from the checkpoint of a model trained on another task or"
                " with another architecture (e.g. initializing a BertForSequenceClassification model from a"
                " BertForPreTraining model).\n- This IS NOT expected if you are initializing"
                f" {model.__class__.__name__} from the checkpoint of a model that you expect to be exactly identical"
                " (initializing a BertForSequenceClassification model from a BertForSequenceClassification model)."
            )
        else:
            logger.info(f"All model checkpoint weights were used when initializing {model.__class__.__name__}.\n")
        if len(missing_keys) > 0:
            logger.warning(
                f"Some weights of {model.__class__.__name__} were not initialized from the model checkpoint at"
                f" {pretrained_model_name_or_path} and are newly initialized: {missing_keys}\nYou should probably"
                " TRAIN this model on a down-stream task to be able to use it for predictions and inference."
            )
        elif len(mismatched_keys) == 0:
            logger.info(
                f"All the weights of {model.__class__.__name__} were initialized from the model checkpoint at"
                f" {pretrained_model_name_or_path}.\nIf your task is similar to the task the model of the checkpoint"
                f" was trained on, you can already use {model.__class__.__name__} for predictions without further"
                " training."
            )
        if len(mismatched_keys) > 0:
            mismatched_warning = "\n".join(
                [
                    f"- {key}: found shape {shape1} in the checkpoint and {shape2} in the model instantiated"
                    for key, (shape1, shape2) in zip(mismatched_keys, mismatched_shapes)
                ]
            )
            logger.warning(
                f"Some weights of {model.__class__.__name__} were not initialized from the model checkpoint at"
                f" {pretrained_model_name_or_path} and are newly initialized because the shapes did not"
                f" match:\n{mismatched_warning}\nYou should probably TRAIN this model on a down-stream task to be able"
                " to use it for predictions and inference."
            )

        return model, missing_keys, unexpected_keys, mismatched_keys, disk_offload_index, error_msgs

    @classmethod
    def _load_from_tf(cls, model, config, checkpoint_files):
        if checkpoint_files[0].endswith(".index"):
            # Load from a TensorFlow 1.X checkpoint - provided by original authors
            model = cls.load_tf_weights(model, config, checkpoint_files[0][:-6])  # Remove the '.index'
            loading_info = None
        else:
            # Load from our TensorFlow 2.0 checkpoints
            try:
                from .modeling_tf_pytorch_utils import load_tf2_checkpoint_in_pytorch_model

                model, loading_info = load_tf2_checkpoint_in_pytorch_model(
                    model, checkpoint_files[0], allow_missing_keys=True, output_loading_info=True
                )
            except ImportError:
                logger.error(
                    "Loading a TensorFlow model in PyTorch, requires both PyTorch and TensorFlow to be installed."
                    " Please see https://pytorch.org/ and https://www.tensorflow.org/install/ for installation"
                    " instructions."
                )
                raise
        return model, loading_info

    @classmethod
    def _load_from_flax(cls, model, checkpoint_files):
        try:
            from .modeling_flax_pytorch_utils import load_flax_checkpoint_in_pytorch_model

            model = load_flax_checkpoint_in_pytorch_model(model, checkpoint_files[0])
        except ImportError:
            logger.error(
                "Loading a Flax model in PyTorch, requires both PyTorch and Flax to be installed. Please see"
                " https://pytorch.org/ and https://flax.readthedocs.io/en/latest/installation.html for"
                " installation instructions."
            )
            raise
        return model

    def retrieve_modules_from_names(self, names, add_prefix=False, remove_prefix=False):
        module_keys = {".".join(key.split(".")[:-1]) for key in names}

        # torch.nn.ParameterList is a special case where two parameter keywords
        # are appended to the module name, *e.g.* bert.special_embeddings.0
        module_keys = module_keys.union(
            {".".join(key.split(".")[:-2]) for key in names if len(key) > 0 and key[-1].isdigit()}
        )

        retrieved_modules = []
        # retrieve all modules that has at least one missing weight name
        for name, module in self.named_modules():
            if remove_prefix:
                _prefix = f"{self.base_model_prefix}."
                name = name[len(_prefix) :] if name.startswith(_prefix) else name
            elif add_prefix:
                name = ".".join([self.base_model_prefix, name]) if len(name) > 0 else self.base_model_prefix

            if name in module_keys:
                retrieved_modules.append(module)

        return retrieved_modules

    @classmethod
    def register_for_auto_class(cls, auto_class="AutoModel"):
        """
        Register this class with a given auto class. This should only be used for custom models as the ones in the
        library are already mapped with an auto class.

        <Tip warning={true}>

        This API is experimental and may have some slight breaking changes in the next releases.

        </Tip>

        Args:
            auto_class (`str` or `type`, *optional*, defaults to `"AutoModel"`):
                The auto class to register this new model with.
        """
        if not isinstance(auto_class, str):
            auto_class = auto_class.__name__

        import transformers.models.auto as auto_module

        if not hasattr(auto_module, auto_class):
            raise ValueError(f"{auto_class} is not a valid auto class.")

        cls._auto_class = auto_class

    def to_bettertransformer(self) -> "PreTrainedModel":
        """
        Converts the model to use [PyTorch's native attention
        implementation](https://pytorch.org/docs/stable/generated/torch.nn.MultiheadAttention.html), integrated to
        Transformers through [Optimum library](https://huggingface.co/docs/optimum/bettertransformer/overview). Only a
        subset of all Transformers models are supported.

        PyTorch's attention fastpath allows to speed up inference through kernel fusions and the use of [nested
        tensors](https://pytorch.org/docs/stable/nested.html). Detailed benchmarks can be found in [this blog
        post](https://medium.com/pytorch/bettertransformer-out-of-the-box-performance-for-huggingface-transformers-3fbe27d50ab2).

        Returns:
            [`PreTrainedModel`]: The model converted to BetterTransformer.
        """
        if not is_optimum_available():
            raise ImportError("The package `optimum` is required to use Better Transformer.")

        from optimum.version import __version__ as optimum_version

        if version.parse(optimum_version) < version.parse("1.7.0"):
            raise ImportError(
                f"Please install optimum>=1.7.0 to use Better Transformer. The version {optimum_version} was found."
            )

        from optimum.bettertransformer import BetterTransformer

        return BetterTransformer.transform(self)

    def reverse_bettertransformer(self):
        """
        Reverts the transformation from [`~PreTrainedModel.to_bettertransformer`] so that the original modeling is
        used, for example in order to save the model.

        Returns:
            [`PreTrainedModel`]: The model converted back to the original modeling.
        """
        if not is_optimum_available():
            raise ImportError("The package `optimum` is required to use Better Transformer.")

        from optimum.version import __version__ as optimum_version

        if version.parse(optimum_version) < version.parse("1.7.0"):
            raise ImportError(
                f"Please install optimum>=1.7.0 to use Better Transformer. The version {optimum_version} was found."
            )

        from optimum.bettertransformer import BetterTransformer

        return BetterTransformer.reverse(self)

    def warn_if_padding_and_no_attention_mask(self, input_ids, attention_mask):
        """
        Shows a one-time warning if the input_ids appear to contain padding and no attention mask was given.
        """

        # Skip the check during tracing.
        if is_torch_fx_proxy(input_ids) or torch.jit.is_tracing() or is_torchdynamo_compiling():
            return

        if (attention_mask is not None) or (self.config.pad_token_id is None):
            return

        # Check only the first and last input IDs to reduce overhead.
        if self.config.pad_token_id in input_ids[:, [-1, 0]]:
            warn_string = (
                "We strongly recommend passing in an `attention_mask` since your input_ids may be padded. See "
                "https://huggingface.co/docs/transformers/troubleshooting"
                "#incorrect-output-when-padding-tokens-arent-masked."
            )

            # If the pad token is equal to either BOS, EOS, or SEP, we do not know whether the user should use an
            # attention_mask or not. In this case, we should still show a warning because this is a rare case.
            if (
                (self.config.bos_token_id is not None and self.config.bos_token_id == self.config.pad_token_id)
                or (self.config.eos_token_id is not None and self.config.eos_token_id == self.config.pad_token_id)
                or (self.config.sep_token_id is not None and self.config.sep_token_id == self.config.pad_token_id)
            ):
                warn_string += (
                    f"\nYou may ignore this warning if your `pad_token_id` ({self.config.pad_token_id}) is identical "
                    f"to the `bos_token_id` ({self.config.bos_token_id}), `eos_token_id` ({self.config.eos_token_id}), "
                    f"or the `sep_token_id` ({self.config.sep_token_id}), and your input is not padded."
                )

            logger.warning_once(warn_string)

    @property
    def supports_tp_plan(self):
        """
        Returns whether the model has a tensor parallelism plan.
        """
        if self._tp_plan is not None:
            return True
        # Check if base model has a TP plan
        if getattr(self.base_model, "_tp_plan", None) is not None:
            return True
        return False

    @property
    def supports_pp_plan(self):
        if self._pp_plan is not None:
            return True
        # Check if base model has PP plan
        if getattr(self.base_model, "_pp_plan", None) is not None:
            return True
        return False

    @property
    def loss_function(self):
        if hasattr(self, "_loss_function"):
            return self._loss_function

        loss_type = getattr(self, "loss_type", None)

        if loss_type is None or loss_type not in LOSS_MAPPING:
            logger.warning_once(
                f"`loss_type={loss_type}` was set in the config but it is unrecognised."
                f"Using the default loss: `ForCausalLMLoss`."
            )
            loss_type = "ForCausalLM"
        return LOSS_MAPPING[loss_type]

    @loss_function.setter
    def loss_function(self, value):
        self._loss_function = value

    def get_compiled_call(self, compile_config: CompileConfig):
        """Return a `torch.compile`'d version of `self.__call__`. This is useful to dynamically choose between
        non-compiled/compiled `forward` during inference, especially to switch between prefill (where we don't
        want to use compiled version to avoid recomputing the graph with new shapes) and iterative decoding
        (where we want the speed-ups of compiled version with static shapes)."""
        # Only reset it if not present or different from previous config
        default_config = getattr(self.generation_config, "compile_config", CompileConfig())
        if (
            not hasattr(self, "_compiled_call")
            or getattr(self, "_last_compile_config", default_config) != compile_config
        ):
            self._last_compile_config = compile_config
            self._compiled_call = torch.compile(self.__call__, **compile_config.to_dict())
        return self._compiled_call

    @classmethod
    def is_backend_compatible(cls):
        return cls._supports_attention_backend

    def _move_missing_keys_from_meta_to_cpu(
        self,
        missing_keys: List[str],
        unexpected_keys: List[str],
        dtype: Optional[torch.dtype],
        hf_quantizer: Optional[HfQuantizer],
    ) -> "PreTrainedModel":
        """Move the missing keys (keys that are part of the model parameters, but were NOT found in the loaded state dicts) back
        from meta device to cpu.
        """
        is_quantized = hf_quantizer is not None

        # In this case we need to move everything back
        if is_fsdp_enabled() and not is_local_dist_rank_0() and not is_quantized:
            # We only do it for the parameters, as the buffers are not initialized on the meta device by default
            for key, param in self.named_parameters():
                value = torch.empty_like(param, dtype=dtype, device="cpu")
                _load_parameter_into_model(self, key, value)
            return

        model_state_dict = self.state_dict()
        for key in missing_keys:
            param = model_state_dict[key]
            # Buffers are not initialized on the meta device, so we still need this check to avoid overwriting them
            if param.device == torch.device("meta"):
                value = torch.empty_like(param, dtype=dtype, device="cpu")
                if (
                    not is_quantized
                    or (getattr(hf_quantizer, "requires_parameters_quantization", False))
                    or not hf_quantizer.check_quantized_param(self, param_value=value, param_name=key, state_dict={})
                ):
                    _load_parameter_into_model(self, key, value)
                else:
                    hf_quantizer.create_quantized_param(self, value, key, "cpu", model_state_dict, unexpected_keys)

    def _initialize_missing_keys(
        self,
        loaded_keys: List[str],
        ignore_mismatched_sizes: bool,
        is_quantized: bool,
    ) -> "PreTrainedModel":
        """Initialize the missing keys (keys that are part of the model parameters, but were NOT found in the loaded state dicts), according to
        `_initialize_weights`. Indeed, since the corresponding weights are missing from the state dict, they will not be replaced and need to
        be initialized correctly (i.e. weight initialization distribution).
        Also take care of setting the `_is_hf_initialized` flag for keys that are not missing.
        """
        if not ignore_mismatched_sizes:
            not_initialized_submodules = set_initialized_submodules(self, loaded_keys)
            # If we're about to tie the output embeds to the input embeds we don't need to init them
            if (
                hasattr(self.config.get_text_config(decoder=True), "tie_word_embeddings")
                and self.config.get_text_config(decoder=True).tie_word_embeddings
            ):
                output_embeddings = self.get_output_embeddings()
                if output_embeddings is not None:
                    # Still need to initialize if there is a bias term since biases are not tied.
                    if not hasattr(output_embeddings, "bias") or output_embeddings.bias is None:
                        output_embeddings._is_hf_initialized = True
        else:
            not_initialized_submodules = dict(self.named_modules())
        # This will only initialize submodules that are not marked as initialized by the line above.
        if is_deepspeed_zero3_enabled() and not is_quantized:
            import deepspeed

            not_initialized_parameters = list(
                set(
                    itertools.chain.from_iterable(
                        submodule.parameters(recurse=False) for submodule in not_initialized_submodules.values()
                    )
                )
            )
            with deepspeed.zero.GatheredParameters(not_initialized_parameters, modifier_rank=0):
                self.apply(self._initialize_weights)
        else:
            self.apply(self._initialize_weights)

    def get_parameter_or_buffer(self, target: str):
        """
        Return the parameter or buffer given by `target` if it exists, otherwise throw an error. This combines
        `get_parameter()` and `get_buffer()` in a single handy function. Note that it only work if `target` is a
        leaf of the model.
        """
        try:
            return self.get_parameter(target)
        except AttributeError:
            pass
        try:
            return self.get_buffer(target)
        except AttributeError:
            pass
        raise AttributeError(f"`{target}` is neither a parameter nor a buffer.")


PreTrainedModel.push_to_hub = copy_func(PreTrainedModel.push_to_hub)
if PreTrainedModel.push_to_hub.__doc__ is not None:
    PreTrainedModel.push_to_hub.__doc__ = PreTrainedModel.push_to_hub.__doc__.format(
        object="model", object_class="AutoModel", object_files="model file"
    )


class PoolerStartLogits(nn.Module):
    """
    Compute SQuAD start logits from sequence hidden states.

    Args:
        config ([`PretrainedConfig`]):
            The config used by the model, will be used to grab the `hidden_size` of the model.
    """

    def __init__(self, config: PretrainedConfig):
        super().__init__()
        self.dense = nn.Linear(config.hidden_size, 1)

    def forward(
        self, hidden_states: torch.FloatTensor, p_mask: Optional[torch.FloatTensor] = None
    ) -> torch.FloatTensor:
        """
        Args:
            hidden_states (`torch.FloatTensor` of shape `(batch_size, seq_len, hidden_size)`):
                The final hidden states of the model.
            p_mask (`torch.FloatTensor` of shape `(batch_size, seq_len)`, *optional*):
                Mask for tokens at invalid position, such as query and special symbols (PAD, SEP, CLS). 1.0 means token
                should be masked.

        Returns:
            `torch.FloatTensor`: The start logits for SQuAD.
        """
        x = self.dense(hidden_states).squeeze(-1)

        if p_mask is not None:
            if get_parameter_dtype(self) == torch.float16:
                x = x * (1 - p_mask) - 65500 * p_mask
            else:
                x = x * (1 - p_mask) - 1e30 * p_mask

        return x


class PoolerEndLogits(nn.Module):
    """
    Compute SQuAD end logits from sequence hidden states.

    Args:
        config ([`PretrainedConfig`]):
            The config used by the model, will be used to grab the `hidden_size` of the model and the `layer_norm_eps`
            to use.
    """

    def __init__(self, config: PretrainedConfig):
        super().__init__()
        self.dense_0 = nn.Linear(config.hidden_size * 2, config.hidden_size)
        self.activation = nn.Tanh()
        self.LayerNorm = nn.LayerNorm(config.hidden_size, eps=config.layer_norm_eps)
        self.dense_1 = nn.Linear(config.hidden_size, 1)

    def forward(
        self,
        hidden_states: torch.FloatTensor,
        start_states: Optional[torch.FloatTensor] = None,
        start_positions: Optional[torch.LongTensor] = None,
        p_mask: Optional[torch.FloatTensor] = None,
    ) -> torch.FloatTensor:
        """
        Args:
            hidden_states (`torch.FloatTensor` of shape `(batch_size, seq_len, hidden_size)`):
                The final hidden states of the model.
            start_states (`torch.FloatTensor` of shape `(batch_size, seq_len, hidden_size)`, *optional*):
                The hidden states of the first tokens for the labeled span.
            start_positions (`torch.LongTensor` of shape `(batch_size,)`, *optional*):
                The position of the first token for the labeled span.
            p_mask (`torch.FloatTensor` of shape `(batch_size, seq_len)`, *optional*):
                Mask for tokens at invalid position, such as query and special symbols (PAD, SEP, CLS). 1.0 means token
                should be masked.

        <Tip>

        One of `start_states` or `start_positions` should be not `None`. If both are set, `start_positions` overrides
        `start_states`.

        </Tip>

        Returns:
            `torch.FloatTensor`: The end logits for SQuAD.
        """
        assert start_states is not None or start_positions is not None, (
            "One of start_states, start_positions should be not None"
        )
        if start_positions is not None:
            slen, hsz = hidden_states.shape[-2:]
            start_positions = start_positions[:, None, None].expand(-1, -1, hsz)  # shape (bsz, 1, hsz)
            start_states = hidden_states.gather(-2, start_positions)  # shape (bsz, 1, hsz)
            start_states = start_states.expand(-1, slen, -1)  # shape (bsz, slen, hsz)

        x = self.dense_0(torch.cat([hidden_states, start_states], dim=-1))
        x = self.activation(x)
        x = self.LayerNorm(x)
        x = self.dense_1(x).squeeze(-1)

        if p_mask is not None:
            if get_parameter_dtype(self) == torch.float16:
                x = x * (1 - p_mask) - 65500 * p_mask
            else:
                x = x * (1 - p_mask) - 1e30 * p_mask

        return x


class PoolerAnswerClass(nn.Module):
    """
    Compute SQuAD 2.0 answer class from classification and start tokens hidden states.

    Args:
        config ([`PretrainedConfig`]):
            The config used by the model, will be used to grab the `hidden_size` of the model.
    """

    def __init__(self, config):
        super().__init__()
        self.dense_0 = nn.Linear(config.hidden_size * 2, config.hidden_size)
        self.activation = nn.Tanh()
        self.dense_1 = nn.Linear(config.hidden_size, 1, bias=False)

    def forward(
        self,
        hidden_states: torch.FloatTensor,
        start_states: Optional[torch.FloatTensor] = None,
        start_positions: Optional[torch.LongTensor] = None,
        cls_index: Optional[torch.LongTensor] = None,
    ) -> torch.FloatTensor:
        """
        Args:
            hidden_states (`torch.FloatTensor` of shape `(batch_size, seq_len, hidden_size)`):
                The final hidden states of the model.
            start_states (`torch.FloatTensor` of shape `(batch_size, seq_len, hidden_size)`, *optional*):
                The hidden states of the first tokens for the labeled span.
            start_positions (`torch.LongTensor` of shape `(batch_size,)`, *optional*):
                The position of the first token for the labeled span.
            cls_index (`torch.LongTensor` of shape `(batch_size,)`, *optional*):
                Position of the CLS token for each sentence in the batch. If `None`, takes the last token.

        <Tip>

        One of `start_states` or `start_positions` should be not `None`. If both are set, `start_positions` overrides
        `start_states`.

        </Tip>

        Returns:
            `torch.FloatTensor`: The SQuAD 2.0 answer class.
        """
        # No dependency on end_feature so that we can obtain one single `cls_logits` for each sample.
        hsz = hidden_states.shape[-1]
        assert start_states is not None or start_positions is not None, (
            "One of start_states, start_positions should be not None"
        )
        if start_positions is not None:
            start_positions = start_positions[:, None, None].expand(-1, -1, hsz)  # shape (bsz, 1, hsz)
            start_states = hidden_states.gather(-2, start_positions).squeeze(-2)  # shape (bsz, hsz)

        if cls_index is not None:
            cls_index = cls_index[:, None, None].expand(-1, -1, hsz)  # shape (bsz, 1, hsz)
            cls_token_state = hidden_states.gather(-2, cls_index).squeeze(-2)  # shape (bsz, hsz)
        else:
            cls_token_state = hidden_states[:, -1, :]  # shape (bsz, hsz)

        x = self.dense_0(torch.cat([start_states, cls_token_state], dim=-1))
        x = self.activation(x)
        x = self.dense_1(x).squeeze(-1)

        return x


@dataclass
class SquadHeadOutput(ModelOutput):
    """
    Base class for outputs of question answering models using a [`~modeling_utils.SQuADHead`].

    Args:
        loss (`torch.FloatTensor` of shape `(1,)`, *optional*, returned if both `start_positions` and `end_positions` are provided):
            Classification loss as the sum of start token, end token (and is_impossible if provided) classification
            losses.
        start_top_log_probs (`torch.FloatTensor` of shape `(batch_size, config.start_n_top)`, *optional*, returned if `start_positions` or `end_positions` is not provided):
            Log probabilities for the top config.start_n_top start token possibilities (beam-search).
        start_top_index (`torch.LongTensor` of shape `(batch_size, config.start_n_top)`, *optional*, returned if `start_positions` or `end_positions` is not provided):
            Indices for the top config.start_n_top start token possibilities (beam-search).
        end_top_log_probs (`torch.FloatTensor` of shape `(batch_size, config.start_n_top * config.end_n_top)`, *optional*, returned if `start_positions` or `end_positions` is not provided):
            Log probabilities for the top `config.start_n_top * config.end_n_top` end token possibilities
            (beam-search).
        end_top_index (`torch.LongTensor` of shape `(batch_size, config.start_n_top * config.end_n_top)`, *optional*, returned if `start_positions` or `end_positions` is not provided):
            Indices for the top `config.start_n_top * config.end_n_top` end token possibilities (beam-search).
        cls_logits (`torch.FloatTensor` of shape `(batch_size,)`, *optional*, returned if `start_positions` or `end_positions` is not provided):
            Log probabilities for the `is_impossible` label of the answers.

    """

    loss: Optional[torch.FloatTensor] = None
    start_top_log_probs: Optional[torch.FloatTensor] = None
    start_top_index: Optional[torch.LongTensor] = None
    end_top_log_probs: Optional[torch.FloatTensor] = None
    end_top_index: Optional[torch.LongTensor] = None
    cls_logits: Optional[torch.FloatTensor] = None


class SQuADHead(nn.Module):
    r"""
    A SQuAD head inspired by XLNet.

    Args:
        config ([`PretrainedConfig`]):
            The config used by the model, will be used to grab the `hidden_size` of the model and the `layer_norm_eps`
            to use.
    """

    def __init__(self, config):
        super().__init__()
        self.start_n_top = config.start_n_top
        self.end_n_top = config.end_n_top

        self.start_logits = PoolerStartLogits(config)
        self.end_logits = PoolerEndLogits(config)
        self.answer_class = PoolerAnswerClass(config)

    @replace_return_docstrings(output_type=SquadHeadOutput, config_class=PretrainedConfig)
    def forward(
        self,
        hidden_states: torch.FloatTensor,
        start_positions: Optional[torch.LongTensor] = None,
        end_positions: Optional[torch.LongTensor] = None,
        cls_index: Optional[torch.LongTensor] = None,
        is_impossible: Optional[torch.LongTensor] = None,
        p_mask: Optional[torch.FloatTensor] = None,
        return_dict: bool = False,
    ) -> Union[SquadHeadOutput, Tuple[torch.FloatTensor]]:
        """
        Args:
            hidden_states (`torch.FloatTensor` of shape `(batch_size, seq_len, hidden_size)`):
                Final hidden states of the model on the sequence tokens.
            start_positions (`torch.LongTensor` of shape `(batch_size,)`, *optional*):
                Positions of the first token for the labeled span.
            end_positions (`torch.LongTensor` of shape `(batch_size,)`, *optional*):
                Positions of the last token for the labeled span.
            cls_index (`torch.LongTensor` of shape `(batch_size,)`, *optional*):
                Position of the CLS token for each sentence in the batch. If `None`, takes the last token.
            is_impossible (`torch.LongTensor` of shape `(batch_size,)`, *optional*):
                Whether the question has a possible answer in the paragraph or not.
            p_mask (`torch.FloatTensor` of shape `(batch_size, seq_len)`, *optional*):
                Mask for tokens at invalid position, such as query and special symbols (PAD, SEP, CLS). 1.0 means token
                should be masked.
            return_dict (`bool`, *optional*, defaults to `False`):
                Whether or not to return a [`~utils.ModelOutput`] instead of a plain tuple.

        Returns:
        """
        start_logits = self.start_logits(hidden_states, p_mask=p_mask)

        if start_positions is not None and end_positions is not None:
            # If we are on multi-GPU, let's remove the dimension added by batch splitting
            for x in (start_positions, end_positions, cls_index, is_impossible):
                if x is not None and x.dim() > 1:
                    x.squeeze_(-1)

            # during training, compute the end logits based on the ground truth of the start position
            end_logits = self.end_logits(hidden_states, start_positions=start_positions, p_mask=p_mask)

            loss_fct = CrossEntropyLoss()
            start_loss = loss_fct(start_logits, start_positions)
            end_loss = loss_fct(end_logits, end_positions)
            total_loss = (start_loss + end_loss) / 2

            if cls_index is not None and is_impossible is not None:
                # Predict answerability from the representation of CLS and START
                cls_logits = self.answer_class(hidden_states, start_positions=start_positions, cls_index=cls_index)
                loss_fct_cls = nn.BCEWithLogitsLoss()
                cls_loss = loss_fct_cls(cls_logits, is_impossible)

                # note(zhiliny): by default multiply the loss by 0.5 so that the scale is comparable to start_loss and end_loss
                total_loss += cls_loss * 0.5

            return SquadHeadOutput(loss=total_loss) if return_dict else (total_loss,)

        else:
            # during inference, compute the end logits based on beam search
            bsz, slen, hsz = hidden_states.size()
            start_log_probs = nn.functional.softmax(start_logits, dim=-1)  # shape (bsz, slen)

            start_top_log_probs, start_top_index = torch.topk(
                start_log_probs, self.start_n_top, dim=-1
            )  # shape (bsz, start_n_top)
            start_top_index_exp = start_top_index.unsqueeze(-1).expand(-1, -1, hsz)  # shape (bsz, start_n_top, hsz)
            start_states = torch.gather(hidden_states, -2, start_top_index_exp)  # shape (bsz, start_n_top, hsz)
            start_states = start_states.unsqueeze(1).expand(-1, slen, -1, -1)  # shape (bsz, slen, start_n_top, hsz)

            hidden_states_expanded = hidden_states.unsqueeze(2).expand_as(
                start_states
            )  # shape (bsz, slen, start_n_top, hsz)
            p_mask = p_mask.unsqueeze(-1) if p_mask is not None else None
            end_logits = self.end_logits(hidden_states_expanded, start_states=start_states, p_mask=p_mask)
            end_log_probs = nn.functional.softmax(end_logits, dim=1)  # shape (bsz, slen, start_n_top)

            end_top_log_probs, end_top_index = torch.topk(
                end_log_probs, self.end_n_top, dim=1
            )  # shape (bsz, end_n_top, start_n_top)
            end_top_log_probs = end_top_log_probs.view(-1, self.start_n_top * self.end_n_top)
            end_top_index = end_top_index.view(-1, self.start_n_top * self.end_n_top)

            start_states = torch.einsum("blh,bl->bh", hidden_states, start_log_probs)
            cls_logits = self.answer_class(hidden_states, start_states=start_states, cls_index=cls_index)

            if not return_dict:
                return (start_top_log_probs, start_top_index, end_top_log_probs, end_top_index, cls_logits)
            else:
                return SquadHeadOutput(
                    start_top_log_probs=start_top_log_probs,
                    start_top_index=start_top_index,
                    end_top_log_probs=end_top_log_probs,
                    end_top_index=end_top_index,
                    cls_logits=cls_logits,
                )


class SequenceSummary(nn.Module):
    r"""
    Compute a single vector summary of a sequence hidden states.

    Args:
        config ([`PretrainedConfig`]):
            The config used by the model. Relevant arguments in the config class of the model are (refer to the actual
            config class of your model for the default values it uses):

            - **summary_type** (`str`) -- The method to use to make this summary. Accepted values are:

                - `"last"` -- Take the last token hidden state (like XLNet)
                - `"first"` -- Take the first token hidden state (like Bert)
                - `"mean"` -- Take the mean of all tokens hidden states
                - `"cls_index"` -- Supply a Tensor of classification token position (GPT/GPT-2)
                - `"attn"` -- Not implemented now, use multi-head attention

            - **summary_use_proj** (`bool`) -- Add a projection after the vector extraction.
            - **summary_proj_to_labels** (`bool`) -- If `True`, the projection outputs to `config.num_labels` classes
              (otherwise to `config.hidden_size`).
            - **summary_activation** (`Optional[str]`) -- Set to `"tanh"` to add a tanh activation to the output,
              another string or `None` will add no activation.
            - **summary_first_dropout** (`float`) -- Optional dropout probability before the projection and activation.
            - **summary_last_dropout** (`float`)-- Optional dropout probability after the projection and activation.
    """

    def __init__(self, config: PretrainedConfig):
        super().__init__()

        self.summary_type = getattr(config, "summary_type", "last")
        if self.summary_type == "attn":
            # We should use a standard multi-head attention module with absolute positional embedding for that.
            # Cf. https://github.com/zihangdai/xlnet/blob/master/modeling.py#L253-L276
            # We can probably just use the multi-head attention module of PyTorch >=1.1.0
            raise NotImplementedError

        self.summary = Identity()
        if hasattr(config, "summary_use_proj") and config.summary_use_proj:
            if hasattr(config, "summary_proj_to_labels") and config.summary_proj_to_labels and config.num_labels > 0:
                num_classes = config.num_labels
            else:
                num_classes = config.hidden_size
            self.summary = nn.Linear(config.hidden_size, num_classes)

        activation_string = getattr(config, "summary_activation", None)
        self.activation: Callable = get_activation(activation_string) if activation_string else Identity()

        self.first_dropout = Identity()
        if hasattr(config, "summary_first_dropout") and config.summary_first_dropout > 0:
            self.first_dropout = nn.Dropout(config.summary_first_dropout)

        self.last_dropout = Identity()
        if hasattr(config, "summary_last_dropout") and config.summary_last_dropout > 0:
            self.last_dropout = nn.Dropout(config.summary_last_dropout)

    def forward(
        self, hidden_states: torch.FloatTensor, cls_index: Optional[torch.LongTensor] = None
    ) -> torch.FloatTensor:
        """
        Compute a single vector summary of a sequence hidden states.

        Args:
            hidden_states (`torch.FloatTensor` of shape `[batch_size, seq_len, hidden_size]`):
                The hidden states of the last layer.
            cls_index (`torch.LongTensor` of shape `[batch_size]` or `[batch_size, ...]` where ... are optional leading dimensions of `hidden_states`, *optional*):
                Used if `summary_type == "cls_index"` and takes the last token of the sequence as classification token.

        Returns:
            `torch.FloatTensor`: The summary of the sequence hidden states.
        """
        if self.summary_type == "last":
            output = hidden_states[:, -1]
        elif self.summary_type == "first":
            output = hidden_states[:, 0]
        elif self.summary_type == "mean":
            output = hidden_states.mean(dim=1)
        elif self.summary_type == "cls_index":
            if cls_index is None:
                cls_index = torch.full_like(
                    hidden_states[..., :1, :],
                    hidden_states.shape[-2] - 1,
                    dtype=torch.long,
                )
            else:
                cls_index = cls_index.unsqueeze(-1).unsqueeze(-1)
                cls_index = cls_index.expand((-1,) * (cls_index.dim() - 1) + (hidden_states.size(-1),))
            # shape of cls_index: (bsz, XX, 1, hidden_size) where XX are optional leading dim of hidden_states
            output = hidden_states.gather(-2, cls_index).squeeze(-2)  # shape (bsz, XX, hidden_size)
        elif self.summary_type == "attn":
            raise NotImplementedError

        output = self.first_dropout(output)
        output = self.summary(output)
        output = self.activation(output)
        output = self.last_dropout(output)

        return output


def unwrap_model(model: nn.Module, recursive: bool = False) -> nn.Module:
    """
    Recursively unwraps a model from potential containers (as used in distributed training).

    Args:
        model (`torch.nn.Module`): The model to unwrap.
        recursive (`bool`, *optional*, defaults to `False`):
            Whether to recursively extract all cases of `module.module` from `model` as well as unwrap child sublayers
            recursively, not just the top-level distributed containers.
    """
    # Use accelerate implementation if available (should always be the case when using torch)
    # This is for pytorch, as we also have to handle things like dynamo
    if is_accelerate_available():
        kwargs = {}
        if recursive:
            if not is_accelerate_available("0.29.0"):
                raise RuntimeError(
                    "Setting `recursive=True` to `unwrap_model` requires `accelerate` v0.29.0. Please upgrade your version of accelerate"
                )
            else:
                kwargs["recursive"] = recursive
        return extract_model_from_parallel(model, **kwargs)
    else:
        # since there could be multiple levels of wrapping, unwrap recursively
        if hasattr(model, "module"):
            return unwrap_model(model.module)
        else:
            return model


def expand_device_map(device_map, param_names):
    """
    Expand a device map to return the correspondence parameter name to device.
    """
    new_device_map = {}
    for module, device in device_map.items():
        new_device_map.update(
            {p: device for p in param_names if p == module or p.startswith(f"{module}.") or module == ""}
        )
    return new_device_map


def caching_allocator_warmup(model: PreTrainedModel, expanded_device_map: Dict, factor=2):
    """This function warm-ups the caching allocator based on the size of the model tensors that will reside on each
    device. It allows to have one large call to Malloc, instead of recursively calling it later when loading
    the model, which is actually the loading speed botteneck.
    Calling this function allows to cut the model loading time by a very large margin.

    A few facts related to loading speed (taking into account the use of this function):
    - When loading a model the first time, it is usually slower than the subsequent times, because the OS is very likely
    to cache the different state dicts (if enough ressources/RAM are available)
    - Trying to force the OS to cache the files in advance (by e.g. accessing a small portion of them) is really hard,
    and not a good idea in general as this is low level OS optimizations that depend on ressource usage anyway
    - As of 18/03/2025, loading a Llama 70B model with TP takes ~1 min without file cache, and ~13s with full file cache.
    The baseline, i.e. only loading the tensor shards on device and adjusting dtype (i.e. copying them) is ~5s with full cache.
    These numbers are reported for TP on 4 H100 GPUs.
    - It is useless to pre-allocate more than the model size in this function (i.e. using an `allocation_factor` > 1) as
    cudaMalloc is not a bottleneck at all anymore
    - Loading speed bottleneck is now almost only tensor copy (i.e. changing the dtype) and moving the tensors to the devices.
    However, we cannot really improve on those aspects obviously, as the data needs to be moved/copied in the end.
    """
    # Remove disk and cpu devices, and cast to proper torch.device
    accelerator_device_map = {
        param: torch.device(device) for param, device in expanded_device_map.items() if device not in ["cpu", "disk"]
    }
    if not len(accelerator_device_map):
        return

    tp_plan_regex = (
        re.compile("|".join([re.escape(plan) for plan in model._tp_plan]))
        if _torch_distributed_available and torch.distributed.is_initialized()
        else None
    )
    total_byte_count = defaultdict(lambda: 0)
    for param_name, device in accelerator_device_map.items():
        param = model.get_parameter_or_buffer(param_name)
        # The dtype of different parameters may be different with composite models or `keep_in_fp32_modules`
        param_byte_count = math.prod(param.shape) * dtype_byte_size(param.dtype)

        if tp_plan_regex is not None:
            generic_name = re.sub(r"\.\d+\.", ".*.", param_name)
            param_byte_count //= torch.distributed.get_world_size() if tp_plan_regex.search(generic_name) else 1

        total_byte_count[device] += param_byte_count

    # This will kick off the caching allocator to avoid having to Malloc afterwards
    for device, byte_count in total_byte_count.items():
        if device.type == "cuda":
            index = device.index if device.index is not None else torch.cuda.current_device()
            device_memory = torch.cuda.mem_get_info(index)[0]
            # Allow up to 95% of max device memory
            byte_count = min(byte_count, int(0.95 * device_memory))
        # Allocate memory
        _ = torch.empty(byte_count // factor, dtype=torch.float16, device=device, requires_grad=False)


def get_disk_only_shard_files(device_map, weight_map):
    """
    Returns the list of shard files containing only weights offloaded to disk.
    """
    files_content = collections.defaultdict(list)
    for weight_name, filename in weight_map.items():
        while len(weight_name) > 0 and weight_name not in device_map:
            weight_name = ".".join(weight_name.split(".")[:-1])
        files_content[filename].append(device_map[weight_name])

    return [fname for fname, devices in files_content.items() if set(devices) == {"disk"}]


class AttentionInterface(MutableMapping):
    """
    Dict-like object keeping track of allowed attention functions. You can easily add a new attention function
    with a call to `register()`. If a model needs to locally overwrite an existing attention function, say `sdpa`,
    it needs to declare a new instance of this class inside the `modeling_<model>.py`, and declare it on that instance.
    """

    # Class instance object, so that a call to `register` can be reflected into all other files correctly, even if
    # a new instance is created (in order to locally override a given function)
    _global_mapping = {
        "flash_attention_2": flash_attention_forward,
        "flex_attention": flex_attention_forward,
        "sdpa": sdpa_attention_forward,
    }

    def __init__(self):
        self._local_mapping = {}

    def __getitem__(self, key):
        # First check if instance has a local override
        if key in self._local_mapping:
            return self._local_mapping[key]
        return self._global_mapping[key]

    def __setitem__(self, key, value):
        # Allow local update of the default functions without impacting other instances
        self._local_mapping.update({key: value})

    def __delitem__(self, key):
        del self._local_mapping[key]

    def __iter__(self):
        # Ensure we use all keys, with the overwritten ones on top
        return iter({**self._global_mapping, **self._local_mapping})

    def __len__(self):
        return len(self._global_mapping.keys() | self._local_mapping.keys())

    @classmethod
    def register(cls, key: str, value: Callable):
        cls._global_mapping.update({key: value})

    def valid_keys(self) -> List[str]:
        return list(self.keys())


# Global AttentionInterface shared by all models which do not need to overwrite any of the existing ones
ALL_ATTENTION_FUNCTIONS: AttentionInterface = AttentionInterface()<|MERGE_RESOLUTION|>--- conflicted
+++ resolved
@@ -992,10 +992,6 @@
             elif use_safetensors is not False:
                 filename = _add_variant(SAFE_WEIGHTS_NAME, variant)
             else:
-<<<<<<< HEAD
-                pass
-                # param = param.to(dtype)
-=======
                 filename = _add_variant(WEIGHTS_NAME, variant)
 
             try:
@@ -1121,7 +1117,6 @@
                                 f" {_add_variant(WEIGHTS_NAME, variant)}, {_add_variant(SAFE_WEIGHTS_NAME, variant)},"
                                 f" {TF2_WEIGHTS_NAME}, {TF_WEIGHTS_NAME} or {FLAX_WEIGHTS_NAME}."
                             )
->>>>>>> 7613cf1a
 
             except EnvironmentError:
                 # Raise any environment error raise by `cached_file`. It will have a helpful error message adapted
