# coding=utf-8
# Copyright 2020 The Google AI Language Team Authors, Facebook AI Research authors and The HuggingFace Inc. team.
# Copyright (c) 2020, NVIDIA CORPORATION.  All rights reserved.
#
# Licensed under the Apache License, Version 2.0 (the "License");
# you may not use this file except in compliance with the License.
# You may obtain a copy of the License at
#
#     http://www.apache.org/licenses/LICENSE-2.0
#
# Unless required by applicable law or agreed to in writing, software
# distributed under the License is distributed on an "AS IS" BASIS,
# WITHOUT WARRANTIES OR CONDITIONS OF ANY KIND, either express or implied.
# See the License for the specific language governing permissions and
# limitations under the License.
import copy
import inspect
import warnings
from dataclasses import dataclass
from typing import TYPE_CHECKING, Any, Callable, Dict, List, Optional, Tuple, Union

import numpy as np
import torch
import torch.distributed as dist
from torch import nn
from torch.nn import functional as F

from ..cache_utils import (
    Cache,
    DynamicCache,
    EncoderDecoderCache,
    OffloadedCache,
    QuantizedCacheConfig,
)
from ..configuration_utils import PretrainedConfig
from ..integrations.deepspeed import is_deepspeed_zero3_enabled
from ..modeling_outputs import CausalLMOutputWithPast, Seq2SeqLMOutput
from ..pytorch_utils import isin_mps_friendly
from ..tokenization_utils import ExtensionsTrie
from ..utils import (
    ModelOutput,
    is_accelerate_available,
    is_hqq_available,
    is_quanto_available,
    is_torchdynamo_compiling,
    logging,
)
from .beam_constraints import DisjunctiveConstraint, PhrasalConstraint
from .beam_search import BeamScorer, BeamSearchScorer, ConstrainedBeamSearchScorer
from .candidate_generator import (
    AssistedCandidateGenerator,
    CandidateGenerator,
    PromptLookupCandidateGenerator,
    _crop_past_key_values,
    _prepare_attention_mask,
    _prepare_token_type_ids,
)
from .configuration_utils import (
    NEED_SETUP_CACHE_CLASSES_MAPPING,
    QUANT_BACKEND_CLASSES_MAPPING,
    GenerationConfig,
    GenerationMode,
)
from .logits_process import (
    EncoderNoRepeatNGramLogitsProcessor,
    EncoderRepetitionPenaltyLogitsProcessor,
    EpsilonLogitsWarper,
    EtaLogitsWarper,
    ExponentialDecayLengthPenalty,
    ForcedBOSTokenLogitsProcessor,
    ForcedEOSTokenLogitsProcessor,
    HammingDiversityLogitsProcessor,
    InfNanRemoveLogitsProcessor,
    LogitNormalization,
    LogitsProcessorList,
    MinLengthLogitsProcessor,
    MinNewTokensLengthLogitsProcessor,
    MinPLogitsWarper,
    NoBadWordsLogitsProcessor,
    NoRepeatNGramLogitsProcessor,
    PrefixConstrainedLogitsProcessor,
    RepetitionPenaltyLogitsProcessor,
    SequenceBiasLogitsProcessor,
    SuppressTokensAtBeginLogitsProcessor,
    SuppressTokensLogitsProcessor,
    TemperatureLogitsWarper,
    TopKLogitsWarper,
    TopPLogitsWarper,
    TypicalLogitsWarper,
    UnbatchedClassifierFreeGuidanceLogitsProcessor,
    WatermarkLogitsProcessor,
)
from .stopping_criteria import (
    ConfidenceCriteria,
    EosTokenCriteria,
    MaxLengthCriteria,
    MaxTimeCriteria,
    StoppingCriteria,
    StoppingCriteriaList,
    StopStringCriteria,
)


if TYPE_CHECKING:
    from ..modeling_utils import PreTrainedModel
    from ..tokenization_utils_base import PreTrainedTokenizerBase
    from .streamers import BaseStreamer

logger = logging.get_logger(__name__)

if is_accelerate_available():
    from accelerate.hooks import AlignDevicesHook, add_hook_to_module


@dataclass
class GenerateDecoderOnlyOutput(ModelOutput):
    """
    Outputs of decoder-only generation models, when using non-beam methods.

    Args:
        sequences (`torch.LongTensor` of shape `(batch_size, sequence_length)`):
            The generated sequences. The second dimension (sequence_length) is either equal to `max_length` or shorter
            if all batches finished early due to the `eos_token_id`.
        scores (`tuple(torch.FloatTensor)` *optional*, returned when `output_scores=True`):
            Processed prediction scores of the language modeling head (scores for each vocabulary token before SoftMax)
            at each generation step. Tuple of `torch.FloatTensor` with up to `max_new_tokens` elements (one element for
            each generated token), with each tensor of shape `(batch_size, config.vocab_size)`.
        logits (`tuple(torch.FloatTensor)` *optional*, returned when `output_logits=True`):
            Unprocessed prediction scores of the language modeling head (scores for each vocabulary token before SoftMax)
            at each generation step. Tuple of `torch.FloatTensor` with up to `max_new_tokens` elements (one element for
            each generated token), with each tensor of shape `(batch_size, config.vocab_size)`.
        attentions (`tuple(tuple(torch.FloatTensor))`, *optional*, returned when `output_attentions=True`):
            Tuple (one element for each generated token) of tuples (one element for each layer of the decoder) of
            `torch.FloatTensor` of shape `(batch_size, num_heads, generated_length, sequence_length)`.
        hidden_states (`tuple(tuple(torch.FloatTensor))`, *optional*, returned when `output_hidden_states=True`):
            Tuple (one element for each generated token) of tuples (one element for each layer of the decoder) of
            `torch.FloatTensor` of shape `(batch_size, generated_length, hidden_size)`.
        past_key_values (`tuple(tuple(torch.FloatTensor)))`, *optional*, returned when `use_cache=True`):
            Returns the model cache, used to speed up decoding. Different models have a different cache format, check
            the model's documentation. Usually, a [`~cache_utils.Cache`] instance.
    """

    sequences: torch.LongTensor = None
    scores: Optional[Tuple[torch.FloatTensor]] = None
    logits: Optional[Tuple[torch.FloatTensor]] = None
    attentions: Optional[Tuple[Tuple[torch.FloatTensor]]] = None
    hidden_states: Optional[Tuple[Tuple[torch.FloatTensor]]] = None
    past_key_values: Optional[Tuple[Tuple[Tuple[torch.FloatTensor]]]] = None


@dataclass
class GenerateEncoderDecoderOutput(ModelOutput):
    """
    Outputs of encoder-decoder generation models, when using non-beam methods.

    Args:
        sequences (`torch.LongTensor` of shape `(batch_size*num_return_sequences, sequence_length)`):
            The generated sequences. The second dimension (sequence_length) is either equal to `max_length` or shorter
            if all batches finished early due to the `eos_token_id`.
        scores (`tuple(torch.FloatTensor)` *optional*, returned when `output_scores=True`):
            Processed prediction scores of the language modeling head (scores for each vocabulary token before SoftMax)
            at each generation step. Tuple of `torch.FloatTensor` with up to `max_new_tokens` elements (one element for
            each generated token), with each tensor of shape `(batch_size, config.vocab_size)`.
        logits (`tuple(torch.FloatTensor)` *optional*, returned when `output_logits=True`):
            Unprocessed prediction scores of the language modeling head (scores for each vocabulary token before SoftMax)
            at each generation step. Tuple of `torch.FloatTensor` with up to `max_new_tokens` elements (one element for
            each generated token), with each tensor of shape `(batch_size, config.vocab_size)`.
        encoder_attentions (`tuple(torch.FloatTensor)`, *optional*, returned when `output_attentions=True`):
            Tuple of `torch.FloatTensor` (one for each layer of the decoder) of shape `(batch_size, num_heads,
            sequence_length, sequence_length)`.
        encoder_hidden_states (`tuple(torch.FloatTensor)`, *optional*, returned when `output_hidden_states=True`):
            Tuple of `torch.FloatTensor` (one for the output of the embeddings + one for the output of each layer) of
            shape `(batch_size, sequence_length, hidden_size)`.
        decoder_attentions (`tuple(tuple(torch.FloatTensor))`, *optional*, returned when `output_attentions=True`):
            Tuple (one element for each generated token) of tuples (one element for each layer of the decoder) of
            `torch.FloatTensor` of shape `(batch_size, num_heads, generated_length, sequence_length)`.
        cross_attentions (`tuple(tuple(torch.FloatTensor))`, *optional*, returned when `output_attentions=True`):
            Tuple (one element for each generated token) of tuples (one element for each layer of the decoder) of
            `torch.FloatTensor` of shape `(batch_size, num_heads, generated_length, sequence_length)`.
        decoder_hidden_states (`tuple(tuple(torch.FloatTensor))`, *optional*, returned when `output_hidden_states=True`):
            Tuple (one element for each generated token) of tuples (one element for each layer of the decoder) of
            `torch.FloatTensor` of shape `(batch_size, generated_length, hidden_size)`.
        past_key_values (`tuple(tuple(torch.FloatTensor)))`, *optional*, returned when `use_cache=True` is passed or when `config.use_cache=True`):
            Returns the model cache, used to speed up decoding. Different models have a different cache format, check
            the model's documentation. Usually, a [`~cache_utils.Cache`] instance.
    """

    sequences: torch.LongTensor = None
    scores: Optional[Tuple[torch.FloatTensor]] = None
    logits: Optional[Tuple[torch.FloatTensor]] = None
    encoder_attentions: Optional[Tuple[torch.FloatTensor]] = None
    encoder_hidden_states: Optional[Tuple[torch.FloatTensor]] = None
    decoder_attentions: Optional[Tuple[Tuple[torch.FloatTensor]]] = None
    cross_attentions: Optional[Tuple[Tuple[torch.FloatTensor]]] = None
    decoder_hidden_states: Optional[Tuple[Tuple[torch.FloatTensor]]] = None
    past_key_values: Optional[Tuple[Tuple[Tuple[torch.FloatTensor]]]] = None


@dataclass
class GenerateBeamDecoderOnlyOutput(ModelOutput):
    """
    Outputs of decoder-only generation models, when using beam methods.

    Args:
        sequences (`torch.LongTensor` of shape `(batch_size*num_return_sequences, sequence_length)`):
            The generated sequences. The second dimension (sequence_length) is either equal to `max_length` or shorter
            if all batches finished early due to the `eos_token_id`.
        sequences_scores (`torch.FloatTensor` of shape `(batch_size*num_return_sequences)`, *optional*, returned when `output_scores=True`):
            Final beam scores of the generated `sequences`.
        scores (`tuple(torch.FloatTensor)` *optional*, returned when `output_scores=True`):
            Beam transition scores for each vocabulary token at each generation step. Beam transition scores consisting
            of log probabilities of tokens conditioned on log softmax of previously generated tokens in this beam.
            Tuple of `torch.FloatTensor` with up to `max_new_tokens` elements (one element for each generated token),
            with each tensor of shape `(batch_size*num_beams, config.vocab_size)`.
        logits (`tuple(torch.FloatTensor)` *optional*, returned when `output_logits=True`):
            Unprocessed prediction scores of the language modeling head (scores for each vocabulary token before SoftMax)
            at each generation step. Tuple of `torch.FloatTensor` with up to `max_new_tokens` elements (one element for
            each generated token), with each tensor of shape `(batch_size, config.vocab_size)`.
        beam_indices (`torch.LongTensor`, *optional*, returned when `output_scores=True`):
            Beam indices of generated token id at each generation step. `torch.LongTensor` of shape
            `(batch_size*num_return_sequences, sequence_length)`.
        attentions (`tuple(tuple(torch.FloatTensor))`, *optional*, returned when `output_attentions=True`):
            Tuple (one element for each generated token) of tuples (one element for each layer of the decoder) of
            `torch.FloatTensor` of shape `(batch_size*num_beams, num_heads, generated_length, sequence_length)`.
        hidden_states (`tuple(tuple(torch.FloatTensor))`, *optional*, returned when `output_hidden_states=True`):
            Tuple (one element for each generated token) of tuples (one element for each layer of the decoder) of
            `torch.FloatTensor` of shape `(batch_size*num_beams*num_return_sequences, generated_length, hidden_size)`.
        past_key_values (`tuple(tuple(torch.FloatTensor)))`, *optional*, returned when `use_cache=True`):
            Returns the model cache, used to speed up decoding. Different models have a different cache format, check
            the model's documentation. Usually, a [`~cache_utils.Cache`] instance.
    """

    sequences: torch.LongTensor = None
    sequences_scores: Optional[torch.FloatTensor] = None
    scores: Optional[Tuple[torch.FloatTensor]] = None
    logits: Optional[Tuple[torch.FloatTensor]] = None
    beam_indices: Optional[torch.LongTensor] = None
    attentions: Optional[Tuple[Tuple[torch.FloatTensor]]] = None
    hidden_states: Optional[Tuple[Tuple[torch.FloatTensor]]] = None
    past_key_values: Optional[Tuple[Tuple[Tuple[torch.FloatTensor]]]] = None


@dataclass
class GenerateBeamEncoderDecoderOutput(ModelOutput):
    """
    Outputs of encoder-decoder generation models, when using beam methods.

    Args:
        sequences (`torch.LongTensor` of shape `(batch_size*num_return_sequences, sequence_length)`):
            The generated sequences. The second dimension (sequence_length) is either equal to `max_length` or shorter
            if all batches finished early due to the `eos_token_id`.
        sequences_scores (`torch.FloatTensor` of shape `(batch_size*num_return_sequences)`, *optional*, returned when `output_scores=True`):
            Final beam scores of the generated `sequences`.
        scores (`tuple(torch.FloatTensor)` *optional*, returned when `output_scores=True`):
            Beam transition scores for each vocabulary token at each generation step. Beam transition scores consisting
            of log probabilities of tokens conditioned on log softmax of previously generated tokens in this beam.
            Tuple of `torch.FloatTensor` with up to `max_new_tokens` elements (one element for each generated token),
            with each tensor of shape `(batch_size*num_beams, config.vocab_size)`.
        logits (`tuple(torch.FloatTensor)` *optional*, returned when `output_logits=True`):
            Unprocessed prediction scores of the language modeling head (scores for each vocabulary token before SoftMax)
            at each generation step. Tuple of `torch.FloatTensor` with up to `max_new_tokens` elements (one element for
            each generated token), with each tensor of shape `(batch_size, config.vocab_size)`.
        beam_indices (`torch.LongTensor`, *optional*, returned when `output_scores=True`):
            Beam indices of generated token id at each generation step. `torch.LongTensor` of shape
            `(batch_size*num_return_sequences, sequence_length)`.
        encoder_attentions (`tuple(torch.FloatTensor)`, *optional*, returned when `output_attentions=True`):
            Tuple of `torch.FloatTensor` (one for each layer of the decoder) of shape `(batch_size, num_heads,
            sequence_length, sequence_length)`.
        encoder_hidden_states (`tuple(torch.FloatTensor)`, *optional*, returned when `output_hidden_states=True`):
            Tuple of `torch.FloatTensor` (one for the output of the embeddings + one for the output of each layer) of
            shape `(batch_size*num_beams*num_return_sequences, sequence_length, hidden_size)`.
        decoder_attentions (`tuple(tuple(torch.FloatTensor))`, *optional*, returned when `output_attentions=True`):
            Tuple (one element for each generated token) of tuples (one element for each layer of the decoder) of
            `torch.FloatTensor` of shape `(batch_size*num_beams*num_return_sequences, num_heads, generated_length,
            sequence_length)`.
        cross_attentions (`tuple(tuple(torch.FloatTensor))`, *optional*, returned when `output_attentions=True`):
            Tuple (one element for each generated token) of tuples (one element for each layer of the decoder) of
            `torch.FloatTensor` of shape `(batch_size, num_heads, generated_length, sequence_length)`.
        decoder_hidden_states (`tuple(tuple(torch.FloatTensor))`, *optional*, returned when `output_hidden_states=True`):
            Tuple (one element for each generated token) of tuples (one element for each layer of the decoder) of
            `torch.FloatTensor` of shape `(batch_size*num_beams*num_return_sequences, generated_length, hidden_size)`.
        past_key_values (`tuple(tuple(torch.FloatTensor)))`, *optional*, returned when `use_cache=True`):
            Returns the model cache, used to speed up decoding. Different models have a different cache format, check
            the model's documentation. Usually, a [`~cache_utils.Cache`] instance.
    """

    sequences: torch.LongTensor = None
    sequences_scores: Optional[torch.FloatTensor] = None
    scores: Optional[Tuple[torch.FloatTensor]] = None
    logits: Optional[Tuple[torch.FloatTensor]] = None
    beam_indices: Optional[torch.LongTensor] = None
    encoder_attentions: Optional[Tuple[torch.FloatTensor]] = None
    encoder_hidden_states: Optional[Tuple[torch.FloatTensor]] = None
    decoder_attentions: Optional[Tuple[Tuple[torch.FloatTensor]]] = None
    cross_attentions: Optional[Tuple[Tuple[torch.FloatTensor]]] = None
    decoder_hidden_states: Optional[Tuple[Tuple[torch.FloatTensor]]] = None
    past_key_values: Optional[Tuple[Tuple[Tuple[torch.FloatTensor]]]] = None


# TODO (joao): remove the equivalent classes and typing shortcuts below in v5
# Equivalent classes (kept for retrocompatibility purposes)
GreedySearchDecoderOnlyOutput = GenerateDecoderOnlyOutput
ContrastiveSearchDecoderOnlyOutput = GenerateDecoderOnlyOutput
SampleDecoderOnlyOutput = GenerateDecoderOnlyOutput

ContrastiveSearchEncoderDecoderOutput = GenerateEncoderDecoderOutput
GreedySearchEncoderDecoderOutput = GenerateEncoderDecoderOutput
SampleEncoderDecoderOutput = GenerateEncoderDecoderOutput

BeamSearchDecoderOnlyOutput = GenerateBeamDecoderOnlyOutput
BeamSampleDecoderOnlyOutput = GenerateBeamDecoderOnlyOutput

BeamSearchEncoderDecoderOutput = GenerateBeamEncoderDecoderOutput
BeamSampleEncoderDecoderOutput = GenerateBeamEncoderDecoderOutput

GreedySearchOutput = Union[GreedySearchEncoderDecoderOutput, GreedySearchDecoderOnlyOutput]
SampleOutput = Union[SampleEncoderDecoderOutput, SampleDecoderOnlyOutput]
BeamSearchOutput = Union[BeamSearchEncoderDecoderOutput, BeamSearchDecoderOnlyOutput]
BeamSampleOutput = Union[BeamSampleEncoderDecoderOutput, BeamSampleDecoderOnlyOutput]
ContrastiveSearchOutput = Union[ContrastiveSearchEncoderDecoderOutput, ContrastiveSearchDecoderOnlyOutput]

# Typing shortcuts
GenerateNonBeamOutput = Union[GenerateDecoderOnlyOutput, GenerateEncoderDecoderOutput]
GenerateBeamOutput = Union[GenerateBeamDecoderOnlyOutput, GenerateBeamEncoderDecoderOutput]
GenerateOutput = Union[GenerateNonBeamOutput, GenerateBeamOutput]


class GenerationMixin:
    """
    A class containing all functions for auto-regressive text generation, to be used as a mixin in [`PreTrainedModel`].

    The class exposes [`~generation.GenerationMixin.generate`], which can be used for:
        - *greedy decoding* if `num_beams=1` and `do_sample=False`
        - *contrastive search* if `penalty_alpha>0` and `top_k>1`
        - *multinomial sampling* if `num_beams=1` and `do_sample=True`
        - *beam-search decoding* if `num_beams>1` and `do_sample=False`
        - *beam-search multinomial sampling* if `num_beams>1` and `do_sample=True`
        - *diverse beam-search decoding* if `num_beams>1` and `num_beam_groups>1`
        - *constrained beam-search decoding* if `constraints!=None` or `force_words_ids!=None`
        - *assisted decoding* if `assistant_model` or `prompt_lookup_num_tokens` is passed to `.generate()`

    To learn more about decoding strategies refer to the [text generation strategies guide](../generation_strategies).
    """

    def prepare_inputs_for_generation(self, *args, **kwargs):
        raise NotImplementedError(
            "A model class needs to define a `prepare_inputs_for_generation` method in order to use `.generate()`."
        )

    def _prepare_model_inputs(
        self,
        inputs: Optional[torch.Tensor] = None,
        bos_token_id: Optional[torch.Tensor] = None,
        model_kwargs: Optional[Dict[str, torch.Tensor]] = None,
    ) -> Tuple[torch.Tensor, Optional[str], Dict[str, torch.Tensor]]:
        """
        This function extracts the model-specific `inputs` for generation.
        """
        # 1. retrieve all kwargs that are non-None or non-model input related.
        # some encoder-decoder models have different names for model and encoder
        if (
            self.config.is_encoder_decoder
            and hasattr(self, "encoder")
            and self.encoder.main_input_name != self.main_input_name
        ):
            input_name = self.encoder.main_input_name
        else:
            input_name = self.main_input_name

        model_kwargs = {k: v for k, v in model_kwargs.items() if v is not None or k != input_name}

        # 2. check whether model_input_name is passed as kwarg
        # if yes and `inputs` is None use kwarg inputs
        inputs_kwarg = model_kwargs.pop(input_name, None)
        if inputs_kwarg is not None and inputs is not None:
            raise ValueError(
                f"`inputs`: {inputs}` were passed alongside {input_name} which is not allowed. "
                f"Make sure to either pass {inputs} or {input_name}=..."
            )
        elif inputs_kwarg is not None:
            inputs = inputs_kwarg

        # 3. In the presence of `inputs_embeds` for text models:
        # - decoder-only models should complain if the user attempts to pass `inputs_embeds`, but the model
        # doesn't have its forwarding implemented. `inputs_embeds` is kept in `model_kwargs` and can coexist with
        # input_ids (`inputs_embeds` will be used in the 1st generation step, as opposed to `input_ids`)
        # - encoder-decoder models should complain if the user attempts to pass `inputs_embeds` and `input_ids`, and
        # pull the former to inputs. It will be used in place of `input_ids` to get the encoder hidden states.
        if input_name == "input_ids" and "inputs_embeds" in model_kwargs:
            if not self.config.is_encoder_decoder:
                has_inputs_embeds_forwarding = "inputs_embeds" in set(
                    inspect.signature(self.prepare_inputs_for_generation).parameters.keys()
                )
                if not has_inputs_embeds_forwarding:
                    raise ValueError(
                        f"You passed `inputs_embeds` to `.generate()`, but the model class {self.__class__.__name__} "
                        "doesn't have its forwarding implemented. See the GPT2 implementation for an example "
                        "(https://github.com/huggingface/transformers/pull/21405), and feel free to open a PR with it!"
                    )
                # In this case, `input_ids` is moved to the `model_kwargs`, so a few automations (like the creation of
                # the attention mask) can rely on the actual model input.
                model_kwargs["input_ids"] = self._maybe_initialize_input_ids_for_generation(
                    inputs, bos_token_id, model_kwargs=model_kwargs
                )
            else:
                if inputs is not None:
                    raise ValueError("You passed `inputs_embeds` and `input_ids` to `.generate()`. Please pick one.")
            inputs, input_name = model_kwargs["inputs_embeds"], "inputs_embeds"

        # 4. if `inputs` is still None, try to create `input_ids` from BOS token
        inputs = self._maybe_initialize_input_ids_for_generation(inputs, bos_token_id, model_kwargs)
        return inputs, input_name, model_kwargs

    def _maybe_initialize_input_ids_for_generation(
        self,
        inputs: Optional[torch.Tensor] = None,
        bos_token_id: Optional[torch.Tensor] = None,
        model_kwargs: Optional[Dict[str, torch.Tensor]] = None,
    ) -> torch.LongTensor:
        """Initializes input ids for generation, if necessary."""
        if inputs is not None:
            return inputs

        encoder_outputs = model_kwargs.get("encoder_outputs")
        if self.config.is_encoder_decoder and encoder_outputs is not None:
            # make dummy input_ids with value -100, as a sanity check ensuring that they won't be used for encoding
            shape = encoder_outputs.last_hidden_state.size()[:-1]
            return torch.ones(shape, dtype=torch.long, device=self.device) * -100

        # If there is some tensor in `model_kwargs`, we can infer the batch size from it. This is helpful with
        # soft-prompting or in multimodal implementations built on top of decoder-only language models.
        batch_size = 1
        for value in model_kwargs.values():
            if isinstance(value, torch.Tensor):
                batch_size = value.shape[0]
                break

        if "inputs_embeds" in model_kwargs:
            return torch.ones((batch_size, 0), dtype=torch.long, device=self.device)

        if bos_token_id is None:
            raise ValueError("`bos_token_id` has to be defined when no `input_ids` are provided.")

        return torch.ones((batch_size, 1), dtype=torch.long, device=self.device) * bos_token_id

    def _prepare_attention_mask_for_generation(
        self,
        inputs: torch.Tensor,
        pad_token_id: Optional[torch.Tensor],
        eos_token_id: Optional[torch.Tensor],
    ) -> torch.LongTensor:
        # No information for attention mask inference -> return default attention mask
        default_attention_mask = torch.ones(inputs.shape[:2], dtype=torch.long, device=inputs.device)
        if pad_token_id is None:
            return default_attention_mask

        is_input_ids = len(inputs.shape) == 2 and inputs.dtype in [torch.int, torch.long]
        if not is_input_ids:
            return default_attention_mask

        is_pad_token_in_inputs = (pad_token_id is not None) and (
            isin_mps_friendly(elements=inputs, test_elements=pad_token_id).any()
        )
        is_pad_token_not_equal_to_eos_token_id = (eos_token_id is None) or ~(
            isin_mps_friendly(elements=eos_token_id, test_elements=pad_token_id).any()
        )
        can_infer_attention_mask = is_pad_token_in_inputs * is_pad_token_not_equal_to_eos_token_id
        attention_mask_from_padding = inputs.ne(pad_token_id).long()

        attention_mask = (
            attention_mask_from_padding * can_infer_attention_mask + default_attention_mask * ~can_infer_attention_mask
        )
        return attention_mask

    def _prepare_encoder_decoder_kwargs_for_generation(
        self,
        inputs_tensor: torch.Tensor,
        model_kwargs,
        model_input_name: Optional[str],
        generation_config: GenerationConfig,
    ) -> Dict[str, Any]:
        # 1. get encoder
        encoder = self.get_encoder()
        # Compatibility with Accelerate big model inference: we need the encoder to outputs stuff on the same device
        # as the inputs.
        if hasattr(self, "hf_device_map"):
            if hasattr(encoder, "_hf_hook"):
                encoder._hf_hook.io_same_device = True
            else:
                add_hook_to_module(encoder, AlignDevicesHook(io_same_device=True))

        # 2. Prepare encoder args and encoder kwargs from model kwargs and generation config.
        irrelevant_prefix = ["decoder_", "cross_attn", "use_cache"]
        encoder_kwargs = {
            argument: value
            for argument, value in model_kwargs.items()
            if not any(argument.startswith(p) for p in irrelevant_prefix)
        }
        encoder_signature = set(inspect.signature(encoder.forward).parameters)
        encoder_accepts_wildcard = "kwargs" in encoder_signature or "model_kwargs" in encoder_signature
        if not encoder_accepts_wildcard:
            encoder_kwargs = {
                argument: value for argument, value in encoder_kwargs.items() if argument in encoder_signature
            }
        encoder_kwargs["output_attentions"] = generation_config.output_attentions
        encoder_kwargs["output_hidden_states"] = generation_config.output_hidden_states

        # 3. make sure that encoder returns `ModelOutput`
        model_input_name = model_input_name if model_input_name is not None else self.main_input_name
        encoder_kwargs["return_dict"] = True
        encoder_kwargs[model_input_name] = inputs_tensor
        model_kwargs["encoder_outputs"]: ModelOutput = encoder(**encoder_kwargs)

        return model_kwargs

    def _prepare_decoder_input_ids_for_generation(
        self,
        batch_size: int,
        model_input_name: str,
        model_kwargs: Dict[str, torch.Tensor],
        decoder_start_token_id: torch.Tensor,
        device: torch.device = None,
    ) -> Tuple[torch.LongTensor, Dict[str, torch.Tensor]]:
        """Prepares `decoder_input_ids` for generation with encoder-decoder models"""
        # 1. Check whether the user has defined `decoder_input_ids` manually. To facilitate in terms of input naming,
        # we also allow the user to pass it under `input_ids`, if the encoder does not use it as the main input.
        if model_kwargs is not None and "decoder_input_ids" in model_kwargs:
            decoder_input_ids = model_kwargs.pop("decoder_input_ids")
        elif "input_ids" in model_kwargs and model_input_name != "input_ids":
            decoder_input_ids = model_kwargs.pop("input_ids")
        else:
            decoder_input_ids = None

        # 2. `decoder_start_token_id` must have shape (batch_size, 1)
        if device is None:
            device = self.device
        if decoder_start_token_id.ndim == 1:
            if decoder_start_token_id.shape[0] != batch_size:
                raise ValueError(
                    f"`decoder_start_token_id` expected to have length {batch_size} but got {decoder_start_token_id.shape[0]}"
                )
            decoder_start_token_id = decoder_start_token_id.view(-1, 1)
        else:
            decoder_start_token_id = (
                torch.ones((batch_size, 1), dtype=torch.long, device=device) * decoder_start_token_id
            )

        # 3. Encoder-decoder models expect the `decoder_input_ids` to start with a special token. Let's ensure that.
        # no user input -> use decoder_start_token_id as decoder_input_ids
        if decoder_input_ids is None:
            decoder_input_ids = decoder_start_token_id
        # exception: Donut checkpoints have task-specific decoder starts and don't expect a BOS token. Note that the
        # original checkpoints can't be detected through `self.__class__.__name__.lower()`, needing custom logic.
        # See: https://github.com/huggingface/transformers/pull/31470
        elif "donut" in self.__class__.__name__.lower() or (
            self.config.model_type == "vision-encoder-decoder" and "donut" in self.config.encoder.model_type.lower()
        ):
            pass
        elif self.config.model_type in ["whisper"]:
            pass
        # user input but doesn't start with decoder_start_token_id -> prepend decoder_start_token_id (and adjust
        # decoder_attention_mask if provided)
        elif (decoder_input_ids[:, 0] != decoder_start_token_id[:, 0]).all().item():
            decoder_input_ids = torch.cat([decoder_start_token_id, decoder_input_ids], dim=-1)
            if "decoder_attention_mask" in model_kwargs:
                decoder_attention_mask = model_kwargs["decoder_attention_mask"]
                decoder_attention_mask = torch.cat(
                    (torch.ones_like(decoder_attention_mask)[:, :1], decoder_attention_mask),
                    dim=-1,
                )
                model_kwargs["decoder_attention_mask"] = decoder_attention_mask

        return decoder_input_ids, model_kwargs

    @staticmethod
    def _expand_inputs_for_generation(
        expand_size: int = 1,
        is_encoder_decoder: bool = False,
        input_ids: Optional[torch.LongTensor] = None,
        **model_kwargs,
    ) -> Tuple[torch.LongTensor, Dict[str, Any]]:
        """Expands tensors from [batch_size, ...] to [batch_size * expand_size, ...]"""
        # Do not call torch.repeat_interleave if expand_size is 1 because it clones
        # the input tensor and thus requires more memory although no change is applied
        if expand_size == 1:
            return input_ids, model_kwargs

        def _expand_dict_for_generation(dict_to_expand):
            for key in dict_to_expand:
                if (
                    key != "cache_position"
                    and dict_to_expand[key] is not None
                    and isinstance(dict_to_expand[key], torch.Tensor)
                ):
                    dict_to_expand[key] = dict_to_expand[key].repeat_interleave(expand_size, dim=0)
            return dict_to_expand

        if input_ids is not None:
            input_ids = input_ids.repeat_interleave(expand_size, dim=0)

        model_kwargs = _expand_dict_for_generation(model_kwargs)

        if is_encoder_decoder:
            if model_kwargs.get("encoder_outputs") is None:
                raise ValueError("If `is_encoder_decoder` is True, make sure that `encoder_outputs` is defined.")
            model_kwargs["encoder_outputs"] = _expand_dict_for_generation(model_kwargs["encoder_outputs"])

        return input_ids, model_kwargs

    def _extract_past_from_model_output(self, outputs: ModelOutput):
        past_key_values = None
        cache_name = "past_key_values"
        if "past_key_values" in outputs:
            past_key_values = outputs.past_key_values
        elif "mems" in outputs:
            past_key_values = outputs.mems
        elif "past_buckets_states" in outputs:
            past_key_values = outputs.past_buckets_states
        elif "cache_params" in outputs:
            past_key_values = outputs.cache_params
            cache_name = "cache_params"

        return cache_name, past_key_values

    def _update_model_kwargs_for_generation(
        self,
        outputs: ModelOutput,
        model_kwargs: Dict[str, Any],
        is_encoder_decoder: bool = False,
        num_new_tokens: int = 1,
    ) -> Dict[str, Any]:
        # update past_key_values keeping its naming used in model code
        cache_name, cache = self._extract_past_from_model_output(outputs)
        model_kwargs[cache_name] = cache
        if getattr(outputs, "state", None) is not None:
            model_kwargs["state"] = outputs.state

        # update token_type_ids with last value
        if "token_type_ids" in model_kwargs:
            token_type_ids = model_kwargs["token_type_ids"]
            model_kwargs["token_type_ids"] = torch.cat([token_type_ids, token_type_ids[:, -1].unsqueeze(-1)], dim=-1)

        if not is_encoder_decoder:
            # update attention mask
            if "attention_mask" in model_kwargs:
                attention_mask = model_kwargs["attention_mask"]
                model_kwargs["attention_mask"] = torch.cat(
                    [attention_mask, attention_mask.new_ones((attention_mask.shape[0], 1))], dim=-1
                )
        else:
            # update decoder attention mask
            if "decoder_attention_mask" in model_kwargs:
                decoder_attention_mask = model_kwargs["decoder_attention_mask"]
                model_kwargs["decoder_attention_mask"] = torch.cat(
                    [decoder_attention_mask, decoder_attention_mask.new_ones((decoder_attention_mask.shape[0], 1))],
                    dim=-1,
                )

        if model_kwargs.get("use_cache", True):
            model_kwargs["cache_position"] = model_kwargs["cache_position"][-1:] + num_new_tokens
        else:
            past_positions = model_kwargs.pop("cache_position")
            new_positions = torch.arange(
                past_positions[-1] + 1, past_positions[-1] + num_new_tokens + 1, dtype=past_positions.dtype
            ).to(past_positions.device)
            model_kwargs["cache_position"] = torch.cat((past_positions, new_positions))
        return model_kwargs

    def _reorder_cache(self, past_key_values, beam_idx):
        raise NotImplementedError(
            f"Make sure that a `_reorder_cache` function is correctly implemented in {self.__class__.__module__} to"
            f" enable beam search for {self.__class__}"
        )

    def _get_candidate_generator(
        self,
        generation_config: GenerationConfig,
        input_ids: torch.LongTensor,
        inputs_tensor: torch.Tensor,
        assistant_model: "PreTrainedModel",
        logits_processor: LogitsProcessorList,
        model_kwargs: Dict,
    ) -> CandidateGenerator:
        """
        Returns the candidate generator to be used in `assisted_generation`
        """
        if generation_config.prompt_lookup_num_tokens is not None:
            candidate_generator = PromptLookupCandidateGenerator(
                eos_token_id=generation_config._eos_token_tensor,
                num_output_tokens=generation_config.prompt_lookup_num_tokens,
                max_matching_ngram_size=generation_config.max_matching_ngram_size,
                max_length=generation_config.max_length,
            )
        else:
            candidate_generator = AssistedCandidateGenerator(
                input_ids=input_ids,
                assistant_model=assistant_model,
                generation_config=generation_config,
                model_kwargs=model_kwargs,
                inputs_tensor=inputs_tensor,
                logits_processor=logits_processor,
            )
        return candidate_generator

    def _get_logits_processor(
        self,
        generation_config: GenerationConfig,
        input_ids_seq_length: int,
        encoder_input_ids: torch.LongTensor,
        prefix_allowed_tokens_fn: Callable[[int, torch.Tensor], List[int]],
        logits_processor: Optional[LogitsProcessorList],
        device: str = None,
        model_kwargs: Optional[Dict[str, Any]] = None,
        negative_prompt_ids: Optional[torch.Tensor] = None,
        negative_prompt_attention_mask: Optional[torch.Tensor] = None,
    ) -> LogitsProcessorList:
        """
        This class returns a [`LogitsProcessorList`] list object that contains all relevant [`LogitsProcessor`]
        instances used to modify the scores of the language model head.
        """
        # instantiate processors list
        processors = LogitsProcessorList()

        if generation_config.guidance_scale is not None and generation_config.guidance_scale != 1:
            processors.append(
                UnbatchedClassifierFreeGuidanceLogitsProcessor(
                    generation_config.guidance_scale,
                    self,
                    unconditional_ids=negative_prompt_ids,
                    unconditional_attention_mask=negative_prompt_attention_mask,
                    use_cache=model_kwargs["use_cache"],
                )
            )
        if generation_config.sequence_bias is not None:
            processors.append(SequenceBiasLogitsProcessor(sequence_bias=generation_config.sequence_bias))

        if generation_config.diversity_penalty is not None and generation_config.diversity_penalty > 0.0:
            processors.append(
                HammingDiversityLogitsProcessor(
                    diversity_penalty=generation_config.diversity_penalty,
                    num_beams=generation_config.num_beams,
                    num_beam_groups=generation_config.num_beam_groups,
                )
            )
        if (
            generation_config.encoder_repetition_penalty is not None
            and generation_config.encoder_repetition_penalty != 1.0
        ):
            processors.append(
                EncoderRepetitionPenaltyLogitsProcessor(
                    penalty=generation_config.encoder_repetition_penalty,
                    encoder_input_ids=encoder_input_ids,
                )
            )
        if generation_config.repetition_penalty is not None and generation_config.repetition_penalty != 1.0:
            processors.append(RepetitionPenaltyLogitsProcessor(penalty=generation_config.repetition_penalty))
        if generation_config.no_repeat_ngram_size is not None and generation_config.no_repeat_ngram_size > 0:
            processors.append(NoRepeatNGramLogitsProcessor(generation_config.no_repeat_ngram_size))
        if (
            generation_config.encoder_no_repeat_ngram_size is not None
            and generation_config.encoder_no_repeat_ngram_size > 0
        ):
            processors.append(
                EncoderNoRepeatNGramLogitsProcessor(
                    generation_config.encoder_no_repeat_ngram_size,
                    encoder_input_ids,
                )
            )
        if generation_config.bad_words_ids is not None:
            processors.append(
                NoBadWordsLogitsProcessor(
                    generation_config.bad_words_ids,
                    generation_config._eos_token_tensor,
                )
            )
        if (
            generation_config.min_length is not None
            and generation_config._eos_token_tensor is not None
            and generation_config.min_length > 0
        ):
            processors.append(
                MinLengthLogitsProcessor(
                    generation_config.min_length,
                    generation_config._eos_token_tensor,
                    device=device,
                )
            )
        if (
            generation_config.min_new_tokens is not None
            and generation_config._eos_token_tensor is not None
            and generation_config.min_new_tokens > 0
        ):
            processors.append(
                MinNewTokensLengthLogitsProcessor(
                    input_ids_seq_length,
                    generation_config.min_new_tokens,
                    generation_config._eos_token_tensor,
                    device=device,
                )
            )
        if prefix_allowed_tokens_fn is not None:
            processors.append(
                PrefixConstrainedLogitsProcessor(
                    prefix_allowed_tokens_fn,
                    generation_config.num_beams // generation_config.num_beam_groups,
                )
            )
        if generation_config.forced_bos_token_id is not None:
            processors.append(
                ForcedBOSTokenLogitsProcessor(
                    generation_config.forced_bos_token_id,
                )
            )
        if generation_config.forced_eos_token_id is not None:
            processors.append(
                ForcedEOSTokenLogitsProcessor(
                    generation_config.max_length,
                    generation_config.forced_eos_token_id,
                    device=device,
                )
            )
        if generation_config.remove_invalid_values is True:
            processors.append(InfNanRemoveLogitsProcessor())
        if generation_config.exponential_decay_length_penalty is not None:
            processors.append(
                ExponentialDecayLengthPenalty(
                    generation_config.exponential_decay_length_penalty,
                    generation_config._eos_token_tensor,
                    input_ids_seq_length,
                )
            )
        if generation_config.suppress_tokens is not None:
            processors.append(
                SuppressTokensLogitsProcessor(
                    generation_config.suppress_tokens,
                    device=device,
                )
            )
        if generation_config.begin_suppress_tokens is not None:
            begin_index = input_ids_seq_length
            begin_index = (
                begin_index
                if (input_ids_seq_length > 1 or generation_config.forced_bos_token_id is None)
                else begin_index + 1
            )
            processors.append(
                SuppressTokensAtBeginLogitsProcessor(
                    generation_config.begin_suppress_tokens,
                    begin_index,
                    device=device,
                )
            )
        if generation_config.forced_decoder_ids is not None:
            # TODO (sanchit): move this exception to GenerationConfig.validate() when TF & FLAX are aligned with PT
            raise ValueError(
                "You have explicitly specified `forced_decoder_ids`. Please remove the `forced_decoder_ids` argument "
                "in favour of `input_ids` or `decoder_input_ids` respectively.",
            )
        if generation_config.watermarking_config is not None:
            processors.append(
                WatermarkLogitsProcessor(
                    vocab_size=self.config.vocab_size,
                    device=device,
                    greenlist_ratio=generation_config.watermarking_config.greenlist_ratio,
                    bias=generation_config.watermarking_config.bias,
                    hashing_key=generation_config.watermarking_config.hashing_key,
                    seeding_scheme=generation_config.watermarking_config.seeding_scheme,
                    context_width=generation_config.watermarking_config.context_width,
                )
            )

        # TODO (joao): find a strategy to specify the order of the processors
        processors = self._merge_criteria_processor_list(processors, logits_processor)

        # Processors previously known as `LogitsWarpers`, only applied with sampling strategies
        if generation_config.do_sample:
            # In beam methods, we need to keep at least one non-eos token to explore continuations that might have a
            # better score (i.e. keep len(list(generation_config._eos_token_tensor)) + 1)
            if generation_config.num_beams > 1:
                if isinstance(generation_config._eos_token_tensor, list):
                    min_tokens_to_keep = len(generation_config._eos_token_tensor) + 1
                elif isinstance(generation_config._eos_token_tensor, torch.Tensor):
                    min_tokens_to_keep = generation_config._eos_token_tensor.shape[0] + 1
                else:
                    min_tokens_to_keep = 2
            else:
                min_tokens_to_keep = 1

            # the following idea is largely copied from this PR: https://github.com/huggingface/transformers/pull/5420/files
            # all samplers can be found in `generation_utils_samplers.py`
            if generation_config.temperature is not None and generation_config.temperature != 1.0:
                processors.append(TemperatureLogitsWarper(generation_config.temperature))
            if generation_config.top_k is not None and generation_config.top_k != 0:
                processors.append(
                    TopKLogitsWarper(top_k=generation_config.top_k, min_tokens_to_keep=min_tokens_to_keep)
                )
            if generation_config.top_p is not None and generation_config.top_p < 1.0:
                processors.append(
                    TopPLogitsWarper(top_p=generation_config.top_p, min_tokens_to_keep=min_tokens_to_keep)
                )
            if generation_config.min_p is not None:
                # Applied after temperature scaling (see https://github.com/ggerganov/llama.cpp/pull/3841#issuecomment-2073826084)
                processors.append(
                    MinPLogitsWarper(min_p=generation_config.min_p, min_tokens_to_keep=min_tokens_to_keep)
                )
            if generation_config.typical_p is not None and generation_config.typical_p < 1.0:
                processors.append(
                    TypicalLogitsWarper(mass=generation_config.typical_p, min_tokens_to_keep=min_tokens_to_keep)
                )
            if generation_config.epsilon_cutoff is not None and 0.0 < generation_config.epsilon_cutoff < 1.0:
                processors.append(
                    EpsilonLogitsWarper(
                        epsilon=generation_config.epsilon_cutoff, min_tokens_to_keep=min_tokens_to_keep
                    )
                )
            if generation_config.eta_cutoff is not None and 0.0 < generation_config.eta_cutoff < 1.0:
                processors.append(
                    EtaLogitsWarper(
                        epsilon=generation_config.eta_cutoff, min_tokens_to_keep=min_tokens_to_keep, device=device
                    )
                )

        # `LogitNormalization` should always be the last logit processor, when present
        if generation_config.renormalize_logits is True:
            processors.append(LogitNormalization())
        return processors

    def _get_stopping_criteria(
        self,
        generation_config: GenerationConfig,
        stopping_criteria: Optional[StoppingCriteriaList],
        tokenizer: Optional["PreTrainedTokenizerBase"] = None,
        **kwargs,
    ) -> StoppingCriteriaList:
        criteria = StoppingCriteriaList()
        if generation_config.max_length is not None:
            max_position_embeddings = getattr(self.config, "max_position_embeddings", None)
            criteria.append(
                MaxLengthCriteria(
                    max_length=generation_config.max_length,
                    max_position_embeddings=max_position_embeddings,
                )
            )
        if generation_config.max_time is not None:
            criteria.append(MaxTimeCriteria(max_time=generation_config.max_time))
        if generation_config.stop_strings is not None:
            if tokenizer is None:
                raise ValueError(
                    "There are one or more stop strings, either in the arguments to `generate` or in the "
                    "model's generation config, but we could not locate a tokenizer. When generating with "
                    "stop strings, you must pass the model's tokenizer to the `tokenizer` argument of `generate`."
                )
            criteria.append(StopStringCriteria(stop_strings=generation_config.stop_strings, tokenizer=tokenizer))
        if generation_config._eos_token_tensor is not None:
            criteria.append(EosTokenCriteria(eos_token_id=generation_config._eos_token_tensor))
        if (
            generation_config.is_assistant
            and generation_config.assistant_confidence_threshold is not None
            and generation_config.assistant_confidence_threshold > 0
        ):
            criteria.append(
                ConfidenceCriteria(assistant_confidence_threshold=generation_config.assistant_confidence_threshold)
            )
        criteria = self._merge_criteria_processor_list(criteria, stopping_criteria)
        return criteria

    def _merge_criteria_processor_list(
        self,
        default_list: Union[LogitsProcessorList, StoppingCriteriaList],
        custom_list: Union[LogitsProcessorList, StoppingCriteriaList],
    ) -> Union[LogitsProcessorList, StoppingCriteriaList]:
        if len(custom_list) == 0:
            return default_list
        for default in default_list:
            for custom in custom_list:
                if type(custom) is type(default):
                    object_type = "stopping criteria" if isinstance(custom, StoppingCriteria) else "logits processor"
                    raise ValueError(
                        f"A custom {object_type} of type {type(custom)} with values {custom} has been passed to"
                        f" `.generate()`, but it has already been created with the values {default}. {default} has been"
                        " created by passing the corresponding arguments to generate or by the model's config default"
                        f" values. If you just want to change the default values of {object_type} consider passing"
                        f" them as arguments to `.generate()` instead of using a custom {object_type}."
                    )
        default_list.extend(custom_list)
        return default_list

    def compute_transition_scores(
        self,
        sequences: torch.Tensor,
        scores: Tuple[torch.Tensor],
        beam_indices: Optional[torch.Tensor] = None,
        normalize_logits: bool = False,
    ) -> torch.Tensor:
        """
        Computes the transition scores of sequences given the generation scores (and beam indices, if beam search was
        used). This is a convenient method to quicky obtain the scores of the selected tokens at generation time.

        Parameters:
            sequences (`torch.LongTensor`):
                The generated sequences. The second dimension (sequence_length) is either equal to `max_length` or
                shorter if all batches finished early due to the `eos_token_id`.
            scores (`tuple(torch.FloatTensor)`):
                Transition scores for each vocabulary token at each generation step. Beam transition scores consisting
                of log probabilities of tokens conditioned on log softmax of previously generated tokens in this beam.
                Tuple of `torch.FloatTensor` with up to `max_new_tokens` elements (one element for each generated token),
                with each tensor of shape `(batch_size*num_beams, config.vocab_size)`.
            beam_indices (`torch.LongTensor`, *optional*):
                Beam indices of generated token id at each generation step. `torch.LongTensor` of shape
                `(batch_size*num_return_sequences, sequence_length)`. Only required if a `num_beams>1` at
                generate-time.
            normalize_logits (`bool`, *optional*, defaults to `False`):
                Whether to normalize the logits (which, for legacy reasons, may be unnormalized).

        Return:
            `torch.Tensor`: A `torch.Tensor` of shape `(batch_size*num_return_sequences, sequence_length)` containing
                the transition scores (logits)

        Examples:

        ```python
        >>> from transformers import GPT2Tokenizer, AutoModelForCausalLM
        >>> import numpy as np

        >>> tokenizer = GPT2Tokenizer.from_pretrained("gpt2")
        >>> model = AutoModelForCausalLM.from_pretrained("openai-community/gpt2")
        >>> tokenizer.pad_token_id = tokenizer.eos_token_id
        >>> inputs = tokenizer(["Today is"], return_tensors="pt")

        >>> # Example 1: Print the scores for each token generated with Greedy Search
        >>> outputs = model.generate(**inputs, max_new_tokens=5, return_dict_in_generate=True, output_scores=True)
        >>> transition_scores = model.compute_transition_scores(
        ...     outputs.sequences, outputs.scores, normalize_logits=True
        ... )
        >>> # input_length is the length of the input prompt for decoder-only models, like the GPT family, and 1 for
        >>> # encoder-decoder models, like BART or T5.
        >>> input_length = 1 if model.config.is_encoder_decoder else inputs.input_ids.shape[1]
        >>> generated_tokens = outputs.sequences[:, input_length:]
        >>> for tok, score in zip(generated_tokens[0], transition_scores[0]):
        ...     # | token | token string | log probability | probability
        ...     print(f"| {tok:5d} | {tokenizer.decode(tok):8s} | {score.numpy():.3f} | {np.exp(score.numpy()):.2%}")
        |   262 |  the     | -1.414 | 24.33%
        |  1110 |  day     | -2.609 | 7.36%
        |   618 |  when    | -2.010 | 13.40%
        |   356 |  we      | -1.859 | 15.58%
        |   460 |  can     | -2.508 | 8.14%

        >>> # Example 2: Reconstruct the sequence scores from Beam Search
        >>> outputs = model.generate(
        ...     **inputs,
        ...     max_new_tokens=5,
        ...     num_beams=4,
        ...     num_return_sequences=4,
        ...     return_dict_in_generate=True,
        ...     output_scores=True,
        ... )
        >>> transition_scores = model.compute_transition_scores(
        ...     outputs.sequences, outputs.scores, outputs.beam_indices, normalize_logits=False
        ... )
        >>> # If you sum the generated tokens' scores and apply the length penalty, you'll get the sequence scores.
        >>> # Tip 1: recomputing the scores is only guaranteed to match with `normalize_logits=False`. Depending on the
        >>> # use case, you might want to recompute it with `normalize_logits=True`.
        >>> # Tip 2: the output length does NOT include the input length
        >>> output_length = np.sum(transition_scores.numpy() < 0, axis=1)
        >>> length_penalty = model.generation_config.length_penalty
        >>> reconstructed_scores = transition_scores.sum(axis=1) / (output_length**length_penalty)
        >>> print(np.allclose(outputs.sequences_scores, reconstructed_scores))
        True
        ```"""
        # 1. In absence of `beam_indices`, we can assume that we come from e.g. greedy search, which is equivalent
        # to a beam search approach were the first (and only) beam is always selected
        if beam_indices is None:
            beam_indices = torch.arange(scores[0].shape[0]).view(-1, 1).to(sequences.device)
            beam_indices = beam_indices.expand(-1, len(scores))

        # 2. reshape scores as [batch_size*vocab_size, # generation steps] with # generation steps being
        # seq_len - input_length
        scores = torch.stack(scores).reshape(len(scores), -1).transpose(0, 1)

        # 3. Optionally normalize the logits (across the vocab dimension)
        if normalize_logits:
            scores = scores.reshape(-1, self.config.vocab_size, scores.shape[-1])
            scores = torch.nn.functional.log_softmax(scores, dim=1)
            scores = scores.reshape(-1, scores.shape[-1])

        # 4. cut beam_indices to longest beam length
        beam_indices_mask = beam_indices < 0
        max_beam_length = (1 - beam_indices_mask.long()).sum(-1).max()
        beam_indices = beam_indices.clone()[:, :max_beam_length]
        beam_indices_mask = beam_indices_mask[:, :max_beam_length]

        # 5. Set indices of beams that finished early to 0; such indices will be masked correctly afterwards
        beam_indices[beam_indices_mask] = 0

        # 6. multiply beam_indices with vocab size to gather correctly from scores
        beam_sequence_indices = beam_indices * self.config.vocab_size

        # 7. Define which indices contributed to scores
        cut_idx = sequences.shape[-1] - max_beam_length
        indices = sequences[:, cut_idx:] + beam_sequence_indices

        # 8. Compute scores
        transition_scores = scores.gather(0, indices)

        # 9. Mask out transition_scores of beams that stopped early
        transition_scores[beam_indices_mask] = 0

        return transition_scores

    def _validate_model_class(self):
        """
        Confirms that the model class is compatible with generation. If not, raises an exception that points to the
        right class to use.
        """
        # TODO(joao): remove this function in v4.50, i.e. when we remove the inheritance of `GenerationMixin` from
        # `PreTrainedModel`. With that inheritance removed, all model classes inheriting from `GenerationMixin` can
        # safely call `GenerationMixin.generate`
        if not is_torchdynamo_compiling() and not self.can_generate():
            terminations_with_generation_support = [
                "ForCausalLM",
                "ForConditionalGeneration",
                "ForSpeechSeq2Seq",
                "ForVision2Seq",
            ]
            raise TypeError(
                f"The current model class ({self.__class__.__name__}) is not compatible with `.generate()`, as "
                "it doesn't have a language model head. Classes that support generation often end in one of these "
                f"names: {terminations_with_generation_support}."
            )

    def _validate_assistant(self, assistant_model):
        if assistant_model is None:
            return

        if self.config.is_encoder_decoder and not assistant_model.config.is_encoder_decoder:
            attributes_to_check = ["encoder_attention_heads", "encoder_ffn_dim", "encoder_layers"]
            attributes_to_check = [attr for attr in dir(assistant_model.config) if attr in attributes_to_check]
            are_equal = all(
                getattr(self.config, attr) == getattr(assistant_model.config, attr) for attr in attributes_to_check
            )
            if not are_equal:
                raise ValueError(
                    "The main model and the assistant don't have compatible encoder-dependent input shapes. "
                    "Ensure you load the assistant with the correct encoder-decoder class, e.g. `AutoModelForSpeechSeq2Seq` for Whisper."
                )

        if not self.config.get_text_config().vocab_size == assistant_model.config.get_text_config().vocab_size:
            raise ValueError("Make sure the main and assistant model use the same tokenizer")

    def _validate_model_kwargs(self, model_kwargs: Dict[str, Any]):
        """Validates model kwargs for generation. Generate argument typos will also be caught here."""
        # If a `Cache` instance is passed, checks whether the model is compatible with it
        if isinstance(model_kwargs.get("past_key_values", None), Cache) and not self._supports_cache_class:
            raise ValueError(
                f"{self.__class__.__name__} does not support an instance of `Cache` as `past_key_values`. Please "
                "check the model documentation for supported cache formats."
            )

        # Excludes arguments that are handled before calling any model function
        if self.config.is_encoder_decoder:
            for key in ["decoder_input_ids"]:
                model_kwargs.pop(key, None)

        unused_model_args = []
        model_args = set(inspect.signature(self.prepare_inputs_for_generation).parameters)
        # `kwargs`/`model_kwargs` is often used to handle optional forward pass inputs like `attention_mask`. If
        # `prepare_inputs_for_generation` doesn't accept them, then a stricter check can be made ;)
        if "kwargs" in model_args or "model_kwargs" in model_args:
            model_args |= set(inspect.signature(self.forward).parameters)

        # Encoder-Decoder models may also need Encoder arguments from `model_kwargs`
        if self.config.is_encoder_decoder:
            base_model = getattr(self, self.base_model_prefix, None)

            # allow encoder kwargs
            encoder = getattr(self, "encoder", None)
            # `MusicgenForConditionalGeneration` has `text_encoder` and `audio_encoder`.
            # Also, it has `base_model_prefix = "encoder_decoder"` but there is no `self.encoder_decoder`
            # TODO: A better way to handle this.
            if encoder is None and base_model is not None:
                encoder = getattr(base_model, "encoder", None)

            if encoder is not None:
                encoder_model_args = set(inspect.signature(encoder.forward).parameters)
                model_args |= encoder_model_args

            # allow decoder kwargs
            decoder = getattr(self, "decoder", None)
            if decoder is None and base_model is not None:
                decoder = getattr(base_model, "decoder", None)

            if decoder is not None:
                decoder_model_args = set(inspect.signature(decoder.forward).parameters)
                model_args |= {f"decoder_{x}" for x in decoder_model_args}

            # allow assistant_encoder_outputs to be passed if we're doing assisted generating
            if "assistant_encoder_outputs" in model_kwargs:
                model_args |= {"assistant_encoder_outputs"}

        for key, value in model_kwargs.items():
            if value is not None and key not in model_args:
                unused_model_args.append(key)

        if unused_model_args:
            raise ValueError(
                f"The following `model_kwargs` are not used by the model: {unused_model_args} (note: typos in the"
                " generate arguments will also show up in this list)"
            )

    def _validate_generated_length(self, generation_config, input_ids_length, has_default_max_length):
        """Performs validation related to the resulting generated length"""

        # Can't throw warnings/exceptions during compilation
        if is_torchdynamo_compiling():
            return

        # 1. Max length warnings related to poor parameterization
        if has_default_max_length and generation_config.max_new_tokens is None and generation_config.max_length == 20:
            # 20 is the default max_length of the generation config
            warnings.warn(
                f"Using the model-agnostic default `max_length` (={generation_config.max_length}) to control the "
                "generation length. We recommend setting `max_new_tokens` to control the maximum length of the "
                "generation.",
                UserWarning,
            )
        if input_ids_length >= generation_config.max_length:
            input_ids_string = "decoder_input_ids" if self.config.is_encoder_decoder else "input_ids"
            raise ValueError(
                f"Input length of {input_ids_string} is {input_ids_length}, but `max_length` is set to"
                f" {generation_config.max_length}. This can lead to unexpected behavior. You should consider"
                " increasing `max_length` or, better yet, setting `max_new_tokens`."
            )

        # 2. Min length warnings due to unfeasible parameter combinations
        min_length_error_suffix = (
            " Generation will stop at the defined maximum length. You should decrease the minimum length and/or "
            "increase the maximum length."
        )
        if has_default_max_length:
            min_length_error_suffix += (
                f" Note that `max_length` is set to {generation_config.max_length}, its default value."
            )
        if generation_config.min_length is not None and generation_config.min_length > generation_config.max_length:
            warnings.warn(
                f"Unfeasible length constraints: `min_length` ({generation_config.min_length}) is larger than"
                f" the maximum possible length ({generation_config.max_length})." + min_length_error_suffix,
                UserWarning,
            )
        if generation_config.min_new_tokens is not None:
            min_length = generation_config.min_new_tokens + input_ids_length
            if min_length > generation_config.max_length:
                warnings.warn(
                    f"Unfeasible length constraints: `min_new_tokens` ({generation_config.min_new_tokens}), when "
                    f"added to the prompt length ({input_ids_length}), is larger than"
                    f" the maximum possible length ({generation_config.max_length})." + min_length_error_suffix,
                    UserWarning,
                )

    def _prepare_generated_length(
        self,
        generation_config,
        has_default_max_length,
        has_default_min_length,
        model_input_name,
        input_ids_length,
        inputs_tensor,
    ):
        """Prepared max and min length in generaion configs to avoid clashes between similar attributes"""

        if generation_config.max_new_tokens is not None:
            if not has_default_max_length and generation_config.max_length is not None:
                logger.warning(
                    f"Both `max_new_tokens` (={generation_config.max_new_tokens}) and `max_length`(="
                    f"{generation_config.max_length}) seem to have been set. `max_new_tokens` will take precedence. "
                    "Please refer to the documentation for more information. "
                    "(https://huggingface.co/docs/transformers/main/en/main_classes/text_generation)"
                )
            generation_config.max_length = generation_config.max_new_tokens + input_ids_length

        # if both `inputs_embeds` and `input_ids` are passed, we do not correct the length
        # otherwise we need total length [inputs-embeds-len + new-tokens-len] to not go beyond indicated `max_length``
        elif (
            model_input_name == "inputs_embeds"
            and input_ids_length != inputs_tensor.shape[1]
            and not self.config.is_encoder_decoder
        ):
            generation_config.max_length -= inputs_tensor.shape[1]

        # same for min length
        if generation_config.min_new_tokens is not None:
            if not has_default_min_length:
                logger.warning(
                    f"Both `min_new_tokens` (={generation_config.min_new_tokens}) and `min_length`(="
                    f"{generation_config.min_length}) seem to have been set. `min_new_tokens` will take precedence. "
                    "Please refer to the documentation for more information. "
                    "(https://huggingface.co/docs/transformers/main/en/main_classes/text_generation)"
                )
            generation_config.min_length = generation_config.min_new_tokens + input_ids_length

        elif (
            model_input_name == "inputs_embeds"
            and input_ids_length != inputs_tensor.shape[1]
            and not self.config.is_encoder_decoder
        ):
            generation_config.min_length = max(generation_config.min_length - inputs_tensor.shape[1], 0)

        return generation_config

    def _prepare_generation_config(
        self, generation_config: Optional[GenerationConfig], **kwargs: Dict
    ) -> Tuple[GenerationConfig, Dict]:
        """
        Prepares the base generation config, then applies any generation configuration options from kwargs. This
        function handles retrocompatibility with respect to configuration files.
        """
        # TODO joao: when we can detect `fullgraph=True` in `torch.compile` (https://github.com/pytorch/pytorch/pull/120400)
        # replace `is_torchdynamo_compiling` by the corresponding check. As it is, we are being too restrictive with
        # the parameterization in `fullgraph=False` so as to enable `fullgraph=True`.

        # priority: `generation_config` argument > `model.generation_config` (the default generation config)
        using_model_generation_config = False
        if generation_config is None:
            # legacy: users may modify the model configuration to control generation. To trigger this legacy behavior,
            # the following conditions must be met
            # 1) the generation config must have been created from the model config (`_from_model_config` field);
            # 2) the generation config must have seen no modification since its creation (the hash is the same);
            # 3) there are non-default generation parameters in the model config.
            # 4) the user must have set new generation parameters in the model config.
            # NOTE: `torch.compile` can't compile `hash`, this legacy support is disabled with compilation.
            if (
                not is_torchdynamo_compiling()
                and self.generation_config._from_model_config  # 1)
                and self.generation_config._original_object_hash == hash(self.generation_config)  # 2)
                and len(self.config._get_non_default_generation_parameters()) > 0  # 3)
            ):
                new_generation_config = GenerationConfig.from_model_config(self.config)
                if new_generation_config != self.generation_config:  # 4)
                    warnings.warn(
                        "You have modified the pretrained model configuration to control generation. This is a"
                        " deprecated strategy to control generation and will be removed in v5."
                        " Please use and modify the model generation configuration (see"
                        " https://huggingface.co/docs/transformers/generation_strategies#default-text-generation-configuration )",
                        UserWarning,
                    )
                    self.generation_config = new_generation_config

            generation_config = self.generation_config
            using_model_generation_config = True

        # `torch.compile` can't compile `copy.deepcopy`, arguments in `kwargs` that are part of `generation_config`
        # will mutate the object with `.update`. As such, passing these arguments through `kwargs` is disabled -- an
        # exception will be raised in `_validate_model_kwargs`
        if not is_torchdynamo_compiling():
            generation_config = copy.deepcopy(generation_config)
            model_kwargs = generation_config.update(**kwargs)
            # If `generation_config` is provided, let's fallback ALL special tokens to the default values for the model
            if not using_model_generation_config:
                if generation_config.bos_token_id is None:
                    generation_config.bos_token_id = self.generation_config.bos_token_id
                if generation_config.eos_token_id is None:
                    generation_config.eos_token_id = self.generation_config.eos_token_id
                if generation_config.pad_token_id is None:
                    generation_config.pad_token_id = self.generation_config.pad_token_id
                if generation_config.decoder_start_token_id is None:
                    generation_config.decoder_start_token_id = self.generation_config.decoder_start_token_id
        else:
            model_kwargs = kwargs

        return generation_config, model_kwargs

    def _get_initial_cache_position(self, input_ids, model_kwargs):
        """Calculates `cache_position` for the pre-fill stage based on `input_ids` and optionally past length"""
        # `torch.compile`-friendly `torch.arange` from a shape -- the lines below are equivalent to `torch.arange`
        if "inputs_embeds" in model_kwargs:
            cache_position = torch.ones_like(model_kwargs["inputs_embeds"][0, :, 0], dtype=torch.int64).cumsum(0) - 1
        else:
            cache_position = torch.ones_like(input_ids[0, :], dtype=torch.int64).cumsum(0) - 1

        past_length = 0
        if model_kwargs.get("past_key_values") is not None:
            cache = model_kwargs["past_key_values"]
            past_length = 0
            if not isinstance(cache, Cache):
                past_length = cache[0][0].shape[2]
            elif hasattr(cache, "get_seq_length") and cache.get_seq_length() is not None:
                past_length = cache.get_seq_length()

            # TODO(joao): this is not torch.compile-friendly, find a work-around. If the cache is not empty,
            # end-to-end compilation will yield bad results because `cache_position` will be incorrect.
            if not is_torchdynamo_compiling():
                cache_position = cache_position[past_length:]

        model_kwargs["cache_position"] = cache_position
        return model_kwargs

    def _get_cache(
        self, cache_implementation: str, batch_size: int, max_cache_len: int, device: torch.device, model_kwargs
    ) -> Cache:
        """
        Sets a cache for `generate`, that will persist across calls. A new cache will only be initialized a
        new `generate` call requires a larger cache or uses a different batch size.

        Returns the resulting cache object.
        """
        cache_cls: Cache = NEED_SETUP_CACHE_CLASSES_MAPPING[cache_implementation]
        requires_cross_attention_cache = (
            self.config.is_encoder_decoder or model_kwargs.get("encoder_outputs") is not None
        )

        if hasattr(self, "_cache"):
            cache_to_check = self._cache.self_attention_cache if requires_cross_attention_cache else self._cache

        if cache_implementation == "sliding_window":
            max_cache_len = min(self.config.sliding_window, max_cache_len)

        need_new_cache = (
            not hasattr(self, "_cache")
            or (not isinstance(cache_to_check, cache_cls))
            or cache_to_check.batch_size != batch_size
        )
        if cache_implementation != "mamba":
            need_new_cache = need_new_cache or cache_to_check.max_cache_len < max_cache_len

        if requires_cross_attention_cache and hasattr(self, "_cache"):
            need_new_cache = (
                need_new_cache
                or self._cache.cross_attention_cache.max_cache_len != model_kwargs["encoder_outputs"][0].shape[1]
            )

        if need_new_cache:
            if hasattr(self.config, "_pre_quantization_dtype"):
                cache_dtype = self.config._pre_quantization_dtype
            else:
                if not is_torchdynamo_compiling():
                    cache_dtype = self.dtype
                else:
                    # NOTE: self.dtype is not compatible with torch.compile, as it calls `self.parameters()`.
                    # Workaround: trust the lm_head, whose attribute name is somewhat consistent across generative
                    # models. May cause trobles with non-text modalities.
                    cache_dtype = self.get_output_embeddings().weight.dtype

            def get_layer_device_map(execution_device_map: Optional[dict] = None):
                if execution_device_map is None or len(execution_device_map) <= 1:
                    return None
                layer_device_map = {}
                for layer in execution_device_map:
                    for idx in range(self.config.num_hidden_layers):
                        if f".{idx}." in f"{layer}.":
                            layer_device_map[idx] = execution_device_map[layer]
                            break
                for idx in range(self.config.num_hidden_layers):
                    if idx not in layer_device_map:
                        raise RuntimeError(f"layer {idx} has not been mapped to a device.")
                return layer_device_map

            execution_device_map = None
            # Taken from dispatch_model from accelerate.
            # This is needed here if we don't want to make changes in accelerate in order to save execution_device
            # For offloaded case, we need to get the execution device, not just the device where it is offloaded
            if hasattr(self, "hf_device_map"):
                main_device = [d for d in self.hf_device_map.values() if d not in ["cpu", "disk"]][0]
                execution_device_map = {
                    name: main_device if device in ["cpu", "disk"] else device
                    for name, device in self.hf_device_map.items()
                }
            layer_device_map = get_layer_device_map(execution_device_map)

            cache_kwargs = {
<<<<<<< HEAD
                "config": self.config.get_text_config(decoder=True),
=======
                "config": self.config.get_text_config(),
>>>>>>> 68049b17
                "max_batch_size": batch_size,
                "max_cache_len": max_cache_len,
                "device": device,
                "dtype": cache_dtype,
                "layer_device_map": layer_device_map,
            }
            self._cache = cache_cls(**cache_kwargs)
            if requires_cross_attention_cache:
                encoder_kwargs = cache_kwargs.copy()
                encoder_kwargs["max_cache_len"] = model_kwargs["encoder_outputs"][0].shape[1]
                self._cache = EncoderDecoderCache(self._cache, cache_cls(**encoder_kwargs))
        else:
            self._cache.reset()
        return self._cache

    def _supports_default_dynamic_cache(self) -> bool:
        """
        Return `True` if current model can use a `DynamicCache` instance when initializing the `past_key_values`.
        This is mostly the same as `_supports_cache_class` attribute, but add exception for `Jamba` model which
        uses its own `HybridMambaAttentionDynamicCache` and do not need to initialize the Cache in advance in
        order to save memory (because no back and forth `to_legacy_cache` and `from_legacy_cache` will be performed
        for `HybridMambaAttentionDynamicCache`).
        """
        return self._supports_cache_class and "jamba" not in self.__class__.__name__.lower()

    def _prepare_cache_for_generation(
        self,
        generation_config: GenerationConfig,
        model_kwargs: Dict,
        assistant_model: "PreTrainedModel",
        batch_size: int,
        max_cache_length: int,
        device: torch.device,
    ) -> bool:
        """
        Prepares the cache for generation (if applicable), given `generate`'s paramaterization. If a cache is
        instantiated, writes it to `model_kwargs`, under the name expected by the model.
        """

        cache_name = "past_key_values" if "mamba" not in self.__class__.__name__.lower() else "cache_params"
        requires_cross_attention_cache = (
            self.config.is_encoder_decoder or model_kwargs.get("encoder_outputs") is not None
        )

        # Quick escape route 1: if the user specifies a cache, we only need to:
        # a) check for conflicting `generate` arguments
        # b) convert to the new cache format (if the user passes a legacy cache and model supports it)
        user_defined_cache = model_kwargs.get(cache_name)
        if user_defined_cache is not None:
            if generation_config.cache_implementation is not None:
                raise ValueError(
                    f"Passing both `cache_implementation` (used to initialize certain caches) and `{cache_name}` (a "
                    "Cache object) is unsupported. Please use only one of the two."
                )
            if isinstance(user_defined_cache, tuple) and self._supports_default_dynamic_cache():
                model_kwargs[cache_name] = (
                    DynamicCache.from_legacy_cache(user_defined_cache)
                    if not requires_cross_attention_cache
                    else EncoderDecoderCache.from_legacy_cache(user_defined_cache)
                )
            return

        # Quick escape route 2: if the user specifies no cache is to be used. (conflicting arguments are handled in
        # `generation_config.validate()`)
        if generation_config.use_cache is False:
            return

        # Quick escape route 3: model that only supports legacy caches = nothing to prepare
        if not self._supports_default_dynamic_cache():
            if generation_config.cache_implementation is not None:
                warnings.warn(
                    "This model does not support `Cache` instances, it only supports the legacy cache format (tuple "
                    f"of tuples). `cache_implementation` (set to {generation_config.cache_implementation}) will be "
                    "ignored.",
                    UserWarning,
                )
            return

        # Otherwise we NEED to prepare a cache, based on `generation_config.cache_implementation`

        # TODO(joao): support static caches in assisted generation. assisted generation needs to roll back caches,
        # which is only supported in dynamic caches atm
        if assistant_model is not None and generation_config.cache_implementation is not None:
            logger.warning_once(
                "An assistant model is provided, using a dynamic cache instead of a cache of type="
                f"'{generation_config.cache_implementation}'."
            )
            generation_config.cache_implementation = None

        if generation_config.cache_implementation is not None:
            if generation_config.cache_implementation in NEED_SETUP_CACHE_CLASSES_MAPPING:
                if generation_config.cache_implementation == "static" and not self._supports_static_cache:
                    raise ValueError(
                        "This model does not support `cache_implementation='static'`. Please check the following "
                        "issue: https://github.com/huggingface/transformers/issues/28981"
                    )
                model_kwargs[cache_name] = self._get_cache(
                    cache_implementation=generation_config.cache_implementation,
                    batch_size=max(generation_config.num_beams, generation_config.num_return_sequences) * batch_size,
                    max_cache_len=max_cache_length,
                    device=device,
                    model_kwargs=model_kwargs,
                )
            elif generation_config.cache_implementation == "quantized":
                if not self._supports_quantized_cache:
                    raise ValueError(
                        "This model does not support the quantized cache. If you want your model to support quantized "
                        "cache, please open an issue and tag @zucchini-nlp."
                    )

                cache_config = (
                    generation_config.cache_config
                    if generation_config.cache_config is not None
                    else QuantizedCacheConfig()
                )
                cache_class = QUANT_BACKEND_CLASSES_MAPPING[cache_config.backend]

                if cache_config.backend == "quanto" and not is_quanto_available():
                    raise ImportError(
                        "You need to install `quanto` in order to use KV cache quantization with quanto backend. "
                        "Please install it via  with `pip install quanto`"
                    )
                elif cache_config.backend == "HQQ" and not is_hqq_available():
                    raise ImportError(
                        "You need to install `HQQ` in order to use KV cache quantization with HQQ backend. "
                        "Please install it via  with `pip install hqq`"
                    )

                model_kwargs[cache_name] = cache_class(cache_config)
            elif generation_config.cache_implementation == "offloaded":
                model_kwargs[cache_name] = OffloadedCache()

        # Use DynamicCache() instance by default. This will avoid back and forth from legacy format that
        # keeps copying the cache thus using much more memory
        else:
            num_hidden_layers = self.config.get_text_config().num_hidden_layers
            model_kwargs[cache_name] = (
                DynamicCache(num_hidden_layers)
                if not requires_cross_attention_cache
                else EncoderDecoderCache(DynamicCache(num_hidden_layers), DynamicCache(num_hidden_layers))
            )

    def _supports_num_logits_to_keep(self) -> bool:
        """
        Return True if the current model supports the keyword argument `num_logits_to_keep` in forward()
        to save memory. Checking it in this way allows to avoid using a new model attribute.
        """
        return "num_logits_to_keep" in set(inspect.signature(self.forward).parameters.keys())

    def _prepare_special_tokens(
        self,
        generation_config: GenerationConfig,
        kwargs_has_attention_mask: Optional[bool] = None,
        device: Optional[Union[torch.device, str]] = None,
    ):
        """
        Prepares the special tokens for generation, overwriting the generation config with their processed versions
        converted to tensor.

        Note that `generation_config` is changed in place and stops being serializable after this method is called.
        That is no problem if called within `generate` (`generation_config` is a local copy that doesn't leave the
        function). However, if called outside `generate`, consider creating a copy of `generation_config` first.
        """

        # Convert special tokens to tensors
        def _tensor_or_none(token, device=None):
            if token is None:
                return token

            device = device if device is not None else self.device
            if isinstance(token, torch.Tensor):
                return token.to(device)
            return torch.tensor(token, device=device, dtype=torch.long)

        bos_token_tensor = _tensor_or_none(generation_config.bos_token_id, device=device)
        eos_token_tensor = _tensor_or_none(generation_config.eos_token_id, device=device)
        pad_token_tensor = _tensor_or_none(generation_config.pad_token_id, device=device)
        decoder_start_token_tensor = _tensor_or_none(generation_config.decoder_start_token_id, device=device)

        # for BC we also try to get `decoder_start_token_id` or `bos_token_id` (#30892)
        if self.config.is_encoder_decoder:
            decoder_start_token_tensor = (
                decoder_start_token_tensor if decoder_start_token_tensor is not None else bos_token_tensor
            )

        # We can have more than one eos token. Always treat it as a 1D tensor (when it exists).
        if eos_token_tensor is not None and eos_token_tensor.ndim == 0:
            eos_token_tensor = eos_token_tensor.unsqueeze(0)

        # Set pad token if unset (and there are conditions to do so)
        if pad_token_tensor is None and eos_token_tensor is not None:
            if not is_torchdynamo_compiling():
                if kwargs_has_attention_mask is not None and not kwargs_has_attention_mask:
                    logger.warning(
                        "The attention mask and the pad token id were not set. As a consequence, you may observe "
                        "unexpected behavior. Please pass your input's `attention_mask` to obtain reliable results."
                    )
                logger.warning(f"Setting `pad_token_id` to `eos_token_id`:{pad_token_tensor} for open-end generation.")
            pad_token_tensor = eos_token_tensor[0]

        # Sanity checks/warnings
        if self.config.is_encoder_decoder and decoder_start_token_tensor is None:
            raise ValueError(
                "`decoder_start_token_id` or `bos_token_id` has to be defined for encoder-decoder generation."
            )
        if not is_torchdynamo_compiling():  # Checks that depend on tensor-dependent control flow
            if (
                eos_token_tensor is not None
                and isin_mps_friendly(elements=eos_token_tensor, test_elements=pad_token_tensor).any()
            ):
                if kwargs_has_attention_mask is not None and not kwargs_has_attention_mask:
                    logger.warning_once(
                        "The attention mask is not set and cannot be inferred from input because pad token is same as "
                        "eos token. As a consequence, you may observe unexpected behavior. Please pass your input's "
                        "`attention_mask` to obtain reliable results."
                    )
            if eos_token_tensor is not None and (
                torch.is_floating_point(eos_token_tensor) or (eos_token_tensor < 0).any()
            ):
                logger.warning(
                    f"`eos_token_id` should consist of positive integers, but is {eos_token_tensor}. Your generation "
                    "will not stop until the maximum length is reached. Depending on other flags, it may even crash."
                )

        # Update generation config with the updated special tokens tensors
        # NOTE: this must be written into a different attribute name than the one holding the original special tokens
        # (in their non-tensor form), in order to enable end-to-end compilation. See
        # https://pytorch.org/docs/stable/torch.compiler_cudagraph_trees.html#limitations
        generation_config._bos_token_tensor = bos_token_tensor
        generation_config._eos_token_tensor = eos_token_tensor
        generation_config._pad_token_tensor = pad_token_tensor
        generation_config._decoder_start_token_tensor = decoder_start_token_tensor

    @torch.no_grad()
    def generate(
        self,
        inputs: Optional[torch.Tensor] = None,
        generation_config: Optional[GenerationConfig] = None,
        logits_processor: Optional[LogitsProcessorList] = None,
        stopping_criteria: Optional[StoppingCriteriaList] = None,
        prefix_allowed_tokens_fn: Optional[Callable[[int, torch.Tensor], List[int]]] = None,
        synced_gpus: Optional[bool] = None,
        assistant_model: Optional["PreTrainedModel"] = None,
        streamer: Optional["BaseStreamer"] = None,
        negative_prompt_ids: Optional[torch.Tensor] = None,
        negative_prompt_attention_mask: Optional[torch.Tensor] = None,
        **kwargs,
    ) -> Union[GenerateOutput, torch.LongTensor]:
        r"""

        Generates sequences of token ids for models with a language modeling head.

        <Tip warning={true}>

        Most generation-controlling parameters are set in `generation_config` which, if not passed, will be set to the
        model's default generation configuration. You can override any `generation_config` by passing the corresponding
        parameters to generate(), e.g. `.generate(inputs, num_beams=4, do_sample=True)`.

        For an overview of generation strategies and code examples, check out the [following
        guide](../generation_strategies).

        </Tip>

        Parameters:
            inputs (`torch.Tensor` of varying shape depending on the modality, *optional*):
                The sequence used as a prompt for the generation or as model inputs to the encoder. If `None` the
                method initializes it with `bos_token_id` and a batch size of 1. For decoder-only models `inputs`
                should be in the format of `input_ids`. For encoder-decoder models *inputs* can represent any of
                `input_ids`, `input_values`, `input_features`, or `pixel_values`.
            generation_config ([`~generation.GenerationConfig`], *optional*):
                The generation configuration to be used as base parametrization for the generation call. `**kwargs`
                passed to generate matching the attributes of `generation_config` will override them. If
                `generation_config` is not provided, the default will be used, which has the following loading
                priority: 1) from the `generation_config.json` model file, if it exists; 2) from the model
                configuration. Please note that unspecified parameters will inherit [`~generation.GenerationConfig`]'s
                default values, whose documentation should be checked to parameterize generation.
            logits_processor (`LogitsProcessorList`, *optional*):
                Custom logits processors that complement the default logits processors built from arguments and
                generation config. If a logit processor is passed that is already created with the arguments or a
                generation config an error is thrown. This feature is intended for advanced users.
            stopping_criteria (`StoppingCriteriaList`, *optional*):
                Custom stopping criteria that complements the default stopping criteria built from arguments and a
                generation config. If a stopping criteria is passed that is already created with the arguments or a
                generation config an error is thrown. If your stopping criteria depends on the `scores` input, make
                sure you pass `return_dict_in_generate=True, output_scores=True` to `generate`. This feature is
                intended for advanced users.
            prefix_allowed_tokens_fn (`Callable[[int, torch.Tensor], List[int]]`, *optional*):
                If provided, this function constraints the beam search to allowed tokens only at each step. If not
                provided no constraint is applied. This function takes 2 arguments: the batch ID `batch_id` and
                `input_ids`. It has to return a list with the allowed tokens for the next generation step conditioned
                on the batch ID `batch_id` and the previously generated tokens `inputs_ids`. This argument is useful
                for constrained generation conditioned on the prefix, as described in [Autoregressive Entity
                Retrieval](https://arxiv.org/abs/2010.00904).
            synced_gpus (`bool`, *optional*):
                Whether to continue running the while loop until max_length. Unless overridden this flag will be set to
                `True` under DeepSpeed ZeRO Stage 3 multiple GPUs environment to avoid hanging if one GPU finished
                generating before other GPUs. Otherwise it'll be set to `False`.
            assistant_model (`PreTrainedModel`, *optional*):
                An assistant model that can be used to accelerate generation. The assistant model must have the exact
                same tokenizer. The acceleration is achieved when forecasting candidate tokens with the assistent model
                is much faster than running generation with the model you're calling generate from. As such, the
                assistant model should be much smaller.
            streamer (`BaseStreamer`, *optional*):
                Streamer object that will be used to stream the generated sequences. Generated tokens are passed
                through `streamer.put(token_ids)` and the streamer is responsible for any further processing.
            negative_prompt_ids (`torch.LongTensor` of shape `(batch_size, sequence_length)`, *optional*):
                The negative prompt needed for some processors such as CFG. The batch size must match the input batch
                size. This is an experimental feature, subject to breaking API changes in future versions.
            negative_prompt_attention_mask (`torch.LongTensor` of shape `(batch_size, sequence_length)`, *optional*):
                Attention_mask for `negative_prompt_ids`.
            kwargs (`Dict[str, Any]`, *optional*):
                Ad hoc parametrization of `generation_config` and/or additional model-specific kwargs that will be
                forwarded to the `forward` function of the model. If the model is an encoder-decoder model, encoder
                specific kwargs should not be prefixed and decoder specific kwargs should be prefixed with *decoder_*.

        Return:
            [`~utils.ModelOutput`] or `torch.LongTensor`: A [`~utils.ModelOutput`] (if `return_dict_in_generate=True`
            or when `config.return_dict_in_generate=True`) or a `torch.LongTensor`.

                If the model is *not* an encoder-decoder model (`model.config.is_encoder_decoder=False`), the possible
                [`~utils.ModelOutput`] types are:

                    - [`~generation.GenerateDecoderOnlyOutput`],
                    - [`~generation.GenerateBeamDecoderOnlyOutput`]

                If the model is an encoder-decoder model (`model.config.is_encoder_decoder=True`), the possible
                [`~utils.ModelOutput`] types are:

                    - [`~generation.GenerateEncoderDecoderOutput`],
                    - [`~generation.GenerateBeamEncoderDecoderOutput`]
        """
        # 1. Handle `generation_config` and kwargs that might update it, and validate the `.generate()` call
        self._validate_model_class()
        tokenizer = kwargs.pop("tokenizer", None)  # Pull this out first, we only use it for stopping criteria
        generation_config, model_kwargs = self._prepare_generation_config(generation_config, **kwargs)
        self._validate_model_kwargs(model_kwargs.copy())
        self._validate_assistant(assistant_model)

        # 2. Set generation parameters if not already defined
        if synced_gpus is None:
            if is_deepspeed_zero3_enabled() and dist.get_world_size() > 1:
                synced_gpus = True
            else:
                synced_gpus = False

        logits_processor = logits_processor if logits_processor is not None else LogitsProcessorList()
        stopping_criteria = stopping_criteria if stopping_criteria is not None else StoppingCriteriaList()

        accepts_attention_mask = "attention_mask" in set(inspect.signature(self.forward).parameters.keys())
        requires_attention_mask = "encoder_outputs" not in model_kwargs
        kwargs_has_attention_mask = model_kwargs.get("attention_mask", None) is not None

        # 3. Define model inputs
        inputs_tensor, model_input_name, model_kwargs = self._prepare_model_inputs(
            inputs, generation_config.bos_token_id, model_kwargs
        )
        batch_size = inputs_tensor.shape[0]

        device = inputs_tensor.device
        self._prepare_special_tokens(generation_config, kwargs_has_attention_mask, device=device)

        # decoder-only models must use left-padding for batched generation.
        if not self.config.is_encoder_decoder and not is_torchdynamo_compiling():
            # If `input_ids` was given, check if the last id in any sequence is `pad_token_id`
            # Note: If using, `inputs_embeds` this check does not work, because we want to be more hands-off.
            if (
                generation_config._pad_token_tensor is not None
                and batch_size > 1
                and len(inputs_tensor.shape) == 2
                and torch.sum(inputs_tensor[:, -1] == generation_config._pad_token_tensor) > 0
            ):
                logger.warning(
                    "A decoder-only architecture is being used, but right-padding was detected! For correct "
                    "generation results, please set `padding_side='left'` when initializing the tokenizer."
                )

        # 4. Define other model kwargs
        # decoder-only models with inputs_embeds forwarding must use caching (otherwise we can't detect whether we are
        # generating the first new token or not, and we only want to use the embeddings for the first new token)
        if not self.config.is_encoder_decoder and model_input_name == "inputs_embeds":
            model_kwargs["use_cache"] = True
        else:
            model_kwargs["use_cache"] = generation_config.use_cache

        if not kwargs_has_attention_mask and requires_attention_mask and accepts_attention_mask:
            model_kwargs["attention_mask"] = self._prepare_attention_mask_for_generation(
                inputs_tensor, generation_config._pad_token_tensor, generation_config._eos_token_tensor
            )
        elif kwargs_has_attention_mask:
            # TODO (joao): generalize this check with other types of inputs
            if model_input_name == "input_ids" and len(model_kwargs["attention_mask"].shape) > 2:
                raise ValueError("`attention_mask` passed to `generate` must be 2D.")

        if self.config.is_encoder_decoder and "encoder_outputs" not in model_kwargs:
            # if model is encoder decoder encoder_outputs are created and added to `model_kwargs`
            model_kwargs = self._prepare_encoder_decoder_kwargs_for_generation(
                inputs_tensor, model_kwargs, model_input_name, generation_config
            )

        # 5. Prepare `input_ids` which will be used for auto-regressive generation
        if self.config.is_encoder_decoder:
            input_ids, model_kwargs = self._prepare_decoder_input_ids_for_generation(
                batch_size=batch_size,
                model_input_name=model_input_name,
                model_kwargs=model_kwargs,
                decoder_start_token_id=generation_config._decoder_start_token_tensor,
                device=inputs_tensor.device,
            )
        else:
            input_ids = inputs_tensor if model_input_name == "input_ids" else model_kwargs.pop("input_ids")

        if generation_config.token_healing:
            input_ids = self.heal_tokens(input_ids, tokenizer)

        if streamer is not None:
            streamer.put(input_ids.cpu())

        # 6. Prepare `max_length` depending on other stopping criteria.
        input_ids_length = input_ids.shape[-1]
        has_default_max_length = kwargs.get("max_length") is None and generation_config.max_length is not None
        has_default_min_length = kwargs.get("min_length") is None and generation_config.min_length is not None
        generation_config = self._prepare_generated_length(
            generation_config=generation_config,
            has_default_max_length=has_default_max_length,
            has_default_min_length=has_default_min_length,
            model_input_name=model_input_name,
            inputs_tensor=inputs_tensor,
            input_ids_length=input_ids_length,
        )

        # If the model supports `num_logits_to_keep` in forward(), set it to 1 to avoid computing the whole
        # logit matrix. This can save a lot of memory during the first forward pass. Note that assisted decoding
        # dynamically overrides this value as it can need more than the last token logits
        if self._supports_num_logits_to_keep() and "num_logits_to_keep" not in model_kwargs:
            model_kwargs["num_logits_to_keep"] = 1

        self._validate_generated_length(generation_config, input_ids_length, has_default_max_length)

        # 7. Prepare the cache.
        # - `model_kwargs` may be updated in place with a cache as defined by the parameters in `generation_config`.
        # - different models have a different cache name expected by the model (default = "past_key_values")
        # - `max_length`, prepared above, is used to determine the maximum cache length
        # TODO (joao): remove `user_defined_cache` after v4.47 (remove default conversion to legacy format)
        cache_name = "past_key_values" if "mamba" not in self.__class__.__name__.lower() else "cache_params"
        user_defined_cache = model_kwargs.get(cache_name)
        max_cache_length = generation_config.max_length
        if (
            inputs_tensor.shape[1] != input_ids_length
            and model_input_name == "inputs_embeds"
            and not self.config.is_encoder_decoder
        ):
            max_cache_length += inputs_tensor.shape[1]
        self._prepare_cache_for_generation(
            generation_config, model_kwargs, assistant_model, batch_size, max_cache_length, device
        )

        # 8. determine generation mode
        generation_mode = generation_config.get_generation_mode(assistant_model)

        if streamer is not None and (generation_config.num_beams > 1):
            raise ValueError(
                "`streamer` cannot be used with beam search (yet!). Make sure that `num_beams` is set to 1."
            )

        if not is_torchdynamo_compiling() and self.device.type != input_ids.device.type:
            warnings.warn(
                "You are calling .generate() with the `input_ids` being on a device type different"
                f" than your model's device. `input_ids` is on {input_ids.device.type}, whereas the model"
                f" is on {self.device.type}. You may experience unexpected behaviors or slower generation."
                " Please make sure that you have put `input_ids` to the"
                f" correct device by calling for example input_ids = input_ids.to('{self.device.type}') before"
                " running `.generate()`.",
                UserWarning,
            )

        # 9. prepare logits processors and stopping criteria
        prepared_logits_processor = self._get_logits_processor(
            generation_config=generation_config,
            input_ids_seq_length=input_ids_length,
            encoder_input_ids=inputs_tensor,
            prefix_allowed_tokens_fn=prefix_allowed_tokens_fn,
            logits_processor=logits_processor,
            device=inputs_tensor.device,
            model_kwargs=model_kwargs,
            negative_prompt_ids=negative_prompt_ids,
            negative_prompt_attention_mask=negative_prompt_attention_mask,
        )
        prepared_stopping_criteria = self._get_stopping_criteria(
            generation_config=generation_config, stopping_criteria=stopping_criteria, tokenizer=tokenizer, **kwargs
        )

        # 10. go into different generation modes
        if generation_mode == GenerationMode.ASSISTED_GENERATION:
            if generation_config.num_return_sequences > 1:
                raise ValueError(
                    "num_return_sequences has to be 1 when doing assisted generate, "
                    f"but is {generation_config.num_return_sequences}."
                )
            if batch_size > 1:
                raise ValueError("assisted generate is only supported for batch_size = 1")
            if not model_kwargs["use_cache"]:
                raise ValueError("assisted generate requires `use_cache=True`")
            if generation_config.cache_implementation in ["static", "hybrid", "sliding_window"]:
                raise ValueError("assisted generate is not supported with Static cache classes`")
            if self._is_stateful:
                # In assisted generation we need the ability to confirm whether the model would pick certain tokens,
                # which is not possible with stateful models (they can't reset to a previous subset of generated text)
                raise ValueError(
                    f"assisted generation is not supported with stateful models, such as {self.__class__.__name__}"
                )

            # 11. Get the candidate generator, given the parameterization
            candidate_generator = self._get_candidate_generator(
                generation_config=generation_config,
                input_ids=input_ids,
                inputs_tensor=inputs_tensor,
                assistant_model=assistant_model,
                logits_processor=logits_processor,
                model_kwargs=model_kwargs,
            )

            # 12. run assisted generate
            result = self._assisted_decoding(
                input_ids,
                candidate_generator=candidate_generator,
                logits_processor=prepared_logits_processor,
                stopping_criteria=prepared_stopping_criteria,
                generation_config=generation_config,
                synced_gpus=synced_gpus,
                streamer=streamer,
                **model_kwargs,
            )
        elif generation_mode == GenerationMode.DOLA_GENERATION:
            if self._is_stateful:
                # DoLa decoding was not designed for stateful models, and would require some changes
                raise ValueError(
                    f"dola decoding is not supported with stateful models, such as {self.__class__.__name__}"
                )
            result = self._dola_decoding(
                input_ids,
                dola_layers=generation_config.dola_layers,
                logits_processor=prepared_logits_processor,
                stopping_criteria=prepared_stopping_criteria,
                generation_config=generation_config,
                synced_gpus=synced_gpus,
                streamer=streamer,
                **model_kwargs,
            )

        elif generation_mode == GenerationMode.CONTRASTIVE_SEARCH:
            if not model_kwargs["use_cache"]:
                raise ValueError("Contrastive search requires `use_cache=True`")
            if self._is_stateful:
                # Just like assisted generation, we need to be able to rollback to a previous state (see comment above)
                raise ValueError(
                    f"contrastive search is not supported with stateful models, such as {self.__class__.__name__}"
                )

            result = self._contrastive_search(
                input_ids,
                logits_processor=prepared_logits_processor,
                stopping_criteria=prepared_stopping_criteria,
                generation_config=generation_config,
                synced_gpus=synced_gpus,
                streamer=streamer,
                **model_kwargs,
            )

        elif generation_mode in (GenerationMode.SAMPLE, GenerationMode.GREEDY_SEARCH):
            # 11. expand input_ids with `num_return_sequences` additional sequences per batch
            input_ids, model_kwargs = self._expand_inputs_for_generation(
                input_ids=input_ids,
                expand_size=generation_config.num_return_sequences,
                is_encoder_decoder=self.config.is_encoder_decoder,
                **model_kwargs,
            )

            # 12. run sample (it degenerates to greedy search when `generation_config.do_sample=False`)
            result = self._sample(
                input_ids,
                logits_processor=prepared_logits_processor,
                stopping_criteria=prepared_stopping_criteria,
                generation_config=generation_config,
                synced_gpus=synced_gpus,
                streamer=streamer,
                **model_kwargs,
            )

        elif generation_mode in (GenerationMode.BEAM_SAMPLE, GenerationMode.BEAM_SEARCH):
            # 11. prepare beam search scorer
            beam_scorer = BeamSearchScorer(
                batch_size=batch_size,
                num_beams=generation_config.num_beams,
                device=inputs_tensor.device,
                length_penalty=generation_config.length_penalty,
                do_early_stopping=generation_config.early_stopping,
                num_beam_hyps_to_keep=generation_config.num_return_sequences,
                max_length=generation_config.max_length,
            )

            # 12. interleave input_ids with `num_beams` additional sequences per batch
            input_ids, model_kwargs = self._expand_inputs_for_generation(
                input_ids=input_ids,
                expand_size=generation_config.num_beams,
                is_encoder_decoder=self.config.is_encoder_decoder,
                **model_kwargs,
            )

            # 13. run beam sample
            result = self._beam_search(
                input_ids,
                beam_scorer,
                logits_processor=prepared_logits_processor,
                stopping_criteria=prepared_stopping_criteria,
                generation_config=generation_config,
                synced_gpus=synced_gpus,
                **model_kwargs,
            )

        elif generation_mode == GenerationMode.GROUP_BEAM_SEARCH:
            # 11. prepare beam search scorer
            beam_scorer = BeamSearchScorer(
                batch_size=batch_size,
                num_beams=generation_config.num_beams,
                device=inputs_tensor.device,
                length_penalty=generation_config.length_penalty,
                do_early_stopping=generation_config.early_stopping,
                num_beam_hyps_to_keep=generation_config.num_return_sequences,
                num_beam_groups=generation_config.num_beam_groups,
                max_length=generation_config.max_length,
            )
            # 12. interleave input_ids with `num_beams` additional sequences per batch
            input_ids, model_kwargs = self._expand_inputs_for_generation(
                input_ids=input_ids,
                expand_size=generation_config.num_beams,
                is_encoder_decoder=self.config.is_encoder_decoder,
                **model_kwargs,
            )
            # 13. run beam search
            result = self._group_beam_search(
                input_ids,
                beam_scorer,
                logits_processor=prepared_logits_processor,
                stopping_criteria=prepared_stopping_criteria,
                generation_config=generation_config,
                synced_gpus=synced_gpus,
                **model_kwargs,
            )

        elif generation_mode == GenerationMode.CONSTRAINED_BEAM_SEARCH:
            final_constraints = []
            if generation_config.constraints is not None:
                final_constraints = generation_config.constraints

            if generation_config.force_words_ids is not None:

                def typeerror():
                    raise ValueError(
                        "`force_words_ids` has to either be a `List[List[List[int]]]` or `List[List[int]]` "
                        f"of positive integers, but is {generation_config.force_words_ids}."
                    )

                if (
                    not isinstance(generation_config.force_words_ids, list)
                    or len(generation_config.force_words_ids) == 0
                ):
                    typeerror()

                for word_ids in generation_config.force_words_ids:
                    if isinstance(word_ids[0], list):
                        if not isinstance(word_ids, list) or len(word_ids) == 0:
                            typeerror()
                        if any(not isinstance(token_ids, list) for token_ids in word_ids):
                            typeerror()
                        if any(
                            any((not isinstance(token_id, int) or token_id < 0) for token_id in token_ids)
                            for token_ids in word_ids
                        ):
                            typeerror()

                        constraint = DisjunctiveConstraint(word_ids)
                    else:
                        if not isinstance(word_ids, list) or len(word_ids) == 0:
                            typeerror()
                        if any((not isinstance(token_id, int) or token_id < 0) for token_id in word_ids):
                            typeerror()

                        constraint = PhrasalConstraint(word_ids)
                    final_constraints.append(constraint)

            # 11. prepare beam search scorer
            constrained_beam_scorer = ConstrainedBeamSearchScorer(
                constraints=final_constraints,
                batch_size=batch_size,
                num_beams=generation_config.num_beams,
                device=inputs_tensor.device,
                length_penalty=generation_config.length_penalty,
                do_early_stopping=generation_config.early_stopping,
                num_beam_hyps_to_keep=generation_config.num_return_sequences,
                max_length=generation_config.max_length,
            )
            # 12. interleave input_ids with `num_beams` additional sequences per batch
            input_ids, model_kwargs = self._expand_inputs_for_generation(
                input_ids=input_ids,
                expand_size=generation_config.num_beams,
                is_encoder_decoder=self.config.is_encoder_decoder,
                **model_kwargs,
            )
            # 13. run beam search
            result = self._constrained_beam_search(
                input_ids,
                constrained_beam_scorer=constrained_beam_scorer,
                logits_processor=prepared_logits_processor,
                stopping_criteria=prepared_stopping_criteria,
                generation_config=generation_config,
                synced_gpus=synced_gpus,
                **model_kwargs,
            )

        # Convert to legacy cache format if requested
        if (
            generation_config.return_legacy_cache is not False  # Should check for `True` after v4.47
            and not is_torchdynamo_compiling()
            and hasattr(result, "past_key_values")
            and hasattr(result.past_key_values, "to_legacy_cache")
            and result.past_key_values.to_legacy_cache is not None
        ):
            # handle BC (convert by default if he user hasn't passed a cache AND the cache is of the default type)
            should_convert_cache = generation_config.return_legacy_cache
            is_user_defined_cache = user_defined_cache is not None
            is_default_cache_type = (
                type(result.past_key_values) == DynamicCache  # noqa E721
                or (
                    isinstance(result.past_key_values, EncoderDecoderCache)
                    and type(result.past_key_values.self_attention_cache) == DynamicCache  # noqa E721
                    and type(result.past_key_values.cross_attention_cache) == DynamicCache  # noqa E721
                )
            )
            if not is_user_defined_cache and is_default_cache_type:
                logger.warning_once(
                    "From v4.47 onwards, when a model cache is to be returned, `generate` will return a `Cache` "
                    "instance instead by default (as opposed to the legacy tuple of tuples format). If you want to "
                    "keep returning the legacy format, please set `return_legacy_cache=True`."
                )
                should_convert_cache = True
            if should_convert_cache:
                result.past_key_values = result.past_key_values.to_legacy_cache()
        return result

    def _has_unfinished_sequences(
        self,
        this_peer_finished: bool,
        synced_gpus: bool,
        device: torch.device,
        cur_len: Optional[int] = None,
        max_length: Optional[int] = None,
    ) -> bool:
        """
        Returns whether there are still unfinished sequences in the device. The existence of unfinished sequences is
        fed through `this_peer_finished`. ZeRO stage 3-friendly.
        """
        # torch.compile does not support data-dependent control flow. This is a workaround to allow torch.compile,
        # although we lose the ability to stop when all sequences return an EOS token (and other stopping criteria)
        # TODO (joao): remove this when torch's support for control flow is not experimental (https://pytorch.org/docs/stable/generated/torch.cond.html)
        if is_torchdynamo_compiling():
            return cur_len < max_length
        else:
            if synced_gpus:
                # Under synced_gpus the `forward` call must continue until all gpus complete their sequence.
                # The following logic allows an early break if all peers finished generating their sequence
                this_peer_finished_flag = torch.tensor(0.0 if this_peer_finished else 1.0).to(device)
                # send 0.0 if we finished, 1.0 otherwise
                dist.all_reduce(this_peer_finished_flag, op=dist.ReduceOp.SUM)
                # did all peers finish? the reduced sum will be 0.0 then
                if this_peer_finished_flag.item() == 0.0:
                    return False
            elif this_peer_finished:
                return False
            return True

    def heal_tokens(
        self, input_ids: torch.LongTensor, tokenizer: Optional["PreTrainedTokenizerBase"] = None
    ) -> torch.LongTensor:
        r"""
        Generates sequences of token ids for models with a language modeling head.
        Parameters:
            input_ids (`torch.LongTensor`): The sequence used as a prompt for the generation.
            tokenizer (`PreTrainedTokenizerBase`, *optional*): The tokenizer used to decode the input ids.
        Return:
            `torch.LongTensor` where each sequence has its tail token replaced with its appropriate extension.
        """
        if tokenizer is None:
            raise ValueError(
                " When generating with token healing, you must pass the model's tokenizer to the `tokenizer` "
                "argument of `generate`."
            )

        bos_token_id, pad_token_id = tokenizer.bos_token_id, tokenizer.pad_token_id
        vocab_trie = ExtensionsTrie(tokenizer.get_vocab())
        generation_config = GenerationConfig(max_new_tokens=1, pad_token_id=pad_token_id)

        # assumption: leading/trailing whitespace is not meaningful, so the prompts are
        # stripped before re-tokenizing to desensitize generation to whitespace artefacts
        prompts = [p.strip() for p in tokenizer.batch_decode(input_ids, skip_special_tokens=True)]
        input_ids = tokenizer(
            prompts,
            return_tensors="pt",
            padding=True,
        ).input_ids.to(input_ids.device)

        # replace bos with pad to not condition healing on it
        input_ids = torch.where(input_ids == bos_token_id, pad_token_id, input_ids)

        tail_ids = input_ids[:, -1].tolist()
        space_tok = tokenizer.convert_ids_to_tokens(tokenizer.convert_tokens_to_ids(" "))[0]
        # tail tokens are used for a prefix search, thus, whitespaces are replaced with
        # their tokenization (e.g. 'Ġ') to enable search for tokens prefixed with a whitespace
        tail_toks = (tokenizer.decode(t).replace(" ", space_tok) for t in tail_ids)

        for batch_idx, (tail_id, tail_tok) in enumerate(zip(tail_ids, tail_toks)):
            batch_ids = input_ids[batch_idx]
            if torch.all(batch_ids == pad_token_id).item():
                continue  # skip empty sequences (all pad ids)

            # apply bias for alternatives (extensions) to the tail token
            seq_bias = {(alt_tok,): 10.0 for alt_tok in vocab_trie.values(prefix=tail_tok)}
            if len(seq_bias) == 1:
                continue  # skip if there are no token alternatives to heal with

            # slightly favor original token to limit aggressive healing e.g. 'http' -> 'https'
            seq_bias[(tail_id,)] += 1.0
            generation_config.update(sequence_bias=seq_bias)

            trimmed_ids = batch_ids[:-1]
            # if the prompt is a single (non-pad) token, regenerate from bos
            if len(batch_ids[batch_ids != pad_token_id]) == 1:
                trimmed_ids[-1] = bos_token_id

            input_ids[batch_idx] = self.generate(trimmed_ids.unsqueeze(0), generation_config=generation_config)

        return input_ids

    def _dola_decoding(
        self,
        input_ids: torch.LongTensor,
        dola_layers: Union[str, List[int]],
        logits_processor: LogitsProcessorList,
        stopping_criteria: StoppingCriteriaList,
        generation_config: GenerationConfig,
        synced_gpus: bool,
        streamer: "BaseStreamer",
        **model_kwargs,
    ) -> Union[GenerateNonBeamOutput, torch.LongTensor]:
        r"""
        Generates sequences of token ids for models with a language modeling head using **dola decoding** and can be
        used for decoder-only text models.
        The method is based on the paper "DoLa: Decoding by Contrasting Layers Improves Factuality in Large Language
        Models" (https://arxiv.org/abs/2309.03883) in ICLR 2024.

        Parameters:
            input_ids (`torch.LongTensor` of shape `(batch_size, sequence_length)`):
                The sequence used as a prompt for the generation.
            dola_layers (`Union[str, List[int]]`):
                The candidate layers used in contrasting layers of DoLa. It can be either 1) 'low' or 'high', which
                means the lower part or higher part of the model layers, respectively, or 2) a list of layer indices
                to be used for candidate layers. The 0-th layer is the word embedding layer of the model.
            logits_processor (`LogitsProcessorList`):
                An instance of [`LogitsProcessorList`]. List of instances of class derived from [`LogitsProcessor`]
                used to modify the prediction scores of the language modeling head applied at each generation step.
            stopping_criteria (`StoppingCriteriaList`, *optional*):
                An instance of [`StoppingCriteriaList`]. List of instances of class derived from [`StoppingCriteria`]
                used to tell if the generation loop should stop.
            generation_config ([`~generation.GenerationConfig`]):
                The generation configuration to be used as parametrization of the decoding method.
            synced_gpus (`bool`):
                Whether to continue running the while loop until max_length (needed for ZeRO stage 3)
            streamer (`BaseStreamer`, *optional*):
                Streamer object that will be used to stream the generated sequences. Generated tokens are passed
                through `streamer.put(token_ids)` and the streamer is responsible for any further processing.
            model_kwargs:
                Additional model specific keyword arguments will be forwarded to the `forward` function of the model.
                If model is an encoder-decoder model the kwargs should include `encoder_outputs`.

        Return:
            [`~generation.GenerateDecoderOnlyOutput`], [`~generation.GenerateEncoderDecoderOutput`]
            or `torch.LongTensor`: A `torch.LongTensor` containing the generated tokens (default behaviour) or a
            [`~generation.GenerateDecoderOnlyOutput`] if `model.config.is_encoder_decoder=False` and
            `return_dict_in_generate=True` or a [`~generation.GenerateEncoderDecoderOutput`] if
            `model.config.is_encoder_decoder=True`.
        """

        if self.config.is_encoder_decoder:
            raise ValueError("DoLa decoding is only available for decoder-only models.")
        # init values

        pad_token_id = generation_config._pad_token_tensor
        output_attentions = generation_config.output_attentions
        output_hidden_states = generation_config.output_hidden_states
        output_scores = generation_config.output_scores
        output_logits = generation_config.output_logits
        return_dict_in_generate = generation_config.return_dict_in_generate
        has_eos_stopping_criteria = any(hasattr(criteria, "eos_token_id") for criteria in stopping_criteria)
        do_sample = generation_config.do_sample

        # init attention / hidden states / scores tuples
        scores = () if (return_dict_in_generate and output_scores) else None
        raw_logits = () if (return_dict_in_generate and output_logits) else None
        decoder_attentions = () if (return_dict_in_generate and output_attentions) else None
        cross_attentions = () if (return_dict_in_generate and output_attentions) else None
        decoder_hidden_states = () if (return_dict_in_generate and output_hidden_states) else None

        # keep track of which sequences are already finished
        batch_size = input_ids.shape[0]
        unfinished_sequences = torch.ones(batch_size, dtype=torch.long, device=input_ids.device)
        model_kwargs = self._get_initial_cache_position(input_ids, model_kwargs)

        this_peer_finished = False

        # prepare layers for DoLa decoding
        final_layer = self.config.get_text_config().num_hidden_layers
        # if the model has tied word embeddings, we skip the word embeddings (0-th) layer and start from the 2nd layer,
        # as the early exit from word embeddings will become identity function
        # if the model is really shallow (<=2 layers), we use the 1st layer if it's not the final layer and the 0-th
        # layer otherwise. Notice that DoLa does not help shallow models much.
        if not self.config.tie_word_embeddings:
            start_layer = 0
        elif final_layer > 2:
            start_layer = 2
        elif final_layer == 2:
            start_layer = 1
        else:
            start_layer = 0

        # For `N`-layer models with `N <= 40` layers, the layers of `range(0, N // 2, 2)` and `range(N // 2, N, 2)`
        # are used for `'low'` and `'high'` layers, respectively.
        # For models with `N > 40` layers, the layers of `range(0, 20, 2)` and `range(N - 20, N, 2)` are used for
        # `'low'` and `'high'` layers, respectively.
        if isinstance(dola_layers, str) and dola_layers == "low":
            if start_layer == final_layer // 2:
                candidate_premature_layers = [start_layer]
            else:
                candidate_premature_layers = (
                    list(range(start_layer, final_layer // 2, 2))
                    if final_layer <= 40
                    else list(range(start_layer, 20, 2))
                )
        elif isinstance(dola_layers, str) and dola_layers == "high":
            candidate_premature_layers = (
                list(range(final_layer // 2, final_layer, 2))
                if final_layer <= 40
                else list(range(final_layer - 20, final_layer, 2))
            )
        # Set the `dola_layers` to a list of integers for layer indices to contrast manually specified layers.
        elif isinstance(dola_layers, list):
            candidate_premature_layers = [i for i in dola_layers if i < final_layer]
        else:
            raise ValueError("dola_layers must be either 'low', 'high' or a list of integers.")

        lm_head = self.get_output_embeddings()
        if lm_head is None:
            raise ValueError("DoLa is not supported for models that don't have output embeddings.")

        while self._has_unfinished_sequences(this_peer_finished, synced_gpus, device=input_ids.device):
            # prepare model inputs
            model_inputs = self.prepare_inputs_for_generation(input_ids, **model_kwargs)

            # forward pass to get next token
            outputs = self(
                **model_inputs,
                return_dict=True,
                output_attentions=output_attentions,
                output_hidden_states=True,
            )

            # .float() is needed to retain precision for later logits manipulations
            final_layer_next_token_logits = outputs.logits[:, -1, :].detach().clone().float()
            final_logits = outputs.logits[:, -1, :].float()
            candidate_premature_logits = {}
            for candidate_premature_layer in candidate_premature_layers:
                candidate_premature_logits[candidate_premature_layer] = lm_head(
                    outputs.hidden_states[candidate_premature_layer][:, -1, :]
                ).to(final_logits.device)

            if synced_gpus and this_peer_finished:
                continue  # don't waste resources running the code we don't need

            next_token_logits = _dola_select_contrast(
                candidate_premature_layers, candidate_premature_logits, final_logits
            )
            # pre-process distribution
            next_token_scores = logits_processor(input_ids, next_token_logits)

            # Store scores, attentions and hidden_states when required
            if return_dict_in_generate:
                if output_scores:
                    scores += (next_token_scores,)
                if output_logits:
                    raw_logits += (final_layer_next_token_logits,)
                if output_attentions:
                    decoder_attentions += (
                        (outputs.decoder_attentions,) if self.config.is_encoder_decoder else (outputs.attentions,)
                    )
                    if self.config.is_encoder_decoder:
                        cross_attentions += (outputs.cross_attentions,)

                if output_hidden_states:
                    decoder_hidden_states += (
                        (outputs.decoder_hidden_states,)
                        if self.config.is_encoder_decoder
                        else (outputs.hidden_states,)
                    )

            if do_sample:  # sample
                probs = nn.functional.softmax(next_token_scores, dim=-1)
                next_tokens = torch.multinomial(probs, num_samples=1).squeeze(1)
            else:  # argmax
                next_tokens = torch.argmax(next_token_scores, dim=-1)

            # finished sentences should have their next token be a padding token
            if has_eos_stopping_criteria:
                next_tokens = next_tokens * unfinished_sequences + pad_token_id * (1 - unfinished_sequences)

            # update generated ids, model inputs, and length for next step
            input_ids = torch.cat([input_ids, next_tokens[:, None]], dim=-1)
            if streamer is not None:
                streamer.put(next_tokens.cpu())
            model_kwargs = self._update_model_kwargs_for_generation(
                outputs,
                model_kwargs,
                is_encoder_decoder=self.config.is_encoder_decoder,
            )

            # stop when each sentence is finished
            unfinished_sequences = unfinished_sequences & ~stopping_criteria(input_ids, scores)
            this_peer_finished = unfinished_sequences.max() == 0

        if streamer is not None:
            streamer.end()

        if return_dict_in_generate:
            return GenerateDecoderOnlyOutput(
                sequences=input_ids,
                scores=scores,
                logits=raw_logits,
                attentions=decoder_attentions,
                hidden_states=decoder_hidden_states,
                past_key_values=model_kwargs.get("past_key_values"),
            )
        else:
            return input_ids

    @torch.no_grad()
    def _contrastive_search(
        self,
        input_ids: torch.LongTensor,
        logits_processor: LogitsProcessorList,
        stopping_criteria: StoppingCriteriaList,
        generation_config: GenerationConfig,
        synced_gpus: bool,
        streamer: Optional["BaseStreamer"],
        **model_kwargs,
    ) -> Union[GenerateNonBeamOutput, torch.LongTensor]:
        r"""
        Generates sequences of token ids for models with a language modeling head using **contrastive search** and can
        be used for text-decoder, text-to-text, speech-to-text, and vision-to-text models.

        Parameters:
            input_ids (`torch.LongTensor` of shape `(batch_size, sequence_length)`):
                The sequence used as a prompt for the generation.
            logits_processor (`LogitsProcessorList`):
                An instance of [`LogitsProcessorList`]. List of instances of class derived from [`LogitsProcessor`]
                used to modify the prediction scores of the language modeling head applied at each generation step.
            stopping_criteria (`StoppingCriteriaList`):
                An instance of [`StoppingCriteriaList`]. List of instances of class derived from [`StoppingCriteria`]
                used to tell if the generation loop should stop.
            generation_config ([`~generation.GenerationConfig`]):
                The generation configuration to be used as parametrization of the decoding method.
            synced_gpus (`bool`):
                Whether to continue running the while loop until max_length (needed for ZeRO stage 3)
            streamer (`BaseStreamer`, *optional*):
                Streamer object that will be used to stream the generated sequences. Generated tokens are passed
                through `streamer.put(token_ids)` and the streamer is responsible for any further processing.
            model_kwargs:
                Additional model specific keyword arguments will be forwarded to the `forward` function of the model.
                If model is an encoder-decoder model the kwargs should include `encoder_outputs`.

        Return:
            [`~generation.GenerateDecoderOnlyOutput`], [`~generation.GenerateEncoderDecoderOutput`]
            or `torch.LongTensor`: A `torch.LongTensor` containing the generated tokens (default behaviour) or a
            [`~generation.GenerateDecoderOnlyOutput`] if `model.config.is_encoder_decoder=False` and
            `return_dict_in_generate=True` or a [`~generation.GenerateEncoderDecoderOutput`] if
            `model.config.is_encoder_decoder=True`.
        """
        # init values
        has_eos_stopping_criteria = any(hasattr(criteria, "eos_token_id") for criteria in stopping_criteria)
        top_k = generation_config.top_k
        penalty_alpha = generation_config.penalty_alpha
        pad_token_id = generation_config._pad_token_tensor
        output_attentions = generation_config.output_attentions
        output_hidden_states = generation_config.output_hidden_states
        output_scores = generation_config.output_scores
        output_logits = generation_config.output_logits
        return_dict_in_generate = generation_config.return_dict_in_generate
        sequential = generation_config.low_memory

        # init attention / hidden states / scores tuples
        raw_logits = () if (return_dict_in_generate and output_logits) else None
        scores = () if (return_dict_in_generate and output_scores) else None
        decoder_attentions = () if (return_dict_in_generate and output_attentions) else None
        cross_attentions = () if (return_dict_in_generate and output_attentions) else None
        decoder_hidden_states = () if (return_dict_in_generate and output_hidden_states) else None

        # if model is an encoder-decoder, retrieve encoder attention weights and hidden states
        if return_dict_in_generate and self.config.is_encoder_decoder:
            encoder_attentions = model_kwargs["encoder_outputs"].get("attentions") if output_attentions else None
            encoder_hidden_states = (
                model_kwargs["encoder_outputs"].get("hidden_states") if output_hidden_states else None
            )

        # keep track of which sequences are already finished
        batch_size = input_ids.shape[0]
        unfinished_sequences = torch.ones(batch_size, dtype=torch.long, device=input_ids.device)
        model_kwargs = self._get_initial_cache_position(input_ids, model_kwargs)

        # Create cosine_matrix_mask based on the attention_mask
        cosine_matrix_mask = torch.ones_like(input_ids, dtype=torch.long)
        if self.config.is_encoder_decoder:
            if "decoder_attention_mask" in model_kwargs and model_kwargs["decoder_attention_mask"] is not None:
                cosine_matrix_mask = model_kwargs["decoder_attention_mask"]
        else:
            cosine_matrix_mask = model_kwargs["attention_mask"]
        cosine_matrix_mask = cosine_matrix_mask.repeat_interleave(top_k, dim=0)

        this_peer_finished = False

        while self._has_unfinished_sequences(this_peer_finished, synced_gpus, device=input_ids.device):
            # if the first step in the loop, encode all the prefix and obtain: (1) past_key_values;
            # (2) last_hidden_states; (3) logit_for_next_step; (4) update model kwargs for the next step
            if model_kwargs.get("past_key_values") is None or (
                isinstance(model_kwargs["past_key_values"], (Cache, EncoderDecoderCache))
                and model_kwargs["past_key_values"].get_seq_length() == 0
            ):
                # prepare inputs
                model_kwargs["use_cache"] = True
                model_inputs = self.prepare_inputs_for_generation(input_ids, **model_kwargs)

                # encode the given prefix and prepare model inputs; encoder-decoder model process the prefix and save
                # the `encoder_outputs`
                outputs = self(
                    **model_inputs, return_dict=True, output_hidden_states=True, output_attentions=output_attentions
                )

                # last decoder hidden states will be used to compute the degeneration penalty (cosine similarity with
                # previous tokens)
                if self.config.is_encoder_decoder:
                    last_hidden_states = outputs.decoder_hidden_states[-1]
                else:
                    last_hidden_states = outputs.hidden_states[-1]

                # next logit for contrastive search to select top-k candidate tokens
                # Clone is needed to avoid keeping a hanging ref to outputs.logits which may be very large for this first iteration
                # (the clone itself is always small)
                # .float() is needed to retain precision for later logits manipulations
                logit_for_next_step = outputs.logits[:, -1, :].clone().float()

                model_kwargs = self._update_model_kwargs_for_generation(
                    outputs,
                    model_kwargs,
                    is_encoder_decoder=self.config.is_encoder_decoder,
                )

                if not sequential:
                    # Expands model inputs top_k times, for batched forward passes (akin to beam search).
                    _, model_kwargs = self._expand_inputs_for_generation(
                        expand_size=top_k, is_encoder_decoder=self.config.is_encoder_decoder, **model_kwargs
                    )

                past_key_values = model_kwargs.get("past_key_values")
                if past_key_values is None:
                    raise ValueError(
                        f"{self.__class__.__name__} does not support caching and therefore **can't** be used "
                        "for contrastive search."
                    )
                elif (
                    not isinstance(past_key_values[0], (tuple, torch.Tensor))
                    or past_key_values[0][0].shape[0] != batch_size
                ):
                    raise ValueError(
                        f"{self.__class__.__name__} does not have a standard cache format and therefore **can't** be "
                        "used for contrastive search without further modifications."
                    )

            # contrastive_search main logic start:
            # contrastive search decoding consists of two steps: (1) candidate tokens recall; (2) candidate re-rank by
            # degeneration penalty
            processed_logit_for_next_step = logits_processor(input_ids, logit_for_next_step)
            next_probs = nn.functional.softmax(processed_logit_for_next_step, dim=-1)

            top_k_probs, top_k_ids = torch.topk(next_probs, dim=-1, k=top_k)

            # Store scores, attentions and hidden_states when required
            if return_dict_in_generate:
                if output_logits:
                    raw_logits += (logit_for_next_step,)
                if output_scores:
                    scores += (processed_logit_for_next_step,)
                if output_attentions:
                    decoder_attentions += (
                        (outputs.decoder_attentions,) if self.config.is_encoder_decoder else (outputs.attentions,)
                    )
                    if self.config.is_encoder_decoder:
                        cross_attentions += (outputs.cross_attentions,)

                if output_hidden_states:
                    decoder_hidden_states += (
                        (outputs.decoder_hidden_states,)
                        if self.config.is_encoder_decoder
                        else (outputs.hidden_states,)
                    )

            # This is needed to properly delete outputs.logits which may be very large for this first iteration
            # Otherwise a reference to outputs.logits is kept all along until after the next call to self.forward()
            del outputs

            if not sequential:
                # Replicates the new past_key_values to match the `top_k` candidates
                past = model_kwargs["past_key_values"]
                # If it is a static cache, modify it in-place layer after layer to save memory
                if isinstance(past, DynamicCache) or (
                    isinstance(past, EncoderDecoderCache) and isinstance(past.self_attention_cache, DynamicCache)
                ):
                    past.batch_repeat_interleave(top_k)
                else:
                    new_key_values = []
                    for layer in past:
                        items = []
                        # item is either the key or the value matrix
                        for item in layer:
                            items.append(item.repeat_interleave(top_k, dim=0))
                        new_key_values.append(tuple(items))

                    past = tuple(new_key_values)

                model_kwargs["past_key_values"] = past

            if sequential:
                all_outputs = []
                for i in range(top_k):
                    # compute the candidate tokens by the language model and collect their hidden_states
                    next_model_inputs = self.prepare_inputs_for_generation(top_k_ids[:, i].view(-1, 1), **model_kwargs)

                    outputs = self(
                        **next_model_inputs,
                        return_dict=True,
                        output_hidden_states=True,
                        output_attentions=output_attentions,
                    )
                    if isinstance(outputs["past_key_values"], DynamicCache) or (
                        isinstance(outputs["past_key_values"], EncoderDecoderCache)
                        and isinstance(outputs["past_key_values"].self_attention_cache, DynamicCache)
                    ):
                        # Remove past K-V from output since we don't need to stack later
                        outputs["past_key_values"] = None
                        # Remove last token from past K-V since we don't want to append it at this point
                        model_kwargs["past_key_values"].crop(-1)

                    all_outputs.append(outputs)
                outputs = stack_model_outputs(all_outputs, self.config.get_text_config())

            else:
                # compute the candidate tokens by the language model and collect their hidden_states
                # assembles top_k_ids into batch of size k
                next_model_inputs = self.prepare_inputs_for_generation(top_k_ids.view(-1, 1), **model_kwargs)

                outputs = self(
                    **next_model_inputs,
                    return_dict=True,
                    output_hidden_states=True,
                    output_attentions=output_attentions,
                )

            # This is essential to avoid having a last reference to the big past K-V and double the necesary memory
            # in the next loop
            del next_model_inputs

            # name is different for encoder-decoder and decoder-only models
            if self.config.is_encoder_decoder:
                next_hidden = outputs.decoder_hidden_states[-1]
                full_hidden_states = outputs.decoder_hidden_states
            else:
                next_hidden = outputs.hidden_states[-1]
                full_hidden_states = outputs.hidden_states

            # .float() is needed to retain precision for later logits manipulations
            logits = outputs.logits[:, -1, :].float()
            context_hidden = last_hidden_states.repeat_interleave(top_k, dim=0)

            # compute the degeneration penalty and re-rank the candidates based on the degeneration penalty and the
            # model confidence. Keeping `selected_idx` on CPU enables multi-device contrastive search and doesn't
            # introduce (noticeable) slowdowns on single-device runs.
            selected_idx = _ranking_fast(
                context_hidden, next_hidden, top_k_probs, cosine_matrix_mask, penalty_alpha, top_k
            )
            cosine_matrix_mask = torch.cat(
                [cosine_matrix_mask, cosine_matrix_mask.new_ones((cosine_matrix_mask.shape[0], 1))], dim=-1
            )
            selected_idx = selected_idx.to("cpu")

            # This will be used instead of the previous inneficient torch.stack(torch.split())
            augmented_idx = torch.tensor([x + i * top_k for i, x in enumerate(selected_idx)])

            # prepare for the next step: (1) next token_id; (2) past_key_values; (3) last_hidden_states for computing
            # the degeneration penalty; (4) logits for selecting next top-k candidates; (5) selected tokens scores
            # (model confidence minus degeneration penalty); (6) decoder hidden_states
            next_tokens = top_k_ids[range(len(top_k_ids)), selected_idx]
            next_hidden = torch.stack(torch.split(next_hidden.squeeze(dim=1), top_k))
            next_hidden = next_hidden[range(batch_size), selected_idx, :]
            last_hidden_states = torch.cat([last_hidden_states, next_hidden.unsqueeze(1)], dim=1)

            next_decoder_hidden_states = ()
            for layer in full_hidden_states:
                layer = torch.stack(torch.split(layer, top_k))[range(batch_size), selected_idx, :]
                next_decoder_hidden_states += (layer,)

            # generate past_key_values cache of only the selected token
            if sequential:
                next_model_input = self.prepare_inputs_for_generation(
                    top_k_ids[:, selected_idx].view(-1, 1), **model_kwargs
                )

                selected_outputs = self(
                    **next_model_input,
                    return_dict=True,
                    output_hidden_states=False,
                    output_attentions=False,
                )
                next_past_key_values = selected_outputs["past_key_values"]

            else:
                _, next_past_key_values = self._extract_past_from_model_output(outputs)
                # Do it in-place layer per layer to save memory
                if isinstance(next_past_key_values, DynamicCache) or (
                    isinstance(next_past_key_values, EncoderDecoderCache)
                    and isinstance(next_past_key_values.self_attention_cache, DynamicCache)
                ):
                    next_past_key_values.batch_select_indices(augmented_idx)
                else:
                    new_key_values = []
                    for layer in next_past_key_values:
                        items = []
                        # item is either the key or the value matrix
                        for item in layer:
                            items.append(item[augmented_idx, ...])
                        new_key_values.append(tuple(items))

                    next_past_key_values = tuple(new_key_values)

            logit_for_next_step = torch.stack(torch.split(logits, top_k))[range(batch_size), selected_idx, :]

            # Rebuilds the relevant parts of the model output for the selected token, for use in the next iteration
            if self.config.is_encoder_decoder:
                next_step_cross_attentions = ()
                next_step_decoder_attentions = ()
                if output_attentions:
                    for layer in outputs.cross_attentions:
                        layer = torch.stack(torch.split(layer, top_k, dim=0))[range(batch_size), selected_idx, ...]
                        next_step_cross_attentions += (layer,)
                    for layer in outputs.decoder_attentions:
                        layer = torch.stack(torch.split(layer, top_k, dim=0))[range(batch_size), selected_idx, ...]
                        next_step_decoder_attentions += (layer,)
                outputs = Seq2SeqLMOutput(
                    past_key_values=next_past_key_values,
                    decoder_hidden_states=next_decoder_hidden_states,
                    decoder_attentions=next_step_decoder_attentions or None,
                    cross_attentions=next_step_cross_attentions or None,
                )
            else:
                next_step_attentions = ()
                if output_attentions:
                    for layer in outputs.attentions:
                        layer = torch.stack(torch.split(layer, top_k, dim=0))[range(batch_size), selected_idx, ...]
                        next_step_attentions += (layer,)
                outputs = CausalLMOutputWithPast(
                    past_key_values=next_past_key_values,
                    hidden_states=next_decoder_hidden_states,
                    attentions=next_step_attentions or None,
                )
            # contrastive_search main logic end

            if synced_gpus and this_peer_finished:
                continue  # don't waste resources running the code we don't need

            # finished sentences should have their next token be a padding token
            if has_eos_stopping_criteria:
                next_tokens = next_tokens * unfinished_sequences + pad_token_id * (1 - unfinished_sequences)

            # update generated ids, model inputs, and length for next step
            input_ids = torch.cat([input_ids, next_tokens[:, None]], dim=-1)
            if streamer is not None:
                streamer.put(next_tokens.cpu())
            model_kwargs = self._update_model_kwargs_for_generation(
                outputs,
                model_kwargs,
                is_encoder_decoder=self.config.is_encoder_decoder,
            )

            # stop when each sentence is finished
            unfinished_sequences = unfinished_sequences & ~stopping_criteria(input_ids, scores)
            this_peer_finished = unfinished_sequences.max() == 0

        if streamer is not None:
            streamer.end()

        if return_dict_in_generate:
            # Contrastive search works by forward looking at the next token, so we need to exclude it from
            # `past_key_values` to be consistent with the other decoding methods
            if model_kwargs.get("past_key_values") is not None:
                if isinstance(model_kwargs["past_key_values"], DynamicCache) or (
                    isinstance(model_kwargs["past_key_values"], EncoderDecoderCache)
                    and isinstance(model_kwargs["past_key_values"].self_attention_cache, DynamicCache)
                ):
                    model_kwargs["past_key_values"].crop(-1)
                else:
                    past_key_values = []
                    for layer in model_kwargs["past_key_values"]:
                        layer_past_key_values = []
                        for item in layer:
                            layer_past_key_values.append(item[..., :-1, :])
                        past_key_values.append(tuple(layer_past_key_values))
                    model_kwargs["past_key_values"] = tuple(past_key_values)

            if self.config.is_encoder_decoder:
                return GenerateEncoderDecoderOutput(
                    sequences=input_ids,
                    scores=scores,
                    logits=raw_logits,
                    encoder_attentions=encoder_attentions,
                    encoder_hidden_states=encoder_hidden_states,
                    decoder_attentions=decoder_attentions,
                    cross_attentions=cross_attentions,
                    decoder_hidden_states=decoder_hidden_states,
                    past_key_values=model_kwargs.get("past_key_values"),
                )
            else:
                return GenerateDecoderOnlyOutput(
                    sequences=input_ids,
                    scores=scores,
                    logits=raw_logits,
                    attentions=decoder_attentions,
                    hidden_states=decoder_hidden_states,
                    past_key_values=model_kwargs.get("past_key_values"),
                )
        else:
            return input_ids

    def _sample(
        self,
        input_ids: torch.LongTensor,
        logits_processor: LogitsProcessorList,
        stopping_criteria: StoppingCriteriaList,
        generation_config: GenerationConfig,
        synced_gpus: bool,
        streamer: Optional["BaseStreamer"],
        **model_kwargs,
    ) -> Union[GenerateNonBeamOutput, torch.LongTensor]:
        r"""
        Generates sequences of token ids for models with a language modeling head using **multinomial sampling** and
        can be used for text-decoder, text-to-text, speech-to-text, and vision-to-text models.

        Parameters:
            input_ids (`torch.LongTensor` of shape `(batch_size, sequence_length)`):
                The sequence used as a prompt for the generation.
            logits_processor (`LogitsProcessorList`):
                An instance of [`LogitsProcessorList`]. List of instances of class derived from [`LogitsProcessor`]
                used to modify the prediction scores of the language modeling head applied at each generation step.
            stopping_criteria (`StoppingCriteriaList`):
                An instance of [`StoppingCriteriaList`]. List of instances of class derived from [`StoppingCriteria`]
                used to tell if the generation loop should stop.
            generation_config ([`~generation.GenerationConfig`]):
                The generation configuration to be used as parametrization of the decoding method.
            synced_gpus (`bool`):
                Whether to continue running the while loop until max_length (needed for ZeRO stage 3)
            streamer (`BaseStreamer`, *optional*):
                Streamer object that will be used to stream the generated sequences. Generated tokens are passed
                through `streamer.put(token_ids)` and the streamer is responsible for any further processing.
            model_kwargs:
                Additional model specific kwargs will be forwarded to the `forward` function of the model. If model is
                an encoder-decoder model the kwargs should include `encoder_outputs`.

        Return:
            [`~generation.GenerateDecoderOnlyOutput`], [`~generation.GenerateEncoderDecoderOutput`] or `torch.LongTensor`:
            A `torch.LongTensor` containing the generated tokens (default behaviour) or a
            [`~generation.GenerateDecoderOnlyOutput`] if `model.config.is_encoder_decoder=False` and
            `return_dict_in_generate=True` or a [`~generation.GenerateEncoderDecoderOutput`] if
            `model.config.is_encoder_decoder=True`.
        """
        # init values
        pad_token_id = generation_config._pad_token_tensor
        output_attentions = generation_config.output_attentions
        output_hidden_states = generation_config.output_hidden_states
        output_scores = generation_config.output_scores
        output_logits = generation_config.output_logits
        return_dict_in_generate = generation_config.return_dict_in_generate
        max_length = generation_config.max_length
        has_eos_stopping_criteria = any(hasattr(criteria, "eos_token_id") for criteria in stopping_criteria)
        do_sample = generation_config.do_sample

        # init attention / hidden states / scores tuples
        scores = () if (return_dict_in_generate and output_scores) else None
        raw_logits = () if (return_dict_in_generate and output_logits) else None
        decoder_attentions = () if (return_dict_in_generate and output_attentions) else None
        cross_attentions = () if (return_dict_in_generate and output_attentions) else None
        decoder_hidden_states = () if (return_dict_in_generate and output_hidden_states) else None

        # if model is an encoder-decoder, retrieve encoder attention weights and hidden states
        if return_dict_in_generate and self.config.is_encoder_decoder:
            encoder_attentions = model_kwargs["encoder_outputs"].get("attentions") if output_attentions else None
            encoder_hidden_states = (
                model_kwargs["encoder_outputs"].get("hidden_states") if output_hidden_states else None
            )

        # keep track of which sequences are already finished
        batch_size, cur_len = input_ids.shape
        this_peer_finished = False
        unfinished_sequences = torch.ones(batch_size, dtype=torch.long, device=input_ids.device)
        model_kwargs = self._get_initial_cache_position(input_ids, model_kwargs)

        while self._has_unfinished_sequences(
            this_peer_finished, synced_gpus, device=input_ids.device, cur_len=cur_len, max_length=max_length
        ):
            # prepare model inputs
            model_inputs = self.prepare_inputs_for_generation(input_ids, **model_kwargs)

            # prepare variable output controls (note: some models won't accept all output controls)
            model_inputs.update({"output_attentions": output_attentions} if output_attentions else {})
            model_inputs.update({"output_hidden_states": output_hidden_states} if output_hidden_states else {})

            # forward pass to get next token
            outputs = self(**model_inputs, return_dict=True)

            if synced_gpus and this_peer_finished:
                continue  # don't waste resources running the code we don't need

            # Clone is needed to avoid keeping a hanging ref to outputs.logits which may be very large for first iteration
            # (the clone itself is always small)
            next_token_logits = outputs.logits.clone()[:, -1, :].float()

            # pre-process distribution
            next_token_scores = logits_processor(input_ids, next_token_logits)

            # Store scores, attentions and hidden_states when required
            if return_dict_in_generate:
                if output_scores:
                    scores += (next_token_scores,)
                if output_logits:
                    raw_logits += (next_token_logits,)
                if output_attentions:
                    decoder_attentions += (
                        (outputs.decoder_attentions,) if self.config.is_encoder_decoder else (outputs.attentions,)
                    )
                    if self.config.is_encoder_decoder:
                        cross_attentions += (outputs.cross_attentions,)

                if output_hidden_states:
                    decoder_hidden_states += (
                        (outputs.decoder_hidden_states,)
                        if self.config.is_encoder_decoder
                        else (outputs.hidden_states,)
                    )

            # token selection
            if do_sample:
                probs = nn.functional.softmax(next_token_scores, dim=-1)
                # TODO (joao): this OP throws "skipping cudagraphs due to ['incompatible ops']", find solution
                next_tokens = torch.multinomial(probs, num_samples=1).squeeze(1)
            else:
                next_tokens = torch.argmax(next_token_scores, dim=-1)

            # finished sentences should have their next token be a padding token
            if has_eos_stopping_criteria:
                next_tokens = next_tokens * unfinished_sequences + pad_token_id * (1 - unfinished_sequences)

            # update generated ids, model inputs, and length for next step
            input_ids = torch.cat([input_ids, next_tokens[:, None]], dim=-1)
            if streamer is not None:
                streamer.put(next_tokens.cpu())
            model_kwargs = self._update_model_kwargs_for_generation(
                outputs,
                model_kwargs,
                is_encoder_decoder=self.config.is_encoder_decoder,
            )

            unfinished_sequences = unfinished_sequences & ~stopping_criteria(input_ids, scores)
            this_peer_finished = unfinished_sequences.max() == 0
            cur_len += 1

            # This is needed to properly delete outputs.logits which may be very large for first iteration
            # Otherwise a reference to outputs is kept which keeps the logits alive in the next iteration
            del outputs

        if streamer is not None:
            streamer.end()

        if return_dict_in_generate:
            if self.config.is_encoder_decoder:
                return GenerateEncoderDecoderOutput(
                    sequences=input_ids,
                    scores=scores,
                    logits=raw_logits,
                    encoder_attentions=encoder_attentions,
                    encoder_hidden_states=encoder_hidden_states,
                    decoder_attentions=decoder_attentions,
                    cross_attentions=cross_attentions,
                    decoder_hidden_states=decoder_hidden_states,
                    past_key_values=model_kwargs.get("past_key_values"),
                )
            else:
                return GenerateDecoderOnlyOutput(
                    sequences=input_ids,
                    scores=scores,
                    logits=raw_logits,
                    attentions=decoder_attentions,
                    hidden_states=decoder_hidden_states,
                    past_key_values=model_kwargs.get("past_key_values"),
                )
        else:
            return input_ids

    def _temporary_reorder_cache(self, past_key_values, beam_idx):
        """
        Temporary function to handle the different types of cache reordering processes while we roll out `Cache`.

        TODO: standardize cache formats and make all models compatible with `Cache`. It would remove the need
        for this function, with `Cache.reorder_cache` being the sole remaining code path
        """
        model_class = self.__class__.__name__.lower()
        # Exception 1: code path for models using the legacy cache format
        if isinstance(past_key_values, (tuple, list)):
            past_key_values = self._reorder_cache(past_key_values, beam_idx)
        # Exception 2: models with different cache formats. These are limited to `DynamicCache` until their
        # cache format is standardized, to avoid adding complexity to the codebase.
        elif "gptbigcode" in model_class:
            if not isinstance(past_key_values, (DynamicCache, EncoderDecoderCache)):
                raise ValueError(
                    f"Using an unsupported cache format with {model_class}. Currently, it only supports the "
                    "legacy tuple format or `DynamicCache`"
                )
            past_key_values = self._reorder_cache(past_key_values, beam_idx)
            past_key_values = DynamicCache.from_legacy_cache(
                past_key_values,
            )
        # Standard code path: use the `Cache.reorder_cache`
        else:
            past_key_values.reorder_cache(beam_idx)
        return past_key_values

    def _beam_search(
        self,
        input_ids: torch.LongTensor,
        beam_scorer: BeamScorer,
        logits_processor: LogitsProcessorList,
        stopping_criteria: StoppingCriteriaList,
        generation_config: GenerationConfig,
        synced_gpus: bool,
        **model_kwargs,
    ) -> Union[GenerateBeamOutput, torch.LongTensor]:
        r"""
        Generates sequences of token ids for models with a language modeling head using **beam search decoding** and
        can be used for text-decoder, text-to-text, speech-to-text, and vision-to-text models.

        Parameters:
            input_ids (`torch.LongTensor` of shape `(batch_size, sequence_length)`):
                The sequence used as a prompt for the generation.
            beam_scorer (`BeamScorer`):
                An derived instance of [`BeamScorer`] that defines how beam hypotheses are constructed, stored and
                sorted during generation. For more information, the documentation of [`BeamScorer`] should be read.
            logits_processor (`LogitsProcessorList`):
                An instance of [`LogitsProcessorList`]. List of instances of class derived from [`LogitsProcessor`]
                used to modify the prediction scores of the language modeling head applied at each generation step.
            stopping_criteria (`StoppingCriteriaList`:
                An instance of [`StoppingCriteriaList`]. List of instances of class derived from [`StoppingCriteria`]
                used to tell if the generation loop should stop.
            generation_config ([`~generation.GenerationConfig`]):
                The generation configuration to be used as parametrization of the decoding method.
            synced_gpus (`bool`):
                Whether to continue running the while loop until max_length (needed for ZeRO stage 3)
            model_kwargs:
                Additional model specific kwargs will be forwarded to the `forward` function of the model. If model is
                an encoder-decoder model the kwargs should include `encoder_outputs`.

        Return:
            [`generation.GenerateBeamDecoderOnlyOutput`], [`~generation.GenerateBeamEncoderDecoderOutput`] or
            `torch.LongTensor`: A `torch.LongTensor` containing the generated tokens (default behaviour) or a
            [`~generation.GenerateBeamDecoderOnlyOutput`] if `model.config.is_encoder_decoder=False` and
            `return_dict_in_generate=True` or a [`~generation.GenerateBeamEncoderDecoderOutput`] if
            `model.config.is_encoder_decoder=True`.
        """
        # init values
        pad_token_id = generation_config._pad_token_tensor
        eos_token_id = generation_config._eos_token_tensor
        output_attentions = generation_config.output_attentions
        output_hidden_states = generation_config.output_hidden_states
        output_scores = generation_config.output_scores
        output_logits = generation_config.output_logits
        return_dict_in_generate = generation_config.return_dict_in_generate
        sequential = generation_config.low_memory
        do_sample = generation_config.do_sample

        batch_size = len(beam_scorer._beam_hyps)
        num_beams = beam_scorer.num_beams

        batch_beam_size, cur_len = input_ids.shape
        model_kwargs = self._get_initial_cache_position(input_ids, model_kwargs)

        if num_beams * batch_size != batch_beam_size:
            raise ValueError(
                f"Batch dimension of `input_ids` should be {num_beams * batch_size}, but is {batch_beam_size}."
            )

        # init attention / hidden states / scores tuples
        scores = () if (return_dict_in_generate and output_scores) else None
        raw_logits = () if (return_dict_in_generate and output_logits) else None
        beam_indices = (
            tuple(() for _ in range(batch_beam_size)) if (return_dict_in_generate and output_scores) else None
        )
        decoder_attentions = () if (return_dict_in_generate and output_attentions) else None
        cross_attentions = () if (return_dict_in_generate and output_attentions) else None
        decoder_hidden_states = () if (return_dict_in_generate and output_hidden_states) else None

        # if model is an encoder-decoder, retrieve encoder attention weights and hidden states
        if return_dict_in_generate and self.config.is_encoder_decoder:
            encoder_attentions = model_kwargs["encoder_outputs"].get("attentions") if output_attentions else None
            encoder_hidden_states = (
                model_kwargs["encoder_outputs"].get("hidden_states") if output_hidden_states else None
            )

        # initialise score of first beam with 0 and the rest with -1e9. This makes sure that only tokens
        # of the first beam are considered to avoid sampling the exact same tokens across all beams.
        beam_scores = torch.zeros((batch_size, num_beams), dtype=torch.float, device=input_ids.device)
        beam_scores[:, 1:] = -1e9
        beam_scores = beam_scores.view((batch_size * num_beams,))

        this_peer_finished = False

        decoder_prompt_len = input_ids.shape[-1]  # record the prompt length of decoder

        while self._has_unfinished_sequences(this_peer_finished, synced_gpus, device=input_ids.device):
            model_inputs = self.prepare_inputs_for_generation(input_ids, **model_kwargs)

            # prepare variable output controls (note: some models won't accept all output controls)
            model_inputs.update({"output_attentions": output_attentions} if output_attentions else {})
            model_inputs.update({"output_hidden_states": output_hidden_states} if output_hidden_states else {})

            # if sequential is True, split the input to batches of batch_size and run sequentially
            if sequential:
                if any(
                    model_name in self.__class__.__name__.lower()
                    for model_name in [
                        "fsmt",
                        "reformer",
                        "ctrl",
                        "gpt_bigcode",
                        "transo_xl",
                        "xlnet",
                        "cpm",
                        "jamba",
                    ]
                ):
                    raise RuntimeError(
                        f"Currently generation for {self.__class__.__name__} is not supported "
                        f"for `low_memory beam_search`. Please open an issue on GitHub if you need this feature."
                    )

                inputs_per_sub_batches = _split_model_inputs(
                    model_inputs,
                    split_size=batch_size,
                    full_batch_size=batch_beam_size,
                    config=self.config.get_text_config(),
                )
                outputs_per_sub_batch = [
                    self(**inputs_per_sub_batch, return_dict=True) for inputs_per_sub_batch in inputs_per_sub_batches
                ]

                outputs = stack_model_outputs(outputs_per_sub_batch, self.config.get_text_config())

            else:  # Unchanged original behavior
                outputs = self(**model_inputs, return_dict=True)

            if synced_gpus and this_peer_finished:
                cur_len = cur_len + 1
                continue  # don't waste resources running the code we don't need

            # Clone is needed to avoid keeping a hanging ref to outputs.logits which may be very large for first iteration
            # (the clone itself is always small)
            # .float() is needed to retain precision for later logits manipulations
            next_token_logits = outputs.logits[:, -1, :].clone().float()
            next_token_scores = nn.functional.log_softmax(
                next_token_logits, dim=-1
            )  # (batch_size * num_beams, vocab_size)

            next_token_scores_processed = logits_processor(input_ids, next_token_scores)
            next_token_scores = next_token_scores_processed + beam_scores[:, None].expand_as(
                next_token_scores_processed
            )

            # Store scores, attentions and hidden_states when required
            if return_dict_in_generate:
                if output_scores:
                    scores += (next_token_scores_processed,)
                if output_logits:
                    raw_logits += (next_token_logits,)
                if output_attentions:
                    decoder_attentions += (
                        (outputs.decoder_attentions,) if self.config.is_encoder_decoder else (outputs.attentions,)
                    )
                    if self.config.is_encoder_decoder:
                        cross_attentions += (outputs.cross_attentions,)
                if output_hidden_states:
                    decoder_hidden_states += (
                        (outputs.decoder_hidden_states,)
                        if self.config.is_encoder_decoder
                        else (outputs.hidden_states,)
                    )

            # reshape for beam search
            vocab_size = next_token_scores.shape[-1]
            next_token_scores = next_token_scores.view(batch_size, num_beams * vocab_size)

            # Beam token selection: pick 1 + eos_token_id.shape[0] next tokens for each beam so we have at least 1
            # non eos token per beam.
            n_eos_tokens = eos_token_id.shape[0] if eos_token_id is not None else 0
            n_tokens_to_keep = max(2, 1 + n_eos_tokens) * num_beams
            if do_sample:
                probs = nn.functional.softmax(next_token_scores, dim=-1)
                next_tokens = torch.multinomial(probs, num_samples=n_tokens_to_keep)
                next_token_scores = torch.gather(next_token_scores, -1, next_tokens)
                next_token_scores, _indices = torch.sort(next_token_scores, descending=True, dim=1)
                next_tokens = torch.gather(next_tokens, -1, _indices)
            else:
                next_token_scores, next_tokens = torch.topk(
                    next_token_scores, n_tokens_to_keep, dim=1, largest=True, sorted=True
                )

            next_indices = torch.div(next_tokens, vocab_size, rounding_mode="floor")
            next_tokens = next_tokens % vocab_size

            # stateless
            beam_outputs = beam_scorer.process(
                input_ids,
                next_token_scores,
                next_tokens,
                next_indices,
                pad_token_id=pad_token_id,
                eos_token_id=eos_token_id,
                beam_indices=beam_indices,
                decoder_prompt_len=decoder_prompt_len,
            )

            beam_scores = beam_outputs["next_beam_scores"]
            beam_next_tokens = beam_outputs["next_beam_tokens"]
            beam_idx = beam_outputs["next_beam_indices"]

            input_ids = torch.cat([input_ids[beam_idx, :], beam_next_tokens.unsqueeze(-1)], dim=-1)

            model_kwargs = self._update_model_kwargs_for_generation(
                outputs,
                model_kwargs,
                is_encoder_decoder=self.config.is_encoder_decoder,
            )

            # This is needed to properly delete outputs.logits which may be very large for first iteration
            # Otherwise a reference to outputs is kept which keeps the logits alive in the next iteration
            # IMPORTANT: Note that this should appear BEFORE the call to _reorder_cache() to save the maximum memory
            # (that way the memory peak does not include outputs.logits)
            del outputs

            if model_kwargs.get("past_key_values", None) is not None:
                model_kwargs["past_key_values"] = self._temporary_reorder_cache(
                    model_kwargs["past_key_values"], beam_idx
                )

            if return_dict_in_generate and output_scores:
                beam_indices = tuple((beam_indices[beam_idx[i]] + (beam_idx[i],) for i in range(len(beam_indices))))

            # increase cur_len
            cur_len = cur_len + 1

            if beam_scorer.is_done or all(stopping_criteria(input_ids, scores)):
                this_peer_finished = True

        sequence_outputs = beam_scorer.finalize(
            input_ids,
            beam_scores,
            next_tokens,
            next_indices,
            pad_token_id=pad_token_id,
            eos_token_id=eos_token_id,
            max_length=stopping_criteria.max_length,
            beam_indices=beam_indices,
            decoder_prompt_len=decoder_prompt_len,
        )

        if return_dict_in_generate:
            if not output_scores:
                sequence_outputs["sequence_scores"] = None

            if self.config.is_encoder_decoder:
                return GenerateBeamEncoderDecoderOutput(
                    sequences=sequence_outputs["sequences"],
                    sequences_scores=sequence_outputs["sequence_scores"],
                    scores=scores,
                    logits=raw_logits,
                    beam_indices=sequence_outputs["beam_indices"],
                    encoder_attentions=encoder_attentions,
                    encoder_hidden_states=encoder_hidden_states,
                    decoder_attentions=decoder_attentions,
                    cross_attentions=cross_attentions,
                    decoder_hidden_states=decoder_hidden_states,
                    past_key_values=model_kwargs.get("past_key_values"),
                )
            else:
                return GenerateBeamDecoderOnlyOutput(
                    sequences=sequence_outputs["sequences"],
                    sequences_scores=sequence_outputs["sequence_scores"],
                    scores=scores,
                    logits=raw_logits,
                    beam_indices=sequence_outputs["beam_indices"],
                    attentions=decoder_attentions,
                    hidden_states=decoder_hidden_states,
                    past_key_values=model_kwargs.get("past_key_values"),
                )
        else:
            return sequence_outputs["sequences"]

    def _group_beam_search(
        self,
        input_ids: torch.LongTensor,
        beam_scorer: BeamScorer,
        logits_processor: LogitsProcessorList,
        stopping_criteria: StoppingCriteriaList,
        generation_config: GenerationConfig,
        synced_gpus: bool,
        **model_kwargs,
    ):
        r"""
        Generates sequences of token ids for models with a language modeling head using **diverse beam search
        decoding** and can be used for text-decoder, text-to-text, speech-to-text, and vision-to-text models.

        Parameters:
            input_ids (`torch.LongTensor` of shape `(batch_size, sequence_length)`):
                The sequence used as a prompt for the generation.
            beam_scorer (`BeamScorer`):
                An derived instance of [`BeamScorer`] that defines how beam hypotheses are constructed, stored and
                sorted during generation. For more information, the documentation of [`BeamScorer`] should be read.
            logits_processor (`LogitsProcessorList`):
                An instance of [`LogitsProcessorList`]. List of instances of class derived from [`LogitsProcessor`]
                used to modify the prediction scores of the language modeling head applied at each generation step.
            stopping_criteria (`StoppingCriteriaList`):
                An instance of [`StoppingCriteriaList`]. List of instances of class derived from [`StoppingCriteria`]
                used to tell if the generation loop should stop.
            generation_config ([`~generation.GenerationConfig`]):
                The generation configuration to be used as parametrization of the decoding method.
            synced_gpus (`bool`):
                Whether to continue running the while loop until max_length (needed for ZeRO stage 3)
            model_kwargs:
                Additional model specific kwargs that will be forwarded to the `forward` function of the model. If
                model is an encoder-decoder model the kwargs should include `encoder_outputs`.

        Return:
            [`~generation.GenerateBeamDecoderOnlyOutput`], [`~generation.GenerateBeamEncoderDecoderOutput`] or
            `torch.LongTensor`: A `torch.LongTensor` containing the generated tokens (default behaviour) or a
            [`~generation.GenerateBeamDecoderOnlyOutput`] if `model.config.is_encoder_decoder=False` and
            `return_dict_in_generate=True` or a [`~generation.GenerateBeamEncoderDecoderOutput`] if
            `model.config.is_encoder_decoder=True`.
        """
        # init values
        pad_token_id = generation_config._pad_token_tensor
        eos_token_id = generation_config._eos_token_tensor
        output_attentions = generation_config.output_attentions
        output_hidden_states = generation_config.output_hidden_states
        output_scores = generation_config.output_scores
        output_logits = generation_config.output_logits
        return_dict_in_generate = generation_config.return_dict_in_generate

        num_beams = beam_scorer.num_beams
        num_beam_groups = beam_scorer.num_beam_groups
        num_sub_beams = num_beams // num_beam_groups
        batch_size = len(beam_scorer._beam_hyps) // num_beam_groups
        device = input_ids.device

        batch_beam_size, cur_len = input_ids.shape
        model_kwargs = self._get_initial_cache_position(input_ids, model_kwargs)

        if return_dict_in_generate and output_scores:
            beam_indices = [tuple(() for _ in range(num_sub_beams * batch_size)) for _ in range(num_beam_groups)]
        else:
            beam_indices = None

        if num_beams * batch_size != batch_beam_size:
            raise ValueError(
                f"Batch dimension of `input_ids` should be {num_beams * batch_size}, but is {batch_beam_size}."
            )

        # init attention / hidden states / scores tuples
        scores = () if (return_dict_in_generate and output_scores) else None
        raw_logits = () if (return_dict_in_generate and output_logits) else None
        decoder_attentions = () if (return_dict_in_generate and output_attentions) else None
        cross_attentions = () if (return_dict_in_generate and output_attentions) else None
        decoder_hidden_states = () if (return_dict_in_generate and output_hidden_states) else None

        # if model is an encoder-decoder, retrieve encoder attention weights and hidden states
        if return_dict_in_generate and self.config.is_encoder_decoder:
            encoder_attentions = model_kwargs["encoder_outputs"].get("attentions") if output_attentions else None
            encoder_hidden_states = (
                model_kwargs["encoder_outputs"].get("hidden_states") if output_hidden_states else None
            )

        # initialise score of first beam of each group with 0 and the rest with -1e9. This ensures that the beams in
        # the same group don't produce same tokens everytime.
        beam_scores = torch.full((batch_size, num_beams), -1e9, dtype=torch.float, device=device)
        beam_scores[:, ::num_sub_beams] = 0
        beam_scores = beam_scores.view((batch_size * num_beams,))

        this_peer_finished = False

        decoder_prompt_len = input_ids.shape[-1]  # record the prompt length of decoder
        while self._has_unfinished_sequences(this_peer_finished, synced_gpus, device=input_ids.device):
            # predicted tokens in cur_len step
            current_tokens = torch.zeros(batch_size * num_beams, dtype=input_ids.dtype, device=device)

            # indices which will form the beams in the next time step
            reordering_indices = torch.zeros(batch_size * num_beams, dtype=torch.long, device=device)

            # do one decoder step on all beams of all sentences in batch
            model_inputs = self.prepare_inputs_for_generation(input_ids, **model_kwargs)

            # prepare variable output controls (note: some models won't accept all output controls)
            model_inputs.update({"output_attentions": output_attentions} if output_attentions else {})
            model_inputs.update({"output_hidden_states": output_hidden_states} if output_hidden_states else {})

            outputs = self(**model_inputs, return_dict=True)

            if synced_gpus and this_peer_finished:
                cur_len = cur_len + 1
                continue  # don't waste resources running the code we don't need

            if output_scores:
                processed_score = torch.zeros_like(outputs.logits[:, -1, :])
            if output_logits:
                # Clone is needed to avoid keeping a hanging ref to outputs.logits which may be very large for first iteration
                # (the clone itself is always small)
                raw_logit_score = outputs.logits[:, -1, :].clone()

            for beam_group_idx in range(num_beam_groups):
                group_start_idx = beam_group_idx * num_sub_beams
                group_end_idx = min(group_start_idx + num_sub_beams, num_beams)
                group_size = group_end_idx - group_start_idx

                # indices of beams of current group among all sentences in batch
                batch_group_indices = []

                for batch_idx in range(batch_size):
                    batch_group_indices.extend(
                        [batch_idx * num_beams + idx for idx in range(group_start_idx, group_end_idx)]
                    )
                group_input_ids = input_ids[batch_group_indices]

                # select outputs of beams of current group only
                # No need to clone() the logits here as they will not retain outputs.logits at the end of the loop
                # .float() is needed to retain precision for later logits manipulations
                next_token_logits = outputs.logits[batch_group_indices, -1, :].float()

                next_token_scores = nn.functional.log_softmax(
                    next_token_logits, dim=-1
                )  # (batch_size * group_size, vocab_size)
                vocab_size = next_token_scores.shape[-1]

                next_token_scores_processed = logits_processor(
                    group_input_ids, next_token_scores, current_tokens=current_tokens, beam_group_idx=beam_group_idx
                )
                next_token_scores = next_token_scores_processed + beam_scores[batch_group_indices].unsqueeze(-1)
                next_token_scores = next_token_scores.expand_as(next_token_scores_processed)

                if output_scores:
                    processed_score[batch_group_indices] = next_token_scores_processed

                # reshape for beam search
                next_token_scores = next_token_scores.view(batch_size, group_size * vocab_size)

                # Sample 1 + len(eos_token_id) next tokens for each beam so we have at least 1 non eos token per beam.
                n_eos_tokens = eos_token_id.shape[0] if eos_token_id is not None else 0
                next_token_scores, next_tokens = torch.topk(
                    next_token_scores, max(2, 1 + n_eos_tokens) * group_size, dim=1, largest=True, sorted=True
                )

                next_indices = torch.div(next_tokens, vocab_size, rounding_mode="floor")
                next_tokens = next_tokens % vocab_size

                # stateless
                process_beam_indices = sum(beam_indices, ()) if beam_indices is not None else None
                beam_outputs = beam_scorer.process(
                    group_input_ids,
                    next_token_scores,
                    next_tokens,
                    next_indices,
                    pad_token_id=pad_token_id,
                    eos_token_id=eos_token_id,
                    beam_indices=process_beam_indices,
                    group_index=beam_group_idx,
                    decoder_prompt_len=decoder_prompt_len,
                )
                beam_scores[batch_group_indices] = beam_outputs["next_beam_scores"]
                beam_next_tokens = beam_outputs["next_beam_tokens"]
                beam_idx = beam_outputs["next_beam_indices"]

                if return_dict_in_generate and output_scores:
                    beam_indices[beam_group_idx] = tuple(
                        beam_indices[beam_group_idx][beam_idx[i]] + (beam_idx[i],) for i in range(len(beam_indices[0]))
                    )

                input_ids[batch_group_indices] = group_input_ids[beam_idx]
                group_input_ids = torch.cat([group_input_ids[beam_idx, :], beam_next_tokens.unsqueeze(-1)], dim=-1)
                current_tokens[batch_group_indices] = group_input_ids[:, -1]

                # (beam_idx // group_size) -> batch_idx
                # (beam_idx % group_size) -> offset of idx inside the group
                reordering_indices[batch_group_indices] = (
                    num_beams * torch.div(beam_idx, group_size, rounding_mode="floor")
                    + group_start_idx
                    + (beam_idx % group_size)
                )

            # Store scores, attentions and hidden_states when required
            if return_dict_in_generate:
                if output_scores:
                    scores += (processed_score,)
                if output_logits:
                    raw_logits += (raw_logit_score,)
                if output_attentions:
                    decoder_attentions += (
                        (outputs.decoder_attentions,) if self.config.is_encoder_decoder else (outputs.attentions,)
                    )
                    if self.config.is_encoder_decoder:
                        cross_attentions += (outputs.cross_attentions,)

                if output_hidden_states:
                    decoder_hidden_states += (
                        (outputs.decoder_hidden_states,)
                        if self.config.is_encoder_decoder
                        else (outputs.hidden_states,)
                    )

            input_ids = torch.cat([input_ids, current_tokens.unsqueeze(-1)], dim=-1)

            model_kwargs = self._update_model_kwargs_for_generation(
                outputs,
                model_kwargs,
                is_encoder_decoder=self.config.is_encoder_decoder,
            )

            # This is needed to properly delete outputs.logits which may be very large for first iteration
            # Otherwise a reference to outputs is kept which keeps the logits alive in the next iteration
            # IMPORTANT: Note that this should appear BEFORE the call to _reorder_cache() to save the maximum memory
            # (that way the memory peak does not include outputs.logits)
            del outputs

            if model_kwargs.get("past_key_values", None) is not None:
                model_kwargs["past_key_values"] = self._temporary_reorder_cache(
                    model_kwargs["past_key_values"], reordering_indices
                )

            # increase cur_len
            cur_len = cur_len + 1

            if beam_scorer.is_done or all(stopping_criteria(input_ids, scores)):
                this_peer_finished = True

        final_beam_indices = sum(beam_indices, ()) if beam_indices is not None else None
        sequence_outputs = beam_scorer.finalize(
            input_ids,
            beam_scores,
            next_tokens,
            next_indices,
            pad_token_id=pad_token_id,
            eos_token_id=eos_token_id,
            max_length=stopping_criteria.max_length,
            beam_indices=final_beam_indices,
            decoder_prompt_len=decoder_prompt_len,
        )

        if return_dict_in_generate:
            if not output_scores:
                sequence_outputs["sequence_scores"] = None

            if self.config.is_encoder_decoder:
                return GenerateBeamEncoderDecoderOutput(
                    sequences=sequence_outputs["sequences"],
                    sequences_scores=sequence_outputs["sequence_scores"],
                    scores=scores,
                    logits=raw_logits,
                    beam_indices=sequence_outputs["beam_indices"],
                    encoder_attentions=encoder_attentions,
                    encoder_hidden_states=encoder_hidden_states,
                    decoder_attentions=decoder_attentions,
                    cross_attentions=cross_attentions,
                    decoder_hidden_states=decoder_hidden_states,
                    past_key_values=model_kwargs.get("past_key_values"),
                )
            else:
                return GenerateBeamDecoderOnlyOutput(
                    sequences=sequence_outputs["sequences"],
                    sequences_scores=sequence_outputs["sequence_scores"],
                    scores=scores,
                    logits=raw_logits,
                    beam_indices=sequence_outputs["beam_indices"],
                    attentions=decoder_attentions,
                    hidden_states=decoder_hidden_states,
                    past_key_values=model_kwargs.get("past_key_values"),
                )
        else:
            return sequence_outputs["sequences"]

    def _constrained_beam_search(
        self,
        input_ids: torch.LongTensor,
        constrained_beam_scorer: ConstrainedBeamSearchScorer,
        logits_processor: LogitsProcessorList,
        stopping_criteria: StoppingCriteriaList,
        generation_config: GenerationConfig,
        synced_gpus: bool,
        **model_kwargs,
    ) -> Union[GenerateBeamOutput, torch.LongTensor]:
        r"""
        Generates sequences of token ids for models with a language modeling head using **constrained beam search
        decoding** and can be used for text-decoder, text-to-text, speech-to-text, and vision-to-text models.

        Parameters:
            input_ids (`torch.LongTensor` of shape `(batch_size, sequence_length)`):
                The sequence used as a prompt for the generation.
            constrained_beam_scorer (`ConstrainedBeamSearchScorer`):
                A derived instance of [`BeamScorer`] that defines how beam hypotheses are constructed, stored and
                sorted during generation, while satisfying a list of positive constraints. For more information, the
                documentation of [`ConstrainedBeamSearchScorer`] should be read.
            logits_processor (`LogitsProcessorList`):
                An instance of [`LogitsProcessorList`]. List of instances of class derived from [`LogitsProcessor`]
                used to modify the prediction scores of the language modeling head applied at each generation step.
            stopping_criteria (`StoppingCriteriaList`):
                An instance of [`StoppingCriteriaList`]. List of instances of class derived from [`StoppingCriteria`]
                used to tell if the generation loop should stop.
            generation_config ([`~generation.GenerationConfig`]):
                The generation configuration to be used as parametrization of the decoding method.
            synced_gpus (`bool`):
                Whether to continue running the while loop until max_length (needed for ZeRO stage 3)
            model_kwargs:
                Additional model specific kwargs will be forwarded to the `forward` function of the model. If model is
                an encoder-decoder model the kwargs should include `encoder_outputs`.

        Return:
            [`~generation.GenerateBeamDecoderOnlyOutput`], [`~generation.GenerateBeamEncoderDecoderOutput`] or
            `torch.LongTensor`: A `torch.LongTensor` containing the generated tokens (default behaviour) or a
            [`~generation.GenerateBeamDecoderOnlyOutput`] if `model.config.is_encoder_decoder=False` and
            `return_dict_in_generate=True` or a [`~generation.GenerateBeamEncoderDecoderOutput`] if
            `model.config.is_encoder_decoder=True`.
        """
        # init values
        pad_token_id = generation_config._pad_token_tensor
        eos_token_id = generation_config._eos_token_tensor
        output_attentions = generation_config.output_attentions
        output_hidden_states = generation_config.output_hidden_states
        output_scores = generation_config.output_scores
        output_logits = generation_config.output_logits
        return_dict_in_generate = generation_config.return_dict_in_generate

        batch_size = len(constrained_beam_scorer._beam_hyps)
        num_beams = constrained_beam_scorer.num_beams

        batch_beam_size, cur_len = input_ids.shape
        model_kwargs = self._get_initial_cache_position(input_ids, model_kwargs)

        if num_beams * batch_size != batch_beam_size:
            raise ValueError(
                f"Batch dimension of `input_ids` should be {num_beams * batch_size}, but is {batch_beam_size}."
            )

        # init attention / hidden states / scores tuples
        scores = () if (return_dict_in_generate and output_scores) else None
        raw_logits = () if (return_dict_in_generate and output_logits) else None
        beam_indices = (
            tuple(() for _ in range(batch_beam_size)) if (return_dict_in_generate and output_scores) else None
        )
        decoder_attentions = () if (return_dict_in_generate and output_attentions) else None
        cross_attentions = () if (return_dict_in_generate and output_attentions) else None
        decoder_hidden_states = () if (return_dict_in_generate and output_hidden_states) else None

        # if model is an encoder-decoder, retrieve encoder attention weights and hidden states
        if return_dict_in_generate and self.config.is_encoder_decoder:
            encoder_attentions = model_kwargs["encoder_outputs"].get("attentions") if output_attentions else None
            encoder_hidden_states = (
                model_kwargs["encoder_outputs"].get("hidden_states") if output_hidden_states else None
            )

        # initialise score of first beam with 0 and the rest with -1e9. This makes sure that only tokens
        # of the first beam are considered to avoid sampling the exact same tokens across all beams.
        beam_scores = torch.zeros((batch_size, num_beams), dtype=torch.float, device=input_ids.device)
        beam_scores[:, 1:] = -1e9
        beam_scores = beam_scores.view((batch_size * num_beams,))

        this_peer_finished = False

        decoder_prompt_len = input_ids.shape[-1]  # record the prompt length of decoder
        while self._has_unfinished_sequences(this_peer_finished, synced_gpus, device=input_ids.device):
            model_inputs = self.prepare_inputs_for_generation(input_ids, **model_kwargs)

            # prepare variable output controls (note: some models won't accept all output controls)
            model_inputs.update({"output_attentions": output_attentions} if output_attentions else {})
            model_inputs.update({"output_hidden_states": output_hidden_states} if output_hidden_states else {})

            outputs = self(**model_inputs, return_dict=True)

            if synced_gpus and this_peer_finished:
                cur_len = cur_len + 1
                continue  # don't waste resources running the code we don't need

            # Clone is needed to avoid keeping a hanging ref to outputs.logits which may be very large for first iteration
            # (the clone itself is always small)
            # .float() is needed to retain precision for later logits manipulations
            next_token_logits = outputs.logits[:, -1, :].clone().float()
            next_token_scores = nn.functional.log_softmax(
                next_token_logits, dim=-1
            )  # (batch_size * num_beams, vocab_size)

            next_token_scores_processed = logits_processor(input_ids, next_token_scores)

            next_token_scores = next_token_scores_processed + beam_scores[:, None].expand_as(
                next_token_scores_processed
            )

            scores_for_all_vocab = next_token_scores.clone()

            # Store scores, attentions and hidden_states when required
            if return_dict_in_generate:
                if output_scores:
                    scores += (next_token_scores,)
                if output_logits:
                    raw_logits += (next_token_logits,)
                if output_attentions:
                    decoder_attentions += (
                        (outputs.decoder_attentions,) if self.config.is_encoder_decoder else (outputs.attentions,)
                    )
                    if self.config.is_encoder_decoder:
                        cross_attentions += (outputs.cross_attentions,)

                if output_hidden_states:
                    decoder_hidden_states += (
                        (outputs.decoder_hidden_states,)
                        if self.config.is_encoder_decoder
                        else (outputs.hidden_states,)
                    )

            # reshape for beam search
            vocab_size = next_token_scores.shape[-1]
            next_token_scores = next_token_scores.view(batch_size, num_beams * vocab_size)

            # Sample 1 + len(eos_token_id) next tokens for each beam so we have at least 1 non eos token per beam.
            n_eos_tokens = eos_token_id.shape[0] if eos_token_id is not None else 0
            next_token_scores, next_tokens = torch.topk(
                next_token_scores, max(2, 1 + n_eos_tokens) * num_beams, dim=1, largest=True, sorted=True
            )

            next_indices = (next_tokens / vocab_size).long()
            next_tokens = next_tokens % vocab_size

            # stateless
            beam_outputs = constrained_beam_scorer.process(
                input_ids,
                next_token_scores,
                next_tokens,
                next_indices,
                scores_for_all_vocab,
                pad_token_id=pad_token_id,
                eos_token_id=eos_token_id,
                beam_indices=beam_indices,
                decoder_prompt_len=decoder_prompt_len,
            )
            beam_scores = beam_outputs["next_beam_scores"]
            beam_next_tokens = beam_outputs["next_beam_tokens"]
            beam_idx = beam_outputs["next_beam_indices"]

            input_ids = torch.cat([input_ids[beam_idx, :], beam_next_tokens.unsqueeze(-1)], dim=-1)
            model_kwargs = self._update_model_kwargs_for_generation(
                outputs,
                model_kwargs,
                is_encoder_decoder=self.config.is_encoder_decoder,
            )

            # This is needed to properly delete outputs.logits which may be very large for first iteration
            # Otherwise a reference to outputs is kept which keeps the logits alive in the next iteration
            # IMPORTANT: Note that this should appear BEFORE the call to _reorder_cache() to save the maximum memory
            # (that way the memory peak does not include outputs.logits)
            del outputs

            if model_kwargs.get("past_key_values", None) is not None:
                model_kwargs["past_key_values"] = self._temporary_reorder_cache(
                    model_kwargs["past_key_values"], beam_idx
                )

            if return_dict_in_generate and output_scores:
                beam_indices = tuple((beam_indices[beam_idx[i]] + (beam_idx[i],) for i in range(len(beam_indices))))

            # increase cur_len
            cur_len = cur_len + 1

            if constrained_beam_scorer.is_done or all(stopping_criteria(input_ids, scores)):
                this_peer_finished = True

        sequence_outputs = constrained_beam_scorer.finalize(
            input_ids,
            beam_scores,
            next_tokens,
            next_indices,
            pad_token_id=pad_token_id,
            eos_token_id=eos_token_id,
            max_length=stopping_criteria.max_length,
            beam_indices=beam_indices,
            decoder_prompt_len=decoder_prompt_len,
        )

        if return_dict_in_generate:
            if not output_scores:
                sequence_outputs["sequence_scores"] = None
            if self.config.is_encoder_decoder:
                return GenerateBeamEncoderDecoderOutput(
                    sequences=sequence_outputs["sequences"],
                    sequences_scores=sequence_outputs["sequence_scores"],
                    scores=scores,
                    logits=raw_logits,
                    beam_indices=sequence_outputs["beam_indices"],
                    encoder_attentions=encoder_attentions,
                    encoder_hidden_states=encoder_hidden_states,
                    decoder_attentions=decoder_attentions,
                    cross_attentions=cross_attentions,
                    decoder_hidden_states=decoder_hidden_states,
                    past_key_values=model_kwargs.get("past_key_values"),
                )
            else:
                return GenerateBeamDecoderOnlyOutput(
                    sequences=sequence_outputs["sequences"],
                    sequences_scores=sequence_outputs["sequence_scores"],
                    scores=scores,
                    logits=raw_logits,
                    beam_indices=sequence_outputs["beam_indices"],
                    attentions=decoder_attentions,
                    hidden_states=decoder_hidden_states,
                    past_key_values=model_kwargs.get("past_key_values"),
                )
        else:
            return sequence_outputs["sequences"]

    def _assisted_decoding(
        self,
        input_ids: torch.LongTensor,
        candidate_generator: CandidateGenerator,
        logits_processor: LogitsProcessorList,
        stopping_criteria: StoppingCriteriaList,
        generation_config: GenerationConfig,
        synced_gpus: bool,
        streamer: Optional["BaseStreamer"],
        **model_kwargs,
    ) -> Union[GenerateNonBeamOutput, torch.LongTensor]:
        r"""
        Generates sequences of token ids for models with a language modeling head using **greedy decoding** or
        **sample** (depending on `do_sample`), assisted by candidate sequences. Assisted generation is an example of a
        candidate decoding strategy. Can be used for text-decoder, text-to-text, speech-to-text, and vision-to-text
        models.

        Parameters:
            input_ids (`torch.LongTensor` of shape `(batch_size, sequence_length)`):
                The sequence used as a prompt for the generation.
            candidate_generator (`CandidateGenerator`):
                A derived instance of [`CandidateGenerator`] that defines how candidate sequences are generated. For
                more information, the documentation of [`CandidateGenerator`] should be read.
            logits_processor (`LogitsProcessorList`):
                An instance of [`LogitsProcessorList`]. List of instances of class derived from [`LogitsProcessor`]
                used to modify the prediction scores of the language modeling head applied at each generation step.
            stopping_criteria (`StoppingCriteriaList`):
                An instance of [`StoppingCriteriaList`]. List of instances of class derived from [`StoppingCriteria`]
                used to tell if the generation loop should stop.
            generation_config ([`~generation.GenerationConfig`]):
                The generation configuration to be used as parametrization of the decoding method.
            synced_gpus (`bool`):
                Whether to continue running the while loop until max_length (needed for ZeRO stage 3)
            streamer (`BaseStreamer`, *optional*):
                Streamer object that will be used to stream the generated sequences. Generated tokens are passed
                through `streamer.put(token_ids)` and the streamer is responsible for any further processing.
            model_kwargs:
                Additional model specific keyword arguments will be forwarded to the `forward` function of the model.
                If model is an encoder-decoder model the kwargs should include `encoder_outputs`.

        Return:
            [`~generation.GenerateDecoderOnlyOutput`], [`~generation.GenerateEncoderDecoderOutput`] or
            `torch.LongTensor`: A `torch.LongTensor` containing the generated tokens (default behaviour) or a
            [`~generation.GenerateDecoderOnlyOutput`] if `model.config.is_encoder_decoder=False` and
            `return_dict_in_generate=True` or a [`~generation.GenerateEncoderDecoderOutput`] if
            `model.config.is_encoder_decoder=True`.
        """
        # init values
        do_sample = generation_config.do_sample
        output_attentions = generation_config.output_attentions
        output_hidden_states = generation_config.output_hidden_states
        output_scores = generation_config.output_scores
        output_logits = generation_config.output_logits
        return_dict_in_generate = generation_config.return_dict_in_generate

        # init attention / hidden states / scores tuples
        scores = () if (return_dict_in_generate and output_scores) else None
        raw_logits = () if (return_dict_in_generate and output_logits) else None
        decoder_attentions = () if (return_dict_in_generate and output_attentions) else None
        cross_attentions = () if (return_dict_in_generate and output_attentions) else None
        decoder_hidden_states = () if (return_dict_in_generate and output_hidden_states) else None

        # if model is an encoder-decoder, retrieve encoder attention weights and hidden states
        if return_dict_in_generate and self.config.is_encoder_decoder:
            encoder_attentions = model_kwargs["encoder_outputs"].get("attentions") if output_attentions else None
            encoder_hidden_states = (
                model_kwargs["encoder_outputs"].get("hidden_states") if output_hidden_states else None
            )

        # keep track of which sequences are already finished
        batch_size = input_ids.shape[0]
        unfinished_sequences = torch.ones(batch_size, dtype=torch.long, device=input_ids.device)
        model_kwargs = self._get_initial_cache_position(input_ids, model_kwargs)

        # This is needed if return_dict_in_generate is True
        start_from_empty_dynamic_cache = False
        past_key_values = model_kwargs.get("past_key_values", None)
        if isinstance(past_key_values, DynamicCache) or (
            isinstance(past_key_values, EncoderDecoderCache)
            and isinstance(past_key_values.self_attention_cache, DynamicCache)
        ):
            if past_key_values.get_seq_length() == 0:
                start_from_empty_dynamic_cache = True

        this_peer_finished = False
        while self._has_unfinished_sequences(this_peer_finished, synced_gpus, device=input_ids.device):
            cur_len = input_ids.shape[-1]

            #  1. Fetch candidate sequences from a `CandidateGenerator`
            candidate_input_ids, candidate_logits = candidate_generator.get_candidates(input_ids)
            candidate_input_ids = candidate_input_ids.to(self.device)
            if candidate_logits is not None:
                candidate_logits = candidate_logits.to(self.device)

            candidate_length = candidate_input_ids.shape[1] - input_ids.shape[1]
            is_done_candidate = stopping_criteria(candidate_input_ids, None)

            # 2. Use the original model to obtain the next token logits given the candidate sequence. We obtain
            # `candidate_length + 1` relevant logits from this process: in the event that all candidates are correct,
            # we use this forward pass to also pick the subsequent logits in the original model.

            # 2.1. Prepare the model inputs
            candidate_kwargs = copy.copy(model_kwargs)
            candidate_kwargs = _prepare_attention_mask(
                candidate_kwargs, candidate_input_ids.shape[1], self.config.is_encoder_decoder
            )
            candidate_kwargs = _prepare_token_type_ids(candidate_kwargs, candidate_input_ids.shape[1])
            if "cache_position" in candidate_kwargs:
                candidate_kwargs["cache_position"] = torch.cat(
                    (
                        candidate_kwargs["cache_position"],
                        torch.arange(cur_len, cur_len + candidate_length, device=input_ids.device, dtype=torch.long),
                    ),
                    dim=0,
                )

            model_inputs = self.prepare_inputs_for_generation(candidate_input_ids, **candidate_kwargs)
            if "num_logits_to_keep" in model_inputs:
                model_inputs["num_logits_to_keep"] = candidate_length + 1

            # 2.2. Run a forward pass on the candidate sequence
            # prepare variable output controls (note: some models won't accept all output controls)
            model_inputs.update({"output_attentions": output_attentions} if output_attentions else {})
            model_inputs.update({"output_hidden_states": output_hidden_states} if output_hidden_states else {})

            outputs = self(**model_inputs)

            # 2.3. Process the new logits
            # .float() is needed to retain precision for later logits manipulations
            new_logits = outputs.logits[:, -candidate_length - 1 :].float()  # excludes the input prompt if present
            next_token_logits = new_logits.clone()
            if len(logits_processor) > 0:
                for i in range(candidate_length + 1):
                    new_logits[:, i, :] = logits_processor(candidate_input_ids[:, : cur_len + i], new_logits[:, i, :])

            # 3. Select the accepted tokens. There are two possible cases:
            # Case 1: `do_sample=True` and we have logits for the candidates (originally from speculative decoding)
            # 👉 Apply algorithm 1 from the speculative decoding paper (https://arxiv.org/pdf/2211.17192.pdf).
            if do_sample and candidate_logits is not None:
                valid_tokens, n_matches = _speculative_sampling(
                    candidate_input_ids,
                    candidate_logits,
                    candidate_length,
                    new_logits,
                    is_done_candidate,
                )

            # Case 2: all other cases (originally from assisted generation) 👉 Compare the tokens selected from the
            # original model logits with the candidate tokens. We can keep the candidate tokens until the first
            # mismatch, or until the max length is reached.
            else:
                if do_sample:
                    probs = new_logits.softmax(dim=-1)
                    selected_tokens = torch.multinomial(probs[0, :, :], num_samples=1).squeeze(1)[None, :]
                else:
                    selected_tokens = new_logits.argmax(dim=-1)

                candidate_new_tokens = candidate_input_ids[:, cur_len:]
                n_matches = ((~(candidate_new_tokens == selected_tokens[:, :-1])).cumsum(dim=-1) < 1).sum()

                # Ensure we don't generate beyond max_len or an EOS token
                if is_done_candidate and n_matches == candidate_length:
                    n_matches -= 1
                valid_tokens = selected_tokens[:, : n_matches + 1]

            # 4. Update variables according to the number of matching assistant tokens. Remember: the token generated
            # by the model after the last candidate match is also valid, as it is generated from a correct sequence.
            # Because of this last token, assisted generation search reduces to a normal greedy search/sample if there
            # is no match.

            # 4.1. Get the valid continuation, after the matching tokens
            input_ids = torch.cat((input_ids, valid_tokens), dim=-1)
            if streamer is not None:
                streamer.put(valid_tokens.cpu())
            new_cur_len = input_ids.shape[-1]

            # 4.2. Discard past key values relative to unused assistant tokens
            new_cache_size = new_cur_len - 1
            outputs.past_key_values = _crop_past_key_values(self, outputs.past_key_values, new_cache_size)

            # 5. Update the candidate generation strategy if needed
            candidate_generator.update_candidate_strategy(input_ids, new_logits, n_matches)

            if synced_gpus and this_peer_finished:
                continue  # don't waste resources running the code we don't need

            # Store scores, attentions and hidden_states when required
            # Assistant: modified to append one tuple element per token, as in the other generation methods.
            if return_dict_in_generate:
                if output_scores:
                    scores += tuple(new_logits[:, i, :] for i in range(n_matches + 1))
                if output_logits:
                    raw_logits += (next_token_logits,)

                if "past_key_values" not in model_kwargs or start_from_empty_dynamic_cache:
                    added_len = new_cur_len
                    # set it to false for other iterations
                    start_from_empty_dynamic_cache = False
                else:
                    added_len = n_matches + 1

                if output_attentions:
                    if self.config.is_encoder_decoder:
                        cross_attentions = _split_model_outputs(
                            cross_attentions, outputs.cross_attentions, cur_len, added_len
                        )
                        decoder_attentions = _split_model_outputs(
                            decoder_attentions,
                            outputs.decoder_attentions,
                            cur_len,
                            added_len,
                            is_decoder_attention=True,
                        )
                    else:
                        decoder_attentions = _split_model_outputs(
                            decoder_attentions,
                            outputs.attentions,
                            cur_len,
                            added_len,
                            is_decoder_attention=True,
                        )
                if output_hidden_states:
                    if self.config.is_encoder_decoder:
                        decoder_hidden_states = _split_model_outputs(
                            decoder_hidden_states, outputs.decoder_hidden_states, cur_len, added_len
                        )
                    else:
                        decoder_hidden_states = _split_model_outputs(
                            decoder_hidden_states, outputs.hidden_states, cur_len, added_len
                        )

            model_kwargs = self._update_model_kwargs_for_generation(
                outputs,
                model_kwargs,
                is_encoder_decoder=self.config.is_encoder_decoder,
                num_new_tokens=n_matches + 1,
            )

            unfinished_sequences = unfinished_sequences & ~stopping_criteria(input_ids, scores)
            this_peer_finished = unfinished_sequences.max() == 0

        if streamer is not None:
            streamer.end()

        if (
            hasattr(candidate_generator, "assistant_model")
            and candidate_generator.assistant_model.generation_config.num_assistant_tokens_schedule == "heuristic"
        ):
            candidate_generator.assistant_model.generation_config.num_assistant_tokens = (
                candidate_generator.num_assistant_tokens
            )
        if return_dict_in_generate:
            if self.config.is_encoder_decoder:
                return GenerateEncoderDecoderOutput(
                    sequences=input_ids,
                    scores=scores,
                    logits=raw_logits,
                    encoder_attentions=encoder_attentions,
                    encoder_hidden_states=encoder_hidden_states,
                    decoder_attentions=decoder_attentions,
                    cross_attentions=cross_attentions,
                    decoder_hidden_states=decoder_hidden_states,
                    past_key_values=model_kwargs.get("past_key_values"),
                )
            else:
                return GenerateDecoderOnlyOutput(
                    sequences=input_ids,
                    scores=scores,
                    logits=raw_logits,
                    attentions=decoder_attentions,
                    hidden_states=decoder_hidden_states,
                    past_key_values=model_kwargs.get("past_key_values"),
                )
        else:
            return input_ids


def _speculative_sampling(
    candidate_input_ids,
    candidate_logits,
    candidate_length,
    new_logits,
    is_done_candidate,
):
    """
    Applies sampling as in the speculative decoding paper (https://arxiv.org/pdf/2211.17192.pdf, algorithm 1). Returns
    the selected tokens, as well as the number of candidate matches.

    NOTE: Unless otherwise stated, the variable names match those in the paper.
    """
    new_candidate_input_ids = candidate_input_ids[:, -candidate_length:]
    # Gets the probabilities from the logits. q_i and p_i denote the assistant and model probabilities of the tokens
    # selected by the assistant, respectively.
    q = candidate_logits.softmax(dim=-1)
    q_i = q[:, torch.arange(candidate_length), new_candidate_input_ids].squeeze(0, 1)
    p = new_logits.softmax(dim=-1)
    p_i = p[:, torch.arange(candidate_length), new_candidate_input_ids].squeeze(0, 1)
    probability_ratio = p_i / q_i

    # When probability_ratio > 1 (i.e. q_i(x) < p_i(x), or "assistant probability of the candidate token is smaller
    # than the model probability for the same token"), keep the token. Otherwise reject with p = 1 - probability_ratio
    # (= keep with p = probability_ratio). Keep all the tokens until the first rejection
    r_i = torch.rand_like(probability_ratio)
    is_accepted = r_i <= probability_ratio
    n_matches = ((~is_accepted).cumsum(dim=-1) < 1).sum()  # this is `n` in algorithm 1

    # Ensure we don't generate beyond max_len or an EOS token (not in algorithm 1, but needed for correct behavior)
    if is_done_candidate and n_matches == candidate_length:
        # Output length is assumed to be `n_matches + 1`. Since we won't generate another token with the target model
        # due to acceptance on EOS we fix `n_matches`
        n_matches -= 1
        valid_tokens = new_candidate_input_ids[:, : n_matches + 1]
    else:
        # Next token selection: if there is a rejection, adjust the distribution from the main model before sampling.
        gamma = candidate_logits.shape[1]
        p_n_plus_1 = p[:, n_matches, :]
        if n_matches < gamma:
            q_n_plus_1 = q[:, n_matches, :]
            p_prime = torch.clamp((p_n_plus_1 - q_n_plus_1), min=0)
            p_prime.div_(p_prime.sum())
        else:
            p_prime = p_n_plus_1
        t = torch.multinomial(p_prime, num_samples=1).squeeze(1)[None, :]

        # The selected tokens include the matches (if any) plus the next sampled tokens
        if n_matches > 0:
            valid_tokens = torch.cat((new_candidate_input_ids[:, :n_matches], t), dim=-1)
        else:
            valid_tokens = t

    return valid_tokens, n_matches


def _split_model_outputs(outputs, new_outputs, cur_len, added_len, is_decoder_attention=False):
    """
    Given the (decoder/cross attentions)/(decoder hidden states) for multiple generated tokens, splits it into a tuple
    where each member corresponds to a single generated token.
    """
    # Retrocompatibility: in our generation functions, the first iteration includes the attention/hidden states for the
    # prompt.
    if len(outputs) == 0:
        new_tuple = ()
        for layer in new_outputs:
            last_dim_size = cur_len if is_decoder_attention else layer.shape[-1]
            new_tuple += (layer[..., :cur_len, :last_dim_size],)
        outputs += (new_tuple,)
        # The first iteration contains the prompt + 1 generated token, let's update the length variables accordingly
        cur_len += 1
        added_len -= cur_len

    for i in range(added_len):
        new_tuple = ()
        for layer in new_outputs:
            last_dim_size = cur_len + i if is_decoder_attention else layer.shape[-1]
            new_tuple += (layer[..., i : i + 1, :last_dim_size],)
        outputs += (new_tuple,)
    return outputs


def _ranking_fast(
    context_hidden: torch.FloatTensor,
    next_hidden: torch.FloatTensor,
    next_top_k_probs: torch.FloatTensor,
    cosine_matrix_mask: torch.LongTensor,
    alpha: float,
    beam_width: int,
) -> torch.FloatTensor:
    """
    Reranks the top_k candidates based on a degeneration penalty (cosine similarity with previous tokens), as described
    in the paper "A Contrastive Framework for Neural Text Generation". Returns the index of the best candidate for each
    row in the batch.
    """
    norm_context_hidden = context_hidden / context_hidden.norm(dim=2, keepdim=True)
    norm_next_hidden = next_hidden / next_hidden.norm(dim=2, keepdim=True)
    cosine_matrix = torch.matmul(norm_context_hidden, norm_next_hidden.transpose(1, 2)).squeeze(-1)  # [B*K, S]

    # Penalize cosine_matrix based on the cosine_matrix_mask (ignore padding positions)
    # Using a large negative value for masked positions
    cosine_matrix_mask = cosine_matrix_mask.to(dtype=cosine_matrix.dtype)
    cosine_matrix_mask = (1 - cosine_matrix_mask) * torch.finfo(cosine_matrix.dtype).min
    cosine_matrix = cosine_matrix + cosine_matrix_mask

    degeneration_penalty, _ = torch.max(cosine_matrix, dim=-1)  # [B*K]
    next_top_k_probs = next_top_k_probs.view(-1)  # [B*K]
    contrastive_score = (1.0 - alpha) * next_top_k_probs - alpha * degeneration_penalty
    contrastive_score = torch.stack(torch.split(contrastive_score, beam_width))  # [B, K]
    _, selected_idx = contrastive_score.max(dim=-1)  # [B]
    return selected_idx


def _split(data, full_batch_size: int, num_hidden_layers: int, split_size: int = None):
    """
    Takes care of three cases:
    1. data is a tensor: e.g. last_hidden_state, pooler_output etc. split them on the batch_size dim
    2. data is a tuple: e.g. hidden_states, attentions etc. Keep the tuple as it is and split each tensor in it and
       return a list of tuples
    3. data is a tuple of tuples, e.g. past_key_values. Keep the tuple as it is and split each tuple in it and
       return a list of tuples of tuples
    (see documentation of ModelOutput)
    """
    if data is None:
        return [None] * (full_batch_size // split_size)
    if isinstance(data, torch.Tensor):
        return [data[i : i + split_size] for i in range(0, full_batch_size, split_size)]
    # New cache format
    elif isinstance(data, DynamicCache) or (
        isinstance(data, EncoderDecoderCache) and isinstance(data.self_attention_cache, DynamicCache)
    ):
        return data.batch_split(full_batch_size, split_size, num_hidden_layers)
    elif isinstance(data, tuple):
        # If the elements of the tuple are also tuples (e.g., past_key_values in our earlier example)
        if isinstance(data[0], tuple):
            return [
                tuple(tuple(tensor[i : i + split_size] for tensor in inner_tuple) for inner_tuple in data)
                for i in range(0, full_batch_size, split_size)
            ]

        else:
            return [
                tuple(sub_tensor[i : i + split_size] for sub_tensor in data)
                for i in range(0, full_batch_size, split_size)
            ]
    else:
        raise TypeError(f"Unexpected attribute type: {type(data)}")


def _split_model_inputs(
    model_input: Union[ModelOutput, Dict], split_size: int, full_batch_size: int, config: PretrainedConfig
) -> List[Union[ModelOutput, Dict]]:
    """
    Split a ModelOutput object (or its subclasses) or Dict into a list of same-class objects based on a specified split
    size. The input object is dict when it was prepared for forward pass and ModelOutput when it was returned from
    previous forward pass.
    """
    # Edge case: if model_input is None, return a list of Nones
    # this happens with Whisper where encoder_outputs is None
    if model_input is None:
        return [model_input] * (full_batch_size // split_size)
    # Infer the class from the object
    model_output_cls = type(model_input)
    if (full_batch_size % split_size) != 0:
        raise ValueError("`full_batch_size` must be divisible by `split_size`")

    if split_size > full_batch_size:
        raise ValueError("`split_size` must be smaller or equal to `full_batch_size`")

    # Helper function to split tensors or tuples of tensors

    # Find all the dataclass fields (e.g., last_hidden_state, pooler_output etc.) and split them
    keys = (
        model_input.__dataclass_fields__.keys() if hasattr(model_input, "__dataclass_fields__") else model_input.keys()
    )
    # We only keep keys that are in the model_input
    keys = [k for k in keys if k in model_input]
    # Here we can have four types of values: tensors, tuples of tensors and booleans, and encoder_outputs which is a
    # ModelOutput object.
    # bool should not be split but replicated for each split
    bool_keys = [k for k in keys if isinstance(model_input[k], bool) or k == "cache_position"]
    keys_to_ignore = ["cache_position", "encoder_outputs", "num_logits_to_keep"]
    non_bool_keys = [k for k in keys if not isinstance(model_input[k], bool) and k not in keys_to_ignore]

    num_hidden_layers = config.get_text_config().num_hidden_layers

    # we split the tensors and tuples of tensors
    data_split_list = [
        {k: _split(model_input[k], full_batch_size, num_hidden_layers, split_size)[i] for k in non_bool_keys}
        for i in range(full_batch_size // split_size)
    ]
    # bool values are the same and replicated for each split
    bool_data = {k: model_input[k] for k in bool_keys}
    # encoder_outputs is a ModelOutput object and should be split by its own
    if "encoder_outputs" in model_input:
        encoder_outputs_split = _split_model_inputs(
            model_input["encoder_outputs"], split_size, full_batch_size, num_hidden_layers=num_hidden_layers
        )
        data_split_list = [
            {**data_split, "encoder_outputs": encoder_outputs_split[i]} for i, data_split in enumerate(data_split_list)
        ]
    # num_logits_to_keep should be replicated for each split, similar to bool values
    if "num_logits_to_keep" in model_input:
        data_split_list = [
            {**data_split, "num_logits_to_keep": model_input["num_logits_to_keep"]} for data_split in data_split_list
        ]

    # Convert each dictionary in the list to an object of the inferred class
    split_model_inputs: List[Union[ModelOutput, Dict]] = [
        model_output_cls(**data_split, **bool_data) for data_split in data_split_list
    ]

    return split_model_inputs


def stack_model_outputs(model_outputs: List[ModelOutput], config: PretrainedConfig) -> ModelOutput:
    """
    Stack a list of ModelOutput objects (or its subclasses) along the batch_size dimension. The function infers the
    specific ModelOutput subclass from the list provided.
    """
    if not model_outputs:
        raise ValueError("Input list is empty.")

    # Infer the class from the first object in the list
    model_output_cls = type(model_outputs[0])
    num_hidden_layers = config.get_text_config().num_hidden_layers

    # Ensure all objects are of the same type
    if not all(isinstance(obj, model_output_cls) for obj in model_outputs):
        raise ValueError("All elements in the list should be of the same type.")

    # Helper function to concat tensors or tuples of tensors
    def _concat(data):
        """
        Reverse of `_split` function above.
        """
        if any(data is None for data in data):
            return None
        if isinstance(data[0], torch.Tensor):
            return torch.cat(data, dim=0)
        # New cache format
        elif isinstance(data[0], DynamicCache):
            return DynamicCache.from_batch_splits(data, num_hidden_layers=num_hidden_layers)
        elif isinstance(data[0], EncoderDecoderCache):
            return EncoderDecoderCache.from_batch_splits(data, num_hidden_layers=num_hidden_layers)
        elif isinstance(data[0], tuple):
            # If the elements of the tuple are also tuples (e.g., past_key_values in our earlier example)
            if isinstance(data[0][0], tuple):
                return tuple(
                    tuple(torch.cat([attr[i][j] for attr in data], dim=0) for j in range(len(data[0][0])))
                    for i in range(len(data[0]))
                )
            else:
                return tuple(torch.cat([attr[i] for attr in data], dim=0) for i in range(len(data[0])))
        elif isinstance(data[0], (int, float)):
            # If the elements are integers or floats, return a tensor
            return torch.tensor(data)
        else:
            raise TypeError(f"Unexpected attribute type: {type(data[0])}")

    # Use a dictionary comprehension to gather attributes from all objects and concatenate them
    concatenated_data = {
        k: _concat([getattr(model_output, k) for model_output in model_outputs])
        for k in model_output_cls.__dataclass_fields__.keys()
    }

    # Return a new object of the inferred class with the concatenated attributes
    return model_output_cls(**concatenated_data)


def _relative_top_filter(
    scores: torch.FloatTensor,
    baseline_scores: torch.FloatTensor,
    relative_top: float = 0.1,
    filter_value: float = -float("Inf"),
    base_filter_value=-1e-3,
    min_tokens_to_keep: int = 1,
) -> torch.FloatTensor:
    """
    Reference: https://github.com/XiangLi1999/ContrastiveDecoding/blob/170e9142e92159c1237d731e240f5eb14aabf428/transformers/src/transformers/generation_logits_process.py#L235
    Apply filtering to only keep tokens with a probability above a certain threshold. The threshold is defined as `relative_top` * max probability in the distribution.
    """
    scores_normalized = scores.log_softmax(dim=-1)
    baseline_scores_normalized = baseline_scores.log_softmax(dim=-1)
    sorted_logits, sorted_indices = torch.sort(scores_normalized, descending=True)
    min_thresh = sorted_logits[..., min_tokens_to_keep - 1]
    probs_max = torch.max(scores_normalized, dim=-1).values
    probs_thresh = probs_max + np.log(relative_top)
    probs_thresh = torch.min(min_thresh, probs_thresh)
    probs_thresh = probs_thresh.unsqueeze(-1)
    baseline_scores_normalized[scores_normalized < probs_thresh] = base_filter_value
    scores_normalized[scores_normalized < probs_thresh] = filter_value
    return scores_normalized, baseline_scores_normalized


def _dola_select_contrast(
    candidate_premature_layers: List[int],
    candidate_premature_logits: Dict[int, torch.FloatTensor],
    final_logits: torch.FloatTensor,
) -> torch.FloatTensor:
    if len(candidate_premature_layers) == 1:
        base_logits = candidate_premature_logits[candidate_premature_layers[0]]
        final_logits, base_logits = _relative_top_filter(final_logits, base_logits)
        logits = final_logits - base_logits
        return logits

    # 1. Stacking all premature_layers into a new dimension
    stacked_premature_layers = torch.stack([candidate_premature_logits[i] for i in candidate_premature_layers], dim=0)

    # 2. Calculate the softmax values for mature_layer and all premature_layers
    # shape: (batch_size, vocab_size)
    softmax_mature_layer = F.softmax(final_logits, dim=-1)
    # shape: (num_premature_layers, batch_size, vocab_size)
    softmax_premature_layers = F.softmax(stacked_premature_layers, dim=-1)

    # 3. Calculate the average distribution
    # shape: (num_premature_layers, batch_size, vocab_size)
    avg_dist = 0.5 * (softmax_mature_layer[None, :, :] + softmax_premature_layers)

    # 4. Calculate log-softmax for the KL divergence
    # shape: (batch_size, vocab_size)
    log_softmax_mature_layer = F.log_softmax(final_logits, dim=-1)
    # shape: (num_premature_layers, batch_size, vocab_size)
    log_softmax_premature_layers = F.log_softmax(stacked_premature_layers, dim=-1)

    # 5. Calculate the KL divergences and then the JS divergences
    # shape: (num_premature_layers, batch_size)
    kl1 = F.kl_div(log_softmax_mature_layer[None, :, :], avg_dist, reduction="none").mean(-1)
    # shape: (num_premature_layers, batch_size)
    kl2 = F.kl_div(log_softmax_premature_layers, avg_dist, reduction="none").mean(-1)
    js_divs = 0.5 * (kl1 + kl2)  # shape: (num_premature_layers, batch_size)

    # 6. Reduce the batchmean
    js_divs = js_divs.mean(-1)  # shape: (num_premature_layers,)
    premature_layer = candidate_premature_layers[int(js_divs.argmax().cpu().item())]

    base_logits = candidate_premature_logits[premature_layer]
    final_logits, base_logits = _relative_top_filter(final_logits, base_logits)
    logits = final_logits - base_logits
    return logits<|MERGE_RESOLUTION|>--- conflicted
+++ resolved
@@ -1466,11 +1466,7 @@
             layer_device_map = get_layer_device_map(execution_device_map)
 
             cache_kwargs = {
-<<<<<<< HEAD
-                "config": self.config.get_text_config(decoder=True),
-=======
                 "config": self.config.get_text_config(),
->>>>>>> 68049b17
                 "max_batch_size": batch_size,
                 "max_cache_len": max_cache_len,
                 "device": device,
