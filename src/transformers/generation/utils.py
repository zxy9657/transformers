--- conflicted
+++ resolved
@@ -47,11 +47,7 @@
     is_accelerate_available,
     is_hqq_available,
     is_optimum_quanto_available,
-<<<<<<< HEAD
-    is_torchdynamo_compiling,
     is_torchdynamo_exporting,
-=======
->>>>>>> f39f4960
     logging,
 )
 from .beam_constraints import DisjunctiveConstraint, PhrasalConstraint
@@ -346,107 +342,6 @@
 GenerateOutput = Union[GenerateNonBeamOutput, GenerateBeamOutput]
 
 
-def _cache_dependant_input_preparation(
-    input_ids: torch.LongTensor,
-    inputs_embeds: Optional[torch.FloatTensor],
-    cache_position: Optional[torch.LongTensor],
-) -> Tuple[torch.FloatTensor, torch.LongTensor]:
-    """
-    Generic cache-dependent input preparation
-    The code is put in a separate function to allow granular unit testing
-    as it needs a different implementation to be exportable.
-
-    If we have cache: let's slice `input_ids` through `cache_position`, to keep only the unprocessed tokens
-    - Exception 1: when passing input_embeds, input_ids may be missing entries
-    - Exception 2: some generation methods do special slicing of input_ids, so we don't need to do it here
-    - Exception 3: with synced GPUs cache_position may go out of bounds, but we only want dummy token in that case.
-                   (we can't check exception 3 while compiling)
-    - Excpetion 4: If input_embeds are passed then slice it through `cache_position`, to keep only the unprocessed tokens and
-      generate the first token for each sequence. Later use the generated Input ids for continuation.
-    """
-    if inputs_embeds is not None and input_ids.shape[1] == 0:  # Exception 4
-        inputs_embeds = inputs_embeds[:, -cache_position.shape[0] :]
-    elif (
-        inputs_embeds is not None  # Exception 1
-        or (is_torchdynamo_compiling() or cache_position[-1] >= input_ids.shape[1])  # Exception 3
-    ):
-        input_ids = input_ids[:, -cache_position.shape[0] :]
-    elif input_ids.shape[1] != cache_position.shape[0]:  # Default case (the "else", a no op, is Exception 2)
-        input_ids = input_ids[:, cache_position]
-    return inputs_embeds, input_ids
-
-
-def _cache_dependant_input_preparation_exporting(
-    input_ids: torch.LongTensor,
-    inputs_embeds: Optional[torch.FloatTensor],
-    cache_position: Optional[torch.LongTensor],
-) -> Tuple[torch.FloatTensor, torch.LongTensor]:
-    """
-    Generic cache-dependent input preparation.
-    This function implements function ``_cache_dependant_input_preparation``
-    with :func:`torch.cond` to make it exportable with :func:`torch.export.export`.
-    The code is put in a separate function to allow granular unit testing.
-
-    If we have cache: let's slice `input_ids` through `cache_position`, to keep only the unprocessed tokens
-    - Exception 1: when passing input_embeds, input_ids may be missing entries
-    - Exception 2: some generation methods do special slicing of input_ids, so we don't need to do it here
-    - Exception 3: with synced GPUs cache_position may go out of bounds, but we only want dummy token in that case.
-                   (we can't check exception 3 while compiling)
-    - Excpetion 4: If input_embeds are passed then slice it through `cache_position`, to keep only the unprocessed tokens and
-      generate the first token for each sequence. Later use the generated Input ids for continuation.
-    """
-    if inputs_embeds is None:
-        input_ids = input_ids[:, cache_position]
-    else:
-        # This is the code we need to implemented with torch.cond.
-        # if input_ids.shape[1] == 0:
-        #     inputs_embeds = inputs_embeds[:, -cache_position.shape[0] :]
-        # else:
-        #     if cache_position[-1] >= input_ids.shape[1]:
-        #         input_ids = input_ids[:, -cache_position.shape[0] :]
-        #     else:
-        #         if input_ids.shape[1] != cache_position.shape[0]:
-        #             input_ids = input_ids[:, cache_position]
-        def branch_1(inputs_embeds, cache_position):
-            return inputs_embeds[:, -cache_position.shape[0] :]
-
-        def branch_2(input_ids, cache_position):
-            return input_ids[:, -cache_position.shape[0] :]
-
-        def branch_3(input_ids, cache_position):
-            return input_ids[:, cache_position]
-
-        inputs_embeds, input_ids = torch.cond(
-            input_ids.shape[1] == 0,
-            (
-                lambda input_ids, inputs_embeds, cache_position: (
-                    branch_1(inputs_embeds, cache_position),
-                    input_ids,
-                )
-            ),
-            (
-                lambda input_ids, inputs_embeds, cache_position: (
-                    inputs_embeds,
-                    torch.cond(
-                        cache_position[-1] >= input_ids.shape[1],
-                        branch_2,
-                        lambda input_ids, cache_position: (
-                            torch.cond(
-                                input_ids.shape[1] != cache_position.shape[0],
-                                branch_3,
-                                (lambda input_ids, cache_position: input_ids),
-                                [input_ids, cache_position],
-                            )
-                        ),
-                        [input_ids, cache_position],
-                    ),
-                )
-            ),
-            [input_ids, inputs_embeds, cache_position],
-        )
-    return inputs_embeds, input_ids
-
-
 class GenerationMixin:
     """
     A class containing all functions for auto-regressive text generation, to be used as a mixin in [`PreTrainedModel`].
@@ -463,6 +358,102 @@
 
     To learn more about decoding strategies refer to the [text generation strategies guide](../generation_strategies).
     """
+
+    def _cache_dependant_input_preparation(
+        self,
+        input_ids: torch.LongTensor,
+        inputs_embeds: Optional[torch.FloatTensor],
+        cache_position: Optional[torch.LongTensor],
+    ) -> Tuple[torch.FloatTensor, torch.LongTensor]:
+        """
+        Generic cache-dependent input preparation
+        The code is put in a separate function to allow granular unit testing
+        as it needs a different implementation to be exportable.
+
+        If we have cache: let's slice `input_ids` through `cache_position`, to keep only the unprocessed tokens
+        - Exception 1: when passing input_embeds, input_ids may be missing entries
+        - Exception 2: some generation methods do special slicing of input_ids, so we don't need to do it here
+        - Exception 3: with synced GPUs cache_position may go out of bounds, but we only want dummy token in that case.
+        - Excpetion 4: If input_embeds are passed then slice it through `cache_position`, to keep only the unprocessed tokens and
+          generate the first token for each sequence. Later use the generated Input ids for continuation.
+
+        The current implementation does not rely on ``self`` and could be
+        a class method. It is left as a standard method to be easily rewritten.
+        """
+        if is_torchdynamo_exporting():
+            return self._cache_dependant_input_preparation_exporting(input_ids, inputs_embeds, cache_position)
+        if inputs_embeds is not None and input_ids.shape[1] == 0:  # Exception 4
+            inputs_embeds = inputs_embeds[:, -cache_position.shape[0] :]
+        elif (
+            inputs_embeds is not None  # Exception 1
+            or (cache_position[-1] >= input_ids.shape[1])  # Exception 3
+        ):
+            input_ids = input_ids[:, -cache_position.shape[0] :]
+        elif input_ids.shape[1] != cache_position.shape[0]:  # Default case (the "else", a no op, is Exception 2)
+            input_ids = input_ids[:, cache_position]
+        return inputs_embeds, input_ids
+
+    def _cache_dependant_input_preparation_exporting(
+        self,
+        input_ids: torch.LongTensor,
+        inputs_embeds: Optional[torch.FloatTensor],
+        cache_position: Optional[torch.LongTensor],
+    ) -> Tuple[torch.FloatTensor, torch.LongTensor]:
+        """
+        This method implements method ``_cache_dependant_input_preparation``
+        with :func:`torch.cond` to make it exportable with :func:`torch.export.export`.
+        The code is put in a separate function to allow granular unit testing.
+        """
+        if inputs_embeds is None:
+            input_ids = input_ids[:, cache_position]
+        else:
+            # This is the code we need to implemented with torch.cond.
+            # if input_ids.shape[1] == 0:
+            #     inputs_embeds = inputs_embeds[:, -cache_position.shape[0] :]
+            # else:
+            #     if cache_position[-1] >= input_ids.shape[1]:
+            #         input_ids = input_ids[:, -cache_position.shape[0] :]
+            #     else:
+            #         if input_ids.shape[1] != cache_position.shape[0]:
+            #             input_ids = input_ids[:, cache_position]
+            def branch_1(inputs_embeds, cache_position):
+                return inputs_embeds[:, -cache_position.shape[0] :]
+
+            def branch_2(input_ids, cache_position):
+                return input_ids[:, -cache_position.shape[0] :]
+
+            def branch_3(input_ids, cache_position):
+                return input_ids[:, cache_position]
+
+            inputs_embeds, input_ids = torch.cond(
+                input_ids.shape[1] == 0,
+                (
+                    lambda input_ids, inputs_embeds, cache_position: (
+                        branch_1(inputs_embeds, cache_position),
+                        input_ids,
+                    )
+                ),
+                (
+                    lambda input_ids, inputs_embeds, cache_position: (
+                        inputs_embeds,
+                        torch.cond(
+                            cache_position[-1] >= input_ids.shape[1],
+                            branch_2,
+                            lambda input_ids, cache_position: (
+                                torch.cond(
+                                    input_ids.shape[1] != cache_position.shape[0],
+                                    branch_3,
+                                    (lambda input_ids, cache_position: input_ids),
+                                    [input_ids, cache_position],
+                                )
+                            ),
+                            [input_ids, cache_position],
+                        ),
+                    )
+                ),
+                [input_ids, inputs_embeds, cache_position],
+            )
+        return inputs_embeds, input_ids
 
     def prepare_inputs_for_generation(
         self,
@@ -494,37 +485,11 @@
             cache_position = torch.arange(past_length, input_ids.shape[1], dtype=torch.long, device=input_ids.device)
 
         # 2. Generic cache-dependent input preparation
-<<<<<<< HEAD
         if past_key_values is not None:
             model_inputs["past_key_values"] = past_key_values
-            if is_torchdynamo_exporting():
-                # This function is only used when the model is exported. Another implementation is used when
-                # eager mode is used as the documentation of torch.cond still mentions training
-                # is not supported by torch.cond.
-                inputs_embeds, input_ids = _cache_dependant_input_preparation_exporting(
-                    input_ids, inputs_embeds, cache_position
-                )
-            else:
-                inputs_embeds, input_ids = _cache_dependant_input_preparation(input_ids, inputs_embeds, cache_position)
-=======
-        # If we have cache: let's slice `input_ids` through `cache_position`, to keep only the unprocessed tokens
-        # Exception 1: when passing input_embeds, input_ids may be missing entries
-        # Exception 2: some generation methods do special slicing of input_ids, so we don't need to do it here
-        # Exception 3: with synced GPUs cache_position may go out of bounds, but we only want dummy token in that case.
-        # Excpetion 4: If input_embeds are passed then slice it through `cache_position`, to keep only the unprocessed tokens and
-        # generate the first token for each sequence. Later use the generated Input ids for continuation.
-        if past_key_values is not None:
-            model_inputs["past_key_values"] = past_key_values
-            if inputs_embeds is not None and input_ids.shape[1] == 0:  # Exception 4
-                inputs_embeds = inputs_embeds[:, -cache_position.shape[0] :]
-            elif (
-                inputs_embeds is not None  # Exception 1
-                or cache_position[-1] >= input_ids.shape[1]  # Exception 3
-            ):
-                input_ids = input_ids[:, -cache_position.shape[0] :]
-            elif input_ids.shape[1] != cache_position.shape[0]:  # Default case (the "else", a no op, is Exception 2)
-                input_ids = input_ids[:, cache_position]
->>>>>>> f39f4960
+            inputs_embeds, input_ids = self._cache_dependant_input_preparation(
+                input_ids, inputs_embeds, cache_position
+            )
 
         # 3. Prepare base model inputs
         input_ids_key = "decoder_input_ids" if self.config.is_encoder_decoder else "input_ids"
@@ -1694,33 +1659,8 @@
             generation_config = self.generation_config
             using_model_generation_config = True
 
-<<<<<<< HEAD
-        # `torch.compile` can't compile `copy.deepcopy`, arguments in `kwargs` that are part of `generation_config`
-        # will mutate the object with `.update`. As such, passing these arguments through `kwargs` is disabled -- an
-        # exception will be raised in `_validate_model_kwargs`
-        # This can still be exported if strict=False (torch.export.export(..., strict=False)).
-        if not is_torchdynamo_compiling() or is_torchdynamo_exporting():
-            generation_config = copy.deepcopy(generation_config)
-
-            # If `generation_config` is provided, let's fallback ALL default values to the model's generation config
-            # TODO (joao): per-model generation config classes.
-            if not using_model_generation_config:
-                modified_values = {}
-                default_generation_config = GenerationConfig()
-                for key, default_value in default_generation_config.__dict__.items():
-                    if key.startswith("_"):  # metadata
-                        continue
-                    custom_gen_config_value = getattr(generation_config, key)
-                    model_gen_config_value = getattr(self.generation_config, key)
-                    if custom_gen_config_value == default_value and model_gen_config_value != default_value:
-                        modified_values[key] = model_gen_config_value
-                        setattr(generation_config, key, model_gen_config_value)
-                if len(modified_values) > 0:
-                    logger.warning_once(
-                        f"`generation_config` default values have been modified to match model-specific defaults: "
-                        f"{modified_values}. If this is not desired, please set these values explicitly."
-                    )
-=======
+        # `torch.export.export` usually raises an exception if it is called
+        # with ``strict=True``. deepcopy can only be processed if ``strict=False``.
         generation_config = copy.deepcopy(generation_config)
 
         # If `generation_config` is provided, let's fallback ALL default values to the model's generation config
@@ -1743,7 +1683,6 @@
 
         # Finally, apply any passed kwargs
         model_kwargs = generation_config.update(**kwargs)
->>>>>>> f39f4960
 
         return generation_config, model_kwargs
 
@@ -1768,14 +1707,7 @@
             elif hasattr(cache, "get_seq_length") and cache.get_seq_length() is not None:
                 past_length = cache.get_seq_length()
 
-<<<<<<< HEAD
-            # TODO(joao): this is not torch.compile-friendly, find a work-around. If the cache is not empty,
-            # end-to-end compilation will yield bad results because `cache_position` will be incorrect.
-            if not is_torchdynamo_compiling() or is_torchdynamo_exporting():
-                cache_position = cache_position[past_length:]
-=======
             cache_position = cache_position[past_length:]
->>>>>>> f39f4960
 
         model_kwargs["cache_position"] = cache_position
         return model_kwargs
