# coding=utf-8
# Copyright 2018 The Google AI Language Team Authors and The HuggingFace Inc. team.
# Copyright (c) 2018, NVIDIA CORPORATION.  All rights reserved.
#
# Licensed under the Apache License, Version 2.0 (the "License");
# you may not use this file except in compliance with the License.
# You may obtain a copy of the License at
#
#     http://www.apache.org/licenses/LICENSE-2.0
#
# Unless required by applicable law or agreed to in writing, software
# distributed under the License is distributed on an "AS IS" BASIS,
# WITHOUT WARRANTIES OR CONDITIONS OF ANY KIND, either express or implied.
# See the License for the specific language governing permissions and
# limitations under the License.
"""Configuration base class and utilities."""

import copy
import json
import os
import re
import warnings
from typing import Any, Dict, List, Optional, Tuple, Union

from packaging import version

from . import __version__
from .dynamic_module_utils import custom_object_save
from .modeling_gguf_pytorch_utils import load_gguf_checkpoint
from .utils import (
    CONFIG_NAME,
    PushToHubMixin,
    add_model_info_to_auto_map,
    add_model_info_to_custom_pipelines,
    cached_file,
    copy_func,
    download_url,
    extract_commit_hash,
    is_remote_url,
    is_timm_checkpoint,
    is_torch_available,
    logging,
)


logger = logging.get_logger(__name__)

_re_configuration_file = re.compile(r"config\.(.*)\.json")


class PretrainedConfig(PushToHubMixin):
    # no-format
    r"""
    Base class for all configuration classes. Handles a few parameters common to all models' configurations as well as
    methods for loading/downloading/saving configurations.

    <Tip>

    A configuration file can be loaded and saved to disk. Loading the configuration file and using this file to
    initialize a model does **not** load the model weights. It only affects the model's configuration.

    </Tip>

    Class attributes (overridden by derived classes):

    - **model_type** (`str`) -- An identifier for the model type, serialized into the JSON file, and used to recreate
      the correct object in [`~transformers.AutoConfig`].
    - **is_composition** (`bool`) -- Whether the config class is composed of multiple sub-configs. In this case the
      config has to be initialized from two or more configs of type [`~transformers.PretrainedConfig`] like:
      [`~transformers.EncoderDecoderConfig`] or [`~RagConfig`].
    - **keys_to_ignore_at_inference** (`List[str]`) -- A list of keys to ignore by default when looking at dictionary
      outputs of the model during inference.
    - **attribute_map** (`Dict[str, str]`) -- A dict that maps model specific attribute names to the standardized
      naming of attributes.
    - **base_model_tp_plan** (`Dict[str, Any]`) -- A dict that maps sub-modules FQNs of a base model to a tensor
      parallel plan applied to the sub-module when `model.tensor_parallel` is called.

    Common attributes (present in all subclasses):

    - **vocab_size** (`int`) -- The number of tokens in the vocabulary, which is also the first dimension of the
      embeddings matrix (this attribute may be missing for models that don't have a text modality like ViT).
    - **hidden_size** (`int`) -- The hidden size of the model.
    - **num_attention_heads** (`int`) -- The number of attention heads used in the multi-head attention layers of the
      model.
    - **num_hidden_layers** (`int`) -- The number of blocks in the model.

    <Tip warning={true}>

    Setting parameters for sequence generation in the model config is deprecated. For backward compatibility, loading
    some of them will still be possible, but attempting to overwrite them will throw an exception -- you should set
    them in a [~transformers.GenerationConfig]. Check the documentation of [~transformers.GenerationConfig] for more
    information about the individual parameters.

    </Tip>

    Arg:
        name_or_path (`str`, *optional*, defaults to `""`):
            Store the string that was passed to [`PreTrainedModel.from_pretrained`] or
            [`TFPreTrainedModel.from_pretrained`] as `pretrained_model_name_or_path` if the configuration was created
            with such a method.
        output_hidden_states (`bool`, *optional*, defaults to `False`):
            Whether or not the model should return all hidden-states.
        output_attentions (`bool`, *optional*, defaults to `False`):
            Whether or not the model should returns all attentions.
        return_dict (`bool`, *optional*, defaults to `True`):
            Whether or not the model should return a [`~transformers.utils.ModelOutput`] instead of a plain tuple.
        is_encoder_decoder (`bool`, *optional*, defaults to `False`):
            Whether the model is used as an encoder/decoder or not.
        is_decoder (`bool`, *optional*, defaults to `False`):
            Whether the model is used as decoder or not (in which case it's used as an encoder).
        cross_attention_hidden_size** (`bool`, *optional*):
            The hidden size of the cross-attention layer in case the model is used as a decoder in an encoder-decoder
            setting and the cross-attention hidden dimension differs from `self.config.hidden_size`.
        add_cross_attention (`bool`, *optional*, defaults to `False`):
            Whether cross-attention layers should be added to the model. Note, this option is only relevant for models
            that can be used as decoder models within the [`EncoderDecoderModel`] class, which consists of all models
            in `AUTO_MODELS_FOR_CAUSAL_LM`.
        tie_encoder_decoder (`bool`, *optional*, defaults to `False`):
            Whether all encoder weights should be tied to their equivalent decoder weights. This requires the encoder
            and decoder model to have the exact same parameter names.
        prune_heads (`Dict[int, List[int]]`, *optional*, defaults to `{}`):
            Pruned heads of the model. The keys are the selected layer indices and the associated values, the list of
            heads to prune in said layer.

            For instance `{1: [0, 2], 2: [2, 3]}` will prune heads 0 and 2 on layer 1 and heads 2 and 3 on layer 2.
        chunk_size_feed_forward (`int`, *optional*, defaults to `0`):
            The chunk size of all feed forward layers in the residual attention blocks. A chunk size of `0` means that
            the feed forward layer is not chunked. A chunk size of n means that the feed forward layer processes `n` <
            sequence_length embeddings at a time. For more information on feed forward chunking, see [How does Feed
            Forward Chunking work?](../glossary.html#feed-forward-chunking).

        > Parameters for fine-tuning tasks

        architectures (`List[str]`, *optional*):
            Model architectures that can be used with the model pretrained weights.
        finetuning_task (`str`, *optional*):
            Name of the task used to fine-tune the model. This can be used when converting from an original (TensorFlow
            or PyTorch) checkpoint.
        id2label (`Dict[int, str]`, *optional*):
            A map from index (for instance prediction index, or target index) to label.
        label2id (`Dict[str, int]`, *optional*): A map from label to index for the model.
        num_labels (`int`, *optional*):
            Number of labels to use in the last layer added to the model, typically for a classification task.
        task_specific_params (`Dict[str, Any]`, *optional*):
            Additional keyword arguments to store for the current task.
        problem_type (`str`, *optional*):
            Problem type for `XxxForSequenceClassification` models. Can be one of `"regression"`,
            `"single_label_classification"` or `"multi_label_classification"`.

        > Parameters linked to the tokenizer

        tokenizer_class (`str`, *optional*):
            The name of the associated tokenizer class to use (if none is set, will use the tokenizer associated to the
            model by default).
        prefix (`str`, *optional*):
            A specific prompt that should be added at the beginning of each text before calling the model.
        bos_token_id (`int`, *optional*): The id of the _beginning-of-stream_ token.
        pad_token_id (`int`, *optional*): The id of the _padding_ token.
        eos_token_id (`int`, *optional*): The id of the _end-of-stream_ token.
        decoder_start_token_id (`int`, *optional*):
            If an encoder-decoder model starts decoding with a different token than _bos_, the id of that token.
        sep_token_id (`int`, *optional*): The id of the _separation_ token.

        > PyTorch specific parameters

        torchscript (`bool`, *optional*, defaults to `False`):
            Whether or not the model should be used with Torchscript.
        tie_word_embeddings (`bool`, *optional*, defaults to `True`):
            Whether the model's input and output word embeddings should be tied. Note that this is only relevant if the
            model has a output word embedding layer.
        torch_dtype (`str`, *optional*):
            The `dtype` of the weights. This attribute can be used to initialize the model to a non-default `dtype`
            (which is normally `float32`) and thus allow for optimal storage allocation. For example, if the saved
            model is `float16`, ideally we want to load it back using the minimal amount of memory needed to load
            `float16` weights. Since the config object is stored in plain text, this attribute contains just the
            floating type string without the `torch.` prefix. For example, for `torch.float16` ``torch_dtype` is the
            `"float16"` string.

            This attribute is currently not being used during model loading time, but this may change in the future
            versions. But we can already start preparing for the future by saving the dtype with save_pretrained.

        > TensorFlow specific parameters

        use_bfloat16 (`bool`, *optional*, defaults to `False`):
            Whether or not the model should use BFloat16 scalars (only used by some TensorFlow models).
        tf_legacy_loss (`bool`, *optional*, defaults to `False`):
            Whether the model should use legacy TensorFlow losses. Legacy losses have variable output shapes and may
            not be XLA-compatible. This option is here for backward compatibility and will be removed in Transformers
            v5.
        loss_type (`str`, *optional*):
            The type of loss that the model should use. It should be in `LOSS_MAPPING`'s keys, otherwise the loss will
            be automatically infered from the model architecture.
    """

    model_type: str = ""
    base_config_key: str = ""
    sub_configs: Dict[str, "PretrainedConfig"] = {}
    is_composition: bool = False
    attribute_map: Dict[str, str] = {}
    base_model_tp_plan: Optional[Dict[str, Any]] = None
    _auto_class: Optional[str] = None

    def __setattr__(self, key, value):
        if key in super().__getattribute__("attribute_map"):
            key = super().__getattribute__("attribute_map")[key]
        super().__setattr__(key, value)

    def __getattribute__(self, key):
        if key != "attribute_map" and key in super().__getattribute__("attribute_map"):
            key = super().__getattribute__("attribute_map")[key]
        return super().__getattribute__(key)

    def __init__(self, **kwargs):
        # Attributes with defaults
        self.return_dict = kwargs.pop("return_dict", True)
        self.output_hidden_states = kwargs.pop("output_hidden_states", False)
        self.output_attentions = kwargs.pop("output_attentions", False)
        self.torchscript = kwargs.pop("torchscript", False)  # Only used by PyTorch models
        self.torch_dtype = kwargs.pop("torch_dtype", None)  # Only used by PyTorch models
        self.use_bfloat16 = kwargs.pop("use_bfloat16", False)
        self.tf_legacy_loss = kwargs.pop("tf_legacy_loss", False)  # Only used by TensorFlow models
        self.pruned_heads = kwargs.pop("pruned_heads", {})
        self.tie_word_embeddings = kwargs.pop(
            "tie_word_embeddings", True
        )  # Whether input and output word embeddings should be tied for all MLM, LM and Seq2Seq models.
        self.chunk_size_feed_forward = kwargs.pop("chunk_size_feed_forward", 0)

        # Is decoder is used in encoder-decoder models to differentiate encoder from decoder
        self.is_encoder_decoder = kwargs.pop("is_encoder_decoder", False)
        self.is_decoder = kwargs.pop("is_decoder", False)
        self.cross_attention_hidden_size = kwargs.pop("cross_attention_hidden_size", None)
        self.add_cross_attention = kwargs.pop("add_cross_attention", False)
        self.tie_encoder_decoder = kwargs.pop("tie_encoder_decoder", False)

        # Retrocompatibility: Parameters for sequence generation. While we will keep the ability to load these
        # parameters, saving them will be deprecated. In a distant future, we won't need to load them.
        for parameter_name, default_value in self._get_global_generation_defaults().items():
            setattr(self, parameter_name, kwargs.pop(parameter_name, default_value))

        # Fine-tuning task arguments
        self.architectures = kwargs.pop("architectures", None)
        self.finetuning_task = kwargs.pop("finetuning_task", None)
        self.id2label = kwargs.pop("id2label", None)
        self.label2id = kwargs.pop("label2id", None)
        if self.label2id is not None and not isinstance(self.label2id, dict):
            raise ValueError("Argument label2id should be a dictionary.")
        if self.id2label is not None:
            if not isinstance(self.id2label, dict):
                raise ValueError("Argument id2label should be a dictionary.")
            num_labels = kwargs.pop("num_labels", None)
            if num_labels is not None and len(self.id2label) != num_labels:
                logger.warning(
                    f"You passed along `num_labels={num_labels}` with an incompatible id to label map: "
                    f"{self.id2label}. The number of labels wil be overwritten to {self.num_labels}."
                )
            self.id2label = {int(key): value for key, value in self.id2label.items()}
            # Keys are always strings in JSON so convert ids to int here.
        else:
            self.num_labels = kwargs.pop("num_labels", 2)

        if self.torch_dtype is not None and isinstance(self.torch_dtype, str):
            # we will start using self.torch_dtype in v5, but to be consistent with
            # from_pretrained's torch_dtype arg convert it to an actual torch.dtype object
            if is_torch_available():
                import torch

                self.torch_dtype = getattr(torch, self.torch_dtype)

        # Tokenizer arguments TODO: eventually tokenizer and models should share the same config
        self.tokenizer_class = kwargs.pop("tokenizer_class", None)
        self.prefix = kwargs.pop("prefix", None)
        self.bos_token_id = kwargs.pop("bos_token_id", None)
        self.pad_token_id = kwargs.pop("pad_token_id", None)
        self.eos_token_id = kwargs.pop("eos_token_id", None)
        self.sep_token_id = kwargs.pop("sep_token_id", None)

        self.decoder_start_token_id = kwargs.pop("decoder_start_token_id", None)

        # task specific arguments
        self.task_specific_params = kwargs.pop("task_specific_params", None)

        # regression / multi-label classification
        self.problem_type = kwargs.pop("problem_type", None)
        allowed_problem_types = ("regression", "single_label_classification", "multi_label_classification")
        if self.problem_type is not None and self.problem_type not in allowed_problem_types:
            raise ValueError(
                f"The config parameter `problem_type` was not understood: received {self.problem_type} "
                "but only 'regression', 'single_label_classification' and 'multi_label_classification' are valid."
            )

        # TPU arguments
        if kwargs.pop("xla_device", None) is not None:
            logger.warning(
                "The `xla_device` argument has been deprecated in v4.4.0 of Transformers. It is ignored and you can "
                "safely remove it from your `config.json` file."
            )

        # Name or path to the pretrained checkpoint
        self._name_or_path = str(kwargs.pop("name_or_path", ""))
        # Config hash
        self._commit_hash = kwargs.pop("_commit_hash", None)

        # Attention implementation to use, if relevant.
        self._attn_implementation_internal = kwargs.pop("attn_implementation", None)
        self._attn_implementation_autoset = False

        # Drop the transformers version info
        self.transformers_version = kwargs.pop("transformers_version", None)

        # Deal with gradient checkpointing
        if kwargs.get("gradient_checkpointing", False):
            warnings.warn(
                "Passing `gradient_checkpointing` to a config initialization is deprecated and will be removed in v5 "
                "Transformers. Using `model.gradient_checkpointing_enable()` instead, or if you are using the "
                "`Trainer` API, pass `gradient_checkpointing=True` in your `TrainingArguments`."
            )

        # Additional attributes without default values
        for key, value in kwargs.items():
            try:
                setattr(self, key, value)
            except AttributeError as err:
                logger.error(f"Can't set {key} with value {value} for {self}")
                raise err

    @property
    def name_or_path(self) -> str:
        return getattr(self, "_name_or_path", None)

    @name_or_path.setter
    def name_or_path(self, value):
        self._name_or_path = str(value)  # Make sure that name_or_path is a string (for JSON encoding)

    @property
    def use_return_dict(self) -> bool:
        """
        `bool`: Whether or not return [`~utils.ModelOutput`] instead of tuples.
        """
        # If torchscript is set, force `return_dict=False` to avoid jit errors
        return self.return_dict and not self.torchscript

    @property
    def num_labels(self) -> int:
        """
        `int`: The number of labels for classification models.
        """
        return len(self.id2label)

    @num_labels.setter
    def num_labels(self, num_labels: int):
        if not hasattr(self, "id2label") or self.id2label is None or len(self.id2label) != num_labels:
            self.id2label = {i: f"LABEL_{i}" for i in range(num_labels)}
            self.label2id = dict(zip(self.id2label.values(), self.id2label.keys()))

    @property
    def _attn_implementation(self):
        # This property is made private for now (as it cannot be changed and a PreTrainedModel.use_attn_implementation method needs to be implemented.)
        if hasattr(self, "_attn_implementation_internal"):
            if self._attn_implementation_internal is None:
                # `config.attn_implementation` should never be None, for backward compatibility.
                return "eager"
            else:
                return self._attn_implementation_internal
        else:
            return "eager"

    @_attn_implementation.setter
    def _attn_implementation(self, value):
        self._attn_implementation_internal = value

    def save_pretrained(self, save_directory: Union[str, os.PathLike], push_to_hub: bool = False, **kwargs):
        """
        Save a configuration object to the directory `save_directory`, so that it can be re-loaded using the
        [`~PretrainedConfig.from_pretrained`] class method.

        Args:
            save_directory (`str` or `os.PathLike`):
                Directory where the configuration JSON file will be saved (will be created if it does not exist).
            push_to_hub (`bool`, *optional*, defaults to `False`):
                Whether or not to push your model to the Hugging Face model hub after saving it. You can specify the
                repository you want to push to with `repo_id` (will default to the name of `save_directory` in your
                namespace).
            kwargs (`Dict[str, Any]`, *optional*):
                Additional key word arguments passed along to the [`~utils.PushToHubMixin.push_to_hub`] method.
        """
        self._set_token_in_kwargs(kwargs)

        if os.path.isfile(save_directory):
            raise AssertionError(f"Provided path ({save_directory}) should be a directory, not a file")

        non_default_generation_parameters = self._get_non_default_generation_parameters()
        if len(non_default_generation_parameters) > 0:
            # TODO (joao): this should be an exception if the user has modified the loaded config. See #33886
            warnings.warn(
                "Some non-default generation parameters are set in the model config. These should go into either a) "
                "`model.generation_config` (as opposed to `model.config`); OR b) a GenerationConfig file "
                "(https://huggingface.co/docs/transformers/generation_strategies#save-a-custom-decoding-strategy-with-your-model)."
                "This warning will become an exception in the future."
                f"\nNon-default generation parameters: {str(non_default_generation_parameters)}",
                UserWarning,
            )

        os.makedirs(save_directory, exist_ok=True)

        if push_to_hub:
            commit_message = kwargs.pop("commit_message", None)
            repo_id = kwargs.pop("repo_id", save_directory.split(os.path.sep)[-1])
            repo_id = self._create_repo(repo_id, **kwargs)
            files_timestamps = self._get_files_timestamps(save_directory)

        # If we have a custom config, we copy the file defining it in the folder and set the attributes so it can be
        # loaded from the Hub.
        if self._auto_class is not None:
            custom_object_save(self, save_directory, config=self)

        # If we save using the predefined names, we can load using `from_pretrained`
        output_config_file = os.path.join(save_directory, CONFIG_NAME)

        self.to_json_file(output_config_file, use_diff=True)
        logger.info(f"Configuration saved in {output_config_file}")

        if push_to_hub:
            self._upload_modified_files(
                save_directory,
                repo_id,
                files_timestamps,
                commit_message=commit_message,
                token=kwargs.get("token"),
            )

    @staticmethod
    def _set_token_in_kwargs(kwargs, token=None):
        """Temporary method to deal with `token` and `use_auth_token`.

        This method is to avoid apply the same changes in all model config classes that overwrite `from_pretrained`.

        Need to clean up `use_auth_token` in a follow PR.
        """
        # Some model config classes like CLIP define their own `from_pretrained` without the new argument `token` yet.
        if token is None:
            token = kwargs.pop("token", None)
        use_auth_token = kwargs.pop("use_auth_token", None)

        if use_auth_token is not None:
            warnings.warn(
                "The `use_auth_token` argument is deprecated and will be removed in v5 of Transformers. Please use `token` instead.",
                FutureWarning,
            )
            if token is not None:
                raise ValueError(
                    "`token` and `use_auth_token` are both specified. Please set only the argument `token`."
                )
            token = use_auth_token

        if token is not None:
            kwargs["token"] = token

    @classmethod
    def from_pretrained(
        cls,
        pretrained_model_name_or_path: Union[str, os.PathLike],
        cache_dir: Optional[Union[str, os.PathLike]] = None,
        force_download: bool = False,
        local_files_only: bool = False,
        token: Optional[Union[str, bool]] = None,
        revision: str = "main",
        **kwargs,
    ) -> "PretrainedConfig":
        r"""
        Instantiate a [`PretrainedConfig`] (or a derived class) from a pretrained model configuration.

        Args:
            pretrained_model_name_or_path (`str` or `os.PathLike`):
                This can be either:

                - a string, the *model id* of a pretrained model configuration hosted inside a model repo on
                  huggingface.co.
                - a path to a *directory* containing a configuration file saved using the
                  [`~PretrainedConfig.save_pretrained`] method, e.g., `./my_model_directory/`.
                - a path or url to a saved configuration JSON *file*, e.g., `./my_model_directory/configuration.json`.
            cache_dir (`str` or `os.PathLike`, *optional*):
                Path to a directory in which a downloaded pretrained model configuration should be cached if the
                standard cache should not be used.
            force_download (`bool`, *optional*, defaults to `False`):
                Whether or not to force to (re-)download the configuration files and override the cached versions if
                they exist.
            resume_download:
                Deprecated and ignored. All downloads are now resumed by default when possible.
                Will be removed in v5 of Transformers.
            proxies (`Dict[str, str]`, *optional*):
                A dictionary of proxy servers to use by protocol or endpoint, e.g., `{'http': 'foo.bar:3128',
                'http://hostname': 'foo.bar:4012'}.` The proxies are used on each request.
            token (`str` or `bool`, *optional*):
                The token to use as HTTP bearer authorization for remote files. If `True`, or not specified, will use
                the token generated when running `huggingface-cli login` (stored in `~/.huggingface`).
            revision (`str`, *optional*, defaults to `"main"`):
                The specific model version to use. It can be a branch name, a tag name, or a commit id, since we use a
                git-based system for storing models and other artifacts on huggingface.co, so `revision` can be any
                identifier allowed by git.

                <Tip>

                To test a pull request you made on the Hub, you can pass `revision="refs/pr/<pr_number>"`.

                </Tip>

            return_unused_kwargs (`bool`, *optional*, defaults to `False`):
                If `False`, then this function returns just the final configuration object.

                If `True`, then this functions returns a `Tuple(config, unused_kwargs)` where *unused_kwargs* is a
                dictionary consisting of the key/value pairs whose keys are not configuration attributes: i.e., the
                part of `kwargs` which has not been used to update `config` and is otherwise ignored.
            subfolder (`str`, *optional*, defaults to `""`):
                In case the relevant files are located inside a subfolder of the model repo on huggingface.co, you can
                specify the folder name here.
            kwargs (`Dict[str, Any]`, *optional*):
                The values in kwargs of any keys which are configuration attributes will be used to override the loaded
                values. Behavior concerning key/value pairs whose keys are *not* configuration attributes is controlled
                by the `return_unused_kwargs` keyword parameter.

        Returns:
            [`PretrainedConfig`]: The configuration object instantiated from this pretrained model.

        Examples:

        ```python
        # We can't instantiate directly the base class *PretrainedConfig* so let's show the examples on a
        # derived class: BertConfig
        config = BertConfig.from_pretrained(
            "google-bert/bert-base-uncased"
        )  # Download configuration from huggingface.co and cache.
        config = BertConfig.from_pretrained(
            "./test/saved_model/"
        )  # E.g. config (or model) was saved using *save_pretrained('./test/saved_model/')*
        config = BertConfig.from_pretrained("./test/saved_model/my_configuration.json")
        config = BertConfig.from_pretrained("google-bert/bert-base-uncased", output_attentions=True, foo=False)
        assert config.output_attentions == True
        config, unused_kwargs = BertConfig.from_pretrained(
            "google-bert/bert-base-uncased", output_attentions=True, foo=False, return_unused_kwargs=True
        )
        assert config.output_attentions == True
        assert unused_kwargs == {"foo": False}
        ```"""
        kwargs["cache_dir"] = cache_dir
        kwargs["force_download"] = force_download
        kwargs["local_files_only"] = local_files_only
        kwargs["revision"] = revision

        cls._set_token_in_kwargs(kwargs, token)

        config_dict, kwargs = cls.get_config_dict(pretrained_model_name_or_path, **kwargs)
        if cls.base_config_key and cls.base_config_key in config_dict:
            config_dict = config_dict[cls.base_config_key]

        if "model_type" in config_dict and hasattr(cls, "model_type") and config_dict["model_type"] != cls.model_type:
<<<<<<< HEAD
            logger.warning(
                f"You are using a model of type {config_dict['model_type']} to instantiate a model of type "
                f"{cls.model_type}. This is not supported for all configurations of models and can yield errors."
            )
=======
            # sometimes the config has no `base_config_key` if the config is used in several composite models
            # e.g. LlamaConfig. In that case we try to see if there is match in `model_type` before raising a warning
            for k, v in config_dict.items():
                if isinstance(v, dict) and v.get("model_type") == cls.model_type:
                    config_dict = v

            # raise warning only if we still can't see a match in `model_type`
            if config_dict["model_type"] != cls.model_type:
                logger.warning(
                    f"You are using a model of type {config_dict['model_type']} to instantiate a model of type "
                    f"{cls.model_type}. This is not supported for all configurations of models and can yield errors."
                )

>>>>>>> 40821a24
        return cls.from_dict(config_dict, **kwargs)

    @classmethod
    def get_config_dict(
        cls, pretrained_model_name_or_path: Union[str, os.PathLike], **kwargs
    ) -> Tuple[Dict[str, Any], Dict[str, Any]]:
        """
        From a `pretrained_model_name_or_path`, resolve to a dictionary of parameters, to be used for instantiating a
        [`PretrainedConfig`] using `from_dict`.

        Parameters:
            pretrained_model_name_or_path (`str` or `os.PathLike`):
                The identifier of the pre-trained checkpoint from which we want the dictionary of parameters.

        Returns:
            `Tuple[Dict, Dict]`: The dictionary(ies) that will be used to instantiate the configuration object.

        """
        cls._set_token_in_kwargs(kwargs)

        original_kwargs = copy.deepcopy(kwargs)
        # Get config dict associated with the base config file
        config_dict, kwargs = cls._get_config_dict(pretrained_model_name_or_path, **kwargs)
        if config_dict is None:
            return {}, kwargs
        if "_commit_hash" in config_dict:
            original_kwargs["_commit_hash"] = config_dict["_commit_hash"]

        # That config file may point us toward another config file to use.
        if "configuration_files" in config_dict:
            configuration_file = get_configuration_file(config_dict["configuration_files"])
            config_dict, kwargs = cls._get_config_dict(
                pretrained_model_name_or_path, _configuration_file=configuration_file, **original_kwargs
            )

        return config_dict, kwargs

    @classmethod
    def _get_config_dict(
        cls, pretrained_model_name_or_path: Union[str, os.PathLike], **kwargs
    ) -> Tuple[Dict[str, Any], Dict[str, Any]]:
        cache_dir = kwargs.pop("cache_dir", None)
        force_download = kwargs.pop("force_download", False)
        resume_download = kwargs.pop("resume_download", None)
        proxies = kwargs.pop("proxies", None)
        token = kwargs.pop("token", None)
        local_files_only = kwargs.pop("local_files_only", False)
        revision = kwargs.pop("revision", None)
        trust_remote_code = kwargs.pop("trust_remote_code", None)
        subfolder = kwargs.pop("subfolder", "")
        from_pipeline = kwargs.pop("_from_pipeline", None)
        from_auto_class = kwargs.pop("_from_auto", False)
        commit_hash = kwargs.pop("_commit_hash", None)

        gguf_file = kwargs.get("gguf_file", None)

        if trust_remote_code is True:
            logger.warning(
                "The argument `trust_remote_code` is to be used with Auto classes. It has no effect here and is"
                " ignored."
            )

        user_agent = {"file_type": "config", "from_auto_class": from_auto_class}
        if from_pipeline is not None:
            user_agent["using_pipeline"] = from_pipeline

        pretrained_model_name_or_path = str(pretrained_model_name_or_path)

        is_local = os.path.isdir(pretrained_model_name_or_path)
        if os.path.isfile(os.path.join(subfolder, pretrained_model_name_or_path)):
            # Special case when pretrained_model_name_or_path is a local file
            resolved_config_file = pretrained_model_name_or_path
            is_local = True
        elif is_remote_url(pretrained_model_name_or_path):
            configuration_file = pretrained_model_name_or_path if gguf_file is None else gguf_file
            resolved_config_file = download_url(pretrained_model_name_or_path)
        else:
            configuration_file = kwargs.pop("_configuration_file", CONFIG_NAME) if gguf_file is None else gguf_file

            try:
                # Load from local folder or from cache or download from model Hub and cache
                resolved_config_file = cached_file(
                    pretrained_model_name_or_path,
                    configuration_file,
                    cache_dir=cache_dir,
                    force_download=force_download,
                    proxies=proxies,
                    resume_download=resume_download,
                    local_files_only=local_files_only,
                    token=token,
                    user_agent=user_agent,
                    revision=revision,
                    subfolder=subfolder,
                    _commit_hash=commit_hash,
                )
                if resolved_config_file is None:
                    return None, kwargs
                commit_hash = extract_commit_hash(resolved_config_file, commit_hash)
            except EnvironmentError:
                # Raise any environment error raise by `cached_file`. It will have a helpful error message adapted to
                # the original exception.
                raise
            except Exception:
                # For any other exception, we throw a generic error.
                raise EnvironmentError(
                    f"Can't load the configuration of '{pretrained_model_name_or_path}'. If you were trying to load it"
                    " from 'https://huggingface.co/models', make sure you don't have a local directory with the same"
                    f" name. Otherwise, make sure '{pretrained_model_name_or_path}' is the correct path to a directory"
                    f" containing a {configuration_file} file"
                )

        try:
            if gguf_file:
                config_dict = load_gguf_checkpoint(resolved_config_file, return_tensors=False)["config"]
            else:
                # Load config dict
                config_dict = cls._dict_from_json_file(resolved_config_file)

            config_dict["_commit_hash"] = commit_hash
        except (json.JSONDecodeError, UnicodeDecodeError):
            raise EnvironmentError(
                f"It looks like the config file at '{resolved_config_file}' is not a valid JSON file."
            )

        if is_local:
            logger.info(f"loading configuration file {resolved_config_file}")
        else:
            logger.info(f"loading configuration file {configuration_file} from cache at {resolved_config_file}")

        if "auto_map" in config_dict and not is_local:
            config_dict["auto_map"] = add_model_info_to_auto_map(
                config_dict["auto_map"], pretrained_model_name_or_path
            )
        if "custom_pipelines" in config_dict and not is_local:
            config_dict["custom_pipelines"] = add_model_info_to_custom_pipelines(
                config_dict["custom_pipelines"], pretrained_model_name_or_path
            )

        if "model_type" not in config_dict and is_timm_checkpoint(resolved_config_file):
            # timm models are not saved with the model_type in the config file
            config_dict["model_type"] = "timm_wrapper"

        return config_dict, kwargs

    @classmethod
    def from_dict(cls, config_dict: Dict[str, Any], **kwargs) -> "PretrainedConfig":
        """
        Instantiates a [`PretrainedConfig`] from a Python dictionary of parameters.

        Args:
            config_dict (`Dict[str, Any]`):
                Dictionary that will be used to instantiate the configuration object. Such a dictionary can be
                retrieved from a pretrained checkpoint by leveraging the [`~PretrainedConfig.get_config_dict`] method.
            kwargs (`Dict[str, Any]`):
                Additional parameters from which to initialize the configuration object.

        Returns:
            [`PretrainedConfig`]: The configuration object instantiated from those parameters.
        """
        return_unused_kwargs = kwargs.pop("return_unused_kwargs", False)
        # Those arguments may be passed along for our internal telemetry.
        # We remove them so they don't appear in `return_unused_kwargs`.
        kwargs.pop("_from_auto", None)
        kwargs.pop("_from_pipeline", None)
        # The commit hash might have been updated in the `config_dict`, we don't want the kwargs to erase that update.
        if "_commit_hash" in kwargs and "_commit_hash" in config_dict:
            kwargs["_commit_hash"] = config_dict["_commit_hash"]

        # We remove it from kwargs so that it does not appear in `return_unused_kwargs`.
        config_dict["attn_implementation"] = kwargs.pop("attn_implementation", None)

        config = cls(**config_dict)

        if hasattr(config, "pruned_heads"):
            config.pruned_heads = {int(key): value for key, value in config.pruned_heads.items()}

        # Update config with kwargs if needed
        if "num_labels" in kwargs and "id2label" in kwargs:
            num_labels = kwargs["num_labels"]
            id2label = kwargs["id2label"] if kwargs["id2label"] is not None else []
            if len(id2label) != num_labels:
                raise ValueError(
                    f"You passed along `num_labels={num_labels }` with an incompatible id to label map: "
                    f"{kwargs['id2label']}. Since those arguments are inconsistent with each other, you should remove "
                    "one of them."
                )
        to_remove = []
        for key, value in kwargs.items():
            if hasattr(config, key):
                current_attr = getattr(config, key)
                # To authorize passing a custom subconfig as kwarg in models that have nested configs.
                if isinstance(current_attr, PretrainedConfig) and isinstance(value, dict):
                    value = current_attr.__class__(**value)
                setattr(config, key, value)
                if key != "torch_dtype":
                    to_remove.append(key)
        for key in to_remove:
            kwargs.pop(key, None)

        logger.info(f"Model config {config}")
        if return_unused_kwargs:
            return config, kwargs
        else:
            return config

    @classmethod
    def from_json_file(cls, json_file: Union[str, os.PathLike]) -> "PretrainedConfig":
        """
        Instantiates a [`PretrainedConfig`] from the path to a JSON file of parameters.

        Args:
            json_file (`str` or `os.PathLike`):
                Path to the JSON file containing the parameters.

        Returns:
            [`PretrainedConfig`]: The configuration object instantiated from that JSON file.

        """
        config_dict = cls._dict_from_json_file(json_file)
        return cls(**config_dict)

    @classmethod
    def _dict_from_json_file(cls, json_file: Union[str, os.PathLike]):
        with open(json_file, "r", encoding="utf-8") as reader:
            text = reader.read()
        return json.loads(text)

    def __eq__(self, other):
        return isinstance(other, PretrainedConfig) and (self.__dict__ == other.__dict__)

    def __repr__(self):
        return f"{self.__class__.__name__} {self.to_json_string()}"

    def __iter__(self):
        for attr in self.__dict__:
            yield attr

    def to_diff_dict(self) -> Dict[str, Any]:
        """
        Removes all attributes from config which correspond to the default config attributes for better readability and
        serializes to a Python dictionary.

        Returns:
            `Dict[str, Any]`: Dictionary of all the attributes that make up this configuration instance,
        """
        config_dict = self.to_dict()

        # get the default config dict
        default_config_dict = PretrainedConfig().to_dict()

        # get class specific config dict
        class_config_dict = self.__class__().to_dict() if not self.is_composition else {}

        serializable_config_dict = {}

        # only serialize values that differ from the default config
        for key, value in config_dict.items():
            if (
                isinstance(getattr(self, key, None), PretrainedConfig)
                and key in class_config_dict
                and isinstance(class_config_dict[key], dict)
            ):
                # For nested configs we need to clean the diff recursively
                diff = recursive_diff_dict(value, class_config_dict[key], config_obj=getattr(self, key, None))
                if "model_type" in value:
                    # Needs to be set even if it's not in the diff
                    diff["model_type"] = value["model_type"]
                if len(diff) > 0:
                    serializable_config_dict[key] = diff
            elif (
                key not in default_config_dict
                or key == "transformers_version"
                or value != default_config_dict[key]
                or (key in class_config_dict and value != class_config_dict[key])
            ):
                serializable_config_dict[key] = value

        if hasattr(self, "quantization_config"):
            serializable_config_dict["quantization_config"] = (
                self.quantization_config.to_dict()
                if not isinstance(self.quantization_config, dict)
                else self.quantization_config
            )

            # pop the `_pre_quantization_dtype` as torch.dtypes are not serializable.
            _ = serializable_config_dict.pop("_pre_quantization_dtype", None)

        self.dict_torch_dtype_to_str(serializable_config_dict)

        if "_attn_implementation_internal" in serializable_config_dict:
            del serializable_config_dict["_attn_implementation_internal"]
        # Do not serialize `base_model_tp_plan` for now
        if "base_model_tp_plan" in serializable_config_dict:
            del serializable_config_dict["base_model_tp_plan"]

        return serializable_config_dict

    def to_dict(self) -> Dict[str, Any]:
        """
        Serializes this instance to a Python dictionary.

        Returns:
            `Dict[str, Any]`: Dictionary of all the attributes that make up this configuration instance.
        """
        output = copy.deepcopy(self.__dict__)
        if hasattr(self.__class__, "model_type"):
            output["model_type"] = self.__class__.model_type
        if "_auto_class" in output:
            del output["_auto_class"]
        if "_commit_hash" in output:
            del output["_commit_hash"]
        if "_attn_implementation_internal" in output:
            del output["_attn_implementation_internal"]
        # Do not serialize `base_model_tp_plan` for now
        if "base_model_tp_plan" in output:
            del output["base_model_tp_plan"]

        # Transformers version when serializing the model
        output["transformers_version"] = __version__

        for key, value in output.items():
            # Deal with nested configs like CLIP
            if isinstance(value, PretrainedConfig):
                value = value.to_dict()
                del value["transformers_version"]

            output[key] = value

        if hasattr(self, "quantization_config"):
            output["quantization_config"] = (
                self.quantization_config.to_dict()
                if not isinstance(self.quantization_config, dict)
                else self.quantization_config
            )

            # pop the `_pre_quantization_dtype` as torch.dtypes are not serializable.
            _ = output.pop("_pre_quantization_dtype", None)

        self.dict_torch_dtype_to_str(output)

        return output

    def to_json_string(self, use_diff: bool = True) -> str:
        """
        Serializes this instance to a JSON string.

        Args:
            use_diff (`bool`, *optional*, defaults to `True`):
                If set to `True`, only the difference between the config instance and the default `PretrainedConfig()`
                is serialized to JSON string.

        Returns:
            `str`: String containing all the attributes that make up this configuration instance in JSON format.
        """
        if use_diff is True:
            config_dict = self.to_diff_dict()
        else:
            config_dict = self.to_dict()
        return json.dumps(config_dict, indent=2, sort_keys=True) + "\n"

    def to_json_file(self, json_file_path: Union[str, os.PathLike], use_diff: bool = True):
        """
        Save this instance to a JSON file.

        Args:
            json_file_path (`str` or `os.PathLike`):
                Path to the JSON file in which this configuration instance's parameters will be saved.
            use_diff (`bool`, *optional*, defaults to `True`):
                If set to `True`, only the difference between the config instance and the default `PretrainedConfig()`
                is serialized to JSON file.
        """
        with open(json_file_path, "w", encoding="utf-8") as writer:
            writer.write(self.to_json_string(use_diff=use_diff))

    def update(self, config_dict: Dict[str, Any]):
        """
        Updates attributes of this class with attributes from `config_dict`.

        Args:
            config_dict (`Dict[str, Any]`): Dictionary of attributes that should be updated for this class.
        """
        for key, value in config_dict.items():
            setattr(self, key, value)

    def update_from_string(self, update_str: str):
        """
        Updates attributes of this class with attributes from `update_str`.

        The expected format is ints, floats and strings as is, and for booleans use `true` or `false`. For example:
        "n_embd=10,resid_pdrop=0.2,scale_attn_weights=false,summary_type=cls_index"

        The keys to change have to already exist in the config object.

        Args:
            update_str (`str`): String with attributes that should be updated for this class.

        """

        d = dict(x.split("=") for x in update_str.split(","))
        for k, v in d.items():
            if not hasattr(self, k):
                raise ValueError(f"key {k} isn't in the original config dict")

            old_v = getattr(self, k)
            if isinstance(old_v, bool):
                if v.lower() in ["true", "1", "y", "yes"]:
                    v = True
                elif v.lower() in ["false", "0", "n", "no"]:
                    v = False
                else:
                    raise ValueError(f"can't derive true or false from {v} (key {k})")
            elif isinstance(old_v, int):
                v = int(v)
            elif isinstance(old_v, float):
                v = float(v)
            elif not isinstance(old_v, str):
                raise TypeError(
                    f"You can only update int, float, bool or string values in the config, got {v} for key {k}"
                )

            setattr(self, k, v)

    def dict_torch_dtype_to_str(self, d: Dict[str, Any]) -> None:
        """
        Checks whether the passed dictionary and its nested dicts have a *torch_dtype* key and if it's not None,
        converts torch.dtype to a string of just the type. For example, `torch.float32` get converted into *"float32"*
        string, which can then be stored in the json format.
        """
        if d.get("torch_dtype", None) is not None and not isinstance(d["torch_dtype"], str):
            d["torch_dtype"] = str(d["torch_dtype"]).split(".")[1]
        for value in d.values():
            if isinstance(value, dict):
                self.dict_torch_dtype_to_str(value)

    @classmethod
    def register_for_auto_class(cls, auto_class="AutoConfig"):
        """
        Register this class with a given auto class. This should only be used for custom configurations as the ones in
        the library are already mapped with `AutoConfig`.

        <Tip warning={true}>

        This API is experimental and may have some slight breaking changes in the next releases.

        </Tip>

        Args:
            auto_class (`str` or `type`, *optional*, defaults to `"AutoConfig"`):
                The auto class to register this new configuration with.
        """
        if not isinstance(auto_class, str):
            auto_class = auto_class.__name__

        import transformers.models.auto as auto_module

        if not hasattr(auto_module, auto_class):
            raise ValueError(f"{auto_class} is not a valid auto class.")

        cls._auto_class = auto_class

    @staticmethod
    def _get_global_generation_defaults() -> Dict[str, Any]:
        return {
            "max_length": 20,
            "min_length": 0,
            "do_sample": False,
            "early_stopping": False,
            "num_beams": 1,
            "num_beam_groups": 1,
            "diversity_penalty": 0.0,
            "temperature": 1.0,
            "top_k": 50,
            "top_p": 1.0,
            "typical_p": 1.0,
            "repetition_penalty": 1.0,
            "length_penalty": 1.0,
            "no_repeat_ngram_size": 0,
            "encoder_no_repeat_ngram_size": 0,
            "bad_words_ids": None,
            "num_return_sequences": 1,
            "output_scores": False,
            "return_dict_in_generate": False,
            "forced_bos_token_id": None,
            "forced_eos_token_id": None,
            "remove_invalid_values": False,
            "exponential_decay_length_penalty": None,
            "suppress_tokens": None,
            "begin_suppress_tokens": None,
        }

    def _get_non_default_generation_parameters(self) -> Dict[str, Any]:
        """
        Gets the non-default generation parameters on the PretrainedConfig instance
        """
        non_default_generation_parameters = {}
        decoder_attribute_name = None

        # Composite models don't have a default config, use their decoder config as a fallback for default values
        # If no known pattern is matched, then `default_config = None` -> check against the global generation defaults
        try:
            default_config = self.__class__()
        except ValueError:
            decoder_config = self.get_text_config(decoder=True)
            if decoder_config is not self:
                default_config = decoder_config.__class__()
            else:
                default_config = None

        # If it is a composite model, we want to check the subconfig that will be used for generation
        self_decoder_config = self if decoder_attribute_name is None else getattr(self, decoder_attribute_name)

        for parameter_name, default_global_value in self._get_global_generation_defaults().items():
            if hasattr(self_decoder_config, parameter_name):
                is_default_in_config = is_default_generation_value = None
                parameter_value = getattr(self_decoder_config, parameter_name)
                # Three cases in which is okay for the model config to hold generation config parameters:
                # 1. The parameter is set to `None`, effectivelly delegating its value to the generation config
                if parameter_value is None:
                    continue
                # 2. If we have a default config, then the instance should hold the same generation defaults
                if default_config is not None:
                    is_default_in_config = parameter_value == getattr(default_config, parameter_name)
                # 3. if we don't have a default config, then the instance should hold the global generation defaults
                else:
                    is_default_generation_value = parameter_value == default_global_value

                is_non_default = (is_default_in_config is False) or (
                    is_default_in_config is None and is_default_generation_value is False
                )
                if is_non_default:
                    non_default_generation_parameters[parameter_name] = getattr(self_decoder_config, parameter_name)

        return non_default_generation_parameters

    def get_text_config(self, decoder=False) -> "PretrainedConfig":
        """
        Returns the config that is meant to be used with text IO. On most models, it is the original config instance
        itself. On specific composite models, it is under a set of valid names.

        If `decoder` is set to `True`, then only search for decoder config names.
        """
        decoder_possible_text_config_names = ("decoder", "generator", "text_config")
        encoder_possible_text_config_names = ("text_encoder",)
        if decoder:
            possible_text_config_names = decoder_possible_text_config_names
        else:
            possible_text_config_names = encoder_possible_text_config_names + decoder_possible_text_config_names

        valid_text_config_names = []
        for text_config_name in possible_text_config_names:
            if hasattr(self, text_config_name):
                text_config = getattr(self, text_config_name, None)
                if text_config is not None:
                    valid_text_config_names += [text_config_name]

        if len(valid_text_config_names) > 1:
            raise ValueError(
                f"Multiple valid text configs were found in the model config: {valid_text_config_names}. In this "
                "case, using `get_text_config()` would be ambiguous. Please specify the desied text config directly."
            )
        elif len(valid_text_config_names) == 1:
            return getattr(self, valid_text_config_names[0])
        return self


def get_configuration_file(configuration_files: List[str]) -> str:
    """
    Get the configuration file to use for this version of transformers.

    Args:
        configuration_files (`List[str]`): The list of available configuration files.

    Returns:
        `str`: The configuration file to use.
    """
    configuration_files_map = {}
    for file_name in configuration_files:
        search = _re_configuration_file.search(file_name)
        if search is not None:
            v = search.groups()[0]
            configuration_files_map[v] = file_name
    available_versions = sorted(configuration_files_map.keys())

    # Defaults to FULL_CONFIGURATION_FILE and then try to look at some newer versions.
    configuration_file = CONFIG_NAME
    transformers_version = version.parse(__version__)
    for v in available_versions:
        if version.parse(v) <= transformers_version:
            configuration_file = configuration_files_map[v]
        else:
            # No point going further since the versions are sorted.
            break

    return configuration_file


def recursive_diff_dict(dict_a, dict_b, config_obj=None):
    """
    Helper function to recursively take the diff between two nested dictionaries. The resulting diff only contains the
    values from `dict_a` that are different from values in `dict_b`.
    """
    diff = {}
    default = config_obj.__class__().to_dict() if config_obj is not None else {}
    for key, value in dict_a.items():
        obj_value = getattr(config_obj, str(key), None)
        if isinstance(obj_value, PretrainedConfig) and key in dict_b and isinstance(dict_b[key], dict):
            diff_value = recursive_diff_dict(value, dict_b[key], config_obj=obj_value)
            if len(diff_value) > 0:
                diff[key] = diff_value
        elif key not in dict_b or value != dict_b[key] or key not in default or value != default[key]:
            diff[key] = value
    return diff


PretrainedConfig.push_to_hub = copy_func(PretrainedConfig.push_to_hub)
if PretrainedConfig.push_to_hub.__doc__ is not None:
    PretrainedConfig.push_to_hub.__doc__ = PretrainedConfig.push_to_hub.__doc__.format(
        object="config", object_class="AutoConfig", object_files="configuration file"
    )<|MERGE_RESOLUTION|>--- conflicted
+++ resolved
@@ -553,12 +553,7 @@
             config_dict = config_dict[cls.base_config_key]
 
         if "model_type" in config_dict and hasattr(cls, "model_type") and config_dict["model_type"] != cls.model_type:
-<<<<<<< HEAD
-            logger.warning(
-                f"You are using a model of type {config_dict['model_type']} to instantiate a model of type "
-                f"{cls.model_type}. This is not supported for all configurations of models and can yield errors."
-            )
-=======
+
             # sometimes the config has no `base_config_key` if the config is used in several composite models
             # e.g. LlamaConfig. In that case we try to see if there is match in `model_type` before raising a warning
             for k, v in config_dict.items():
@@ -572,7 +567,6 @@
                     f"{cls.model_type}. This is not supported for all configurations of models and can yield errors."
                 )
 
->>>>>>> 40821a24
         return cls.from_dict(config_dict, **kwargs)
 
     @classmethod
