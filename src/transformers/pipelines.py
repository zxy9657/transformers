# coding=utf-8
# Copyright 2018 The HuggingFace Inc. team.
#
# Licensed under the Apache License, Version 2.0 (the "License");
# you may not use this file except in compliance with the License.
# You may obtain a copy of the License at
#
#     http://www.apache.org/licenses/LICENSE-2.0
#
# Unless required by applicable law or agreed to in writing, software
# distributed under the License is distributed on an "AS IS" BASIS,
# WITHOUT WARRANTIES OR CONDITIONS OF ANY KIND, either express or implied.
# See the License for the specific language governing permissions and
# limitations under the License.


import csv
import json
import os
import pickle
import sys
import uuid
import warnings
from abc import ABC, abstractmethod
from contextlib import contextmanager
from itertools import chain
from os.path import abspath, exists
from typing import TYPE_CHECKING, Any, Dict, Iterable, List, Optional, Sequence, Tuple, Union
from uuid import UUID

import numpy as np

from .configuration_auto import AutoConfig
from .configuration_utils import PretrainedConfig
from .data import SquadExample, squad_convert_examples_to_features
from .file_utils import add_end_docstrings, is_tf_available, is_torch_available
from .modelcard import ModelCard
from .tokenization_auto import AutoTokenizer
from .tokenization_bert import BasicTokenizer
from .tokenization_utils import PreTrainedTokenizer
from .tokenization_utils_base import PaddingStrategy
from .utils import logging


if is_tf_available():
    import tensorflow as tf

    from .modeling_tf_auto import (
        TF_MODEL_FOR_QUESTION_ANSWERING_MAPPING,
        TF_MODEL_FOR_SEQ_TO_SEQ_CAUSAL_LM_MAPPING,
        TF_MODEL_FOR_SEQUENCE_CLASSIFICATION_MAPPING,
        TF_MODEL_FOR_TOKEN_CLASSIFICATION_MAPPING,
        TF_MODEL_WITH_LM_HEAD_MAPPING,
        TFAutoModel,
        TFAutoModelForCausalLM,
        TFAutoModelForMaskedLM,
        TFAutoModelForQuestionAnswering,
        TFAutoModelForSeq2SeqLM,
        TFAutoModelForSequenceClassification,
        TFAutoModelForTokenClassification,
    )

if is_torch_available():
    import torch

    from .modeling_auto import (
        MODEL_FOR_MASKED_LM_MAPPING,
        MODEL_FOR_QUESTION_ANSWERING_MAPPING,
        MODEL_FOR_SEQ_TO_SEQ_CAUSAL_LM_MAPPING,
        MODEL_FOR_SEQUENCE_CLASSIFICATION_MAPPING,
        MODEL_FOR_TOKEN_CLASSIFICATION_MAPPING,
        AutoModel,
        AutoModelForCausalLM,
        AutoModelForMaskedLM,
        AutoModelForQuestionAnswering,
        AutoModelForSeq2SeqLM,
        AutoModelForSequenceClassification,
        AutoModelForTokenClassification,
    )

if TYPE_CHECKING:
    from .modeling_tf_utils import TFPreTrainedModel
    from .modeling_utils import PreTrainedModel


logger = logging.get_logger(__name__)


def get_framework(model):
    """
    Select framework (TensorFlow or PyTorch) to use.

    Args:
        model (:obj:`str`, :class:`~transformers.PreTrainedModel` or :class:`~transformers.TFPreTrainedModel`):
            If both frameworks are installed, picks the one corresponding to the model passed (either a model class or
            the model name). If no specific model is provided, defaults to using PyTorch.
    """
    if not is_tf_available() and not is_torch_available():
        raise RuntimeError(
            "At least one of TensorFlow 2.0 or PyTorch should be installed. "
            "To install TensorFlow 2.0, read the instructions at https://www.tensorflow.org/install/ "
            "To install PyTorch, read the instructions at https://pytorch.org/."
        )
    if isinstance(model, str):
        if is_torch_available() and not is_tf_available():
            model = AutoModel.from_pretrained(model)
        elif is_tf_available() and not is_torch_available():
            model = TFAutoModel.from_pretrained(model)
        else:
            try:
                model = AutoModel.from_pretrained(model)
            except OSError:
                model = TFAutoModel.from_pretrained(model)

    framework = "tf" if model.__class__.__name__.startswith("TF") else "pt"
    return framework


def get_default_model(targeted_task: Dict, framework: Optional[str], task_options: Optional[Any]) -> str:
    """
    Select a default model to use for a given task. Defaults to pytorch if ambiguous.

    Args:
        targeted_task (:obj:`Dict` ):
           Dictionnary representing the given task, that should contain default models

        framework (:obj:`str`, None)
           "pt", "tf" or None, representing a specific framework if it was specified, or None if we don't know yet.

        task_options (:obj:`Any`, None)
           Any further value required by the task to get fully specified, for instance (SRC, TGT) languages for
           translation task.

    Returns

        :obj:`str` The model string representing the default model for this pipeline
    """
    if is_torch_available() and not is_tf_available():
        framework = "pt"
    elif is_tf_available() and not is_torch_available():
        framework = "tf"

    defaults = targeted_task["default"]
    if task_options:
        if task_options not in defaults:
            raise ValueError("The task does not provide any default models for options {}".format(task_options))
        default_models = defaults[task_options]["model"]
    elif "model" in defaults:
        default_models = targeted_task["default"]["model"]
    else:
        # XXX This error message needs to be updated to be more generic if more tasks are going to become
        # parametrized
        raise ValueError(
            'The task defaults can\'t be correctly selectionned. You probably meant "translation_XX_to_YY"'
        )

    if framework is None:
        framework = "pt"

    return default_models[framework]


class PipelineException(Exception):
    """
    Raised by a :class:`~transformers.Pipeline` when handling __call__.

    Args:
        task (:obj:`str`): The task of the pipeline.
        model (:obj:`str`): The model used by the pipeline.
        reason (:obj:`str`): The error message to display.
    """

    def __init__(self, task: str, model: str, reason: str):
        super().__init__(reason)

        self.task = task
        self.model = model


class ArgumentHandler(ABC):
    """
    Base interface for handling arguments for each :class:`~transformers.pipelines.Pipeline`.
    """

    @abstractmethod
    def __call__(self, *args, **kwargs):
        raise NotImplementedError()


class DefaultArgumentHandler(ArgumentHandler):
    """
    Default argument parser handling parameters for each :class:`~transformers.pipelines.Pipeline`.
    """

    @staticmethod
    def handle_kwargs(kwargs: Dict) -> List:
        if len(kwargs) == 1:
            output = list(kwargs.values())
        else:
            output = list(chain(kwargs.values()))

        return DefaultArgumentHandler.handle_args(output)

    @staticmethod
    def handle_args(args: Sequence[Any]) -> List[str]:

        # Only one argument, let's do case by case
        if len(args) == 1:
            if isinstance(args[0], str):
                return [args[0]]
            elif not isinstance(args[0], list):
                return list(args)
            else:
                return args[0]

        # Multiple arguments (x1, x2, ...)
        elif len(args) > 1:
            if all([isinstance(arg, str) for arg in args]):
                return list(args)

            # If not instance of list, then it should instance of iterable
            elif isinstance(args, Iterable):
                return list(chain.from_iterable(chain(args)))
            else:
                raise ValueError(
                    "Invalid input type {}. Pipeline supports Union[str, Iterable[str]]".format(type(args))
                )
        else:
            return []

    def __call__(self, *args, **kwargs):
        if len(kwargs) > 0 and len(args) > 0:
            raise ValueError("Pipeline cannot handle mixed args and kwargs")

        if len(kwargs) > 0:
            return DefaultArgumentHandler.handle_kwargs(kwargs)
        else:
            return DefaultArgumentHandler.handle_args(args)


class PipelineDataFormat:
    """
    Base class for all the pipeline supported data format both for reading and writing. Supported data formats
    currently includes:

    - JSON
    - CSV
    - stdin/stdout (pipe)

    :obj:`PipelineDataFormat` also includes some utilities to work with multi-columns like mapping from datasets
    columns to pipelines keyword arguments through the :obj:`dataset_kwarg_1=dataset_column_1` format.

    Args:
        output_path (:obj:`str`, `optional`): Where to save the outgoing data.
        input_path (:obj:`str`, `optional`): Where to look for the input data.
        column (:obj:`str`, `optional`): The column to read.
        overwrite (:obj:`bool`, `optional`, defaults to :obj:`False`):
            Whether or not to overwrite the :obj:`output_path`.
    """

    SUPPORTED_FORMATS = ["json", "csv", "pipe"]

    def __init__(
        self,
        output_path: Optional[str],
        input_path: Optional[str],
        column: Optional[str],
        overwrite: bool = False,
    ):
        self.output_path = output_path
        self.input_path = input_path
        self.column = column.split(",") if column is not None else [""]
        self.is_multi_columns = len(self.column) > 1

        if self.is_multi_columns:
            self.column = [tuple(c.split("=")) if "=" in c else (c, c) for c in self.column]

        if output_path is not None and not overwrite:
            if exists(abspath(self.output_path)):
                raise OSError("{} already exists on disk".format(self.output_path))

        if input_path is not None:
            if not exists(abspath(self.input_path)):
                raise OSError("{} doesnt exist on disk".format(self.input_path))

    @abstractmethod
    def __iter__(self):
        raise NotImplementedError()

    @abstractmethod
    def save(self, data: Union[dict, List[dict]]):
        """
        Save the provided data object with the representation for the current
        :class:`~transformers.pipelines.PipelineDataFormat`.

        Args:
            data (:obj:`dict` or list of :obj:`dict`): The data to store.
        """
        raise NotImplementedError()

    def save_binary(self, data: Union[dict, List[dict]]) -> str:
        """
        Save the provided data object as a pickle-formatted binary data on the disk.

        Args:
            data (:obj:`dict` or list of :obj:`dict`): The data to store.

        Returns:
            :obj:`str`: Path where the data has been saved.
        """
        path, _ = os.path.splitext(self.output_path)
        binary_path = os.path.extsep.join((path, "pickle"))

        with open(binary_path, "wb+") as f_output:
            pickle.dump(data, f_output)

        return binary_path

    @staticmethod
    def from_str(
        format: str,
        output_path: Optional[str],
        input_path: Optional[str],
        column: Optional[str],
        overwrite=False,
    ) -> "PipelineDataFormat":
        """
        Creates an instance of the right subclass of :class:`~transformers.pipelines.PipelineDataFormat` depending on
        :obj:`format`.

        Args:
            format: (:obj:`str`):
                The format of the desired pipeline. Acceptable values are :obj:`"json"`, :obj:`"csv"` or :obj:`"pipe"`.
            output_path (:obj:`str`, `optional`):
                Where to save the outgoing data.
            input_path (:obj:`str`, `optional`):
                Where to look for the input data.
            column (:obj:`str`, `optional`):
                The column to read.
            overwrite (:obj:`bool`, `optional`, defaults to :obj:`False`):
                Whether or not to overwrite the :obj:`output_path`.

        Returns:
            :class:`~transformers.pipelines.PipelineDataFormat`: The proper data format.
        """
        if format == "json":
            return JsonPipelineDataFormat(output_path, input_path, column, overwrite=overwrite)
        elif format == "csv":
            return CsvPipelineDataFormat(output_path, input_path, column, overwrite=overwrite)
        elif format == "pipe":
            return PipedPipelineDataFormat(output_path, input_path, column, overwrite=overwrite)
        else:
            raise KeyError("Unknown reader {} (Available reader are json/csv/pipe)".format(format))


class CsvPipelineDataFormat(PipelineDataFormat):
    """
    Support for pipelines using CSV data format.

    Args:
        output_path (:obj:`str`, `optional`): Where to save the outgoing data.
        input_path (:obj:`str`, `optional`): Where to look for the input data.
        column (:obj:`str`, `optional`): The column to read.
        overwrite (:obj:`bool`, `optional`, defaults to :obj:`False`):
            Whether or not to overwrite the :obj:`output_path`.
    """

    def __init__(
        self,
        output_path: Optional[str],
        input_path: Optional[str],
        column: Optional[str],
        overwrite=False,
    ):
        super().__init__(output_path, input_path, column, overwrite=overwrite)

    def __iter__(self):
        with open(self.input_path, "r") as f:
            reader = csv.DictReader(f)
            for row in reader:
                if self.is_multi_columns:
                    yield {k: row[c] for k, c in self.column}
                else:
                    yield row[self.column[0]]

    def save(self, data: List[dict]):
        """
        Save the provided data object with the representation for the current
        :class:`~transformers.pipelines.PipelineDataFormat`.

        Args:
            data (:obj:`List[dict]`): The data to store.
        """
        with open(self.output_path, "w") as f:
            if len(data) > 0:
                writer = csv.DictWriter(f, list(data[0].keys()))
                writer.writeheader()
                writer.writerows(data)


class JsonPipelineDataFormat(PipelineDataFormat):
    """
    Support for pipelines using JSON file format.

    Args:
        output_path (:obj:`str`, `optional`): Where to save the outgoing data.
        input_path (:obj:`str`, `optional`): Where to look for the input data.
        column (:obj:`str`, `optional`): The column to read.
        overwrite (:obj:`bool`, `optional`, defaults to :obj:`False`):
            Whether or not to overwrite the :obj:`output_path`.
    """

    def __init__(
        self,
        output_path: Optional[str],
        input_path: Optional[str],
        column: Optional[str],
        overwrite=False,
    ):
        super().__init__(output_path, input_path, column, overwrite=overwrite)

        with open(input_path, "r") as f:
            self._entries = json.load(f)

    def __iter__(self):
        for entry in self._entries:
            if self.is_multi_columns:
                yield {k: entry[c] for k, c in self.column}
            else:
                yield entry[self.column[0]]

    def save(self, data: dict):
        """
        Save the provided data object in a json file.

        Args:
            data (:obj:`dict`): The data to store.
        """
        with open(self.output_path, "w") as f:
            json.dump(data, f)


class PipedPipelineDataFormat(PipelineDataFormat):
    """
    Read data from piped input to the python process. For multi columns data, columns should separated by \t

    If columns are provided, then the output will be a dictionary with {column_x: value_x}

    Args:
        output_path (:obj:`str`, `optional`): Where to save the outgoing data.
        input_path (:obj:`str`, `optional`): Where to look for the input data.
        column (:obj:`str`, `optional`): The column to read.
        overwrite (:obj:`bool`, `optional`, defaults to :obj:`False`):
            Whether or not to overwrite the :obj:`output_path`.
    """

    def __iter__(self):
        for line in sys.stdin:
            # Split for multi-columns
            if "\t" in line:

                line = line.split("\t")
                if self.column:
                    # Dictionary to map arguments
                    yield {kwargs: l for (kwargs, _), l in zip(self.column, line)}
                else:
                    yield tuple(line)

            # No dictionary to map arguments
            else:
                yield line

    def save(self, data: dict):
        """
        Print the data.

        Args:
            data (:obj:`dict`): The data to store.
        """
        print(data)

    def save_binary(self, data: Union[dict, List[dict]]) -> str:
        if self.output_path is None:
            raise KeyError(
                "When using piped input on pipeline outputting large object requires an output file path. "
                "Please provide such output path through --output argument."
            )

        return super().save_binary(data)


class _ScikitCompat(ABC):
    """
    Interface layer for the Scikit and Keras compatibility.
    """

    @abstractmethod
    def transform(self, X):
        raise NotImplementedError()

    @abstractmethod
    def predict(self, X):
        raise NotImplementedError()


PIPELINE_INIT_ARGS = r"""
    Arguments:
        model (:obj:`~transformers.PreTrainedModel` or :obj:`~transformers.TFPreTrainedModel`):
            The model that will be used by the pipeline to make predictions. This needs to be a model inheriting from
            :class:`~transformers.PreTrainedModel` for PyTorch and :class:`~transformers.TFPreTrainedModel` for
            TensorFlow.
        tokenizer (:obj:`~transformers.PreTrainedTokenizer`):
            The tokenizer that will be used by the pipeline to encode data for the model. This object inherits from
            :class:`~transformers.PreTrainedTokenizer`.
        modelcard (:obj:`str` or :class:`~transformers.ModelCard`, `optional`):
            Model card attributed to the model for this pipeline.
        framework (:obj:`str`, `optional`):
            The framework to use, either :obj:`"pt"` for PyTorch or :obj:`"tf"` for TensorFlow. The specified framework
            must be installed.

            If no framework is specified, will default to the one currently installed. If no framework is specified and
            both frameworks are installed, will default to the framework of the :obj:`model`, or to PyTorch if no model
            is provided.
        task (:obj:`str`, defaults to :obj:`""`):
            A task-identifier for the pipeline.
        args_parser (:class:`~transformers.pipelines.ArgumentHandler`, `optional`):
            Reference to the object in charge of parsing supplied pipeline parameters.
        device (:obj:`int`, `optional`, defaults to -1):
            Device ordinal for CPU/GPU supports. Setting this to -1 will leverage CPU, a positive will run the model on
            the associated CUDA device id.
        binary_output (:obj:`bool`, `optional`, defaults to :obj:`False`):
            Flag indicating if the output the pipeline should happen in a binary format (i.e., pickle) or as raw text.
"""


@add_end_docstrings(PIPELINE_INIT_ARGS)
class Pipeline(_ScikitCompat):
    """
    The Pipeline class is the class from which all pipelines inherit. Refer to this class for methods shared across
    different pipelines.

    Base class implementing pipelined operations. Pipeline workflow is defined as a sequence of the following
    operations:

        Input -> Tokenization -> Model Inference -> Post-Processing (task dependent) -> Output

    Pipeline supports running on CPU or GPU through the device argument (see below).

    Some pipeline, like for instance :class:`~transformers.FeatureExtractionPipeline` (:obj:`'feature-extraction'` )
    output large tensor object as nested-lists. In order to avoid dumping such large structure as textual data we
    provide the :obj:`binary_output` constructor argument. If set to :obj:`True`, the output will be stored in the
    pickle format.
    """

    default_input_names = None

    def __init__(
        self,
        model: Union["PreTrainedModel", "TFPreTrainedModel"],
        tokenizer: PreTrainedTokenizer,
        modelcard: Optional[ModelCard] = None,
        framework: Optional[str] = None,
        task: str = "",
        args_parser: ArgumentHandler = None,
        device: int = -1,
        binary_output: bool = False,
    ):

        if framework is None:
            framework = get_framework(model)

        self.task = task
        self.model = model
        self.tokenizer = tokenizer
        self.modelcard = modelcard
        self.framework = framework
        self.device = device if framework == "tf" else torch.device("cpu" if device < 0 else "cuda:{}".format(device))
        self.binary_output = binary_output
        self._args_parser = args_parser or DefaultArgumentHandler()

        # Special handling
        if self.framework == "pt" and self.device.type == "cuda":
            self.model = self.model.to(self.device)

        # Update config with task specific parameters
        task_specific_params = self.model.config.task_specific_params
        if task_specific_params is not None and task in task_specific_params:
            self.model.config.update(task_specific_params.get(task))

    def save_pretrained(self, save_directory: str):
        """
        Save the pipeline's model and tokenizer.

        Args:
            save_directory (:obj:`str`):
                A path to the directory where to saved. It will be created if it doesn't exist.
        """
        if os.path.isfile(save_directory):
            logger.error("Provided path ({}) should be a directory, not a file".format(save_directory))
            return
        os.makedirs(save_directory, exist_ok=True)

        self.model.save_pretrained(save_directory)
        self.tokenizer.save_pretrained(save_directory)
        if self.modelcard is not None:
            self.modelcard.save_pretrained(save_directory)

    def transform(self, X):
        """
        Scikit / Keras interface to transformers' pipelines. This method will forward to __call__().
        """
        return self(X=X)

    def predict(self, X):
        """
        Scikit / Keras interface to transformers' pipelines. This method will forward to __call__().
        """
        return self(X=X)

    @contextmanager
    def device_placement(self):
        """
        Context Manager allowing tensor allocation on the user-specified device in framework agnostic way.

        Returns:
            Context manager

        Examples::

            # Explicitly ask for tensor allocation on CUDA device :0
            pipe = pipeline(..., device=0)
            with pipe.device_placement():
                # Every framework specific tensor allocation will be done on the request device
                output = pipe(...)
        """
        if self.framework == "tf":
            with tf.device("/CPU:0" if self.device == -1 else "/device:GPU:{}".format(self.device)):
                yield
        else:
            if self.device.type == "cuda":
                torch.cuda.set_device(self.device)

            yield

    def ensure_tensor_on_device(self, **inputs):
        """
        Ensure PyTorch tensors are on the specified device.

        Args:
            inputs (keyword arguments that should be :obj:`torch.Tensor`): The tensors to place on :obj:`self.device`.

        Return:
            :obj:`Dict[str, torch.Tensor]`: The same as :obj:`inputs` but on the proper device.
        """
        return {name: tensor.to(self.device) for name, tensor in inputs.items()}

    def check_model_type(self, supported_models: Union[List[str], dict]):
        """
        Check if the model class is in supported by the pipeline.

        Args:
            supported_models (:obj:`List[str]` or :obj:`dict`):
                The list of models supported by the pipeline, or a dictionary with model class values.
        """
        if not isinstance(supported_models, list):  # Create from a model mapping
            supported_models = [item[1].__name__ for item in supported_models.items()]
        if self.model.__class__.__name__ not in supported_models:
            raise PipelineException(
                self.task,
                self.model.base_model_prefix,
                f"The model '{self.model.__class__.__name__}' is not supported for {self.task}. Supported models are {supported_models}",
            )

    def _parse_and_tokenize(self, *args, padding=True, add_special_tokens=True, **kwargs):
        """
        Parse arguments and tokenize
        """
        # Parse arguments
        inputs = self._args_parser(*args, **kwargs)
        inputs = self.tokenizer(
            inputs,
            add_special_tokens=add_special_tokens,
            return_tensors=self.framework,
            padding=padding,
        )

        return inputs

    def __call__(self, *args, **kwargs):
        inputs = self._parse_and_tokenize(*args, **kwargs)
        return self._forward(inputs)

    def _forward(self, inputs, return_tensors=False):
        """
        Internal framework specific forward dispatching

        Args:
            inputs: dict holding all the keyworded arguments for required by the model forward method.
            return_tensors: Whether to return native framework (pt/tf) tensors rather than numpy array

        Returns:
            Numpy array
        """
        # Encode for forward
        with self.device_placement():
            if self.framework == "tf":
                # TODO trace model
                predictions = self.model(inputs.data, training=False)[0]
            else:
                with torch.no_grad():
                    inputs = self.ensure_tensor_on_device(**inputs)
                    predictions = self.model(**inputs)[0].cpu()

        if return_tensors:
            return predictions
        else:
            return predictions.numpy()


# Can't use @add_end_docstrings(PIPELINE_INIT_ARGS) here because this one does not accept `binary_output`
class FeatureExtractionPipeline(Pipeline):
    """
    Feature extraction pipeline using no model head. This pipeline extracts the hidden states from the base
    transformer, which can be used as features in downstream tasks.

    This feature extraction pipeline can currently be loaded from :func:`~transformers.pipeline` using the task
    identifier: :obj:`"feature-extraction"`.

    All models may be used for this pipeline. See a list of all models, including community-contributed models on
    `huggingface.co/models <https://huggingface.co/models>`__.

    Arguments:
        model (:obj:`~transformers.PreTrainedModel` or :obj:`~transformers.TFPreTrainedModel`):
            The model that will be used by the pipeline to make predictions. This needs to be a model inheriting from
            :class:`~transformers.PreTrainedModel` for PyTorch and :class:`~transformers.TFPreTrainedModel` for
            TensorFlow.
        tokenizer (:obj:`~transformers.PreTrainedTokenizer`):
            The tokenizer that will be used by the pipeline to encode data for the model. This object inherits from
            :class:`~transformers.PreTrainedTokenizer`.
        modelcard (:obj:`str` or :class:`~transformers.ModelCard`, `optional`):
            Model card attributed to the model for this pipeline.
        framework (:obj:`str`, `optional`):
            The framework to use, either :obj:`"pt"` for PyTorch or :obj:`"tf"` for TensorFlow. The specified framework
            must be installed.

            If no framework is specified, will default to the one currently installed. If no framework is specified and
            both frameworks are installed, will default to the framework of the :obj:`model`, or to PyTorch if no model
            is provided.
        task (:obj:`str`, defaults to :obj:`""`):
            A task-identifier for the pipeline.
        args_parser (:class:`~transformers.pipelines.ArgumentHandler`, `optional`):
            Reference to the object in charge of parsing supplied pipeline parameters.
        device (:obj:`int`, `optional`, defaults to -1):
            Device ordinal for CPU/GPU supports. Setting this to -1 will leverage CPU, a positive will run the model on
            the associated CUDA device id.
    """

    def __init__(
        self,
        model: Union["PreTrainedModel", "TFPreTrainedModel"],
        tokenizer: PreTrainedTokenizer,
        modelcard: Optional[ModelCard] = None,
        framework: Optional[str] = None,
        args_parser: ArgumentHandler = None,
        device: int = -1,
        task: str = "",
    ):
        super().__init__(
            model=model,
            tokenizer=tokenizer,
            modelcard=modelcard,
            framework=framework,
            args_parser=args_parser,
            device=device,
            binary_output=True,
            task=task,
        )

    def __call__(self, *args, **kwargs):
        """
        Extract the features of the input(s).

        Args:
            args (:obj:`str` or :obj:`List[str]`): One or several texts (or one list of texts) to get the features of.

        Return:
            A nested list of :obj:`float`: The features computed by the model.
        """
        return super().__call__(*args, **kwargs).tolist()


@add_end_docstrings(PIPELINE_INIT_ARGS)
class TextGenerationPipeline(Pipeline):
    """
    Language generation pipeline using any :obj:`ModelWithLMHead`. This pipeline predicts the words that will follow a
    specified text prompt.

    This language generation pipeline can currently be loaded from :func:`~transformers.pipeline` using the following
    task identifier: :obj:`"text-generation"`.

    The models that this pipeline can use are models that have been trained with an autoregressive language modeling
    objective, which includes the uni-directional models in the library (e.g. gpt2). See the list of available
    community models on `huggingface.co/models <https://huggingface.co/models?filter=causal-lm>`__.
    """

    # Prefix text to help Transformer-XL and XLNet with short prompts as proposed by Aman Rusia
    # in https://github.com/rusiaaman/XLNet-gen#methodology
    # and https://medium.com/@amanrusia/xlnet-speaks-comparison-to-gpt-2-ea1a4e9ba39e

    XL_PREFIX = """
    In 1991, the remains of Russian Tsar Nicholas II and his family (except for Alexei and Maria) are discovered. The
    voice of Nicholas's young son, Tsarevich Alexei Nikolaevich, narrates the remainder of the story. 1883 Western
    Siberia, a young Grigori Rasputin is asked by his father and a group of men to perform magic. Rasputin has a vision
    and denounces one of the men as a horse thief. Although his father initially slaps him for making such an
    accusation, Rasputin watches as the man is chased outside and beaten. Twenty years later, Rasputin sees a vision of
    the Virgin Mary, prompting him to become a priest. Rasputin quickly becomes famous, with people, even a bishop,
    begging for his blessing. <eod> </s> <eos>
    """

    ALLOWED_MODELS = [
        "XLNetLMHeadModel",
        "TransfoXLLMHeadModel",
        "ReformerModelWithLMHead",
        "GPT2LMHeadModel",
        "OpenAIGPTLMHeadModel",
        "CTRLLMHeadModel",
        "TFXLNetLMHeadModel",
        "TFTransfoXLLMHeadModel",
        "TFGPT2LMHeadModel",
        "TFOpenAIGPTLMHeadModel",
        "TFCTRLLMHeadModel",
    ]

    def __init__(self, *args, **kwargs):
        super().__init__(*args, **kwargs)

        self.check_model_type(self.ALLOWED_MODELS)

    # overriding _parse_and_tokenize to allow for unusual language-modeling tokenizer arguments

    def _parse_and_tokenize(self, *args, padding=True, add_special_tokens=True, **kwargs):
        """
        Parse arguments and tokenize
        """
        # Parse arguments
        if self.model.__class__.__name__ in ["TransfoXLLMHeadModel"]:
            tokenizer_kwargs = {"add_space_before_punct_symbol": True}
        else:
            tokenizer_kwargs = {}
        inputs = self._args_parser(*args, **kwargs)
        inputs = self.tokenizer(
            inputs,
            add_special_tokens=add_special_tokens,
            return_tensors=self.framework,
            padding=padding,
            **tokenizer_kwargs,
        )

        return inputs

    def __call__(
        self,
        *args,
        return_tensors=False,
        return_text=True,
        clean_up_tokenization_spaces=False,
        prefix=None,
        **generate_kwargs
    ):
        """
        Complete the prompt(s) given as inputs.

        Args:
            args (:obj:`str` or :obj:`List[str]`):
                One or several prompts (or one list of prompts) to complete.
            return_tensors (:obj:`bool`, `optional`, defaults to :obj:`False`):
                Whether or not to include the tensors of predictions (as token indinces) in the outputs.
            return_text (:obj:`bool`, `optional`, defaults to :obj:`True`):
                Whether or not to include the decoded texts in the outputs.
            clean_up_tokenization_spaces (:obj:`bool`, `optional`, defaults to :obj:`False`):
                Whether or not to clean up the potential extra spaces in the text output.
            prefix (:obj:`str`, `optional`):
                Prefix added to prompt.
            generate_kwargs:
                Additional keyword arguments to pass along to the generate method of the model (see the generate method
                corresponding to your framework `here <./model.html#generative-models>`__).

        Return:
            A list or a list of list of :obj:`dict`: Each result comes as a dictionary with the following keys:

            - **generated_text** (:obj:`str`, present when ``return_text=True``) -- The generated text.
            - **generated_token_ids** (:obj:`torch.Tensor` or :obj:`tf.Tensor`, present when ``return_tensors=True``)
              -- The token ids of the generated text.
        """
        text_inputs = self._args_parser(*args)

        results = []
        for prompt_text in text_inputs:
            # Manage correct placement of the tensors
            with self.device_placement():
                prefix = prefix if prefix is not None else self.model.config.prefix
                if prefix is None and self.model.__class__.__name__ in [
                    "XLNetLMHeadModel",
                    "TransfoXLLMHeadModel",
                    "TFXLNetLMHeadModel",
                    "TFTransfoXLLMHeadModel",
                ]:
                    # For XLNet and TransformerXL we add an article to the prompt to give more state to the model.
                    prefix = self.XL_PREFIX

                if prefix:
                    prefix_inputs = self._parse_and_tokenize(prefix, padding=False, add_special_tokens=False)
                    # This impacts max_length and min_length argument that need adjusting.
                    prefix_length = prefix_inputs["input_ids"].shape[-1]
                    if generate_kwargs.get("max_length", None) is not None:
                        generate_kwargs["max_length"] += prefix_length
                    if generate_kwargs.get("min_length", None) is not None:
                        generate_kwargs["min_length"] += prefix_length

                prefix = prefix or ""
                inputs = self._parse_and_tokenize(prefix + prompt_text, padding=False, add_special_tokens=False)

                # set input_ids to None to allow empty prompt
                if inputs["input_ids"].shape[-1] == 0:
                    inputs["input_ids"] = None
                    inputs["attention_mask"] = None

                if self.framework == "pt" and inputs["input_ids"] is not None:
                    inputs = self.ensure_tensor_on_device(**inputs)

                input_ids = inputs["input_ids"]

                # Ensure that batch size = 1 (batch generation not allowed for now)
                assert (
                    input_ids is None or input_ids.shape[0] == 1
                ), "Batch generation is currently not supported. See https://github.com/huggingface/transformers/issues/3021 for more information."

                output_sequences = self.model.generate(input_ids=input_ids, **generate_kwargs)  # BS x SL

            result = []
            for generated_sequence in output_sequences:
                if self.framework == "pt" and generated_sequence is not None:
                    generated_sequence = generated_sequence.cpu()
                generated_sequence = generated_sequence.numpy().tolist()
                record = {}
                if return_tensors:
                    record["generated_token_ids"] = generated_sequence
                if return_text:
                    # Decode text
                    text = self.tokenizer.decode(
                        generated_sequence,
                        skip_special_tokens=True,
                        clean_up_tokenization_spaces=clean_up_tokenization_spaces,
                    )

                    # Remove PADDING prompt of the sequence if XLNet or Transfo-XL model is used
                    if input_ids is None:
                        prompt_length = 0
                    else:
                        prompt_length = len(
                            self.tokenizer.decode(
                                input_ids[0],
                                skip_special_tokens=True,
                                clean_up_tokenization_spaces=clean_up_tokenization_spaces,
                            )
                        )

                    record["generated_text"] = prompt_text + text[prompt_length:]

                result.append(record)
            results += [result]

        if len(results) == 1:
            return results[0]

        return results


@add_end_docstrings(
    PIPELINE_INIT_ARGS,
    r"""
        return_all_scores (:obj:`bool`, `optional`, defaults to :obj:`False`):
            Whether to return all prediction scores or just the one of the predicted class.
    """,
)
class TextClassificationPipeline(Pipeline):
    """
    Text classification pipeline using any :obj:`ModelForSequenceClassification`. See the `sequence classification
    examples <../task_summary.html#sequence-classification>`__ for more information.

    This text classification pipeline can currently be loaded from :func:`~transformers.pipeline` using the following
    task identifier: :obj:`"sentiment-analysis"` (for classifying sequences according to positive or negative
    sentiments).

    If multiple classification labels are available (:obj:`model.config.num_labels >= 2`), the pipeline will run a
    softmax over the results. If there is a single label, the pipeline will run a sigmoid over the result.

    The models that this pipeline can use are models that have been fine-tuned on a sequence classification task. See
    the up-to-date list of available models on `huggingface.co/models
    <https://huggingface.co/models?filter=text-classification>`__.
    """

    def __init__(self, return_all_scores: bool = False, **kwargs):
        super().__init__(**kwargs)

        self.check_model_type(
            TF_MODEL_FOR_SEQUENCE_CLASSIFICATION_MAPPING
            if self.framework == "tf"
            else MODEL_FOR_SEQUENCE_CLASSIFICATION_MAPPING
        )

        self.return_all_scores = return_all_scores

    def __call__(self, *args, **kwargs):
        """
        Classify the text(s) given as inputs.

        Args:
            args (:obj:`str` or :obj:`List[str]`):
                One or several texts (or one list of prompts) to classify.

        Return:
            A list or a list of list of :obj:`dict`: Each result comes as list of dictionaries with the following keys:

            - **label** (:obj:`str`) -- The label predicted.
            - **score** (:obj:`float`) -- The corresponding probability.

            If ``self.return_all_scores=True``, one such dictionary is returned per label.
        """
        outputs = super().__call__(*args, **kwargs)

        if self.model.config.num_labels == 1:
            scores = 1.0 / (1.0 + np.exp(-outputs))
        else:
            scores = np.exp(outputs) / np.exp(outputs).sum(-1, keepdims=True)
        if self.return_all_scores:
            return [
                [{"label": self.model.config.id2label[i], "score": score.item()} for i, score in enumerate(item)]
                for item in scores
            ]
        else:
            return [
                {"label": self.model.config.id2label[item.argmax()], "score": item.max().item()} for item in scores
            ]


class ZeroShotClassificationArgumentHandler(ArgumentHandler):
    """
    Handles arguments for zero-shot for text classification by turning each possible label into an NLI
    premise/hypothesis pair.
    """

    def _parse_labels(self, labels):
        if isinstance(labels, str):
            labels = [label.strip() for label in labels.split(",")]
        return labels

    def __call__(self, sequences, labels, hypothesis_template):
        if len(labels) == 0 or len(sequences) == 0:
            raise ValueError("You must include at least one label and at least one sequence.")
        if hypothesis_template.format(labels[0]) == hypothesis_template:
            raise ValueError(
                (
                    'The provided hypothesis_template "{}" was not able to be formatted with the target labels. '
                    "Make sure the passed template includes formatting syntax such as {{}} where the label should go."
                ).format(hypothesis_template)
            )

        if isinstance(sequences, str):
            sequences = [sequences]
        labels = self._parse_labels(labels)

        sequence_pairs = []
        for sequence in sequences:
            sequence_pairs.extend([[sequence, hypothesis_template.format(label)] for label in labels])

        return sequence_pairs


@add_end_docstrings(PIPELINE_INIT_ARGS)
class ZeroShotClassificationPipeline(Pipeline):
    """
    NLI-based zero-shot classification pipeline using a :obj:`ModelForSequenceClassification` trained on NLI (natural
    language inference) tasks.

    Any combination of sequences and labels can be passed and each combination will be posed as a premise/hypothesis
<<<<<<< HEAD
    pair and passed to the pretrained model. Then, the logit for `entailment` is taken as the logit for the
    candidate label being valid. Any NLI model can be used, but the id of the `entailment` label must be included
    in the model config's :attr:`~transformers.PretrainedConfig.label2id`.
=======
    pair and passed to the pretrained model. Then, the logit for `entailment` is taken as the logit for the candidate
    label being valid. Any NLI model can be used as long as the first output logit corresponds to `contradiction` and
    the last to `entailment`.
>>>>>>> 3220f21f

    This NLI pipeline can currently be loaded from :func:`~transformers.pipeline` using the following task identifier:
    :obj:`"zero-shot-classification"`.

    The models that this pipeline can use are models that have been fine-tuned on an NLI task. See the up-to-date list
    of available models on `huggingface.co/models <https://huggingface.co/models?search=nli>`__.
    """

    def __init__(self, args_parser=ZeroShotClassificationArgumentHandler(), *args, **kwargs):
        super().__init__(*args, args_parser=args_parser, **kwargs)
        if self.entailment_id == -1:
            logger.warning(
                "Failed to determine 'entailment' label id from the label2id mapping in the model config. Setting to "
                "-1. Define a descriptive label2id mapping in the model config to ensure correct outputs."
            )

    @property
    def entailment_id(self):
        for label, ind in self.model.config.label2id.items():
            if label.lower().startswith("entail"):
                return ind
        return -1

    def _parse_and_tokenize(self, *args, padding=True, add_special_tokens=True, **kwargs):
        """
        Parse arguments and tokenize only_first so that hypothesis (label) is not truncated
        """
        inputs = self._args_parser(*args, **kwargs)
        inputs = self.tokenizer(
            inputs,
            add_special_tokens=add_special_tokens,
            return_tensors=self.framework,
            padding=padding,
            truncation="only_first",
        )

        return inputs

    def __call__(self, sequences, candidate_labels, hypothesis_template="This example is {}.", multi_class=False):
        """
        Classify the sequence(s) given as inputs. See the :obj:`~transformers.ZeroShotClassificationPipeline`
        documentation for more information.

        Args:
            sequences (:obj:`str` or :obj:`List[str]`):
                The sequence(s) to classify, will be truncated if the model input is too large.
            candidate_labels (:obj:`str` or :obj:`List[str]`):
                The set of possible class labels to classify each sequence into. Can be a single label, a string of
                comma-separated labels, or a list of labels.
            hypothesis_template (:obj:`str`, `optional`, defaults to :obj:`"This example is {}."`):
                The template used to turn each label into an NLI-style hypothesis. This template must include a {} or
                similar syntax for the candidate label to be inserted into the template. For example, the default
                template is :obj:`"This example is {}."` With the candidate label :obj:`"sports"`, this would be fed
                into the model like :obj:`"<cls> sequence to classify <sep> This example is sports . <sep>"`. The
                default template works well in many cases, but it may be worthwhile to experiment with different
                templates depending on the task setting.
            multi_class (:obj:`bool`, `optional`, defaults to :obj:`False`):
                Whether or not multiple candidate labels can be true. If :obj:`False`, the scores are normalized such
                that the sum of the label likelihoods for each sequence is 1. If :obj:`True`, the labels are considered
                independent and probabilities are normalized for each candidate by doing a softmax of the entailment
                score vs. the contradiction score.

        Return:
            A :obj:`dict` or a list of :obj:`dict`: Each result comes as a dictionary with the following keys:

            - **sequence** (:obj:`str`) -- The sequence for which this is the output.
            - **labels** (:obj:`List[str]`) -- The labels sorted by order of likelihood.
            - **scores** (:obj:`List[float]`) -- The probabilities for each of the labels.
        """
        outputs = super().__call__(sequences, candidate_labels, hypothesis_template)
        num_sequences = 1 if isinstance(sequences, str) else len(sequences)
        candidate_labels = self._args_parser._parse_labels(candidate_labels)
        reshaped_outputs = outputs.reshape((num_sequences, len(candidate_labels), -1))

        if len(candidate_labels) == 1:
            multi_class = True

        if not multi_class:
            # softmax the "entailment" logits over all candidate labels
            entail_logits = reshaped_outputs[..., self.entailment_id]
            scores = np.exp(entail_logits) / np.exp(entail_logits).sum(-1, keepdims=True)
        else:
            # softmax over the entailment vs. contradiction dim for each label independently
            entailment_id = self.entailment_id
            contradiction_id = -1 if entailment_id == 0 else 0
            entail_contr_logits = reshaped_outputs[..., [contradiction_id, entailment_id]]
            scores = np.exp(entail_contr_logits) / np.exp(entail_contr_logits).sum(-1, keepdims=True)
            scores = scores[..., 1]

        result = []
        for iseq in range(num_sequences):
            top_inds = list(reversed(scores[iseq].argsort()))
            result.append(
                {
                    "sequence": sequences if isinstance(sequences, str) else sequences[iseq],
                    "labels": [candidate_labels[i] for i in top_inds],
                    "scores": scores[iseq][top_inds].tolist(),
                }
            )

        if len(result) == 1:
            return result[0]
        return result


@add_end_docstrings(
    PIPELINE_INIT_ARGS,
    r"""
        top_k (:obj:`int`, defaults to 5): The number of predictions to return.
    """,
)
class FillMaskPipeline(Pipeline):
    """
    Masked language modeling prediction pipeline using any :obj:`ModelWithLMHead`. See the `masked language modeling
    examples <../task_summary.html#masked-language-modeling>`__ for more information.

    This mask filling pipeline can currently be loaded from :func:`~transformers.pipeline` using the following task
    identifier: :obj:`"fill-mask"`.

    The models that this pipeline can use are models that have been trained with a masked language modeling objective,
    which includes the bi-directional models in the library. See the up-to-date list of available models on
    `huggingface.co/models <https://huggingface.co/models?filter=masked-lm>`__.

    .. note::

        This pipeline only works for inputs with exactly one token masked.
    """

    def __init__(
        self,
        model: Union["PreTrainedModel", "TFPreTrainedModel"],
        tokenizer: PreTrainedTokenizer,
        modelcard: Optional[ModelCard] = None,
        framework: Optional[str] = None,
        args_parser: ArgumentHandler = None,
        device: int = -1,
        top_k=5,
        task: str = "",
        **kwargs
    ):
        super().__init__(
            model=model,
            tokenizer=tokenizer,
            modelcard=modelcard,
            framework=framework,
            args_parser=args_parser,
            device=device,
            binary_output=True,
            task=task,
        )

        self.check_model_type(TF_MODEL_WITH_LM_HEAD_MAPPING if self.framework == "tf" else MODEL_FOR_MASKED_LM_MAPPING)

        if "topk" in kwargs:
            warnings.warn(
                "The `topk` argument is deprecated and will be removed in a future version, use `top_k` instead.",
                FutureWarning,
            )
            self.top_k = kwargs.pop("topk")
        else:
            self.top_k = top_k

    def ensure_exactly_one_mask_token(self, masked_index: np.ndarray):
        numel = np.prod(masked_index.shape)
        if numel > 1:
            raise PipelineException(
                "fill-mask",
                self.model.base_model_prefix,
                f"More than one mask_token ({self.tokenizer.mask_token}) is not supported",
            )
        elif numel < 1:
            raise PipelineException(
                "fill-mask",
                self.model.base_model_prefix,
                f"No mask_token ({self.tokenizer.mask_token}) found on the input",
            )

    def __call__(self, *args, targets=None, top_k: Optional[int] = None, **kwargs):
        """
        Fill the masked token in the text(s) given as inputs.

        Args:
            args (:obj:`str` or :obj:`List[str]`):
                One or several texts (or one list of prompts) with masked tokens.
            targets (:obj:`str` or :obj:`List[str]`, `optional`):
                When passed, the model will return the scores for the passed token or tokens rather than the top k
                predictions in the entire vocabulary. If the provided targets are not in the model vocab, they will be
                tokenized and the first resulting token will be used (with a warning).
            top_k (:obj:`int`, `optional`):
                When passed, overrides the number of predictions to return.

        Return:
            A list or a list of list of :obj:`dict`: Each result comes as list of dictionaries with the following keys:

            - **sequence** (:obj:`str`) -- The corresponding input with the mask token prediction.
            - **score** (:obj:`float`) -- The corresponding probability.
            - **token** (:obj:`int`) -- The predicted token id (to replace the masked one).
            - **token** (:obj:`str`) -- The predicted token (to replace the masked one).
        """
        inputs = self._parse_and_tokenize(*args, **kwargs)
        outputs = self._forward(inputs, return_tensors=True)

        results = []
        batch_size = outputs.shape[0] if self.framework == "tf" else outputs.size(0)

        if targets is not None:
            if len(targets) == 0 or len(targets[0]) == 0:
                raise ValueError("At least one target must be provided when passed.")
            if isinstance(targets, str):
                targets = [targets]

            targets_proc = []
            for target in targets:
                target_enc = self.tokenizer.tokenize(target)
                if len(target_enc) > 1 or target_enc[0] == self.tokenizer.unk_token:
                    logger.warning(
                        "The specified target token `{}` does not exist in the model vocabulary. Replacing with `{}`.".format(
                            target, target_enc[0]
                        )
                    )
                targets_proc.append(target_enc[0])
            target_inds = np.array(self.tokenizer.convert_tokens_to_ids(targets_proc))

        for i in range(batch_size):
            input_ids = inputs["input_ids"][i]
            result = []

            if self.framework == "tf":
                masked_index = tf.where(input_ids == self.tokenizer.mask_token_id).numpy()

                # Fill mask pipeline supports only one ${mask_token} per sample
                self.ensure_exactly_one_mask_token(masked_index)

                logits = outputs[i, masked_index.item(), :]
                probs = tf.nn.softmax(logits)
                if targets is None:
                    topk = tf.math.top_k(probs, k=top_k if top_k is not None else self.top_k)
                    values, predictions = topk.values.numpy(), topk.indices.numpy()
                else:
                    values = tf.gather_nd(probs, tf.reshape(target_inds, (-1, 1)))
                    sort_inds = tf.reverse(tf.argsort(values), [0])
                    values = tf.gather_nd(values, tf.reshape(sort_inds, (-1, 1))).numpy()
                    predictions = target_inds[sort_inds.numpy()]
            else:
                masked_index = torch.nonzero(input_ids == self.tokenizer.mask_token_id, as_tuple=False)

                # Fill mask pipeline supports only one ${mask_token} per sample
                self.ensure_exactly_one_mask_token(masked_index.numpy())

                logits = outputs[i, masked_index.item(), :]
                probs = logits.softmax(dim=0)
                if targets is None:
                    values, predictions = probs.topk(top_k if top_k is not None else self.top_k)
                else:
                    values = probs[..., target_inds]
                    sort_inds = list(reversed(values.argsort(dim=-1)))
                    values = values[..., sort_inds]
                    predictions = target_inds[sort_inds]

            for v, p in zip(values.tolist(), predictions.tolist()):
                tokens = input_ids.numpy()
                tokens[masked_index] = p
                # Filter padding out:
                tokens = tokens[np.where(tokens != self.tokenizer.pad_token_id)]
                result.append(
                    {
                        "sequence": self.tokenizer.decode(tokens),
                        "score": v,
                        "token": p,
                        "token_str": self.tokenizer.convert_ids_to_tokens(p),
                    }
                )

            # Append
            results += [result]

        if len(results) == 1:
            return results[0]
        return results


@add_end_docstrings(
    PIPELINE_INIT_ARGS,
    r"""
        ignore_labels (:obj:`List[str]`, defaults to :obj:`["O"]`):
            A list of labels to ignore.
        grouped_entities (:obj:`bool`, `optional`, defaults to :obj:`False`):
            Whether or not to group the tokens corresponding to the same entity together in the predictions or not.
    """,
)
class TokenClassificationPipeline(Pipeline):
    """
    Named Entity Recognition pipeline using any :obj:`ModelForTokenClassification`. See the `named entity recognition
    examples <../task_summary.html#named-entity-recognition>`__ for more information.

    This token recognition pipeline can currently be loaded from :func:`~transformers.pipeline` using the following
    task identifier: :obj:`"ner"` (for predicting the classes of tokens in a sequence: person, organisation, location
    or miscellaneous).

    The models that this pipeline can use are models that have been fine-tuned on a token classification task. See the
    up-to-date list of available models on `huggingface.co/models
    <https://huggingface.co/models?filter=token-classification>`__.
    """

    default_input_names = "sequences"

    def __init__(
        self,
        model: Union["PreTrainedModel", "TFPreTrainedModel"],
        tokenizer: PreTrainedTokenizer,
        modelcard: Optional[ModelCard] = None,
        framework: Optional[str] = None,
        args_parser: ArgumentHandler = None,
        device: int = -1,
        binary_output: bool = False,
        ignore_labels=["O"],
        task: str = "",
        grouped_entities: bool = False,
    ):
        super().__init__(
            model=model,
            tokenizer=tokenizer,
            modelcard=modelcard,
            framework=framework,
            args_parser=args_parser,
            device=device,
            binary_output=binary_output,
            task=task,
        )

        self.check_model_type(
            TF_MODEL_FOR_TOKEN_CLASSIFICATION_MAPPING
            if self.framework == "tf"
            else MODEL_FOR_TOKEN_CLASSIFICATION_MAPPING
        )

        self._basic_tokenizer = BasicTokenizer(do_lower_case=False)
        self.ignore_labels = ignore_labels
        self.grouped_entities = grouped_entities

    def __call__(self, *args, **kwargs):
        """
        Classify each token of the text(s) given as inputs.

        Args:
            args (:obj:`str` or :obj:`List[str]`):
                One or several texts (or one list of texts) for token classification.

        Return:
            A list or a list of list of :obj:`dict`: Each result comes as a list of dictionaries (one for each token in
            the corresponding input, or each entity if this pipeline was instantiated with
            :obj:`grouped_entities=True`) with the following keys:

            - **word** (:obj:`str`) -- The token/word classified.
            - **score** (:obj:`float`) -- The corresponding probability for :obj:`entity`.
            - **entity** (:obj:`str`) -- The entity predicted for that token/word.
            - **index** (:obj:`int`, only present when ``self.grouped_entities=False``) -- The index of the
              corresponding token in the sentence.
        """
        inputs = self._args_parser(*args, **kwargs)
        answers = []
        for sentence in inputs:

            # Manage correct placement of the tensors
            with self.device_placement():

                tokens = self.tokenizer(
                    sentence,
                    return_attention_mask=False,
                    return_tensors=self.framework,
                    truncation=True,
                )

                # Forward
                if self.framework == "tf":
                    entities = self.model(tokens.data)[0][0].numpy()
                    input_ids = tokens["input_ids"].numpy()[0]
                else:
                    with torch.no_grad():
                        tokens = self.ensure_tensor_on_device(**tokens)
                        entities = self.model(**tokens)[0][0].cpu().numpy()
                        input_ids = tokens["input_ids"].cpu().numpy()[0]

            score = np.exp(entities) / np.exp(entities).sum(-1, keepdims=True)
            labels_idx = score.argmax(axis=-1)

            entities = []
            # Filter to labels not in `self.ignore_labels`
            filtered_labels_idx = [
                (idx, label_idx)
                for idx, label_idx in enumerate(labels_idx)
                if self.model.config.id2label[label_idx] not in self.ignore_labels
            ]

            for idx, label_idx in filtered_labels_idx:

                entity = {
                    "word": self.tokenizer.convert_ids_to_tokens(int(input_ids[idx])),
                    "score": score[idx][label_idx].item(),
                    "entity": self.model.config.id2label[label_idx],
                    "index": idx,
                }

                entities += [entity]

            # Append grouped entities
            if self.grouped_entities:
                answers += [self.group_entities(entities)]
            # Append ungrouped entities
            else:
                answers += [entities]

        if len(answers) == 1:
            return answers[0]
        return answers

    def group_sub_entities(self, entities: List[dict]) -> dict:
        """
        Group together the adjacent tokens with the same entity predicted.

        Args:
            entities (:obj:`dict`): The entities predicted by the pipeline.
        """
        # Get the first entity in the entity group
        entity = entities[0]["entity"]
        scores = np.mean([entity["score"] for entity in entities])
        tokens = [entity["word"] for entity in entities]

        entity_group = {
            "entity_group": entity,
            "score": np.mean(scores),
            "word": self.tokenizer.convert_tokens_to_string(tokens),
        }
        return entity_group

    def group_entities(self, entities: List[dict]) -> List[dict]:
        """
        Find and group together the adjacent tokens with the same entity predicted.

        Args:
            entities (:obj:`dict`): The entities predicted by the pipeline.
        """

        entity_groups = []
        entity_group_disagg = []

        if entities:
            last_idx = entities[-1]["index"]

        for entity in entities:
            is_last_idx = entity["index"] == last_idx
            if not entity_group_disagg:
                entity_group_disagg += [entity]
                if is_last_idx:
                    entity_groups += [self.group_sub_entities(entity_group_disagg)]
                continue

            # If the current entity is similar and adjacent to the previous entity, append it to the disaggregated entity group
            # The split is meant to account for the "B" and "I" suffixes
            if (
                entity["entity"].split("-")[-1] == entity_group_disagg[-1]["entity"].split("-")[-1]
                and entity["index"] == entity_group_disagg[-1]["index"] + 1
            ):
                entity_group_disagg += [entity]
                # Group the entities at the last entity
                if is_last_idx:
                    entity_groups += [self.group_sub_entities(entity_group_disagg)]
            # If the current entity is different from the previous entity, aggregate the disaggregated entity group
            else:
                entity_groups += [self.group_sub_entities(entity_group_disagg)]
                entity_group_disagg = [entity]
                # If it's the last entity, add it to the entity groups
                if is_last_idx:
                    entity_groups += [self.group_sub_entities(entity_group_disagg)]

        return entity_groups


NerPipeline = TokenClassificationPipeline


class QuestionAnsweringArgumentHandler(ArgumentHandler):
    """
    QuestionAnsweringPipeline requires the user to provide multiple arguments (i.e. question & context) to be mapped to
    internal :class:`~transformers.SquadExample`.

    QuestionAnsweringArgumentHandler manages all the possible to create a :class:`~transformers.SquadExample` from the
    command-line supplied arguments.
    """

    def __call__(self, *args, **kwargs):
        # Position args, handling is sensibly the same as X and data, so forwarding to avoid duplicating
        if args is not None and len(args) > 0:
            if len(args) == 1:
                kwargs["X"] = args[0]
            else:
                kwargs["X"] = list(args)

        # Generic compatibility with sklearn and Keras
        # Batched data
        if "X" in kwargs or "data" in kwargs:
            inputs = kwargs["X"] if "X" in kwargs else kwargs["data"]

            if isinstance(inputs, dict):
                inputs = [inputs]
            else:
                # Copy to avoid overriding arguments
                inputs = [i for i in inputs]

            for i, item in enumerate(inputs):
                if isinstance(item, dict):
                    if any(k not in item for k in ["question", "context"]):
                        raise KeyError("You need to provide a dictionary with keys {question:..., context:...}")

                    inputs[i] = QuestionAnsweringPipeline.create_sample(**item)

                elif not isinstance(item, SquadExample):
                    raise ValueError(
                        "{} argument needs to be of type (list[SquadExample | dict], SquadExample, dict)".format(
                            "X" if "X" in kwargs else "data"
                        )
                    )

            # Tabular input
        elif "question" in kwargs and "context" in kwargs:
            if isinstance(kwargs["question"], str):
                kwargs["question"] = [kwargs["question"]]

            if isinstance(kwargs["context"], str):
                kwargs["context"] = [kwargs["context"]]

            inputs = [
                QuestionAnsweringPipeline.create_sample(q, c) for q, c in zip(kwargs["question"], kwargs["context"])
            ]
        else:
            raise ValueError("Unknown arguments {}".format(kwargs))

        if not isinstance(inputs, list):
            inputs = [inputs]

        return inputs


@add_end_docstrings(PIPELINE_INIT_ARGS)
class QuestionAnsweringPipeline(Pipeline):
    """
    Question Answering pipeline using any :obj:`ModelForQuestionAnswering`. See the `question answering examples
    <../task_summary.html#question-answering>`__ for more information.

    This question answering pipeline can currently be loaded from :func:`~transformers.pipeline` using the following
    task identifier: :obj:`"question-answering"`.

    The models that this pipeline can use are models that have been fine-tuned on a question answering task. See the
    up-to-date list of available models on `huggingface.co/models
    <https://huggingface.co/models?filter=question-answering>`__.
    """

    default_input_names = "question,context"

    def __init__(
        self,
        model: Union["PreTrainedModel", "TFPreTrainedModel"],
        tokenizer: PreTrainedTokenizer,
        modelcard: Optional[ModelCard] = None,
        framework: Optional[str] = None,
        device: int = -1,
        task: str = "",
        **kwargs
    ):
        super().__init__(
            model=model,
            tokenizer=tokenizer,
            modelcard=modelcard,
            framework=framework,
            args_parser=QuestionAnsweringArgumentHandler(),
            device=device,
            task=task,
            **kwargs,
        )

        self.check_model_type(
            TF_MODEL_FOR_QUESTION_ANSWERING_MAPPING if self.framework == "tf" else MODEL_FOR_QUESTION_ANSWERING_MAPPING
        )

    @staticmethod
    def create_sample(
        question: Union[str, List[str]], context: Union[str, List[str]]
    ) -> Union[SquadExample, List[SquadExample]]:
        """
        QuestionAnsweringPipeline leverages the :class:`~transformers.SquadExample` internally. This helper method
        encapsulate all the logic for converting question(s) and context(s) to :class:`~transformers.SquadExample`.

        We currently support extractive question answering.

        Arguments:
            question (:obj:`str` or :obj:`List[str]`): The question(s) asked.
            context (:obj:`str` or :obj:`List[str]`): The context(s) in which we will look for the answer.

        Returns:
            One or a list of :class:`~transformers.SquadExample`: The corresponding :class:`~transformers.SquadExample`
            grouping question and context.
        """
        if isinstance(question, list):
            return [SquadExample(None, q, c, None, None, None) for q, c in zip(question, context)]
        else:
            return SquadExample(None, question, context, None, None, None)

    def __call__(self, *args, **kwargs):
        """
        Answer the question(s) given as inputs by using the context(s).

        Args:
            args (:class:`~transformers.SquadExample` or a list of :class:`~transformers.SquadExample`):
                One or several :class:`~transformers.SquadExample` containing the question and context.
            X (:class:`~transformers.SquadExample` or a list of :class:`~transformers.SquadExample`, `optional`):
                One or several :class:`~transformers.SquadExample` containing the question and context (will be treated
                the same way as if passed as the first positional argument).
            data (:class:`~transformers.SquadExample` or a list of :class:`~transformers.SquadExample`, `optional`):
                One or several :class:`~transformers.SquadExample` containing the question and context (will be treated
                the same way as if passed as the first positional argument).
            question (:obj:`str` or :obj:`List[str]`):
                One or several question(s) (must be used in conjunction with the :obj:`context` argument).
            context (:obj:`str` or :obj:`List[str]`):
                One or several context(s) associated with the qustion(s) (must be used in conjunction with the
                :obj:`question` argument).
            topk (:obj:`int`, `optional`, defaults to 1):
                The number of answers to return (will be chosen by order of likelihood).
            doc_stride (:obj:`int`, `optional`, defaults to 128):
                If the context is too long to fit with the question for the model, it will be split in several chunks
                with some overlap. This argument controls the size of that overlap.
            max_answer_len (:obj:`int`, `optional`, defaults to 15):
                The maximum length of predicted answers (e.g., only answers with a shorter length are considered).
            max_seq_len (:obj:`int`, `optional`, defaults to 384):
                The maximum length of the total sentence (context + question) after tokenization. The context will be
                split in several chunks (using :obj:`doc_stride`) if needed.
            max_question_len (:obj:`int`, `optional`, defaults to 64):
                The maximum length of the question after tokenization. It will be truncated if needed.
            handle_impossible_answer (:obj:`bool`, `optional`, defaults to :obj:`False`):
                Whether or not we accept impossible as an answer.

        Return:
            A :obj:`dict` or a list of :obj:`dict`: Each result comes as a dictionary with the following keys:

            - **score** (:obj:`float`) -- The probability associated to the answer.
            - **start** (:obj:`int`) -- The start index of the answer (in the tokenized version of the input).
            - **end** (:obj:`int`) -- The end index of the answer (in the tokenized version of the input).
            - **answer** (:obj:`str`) -- The answer to the question.
        """
        # Set defaults values
        kwargs.setdefault("topk", 1)
        kwargs.setdefault("doc_stride", 128)
        kwargs.setdefault("max_answer_len", 15)
        kwargs.setdefault("max_seq_len", 384)
        kwargs.setdefault("max_question_len", 64)
        kwargs.setdefault("handle_impossible_answer", False)

        if kwargs["topk"] < 1:
            raise ValueError("topk parameter should be >= 1 (got {})".format(kwargs["topk"]))

        if kwargs["max_answer_len"] < 1:
            raise ValueError("max_answer_len parameter should be >= 1 (got {})".format(kwargs["max_answer_len"]))

        # Convert inputs to features
        examples = self._args_parser(*args, **kwargs)
        features_list = [
            squad_convert_examples_to_features(
                examples=[example],
                tokenizer=self.tokenizer,
                max_seq_length=kwargs["max_seq_len"],
                doc_stride=kwargs["doc_stride"],
                max_query_length=kwargs["max_question_len"],
                padding_strategy=PaddingStrategy.MAX_LENGTH.value,
                is_training=False,
                tqdm_enabled=False,
            )
            for example in examples
        ]
        all_answers = []
        for features, example in zip(features_list, examples):
            model_input_names = self.tokenizer.model_input_names + ["input_ids"]
            fw_args = {k: [feature.__dict__[k] for feature in features] for k in model_input_names}

            # Manage tensor allocation on correct device
            with self.device_placement():
                if self.framework == "tf":
                    fw_args = {k: tf.constant(v) for (k, v) in fw_args.items()}
                    start, end = self.model(fw_args)[:2]
                    start, end = start.numpy(), end.numpy()
                else:
                    with torch.no_grad():
                        # Retrieve the score for the context tokens only (removing question tokens)
                        fw_args = {k: torch.tensor(v, device=self.device) for (k, v) in fw_args.items()}
                        start, end = self.model(**fw_args)[:2]
                        start, end = start.cpu().numpy(), end.cpu().numpy()

            min_null_score = 1000000  # large and positive
            answers = []
            for (feature, start_, end_) in zip(features, start, end):
                # Ensure padded tokens & question tokens cannot belong to the set of candidate answers.
                undesired_tokens = np.abs(np.array(feature.p_mask) - 1) & feature.attention_mask

                # Generate mask
                undesired_tokens_mask = undesired_tokens == 0.0

                # Make sure non-context indexes in the tensor cannot contribute to the softmax
                start_ = np.where(undesired_tokens_mask, -10000.0, start_)
                end_ = np.where(undesired_tokens_mask, -10000.0, end_)

                # Normalize logits and spans to retrieve the answer
                start_ = np.exp(start_ - np.log(np.sum(np.exp(start_), axis=-1, keepdims=True)))
                end_ = np.exp(end_ - np.log(np.sum(np.exp(end_), axis=-1, keepdims=True)))

                if kwargs["handle_impossible_answer"]:
                    min_null_score = min(min_null_score, (start_[0] * end_[0]).item())

                # Mask CLS
                start_[0] = end_[0] = 0.0

                starts, ends, scores = self.decode(start_, end_, kwargs["topk"], kwargs["max_answer_len"])
                char_to_word = np.array(example.char_to_word_offset)

                # Convert the answer (tokens) back to the original text
                answers += [
                    {
                        "score": score.item(),
                        "start": np.where(char_to_word == feature.token_to_orig_map[s])[0][0].item(),
                        "end": np.where(char_to_word == feature.token_to_orig_map[e])[0][-1].item(),
                        "answer": " ".join(
                            example.doc_tokens[feature.token_to_orig_map[s] : feature.token_to_orig_map[e] + 1]
                        ),
                    }
                    for s, e, score in zip(starts, ends, scores)
                ]

            if kwargs["handle_impossible_answer"]:
                answers.append({"score": min_null_score, "start": 0, "end": 0, "answer": ""})

            answers = sorted(answers, key=lambda x: x["score"], reverse=True)[: kwargs["topk"]]
            all_answers += answers

        if len(all_answers) == 1:
            return all_answers[0]
        return all_answers

    def decode(self, start: np.ndarray, end: np.ndarray, topk: int, max_answer_len: int) -> Tuple:
        """
        Take the output of any :obj:`ModelForQuestionAnswering` and will generate probabilities for each span to be the
        actual answer.

        In addition, it filters out some unwanted/impossible cases like answer len being greater than max_answer_len or
        answer end position being before the starting position. The method supports output the k-best answer through
        the topk argument.

        Args:
            start (:obj:`np.ndarray`): Individual start probabilities for each token.
            end (:obj:`np.ndarray`): Individual end probabilities for each token.
            topk (:obj:`int`): Indicates how many possible answer span(s) to extract from the model output.
            max_answer_len (:obj:`int`): Maximum size of the answer to extract from the model's output.
        """
        # Ensure we have batch axis
        if start.ndim == 1:
            start = start[None]

        if end.ndim == 1:
            end = end[None]

        # Compute the score of each tuple(start, end) to be the real answer
        outer = np.matmul(np.expand_dims(start, -1), np.expand_dims(end, 1))

        # Remove candidate with end < start and end - start > max_answer_len
        candidates = np.tril(np.triu(outer), max_answer_len - 1)

        #  Inspired by Chen & al. (https://github.com/facebookresearch/DrQA)
        scores_flat = candidates.flatten()
        if topk == 1:
            idx_sort = [np.argmax(scores_flat)]
        elif len(scores_flat) < topk:
            idx_sort = np.argsort(-scores_flat)
        else:
            idx = np.argpartition(-scores_flat, topk)[0:topk]
            idx_sort = idx[np.argsort(-scores_flat[idx])]

        start, end = np.unravel_index(idx_sort, candidates.shape)[1:]
        return start, end, candidates[0, start, end]

    def span_to_answer(self, text: str, start: int, end: int) -> Dict[str, Union[str, int]]:
        """
        When decoding from token probabilities, this method maps token indexes to actual word in the initial context.

        Args:
            text (:obj:`str`): The actual context to extract the answer from.
            start (:obj:`int`): The answer starting token index.
            end (:obj:`int`): The answer end token index.

        Returns:
            Dictionary like :obj:`{'answer': str, 'start': int, 'end': int}`
        """
        words = []
        token_idx = char_start_idx = char_end_idx = chars_idx = 0

        for i, word in enumerate(text.split(" ")):
            token = self.tokenizer.tokenize(word)

            # Append words if they are in the span
            if start <= token_idx <= end:
                if token_idx == start:
                    char_start_idx = chars_idx

                if token_idx == end:
                    char_end_idx = chars_idx + len(word)

                words += [word]

            # Stop if we went over the end of the answer
            if token_idx > end:
                break

            # Append the subtokenization length to the running index
            token_idx += len(token)
            chars_idx += len(word) + 1

        # Join text with spaces
        return {
            "answer": " ".join(words),
            "start": max(0, char_start_idx),
            "end": min(len(text), char_end_idx),
        }


@add_end_docstrings(PIPELINE_INIT_ARGS)
class SummarizationPipeline(Pipeline):
    """
    Summarize news articles and other documents.

    This summarizing pipeline can currently be loaded from :func:`~transformers.pipeline` using the following task
    identifier: :obj:`"summarization"`.

    The models that this pipeline can use are models that have been fine-tuned on a summarization task, which is
    currently, '`bart-large-cnn`', '`t5-small`', '`t5-base`', '`t5-large`', '`t5-3b`', '`t5-11b`'. See the up-to-date
    list of available models on `huggingface.co/models <https://huggingface.co/models?filter=summarization>`__.

    Usage::

        # use bart in pytorch
        summarizer = pipeline("summarization")
        summarizer("Sam Shleifer writes the best docstring examples in the whole world.", min_length=5, max_length=20)

        # use t5 in tf
        summarizer = pipeline("summarization", model="t5-base", tokenizer="t5-base", framework="tf")
        summarizer("Sam Shleifer writes the best docstring examples in the whole world.", min_length=5, max_length=20)
    """

    def __init__(self, *args, **kwargs):
        kwargs.update(task="summarization")
        super().__init__(*args, **kwargs)

        self.check_model_type(
            TF_MODEL_WITH_LM_HEAD_MAPPING if self.framework == "tf" else MODEL_FOR_SEQ_TO_SEQ_CAUSAL_LM_MAPPING
        )

    def __call__(
        self, *documents, return_tensors=False, return_text=True, clean_up_tokenization_spaces=False, **generate_kwargs
    ):
        r"""
        Summarize the text(s) given as inputs.

        Args:
            documents (`str` or :obj:`List[str]`):
                One or several articles (or one list of articles) to summarize.
            return_text (:obj:`bool`, `optional`, defaults to :obj:`True`):
                Whether or not to include the decoded texts in the outputs
            return_tensors (:obj:`bool`, `optional`, defaults to :obj:`False`):
                Whether or not to include the tensors of predictions (as token indinces) in the outputs.
            clean_up_tokenization_spaces (:obj:`bool`, `optional`, defaults to :obj:`False`):
                Whether or not to clean up the potential extra spaces in the text output.
            generate_kwargs:
                Additional keyword arguments to pass along to the generate method of the model (see the generate method
                corresponding to your framework `here <./model.html#generative-models>`__).

        Return:
            A list or a list of list of :obj:`dict`: Each result comes as a dictionary with the following keys:

            - **summary_text** (:obj:`str`, present when ``return_text=True``) -- The summary of the corresponding
              input.
            - **summary_token_ids** (:obj:`torch.Tensor` or :obj:`tf.Tensor`, present when ``return_tensors=True``) --
              The token ids of the summary.
        """
        assert return_tensors or return_text, "You must specify return_tensors=True or return_text=True"
        assert len(documents) > 0, "Please provide a document to summarize"

        prefix = self.model.config.prefix if self.model.config.prefix is not None else ""

        if isinstance(documents[0], list):
            assert (
                self.tokenizer.pad_token_id is not None
            ), "Please make sure that the tokenizer has a pad_token_id when using a batch input"

            documents = ([prefix + document for document in documents[0]],)
            padding = True

        elif isinstance(documents[0], str):
            documents = (prefix + documents[0],)
            padding = False
        else:
            raise ValueError(
                " `documents[0]`: {} have the wrong format. The should be either of type `str` or type `list`".format(
                    documents[0]
                )
            )

        with self.device_placement():
            inputs = self._parse_and_tokenize(*documents, padding=padding)

            if self.framework == "pt":
                inputs = self.ensure_tensor_on_device(**inputs)
                input_length = inputs["input_ids"].shape[-1]
            elif self.framework == "tf":
                input_length = tf.shape(inputs["input_ids"])[-1].numpy()

            min_length = generate_kwargs.get("min_length", self.model.config.min_length)
            if input_length < min_length // 2:
                logger.warning(
                    "Your min_length is set to {}, but you input_length is only {}. You might consider decreasing min_length manually, e.g. summarizer('...', min_length=10)".format(
                        min_length, input_length
                    )
                )

            max_length = generate_kwargs.get("max_length", self.model.config.max_length)
            if input_length < max_length:
                logger.warning(
                    "Your max_length is set to {}, but you input_length is only {}. You might consider decreasing max_length manually, e.g. summarizer('...', max_length=50)".format(
                        max_length, input_length
                    )
                )

            summaries = self.model.generate(
                inputs["input_ids"],
                attention_mask=inputs["attention_mask"],
                **generate_kwargs,
            )

            results = []
            for summary in summaries:
                record = {}
                if return_tensors:
                    record["summary_token_ids"] = summary
                if return_text:
                    record["summary_text"] = self.tokenizer.decode(
                        summary,
                        skip_special_tokens=True,
                        clean_up_tokenization_spaces=clean_up_tokenization_spaces,
                    )
                results.append(record)
            return results


@add_end_docstrings(PIPELINE_INIT_ARGS)
class TranslationPipeline(Pipeline):
    """
    Translates from one language to another.

    This translation pipeline can currently be loaded from :func:`~transformers.pipeline` using the following task
    identifier: :obj:`"translation_xx_to_yy"`.

    The models that this pipeline can use are models that have been fine-tuned on a translation task. See the
    up-to-date list of available models on `huggingface.co/models
    <https://huggingface.co/models?filter=translation>`__.

    Usage::
        en_fr_translator = pipeline("translation_en_to_fr")
        en_fr_translator("How old are you?")
    """

    def __init__(self, *args, **kwargs):
        super().__init__(*args, **kwargs)

        self.check_model_type(
            TF_MODEL_WITH_LM_HEAD_MAPPING if self.framework == "tf" else MODEL_FOR_SEQ_TO_SEQ_CAUSAL_LM_MAPPING
        )

    def __call__(
        self, *args, return_tensors=False, return_text=True, clean_up_tokenization_spaces=False, **generate_kwargs
    ):
        r"""
        Translate the text(s) given as inputs.

        Args:
            args (:obj:`str` or :obj:`List[str]`):
                Texts to be translated.
            return_tensors (:obj:`bool`, `optional`, defaults to :obj:`False`):
                Whether or not to include the tensors of predictions (as token indinces) in the outputs.
            return_text (:obj:`bool`, `optional`, defaults to :obj:`True`):
                Whether or not to include the decoded texts in the outputs.
            clean_up_tokenization_spaces (:obj:`bool`, `optional`, defaults to :obj:`False`):
                Whether or not to clean up the potential extra spaces in the text output.
            generate_kwargs:
                Additional keyword arguments to pass along to the generate method of the model (see the generate method
                corresponding to your framework `here <./model.html#generative-models>`__).

        Return:
            A list or a list of list of :obj:`dict`: Each result comes as a dictionary with the following keys:

            - **translation_text** (:obj:`str`, present when ``return_text=True``) -- The translation.
            - **translation_token_ids** (:obj:`torch.Tensor` or :obj:`tf.Tensor`, present when ``return_tensors=True``)
              -- The token ids of the translation.
        """
        assert return_tensors or return_text, "You must specify return_tensors=True or return_text=True"

        prefix = self.model.config.prefix if self.model.config.prefix is not None else ""

        if isinstance(args[0], list):
            assert (
                self.tokenizer.pad_token_id is not None
            ), "Please make sure that the tokenizer has a pad_token_id when using a batch input"
            args = ([prefix + text for text in args[0]],)
            padding = True

        elif isinstance(args[0], str):
            args = (prefix + args[0],)
            padding = False
        else:
            raise ValueError(
                " `documents[0]`: {} have the wrong format. The should be either of type `str` or type `list`".format(
                    args[0]
                )
            )

        with self.device_placement():
            inputs = self._parse_and_tokenize(*args, padding=padding)

            if self.framework == "pt":
                inputs = self.ensure_tensor_on_device(**inputs)
                input_length = inputs["input_ids"].shape[-1]

            elif self.framework == "tf":
                input_length = tf.shape(inputs["input_ids"])[-1].numpy()

            max_length = generate_kwargs.get("max_length", self.model.config.max_length)
            if input_length > 0.9 * max_length:
                logger.warning(
                    "Your input_length: {} is bigger than 0.9 * max_length: {}. You might consider increasing your max_length manually, e.g. translator('...', max_length=400)".format(
                        input_length, max_length
                    )
                )

            translations = self.model.generate(
                inputs["input_ids"],
                attention_mask=inputs["attention_mask"],
                **generate_kwargs,
            )
            results = []
            for translation in translations:
                record = {}
                if return_tensors:
                    record["translation_token_ids"] = translation
                if return_text:
                    record["translation_text"] = self.tokenizer.decode(
                        translation,
                        skip_special_tokens=True,
                        clean_up_tokenization_spaces=clean_up_tokenization_spaces,
                    )
                results.append(record)
            return results


@add_end_docstrings(PIPELINE_INIT_ARGS)
class Text2TextGenerationPipeline(Pipeline):
    """
    Pipeline for text to text generation using seq2seq models.

    This Text2TextGenerationPipeline pipeline can currently be loaded from :func:`~transformers.pipeline` using the
    following task identifier: :obj:`"text2text-generation"`.

    The models that this pipeline can use are models that have been fine-tuned on a translation task. See the
    up-to-date list of available models on `huggingface.co/models <https://huggingface.co/models?filter=seq2seq>`__.

    Usage::

        text2text_generator = pipeline("text2text-generation")
        text2text_generator("question: What is 42 ? context: 42 is the answer to life, the universe and everything")
    """

    def __init__(self, *args, **kwargs):
        super().__init__(*args, **kwargs)

        self.check_model_type(
            TF_MODEL_FOR_SEQ_TO_SEQ_CAUSAL_LM_MAPPING
            if self.framework == "tf"
            else MODEL_FOR_SEQ_TO_SEQ_CAUSAL_LM_MAPPING
        )

    def __call__(
        self, *args, return_tensors=False, return_text=True, clean_up_tokenization_spaces=False, **generate_kwargs
    ):
        r"""
        Generate the output text(s) using text(s) given as inputs.

        Args:
            args (:obj:`str` or :obj:`List[str]`):
                Input text for the encoder.
            return_tensors (:obj:`bool`, `optional`, defaults to :obj:`False`):
                Whether or not to include the tensors of predictions (as token indinces) in the outputs.
            return_text (:obj:`bool`, `optional`, defaults to :obj:`True`):
                Whether or not to include the decoded texts in the outputs.
            clean_up_tokenization_spaces (:obj:`bool`, `optional`, defaults to :obj:`False`):
                Whether or not to clean up the potential extra spaces in the text output.
            generate_kwargs:
                Additional keyword arguments to pass along to the generate method of the model (see the generate method
                corresponding to your framework `here <./model.html#generative-models>`__).

        Return:
            A list or a list of list of :obj:`dict`: Each result comes as a dictionary with the following keys:

            - **generated_text** (:obj:`str`, present when ``return_text=True``) -- The generated text.
            - **generated_token_ids** (:obj:`torch.Tensor` or :obj:`tf.Tensor`, present when ``return_tensors=True``)
              -- The token ids of the generated text.
        """
        assert return_tensors or return_text, "You must specify return_tensors=True or return_text=True"

        if isinstance(args[0], list):
            assert (
                self.tokenizer.pad_token_id is not None
            ), "Please make sure that the tokenizer has a pad_token_id when using a batch input"
            padding = True

        elif isinstance(args[0], str):
            padding = False
        else:
            raise ValueError(
                " `documents[0]`: {} have the wrong format. The should be either of type `str` or type `list`".format(
                    args[0]
                )
            )

        with self.device_placement():
            inputs = self._parse_and_tokenize(*args, padding=padding)

            if self.framework == "pt":
                inputs = self.ensure_tensor_on_device(**inputs)

            generations = self.model.generate(
                inputs["input_ids"],
                attention_mask=inputs["attention_mask"],
                **generate_kwargs,
            )
            results = []
            for generation in generations:
                record = {}
                if return_tensors:
                    record["generated_token_ids"] = generation
                if return_text:
                    record["generated_text"] = self.tokenizer.decode(
                        generation,
                        skip_special_tokens=True,
                        clean_up_tokenization_spaces=clean_up_tokenization_spaces,
                    )
                results.append(record)
            return results


class Conversation:
    """
    Utility class containing a conversation and its history. This class is meant to be used as an input to the
    :class:`~transformers.ConversationalPipeline`. The conversation contains a number of utility function to manage the
    addition of new user input and generated model responses. A conversation needs to contain an unprocessed user input
    before being passed to the :class:`~transformers.ConversationalPipeline`. This user input is either created when
    the class is instantiated, or by calling :obj:`conversional_pipeline.append_response("input")` after a conversation
    turn.

    Arguments:
        text (:obj:`str`, `optional`):
            The initial user input to start the conversation. If not provided, a user input needs to be provided
            manually using the :meth:`~transformers.Conversation.add_user_input` method before the conversation can
            begin.
        conversation_id (:obj:`uuid.UUID`, `optional`):
            Unique identifier for the conversation. If not provided, a random UUID4 id will be assigned to the
            conversation.

    Usage::

        conversation = Conversation("Going to the movies tonight - any suggestions?")

        # Steps usually performed by the model when generating a response:
        # 1. Mark the user input as processed (moved to the history)
        conversation.mark_processed()
        # 2. Append a mode response
        conversation.append_response("The Big lebowski.")

        conversation.add_user_input("Is it good?")
    """

    def __init__(self, text: str = None, conversation_id: UUID = None):
        if not conversation_id:
            conversation_id = uuid.uuid4()
        self.uuid: UUID = conversation_id
        self.past_user_inputs: List[str] = []
        self.generated_responses: List[str] = []
        self.history: List[int] = []
        self.new_user_input: Optional[str] = text

    def add_user_input(self, text: str, overwrite: bool = False):
        """
        Add a user input to the conversation for the next round. This populates the internal :obj:`new_user_input`
        field.

        Args:
            text (:obj:`str`): The user input for the next conversation round.
            overwrite (:obj:`bool`, `optional`, defaults to :obj:`False`):
                Whether or not existing and unprocessed user input should be overwritten when this function is called.
        """
        if self.new_user_input:
            if overwrite:
                logger.warning(
                    'User input added while unprocessed input was existing: "{}" was overwritten with: "{}".'.format(
                        self.new_user_input, text
                    )
                )
                self.new_user_input = text
            else:
                logger.warning(
                    'User input added while unprocessed input was existing: "{}" new input ignored: "{}". '
                    "Set `overwrite` to True to overwrite unprocessed user input".format(self.new_user_input, text)
                )
        else:
            self.new_user_input = text

    def mark_processed(self):
        """
        Mark the conversation as processed (moves the content of :obj:`new_user_input` to :obj:`past_user_inputs`) and
        empties the :obj:`new_user_input` field.
        """
        if self.new_user_input:
            self.past_user_inputs.append(self.new_user_input)
        self.new_user_input = None

    def append_response(self, response: str):
        """
        Append a response to the list of generated responses.

        Args:
            response (:obj:`str`): The model generated response.
        """
        self.generated_responses.append(response)

    def set_history(self, history: List[int]):
        """
        Updates the value of the history of the conversation. The history is represented by a list of :obj:`token_ids`.
        The history is used by the model to generate responses based on the previous conversation turns.

        Args:
            history (:obj:`List[int]`): History of tokens provided and generated for this conversation.
        """
        self.history = history

    def __repr__(self):
        """
        Generates a string representation of the conversation.

        Return:
            :obj:`str`:

            Example: Conversation id: 7d15686b-dc94-49f2-9c4b-c9eac6a1f114 user >> Going to the movies tonight - any
            suggestions? bot >> The Big Lebowski
        """
        output = "Conversation id: {} \n".format(self.uuid)
        for user_input, generated_response in zip(self.past_user_inputs, self.generated_responses):
            output += "user >> {} \n".format(user_input)
            output += "bot >> {} \n".format(generated_response)
        if self.new_user_input is not None:
            output += "user >> {} \n".format(self.new_user_input)
        return output


@add_end_docstrings(
    PIPELINE_INIT_ARGS,
    r"""
        min_length_for_response (:obj:`int`, `optional`, defaults to 32):
            The minimum length (in number of tokens) for a response.
    """,
)
class ConversationalPipeline(Pipeline):
    """
    Multi-turn conversational pipeline.

    This conversational pipeline can currently be loaded from :func:`~transformers.pipeline` using the following task
    identifier: :obj:`"conversational"`.

    The models that this pipeline can use are models that have been fine-tuned on a multi-turn conversational task,
    currently: `'microsoft/DialoGPT-small'`, `'microsoft/DialoGPT-medium'`, `'microsoft/DialoGPT-large'`. See the
    up-to-date list of available models on `huggingface.co/models
    <https://huggingface.co/models?filter=conversational>`__.

    Usage::

        conversational_pipeline = pipeline("conversational")

        conversation_1 = Conversation("Going to the movies tonight - any suggestions?")
        conversation_2 = Conversation("What's the last book you have read?")

        conversational_pipeline([conversation_1, conversation_2])

        conversation_1.add_user_input("Is it an action movie?")
        conversation_2.add_user_input("What is the genre of this book?")

        conversational_pipeline([conversation_1, conversation_2])
    """

    def __init__(self, min_length_for_response=32, *args, **kwargs):
        super().__init__(*args, **kwargs)

        # We need at least an eos_token
        assert self.tokenizer.eos_token_id is not None, "DialoguePipeline tokenizer should have an EOS token set"
        if self.tokenizer.pad_token_id is None:
            self.tokenizer.pad_token = self.tokenizer.eos_token

        self.min_length_for_response = min_length_for_response

    def __call__(
        self,
        conversations: Union[Conversation, List[Conversation]],
        clean_up_tokenization_spaces=True,
        **generate_kwargs
    ):
        r"""
        Generate responses for the conversation(s) given as inputs.

        Args:
            conversations (a :class:`~transformers.Conversation` or a list of :class:`~transformers.Conversation`):
                Conversations to generate responses for.
            clean_up_tokenization_spaces (:obj:`bool`, `optional`, defaults to :obj:`False`):
                Whether or not to clean up the potential extra spaces in the text output.
            generate_kwargs:
                Additional keyword arguments to pass along to the generate method of the model (see the generate method
                corresponding to your framework `here <./model.html#generative-models>`__).

        Returns:
            :class:`~transformers.Conversation` or a list of :class:`~transformers.Conversation`: Conversation(s) with
            updated generated responses for those containing a new user input.
        """

        # Input validation
        if isinstance(conversations, list):
            for conversation in conversations:
                assert isinstance(
                    conversation, Conversation
                ), "DialoguePipeline expects a Conversation or list of Conversations as an input"
                if conversation.new_user_input is None:
                    raise ValueError(
                        "Conversation with UUID {} does not contain new user input to process. "
                        "Add user inputs with the conversation's `add_user_input` method".format(
                            type(conversation.uuid)
                        )
                    )
            assert (
                self.tokenizer.pad_token_id is not None or self.tokenizer.eos_token_id is not None
            ), "Please make sure that the tokenizer has a pad_token_id or eos_token_id when using a batch input"
        elif isinstance(conversations, Conversation):
            conversations = [conversations]
        else:
            raise ValueError("DialoguePipeline expects a Conversation or list of Conversations as an input")

        with self.device_placement():

            inputs = self._parse_and_tokenize([conversation.new_user_input for conversation in conversations])
            histories = [conversation.history for conversation in conversations]
            max_length = generate_kwargs.get("max_length", self.model.config.max_length)
            inputs = self._concat_inputs_history(inputs, histories, max_length)

            if self.framework == "pt":
                inputs = self.ensure_tensor_on_device(**inputs)
                input_length = inputs["input_ids"].shape[-1]

            elif self.framework == "tf":
                input_length = tf.shape(inputs["input_ids"])[-1].numpy()

            if input_length > 0.9 * max_length:
                logger.warning(
                    "Longest conversation length: {} is bigger than 0.9 * max_length: {}. "
                    "You might consider trimming the early phase of the conversation".format(input_length, max_length)
                )
            generated_responses = self.model.generate(
                inputs["input_ids"],
                attention_mask=inputs["attention_mask"],
                **generate_kwargs,
            )

            cleaned_history = self._clean_padding_history(generated_responses)
            output = []
            for conversation_index, conversation in enumerate(conversations):
                conversation.mark_processed()
                conversation.generated_responses.append(
                    self.tokenizer.decode(
                        cleaned_history[conversation_index][input_length:],
                        skip_special_tokens=True,
                        clean_up_tokenization_spaces=clean_up_tokenization_spaces,
                    )
                )
                conversation.set_history(cleaned_history[conversation_index])
                output.append(conversation)
            if len(output) == 1:
                return output[0]
            else:
                return output

    def _parse_and_tokenize(self, *args, **kwargs):
        """
        Parse arguments and tokenize, adding an EOS token at the end of the user input
        """
        # Parse arguments
        inputs = self._args_parser(*args, **kwargs)
        inputs = self.tokenizer(inputs, add_special_tokens=False, padding=False).get("input_ids", [])
        for input in inputs:
            input.append(self.tokenizer.eos_token_id)
        return inputs

    def _clean_padding_history(self, generated_tensor) -> List[List[int]]:
        """
        Cleans the padding history. Padding may be generated in two places when multiple conversations are provided as
        an input:

            - at the end of the concatenated history and new user input, so that all input to the model have the same
              length
            - at the end of the generated response, as some responses will be longer than others
        This method cleans up these padding token so that the history for each conversation is not impacted by the
        batching process.
        """
        outputs = []
        for sequence in generated_tensor:
            sequence_tokens = []
            is_previous_pad = False
            for token in sequence:
                if token == self.tokenizer.pad_token_id:
                    if is_previous_pad:
                        continue
                    else:
                        is_previous_pad = True
                else:
                    is_previous_pad = False
                if self.framework == "pt":
                    sequence_tokens.append(token.item())
                else:
                    sequence_tokens.append(int(token.numpy()))

            outputs.append(sequence_tokens)
        return outputs

    def _concat_inputs_history(self, inputs: List[List[int]], histories: List[Optional[List[int]]], max_length: int):
        """
        Builds an input prepended by the history for this conversation, allowing multi-turn conversation with context
        """
        outputs = []
        for new_input, history in zip(inputs, histories):
            if history is not None:
                new_input = history + new_input
            if len(new_input) > max_length - self.min_length_for_response:
                cutoff_eos_index = 0
                while len(new_input) - cutoff_eos_index > max_length - self.min_length_for_response:
                    if cutoff_eos_index >= len(new_input):
                        break
                    cutoff_eos_index = new_input[cutoff_eos_index:].index(self.tokenizer.eos_token_id)
                    if cutoff_eos_index == 0 or cutoff_eos_index == len(new_input) - 1:
                        break
                    else:
                        new_input = new_input[cutoff_eos_index + 1 :]
            outputs.append(new_input)
        padded_outputs = self.tokenizer.pad(
            {"input_ids": outputs}, padding="longest", return_attention_mask=True, return_tensors=self.framework
        )
        return padded_outputs


# Register all the supported tasks here
SUPPORTED_TASKS = {
    "feature-extraction": {
        "impl": FeatureExtractionPipeline,
        "tf": TFAutoModel if is_tf_available() else None,
        "pt": AutoModel if is_torch_available() else None,
        "default": {"model": {"pt": "distilbert-base-cased", "tf": "distilbert-base-cased"}},
    },
    "sentiment-analysis": {
        "impl": TextClassificationPipeline,
        "tf": TFAutoModelForSequenceClassification if is_tf_available() else None,
        "pt": AutoModelForSequenceClassification if is_torch_available() else None,
        "default": {
            "model": {
                "pt": "distilbert-base-uncased-finetuned-sst-2-english",
                "tf": "distilbert-base-uncased-finetuned-sst-2-english",
            },
        },
    },
    "ner": {
        "impl": TokenClassificationPipeline,
        "tf": TFAutoModelForTokenClassification if is_tf_available() else None,
        "pt": AutoModelForTokenClassification if is_torch_available() else None,
        "default": {
            "model": {
                "pt": "dbmdz/bert-large-cased-finetuned-conll03-english",
                "tf": "dbmdz/bert-large-cased-finetuned-conll03-english",
            },
        },
    },
    "question-answering": {
        "impl": QuestionAnsweringPipeline,
        "tf": TFAutoModelForQuestionAnswering if is_tf_available() else None,
        "pt": AutoModelForQuestionAnswering if is_torch_available() else None,
        "default": {
            "model": {"pt": "distilbert-base-cased-distilled-squad", "tf": "distilbert-base-cased-distilled-squad"},
        },
    },
    "fill-mask": {
        "impl": FillMaskPipeline,
        "tf": TFAutoModelForMaskedLM if is_tf_available() else None,
        "pt": AutoModelForMaskedLM if is_torch_available() else None,
        "default": {"model": {"pt": "distilroberta-base", "tf": "distilroberta-base"}},
    },
    "summarization": {
        "impl": SummarizationPipeline,
        "tf": TFAutoModelForSeq2SeqLM if is_tf_available() else None,
        "pt": AutoModelForSeq2SeqLM if is_torch_available() else None,
        "default": {"model": {"pt": "sshleifer/distilbart-cnn-12-6", "tf": "t5-small"}},
    },
    # This task is a special case as it's parametrized by SRC, TGT languages.
    "translation": {
        "impl": TranslationPipeline,
        "tf": TFAutoModelForSeq2SeqLM if is_tf_available() else None,
        "pt": AutoModelForSeq2SeqLM if is_torch_available() else None,
        "default": {
            ("en", "fr"): {"model": {"pt": "t5-base", "tf": "t5-base"}},
            ("en", "de"): {"model": {"pt": "t5-base", "tf": "t5-base"}},
            ("en", "ro"): {"model": {"pt": "t5-base", "tf": "t5-base"}},
        },
    },
    "text2text-generation": {
        "impl": Text2TextGenerationPipeline,
        "tf": TFAutoModelForSeq2SeqLM if is_tf_available() else None,
        "pt": AutoModelForSeq2SeqLM if is_torch_available() else None,
        "default": {"model": {"pt": "t5-base", "tf": "t5-base"}},
    },
    "text-generation": {
        "impl": TextGenerationPipeline,
        "tf": TFAutoModelForCausalLM if is_tf_available() else None,
        "pt": AutoModelForCausalLM if is_torch_available() else None,
        "default": {"model": {"pt": "gpt2", "tf": "gpt2"}},
    },
    "zero-shot-classification": {
        "impl": ZeroShotClassificationPipeline,
        "tf": TFAutoModelForSequenceClassification if is_tf_available() else None,
        "pt": AutoModelForSequenceClassification if is_torch_available() else None,
        "default": {
            "model": {"pt": "facebook/bart-large-mnli", "tf": "roberta-large-mnli"},
            "config": {"pt": "facebook/bart-large-mnli", "tf": "roberta-large-mnli"},
            "tokenizer": {"pt": "facebook/bart-large-mnli", "tf": "roberta-large-mnli"},
        },
    },
    "conversational": {
        "impl": ConversationalPipeline,
        "tf": TFAutoModelForCausalLM if is_tf_available() else None,
        "pt": AutoModelForCausalLM if is_torch_available() else None,
        "default": {"model": {"pt": "microsoft/DialoGPT-medium", "tf": "microsoft/DialoGPT-medium"}},
    },
}


def check_task(task: str) -> Tuple[Dict, Any]:
    """
    Checks an incoming task string, to validate it's correct and return the default Pipeline and Model classes, and
    default models if they exist.

    Args:
        task (:obj:`str`):
            The task defining which pipeline will be returned. Currently accepted tasks are:

            - :obj:`"feature-extraction"`
            - :obj:`"sentiment-analysis"`
            - :obj:`"ner"`
            - :obj:`"question-answering"`
            - :obj:`"fill-mask"`
            - :obj:`"summarization"`
            - :obj:`"translation_xx_to_yy"`
            - :obj:`"translation"`
            - :obj:`"text-generation"`
            - :obj:`"conversational"`

    Returns:
        (task_defaults:obj:`dict`, task_options: (:obj:`tuple`, None)) The actual dictionnary required to initialize
        the pipeline and some extra task options for parametrized tasks like "translation_XX_to_YY"


    """
    if task in SUPPORTED_TASKS:
        targeted_task = SUPPORTED_TASKS[task]
        return targeted_task, None

    if task.startswith("translation"):
        tokens = task.split("_")
        if len(tokens) == 4 and tokens[0] == "translation" and tokens[2] == "to":
            targeted_task = SUPPORTED_TASKS["translation"]
            return targeted_task, (tokens[1], tokens[3])
        raise KeyError("Invalid translation task {}, use 'translation_XX_to_YY' format".format(task))

    raise KeyError(
        "Unknown task {}, available tasks are {}".format(task, list(SUPPORTED_TASKS.keys()) + ["translation_XX_to_YY"])
    )


def pipeline(
    task: str,
    model: Optional = None,
    config: Optional[Union[str, PretrainedConfig]] = None,
    tokenizer: Optional[Union[str, PreTrainedTokenizer]] = None,
    framework: Optional[str] = None,
    use_fast: bool = False,
    **kwargs
) -> Pipeline:
    """
    Utility factory method to build a :class:`~transformers.Pipeline`.

    Pipelines are made of:

        - A :doc:`tokenizer <tokenizer>` in charge of mapping raw textual input to token.
        - A :doc:`model <model>` to make predictions from the inputs.
        - Some (optional) post processing for enhancing model's output.

    Args:
        task (:obj:`str`):
            The task defining which pipeline will be returned. Currently accepted tasks are:

            - :obj:`"feature-extraction"`: will return a :class:`~transformers.FeatureExtractionPipeline`.
            - :obj:`"sentiment-analysis"`: will return a :class:`~transformers.TextClassificationPipeline`.
            - :obj:`"ner"`: will return a :class:`~transformers.TokenClassificationPipeline`.
            - :obj:`"question-answering"`: will return a :class:`~transformers.QuestionAnsweringPipeline`.
            - :obj:`"fill-mask"`: will return a :class:`~transformers.FillMaskPipeline`.
            - :obj:`"summarization"`: will return a :class:`~transformers.SummarizationPipeline`.
            - :obj:`"translation_xx_to_yy"`: will return a :class:`~transformers.TranslationPipeline`.
            - :obj:`"text-generation"`: will return a :class:`~transformers.TextGenerationPipeline`.
            - :obj:`"conversation"`: will return a :class:`~transformers.ConversationalPipeline`.
        model (:obj:`str` or :obj:`~transformers.PreTrainedModel` or :obj:`~transformers.TFPreTrainedModel`, `optional`):
            The model that will be used by the pipeline to make predictions. This can be a model identifier or an
            actual instance of a pretrained model inheriting from :class:`~transformers.PreTrainedModel` (for PyTorch)
            or :class:`~transformers.TFPreTrainedModel` (for TensorFlow).

            If not provided, the default for the :obj:`task` will be loaded.
        config (:obj:`str` or :obj:`~transformers.PretrainedConfig`, `optional`):
            The configuration that will be used by the pipeline to instantiate the model. This can be a model
            identifier or an actual pretrained model configuration inheriting from
            :class:`~transformers.PretrainedConfig`.

            If not provided, the default for the :obj:`task` will be loaded.
        tokenizer (:obj:`str` or :obj:`~transformers.PreTrainedTokenizer`, `optional`):
            The tokenizer that will be used by the pipeline to encode data for the model. This can be a model
            identifier or an actual pretrained tokenizer inheriting from :class:`~transformers.PreTrainedTokenizer`.

            If not provided, the default for the :obj:`task` will be loaded.
        framework (:obj:`str`, `optional`):
            The framework to use, either :obj:`"pt"` for PyTorch or :obj:`"tf"` for TensorFlow. The specified framework
            must be installed.

            If no framework is specified, will default to the one currently installed. If no framework is specified and
            both frameworks are installed, will default to the framework of the :obj:`model`, or to PyTorch if no model
            is provided.
        use_fast (:obj:`bool`, `optional`, defaults to :obj:`False`):
            Whether or not to use a Fast tokenizer if possible (a :class:`~transformers.PreTrainedTokenizerFast`).
        kwargs:
            Additional keyword arguments passed along to the specific pipeline init (see the documentation for the
            corresponding pipeline class for possible values).

    Returns:
        :class:`~transformers.Pipeline`: A suitable pipeline for the task.

    Examples::

        >>> from transformers import pipeline, AutoModelForTokenClassification, AutoTokenizer

        >>> # Sentiment analysis pipeline
        >>> pipeline('sentiment-analysis')

        >>> # Question answering pipeline, specifying the checkpoint identifier
        >>> pipeline('question-answering', model='distilbert-base-cased-distilled-squad', tokenizer='bert-base-cased')

        >>> # Named entity recognition pipeline, passing in a specific model and tokenizer
        >>> model = AutoModelForTokenClassification.from_pretrained("dbmdz/bert-large-cased-finetuned-conll03-english")
        >>> tokenizer = AutoTokenizer.from_pretrained("bert-base-cased")
        >>> pipeline('ner', model=model, tokenizer=tokenizer)
    """
    # Retrieve the task
    targeted_task, task_options = check_task(task)

    # Use default model/config/tokenizer for the task if no model is provided
    if model is None:
        # At that point framework might still be undetermined
        model = get_default_model(targeted_task, framework, task_options)

    framework = framework or get_framework(model)

    task_class, model_class = targeted_task["impl"], targeted_task[framework]

    # Try to infer tokenizer from model or config name (if provided as str)
    if tokenizer is None:
        if isinstance(model, str):
            tokenizer = model
        elif isinstance(config, str):
            tokenizer = config
        else:
            # Impossible to guest what is the right tokenizer here
            raise Exception(
                "Impossible to guess which tokenizer to use. "
                "Please provided a PretrainedTokenizer class or a path/identifier to a pretrained tokenizer."
            )

    modelcard = None
    # Try to infer modelcard from model or config name (if provided as str)
    if isinstance(model, str):
        modelcard = model
    elif isinstance(config, str):
        modelcard = config

    # Instantiate tokenizer if needed
    if isinstance(tokenizer, (str, tuple)):
        if isinstance(tokenizer, tuple):
            # For tuple we have (tokenizer name, {kwargs})
            use_fast = tokenizer[1].pop("use_fast", use_fast)
            tokenizer = AutoTokenizer.from_pretrained(tokenizer[0], use_fast=use_fast, **tokenizer[1])
        else:
            tokenizer = AutoTokenizer.from_pretrained(tokenizer, use_fast=use_fast)

    # Instantiate config if needed
    if isinstance(config, str):
        config = AutoConfig.from_pretrained(config)

    # Instantiate modelcard if needed
    if isinstance(modelcard, str):
        modelcard = ModelCard.from_pretrained(modelcard)

    # Instantiate model if needed
    if isinstance(model, str):
        # Handle transparent TF/PT model conversion
        model_kwargs = {}
        if framework == "pt" and model.endswith(".h5"):
            model_kwargs["from_tf"] = True
            logger.warning(
                "Model might be a TensorFlow model (ending with `.h5`) but TensorFlow is not available. "
                "Trying to load the model with PyTorch."
            )
        elif framework == "tf" and model.endswith(".bin"):
            model_kwargs["from_pt"] = True
            logger.warning(
                "Model might be a PyTorch model (ending with `.bin`) but PyTorch is not available. "
                "Trying to load the model with Tensorflow."
            )
        model = model_class.from_pretrained(model, config=config, **model_kwargs)
        if task == "translation" and model.config.task_specific_params:
            for key in model.config.task_specific_params:
                if key.startswith("translation"):
                    task = key
                    warnings.warn(
                        '"translation" task was used, instead of "translation_XX_to_YY", defaulting to "{}"'.format(
                            task
                        ),
                        UserWarning,
                    )
                    break

    return task_class(model=model, tokenizer=tokenizer, modelcard=modelcard, framework=framework, task=task, **kwargs)<|MERGE_RESOLUTION|>--- conflicted
+++ resolved
@@ -1084,15 +1084,9 @@
     language inference) tasks.
 
     Any combination of sequences and labels can be passed and each combination will be posed as a premise/hypothesis
-<<<<<<< HEAD
-    pair and passed to the pretrained model. Then, the logit for `entailment` is taken as the logit for the
-    candidate label being valid. Any NLI model can be used, but the id of the `entailment` label must be included
-    in the model config's :attr:`~transformers.PretrainedConfig.label2id`.
-=======
     pair and passed to the pretrained model. Then, the logit for `entailment` is taken as the logit for the candidate
-    label being valid. Any NLI model can be used as long as the first output logit corresponds to `contradiction` and
-    the last to `entailment`.
->>>>>>> 3220f21f
+    label being valid. Any NLI model can be used, but the id of the `entailment` label must be included in the model
+    config's :attr:`~transformers.PretrainedConfig.label2id`.
 
     This NLI pipeline can currently be loaded from :func:`~transformers.pipeline` using the following task identifier:
     :obj:`"zero-shot-classification"`.
