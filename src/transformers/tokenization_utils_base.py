--- conflicted
+++ resolved
@@ -2237,13 +2237,8 @@
             if added_tokens_file is not None:
                 with open(added_tokens_file, encoding="utf-8") as added_tokens_handle:
                     added_tok_encoder = json.load(added_tokens_handle)
-<<<<<<< HEAD
                 # legacy: we have to init with (rstrip=True, lstrip=True) (if the token is new? Failing test)
                 strip = True # if "Fast" not in cls.__name__ and token not in additional_special_tokens else False
-=======
-                # legacy: we have to init with (rstrip=True, lstrip=True)
-                strip = True if "Fast" not in cls.__name__ else False
->>>>>>> 1b8decb0
                 added_tokens_decoder = {
                     index: AddedToken(token, rstrip=strip, lstrip=strip) for token, index in added_tok_encoder.items()
                 }
