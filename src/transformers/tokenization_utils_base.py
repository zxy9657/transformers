--- conflicted
+++ resolved
@@ -19,11 +19,7 @@
 """
 
 import copy
-<<<<<<< HEAD
 import logging
-=======
-import json
->>>>>>> 858b7d58
 import os
 import warnings
 from collections import OrderedDict, UserDict
