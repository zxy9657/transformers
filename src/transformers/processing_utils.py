--- conflicted
+++ resolved
@@ -1201,30 +1201,18 @@
         **chat_template_kwargs: Unpack[AllKwargsForChatTemplate],
     ):
         """
-<<<<<<< HEAD
-        Used within `apply_chat_template` when a model has special way to process conversation history. For example,
-        video models might want to specify in the prompt the duratin of video or which frame indices ate which timestamps
-        were sampled. This information cannot be accessed before the video is loaded.
-
-        For most models it is a no-op, must be overriden by model processors which require special processing.
-=======
         Used within `apply_chat_template` when a model has a special way to process conversation history. For example,
         video models might want to specify in the prompt the duration of video or which frame indices at which timestamps
         were sampled. This information cannot be accessed before the video is loaded.
 
         For most models it is a no-op, and must be overriden by model processors which require special processing.
->>>>>>> 626666c4
 
         Args:
             conversation (`List[Dict, str, str]`):
                 The conversation to process. Always comes in batched format.
             batch_images (`List[List[ImageInput]]`):
                 Batch of images that were loaded from url/path defined in the conversation. The images
-<<<<<<< HEAD
-                are ordered in the samm way as in the conversation. Comes in nested list format, one list of `PIL` images
-=======
                 are ordered in the same way as in the conversation. Comes in nested list format, one list of `PIL` images
->>>>>>> 626666c4
                 per batch.
             batch_videos (`List[List[ImageInput]]`):
                 Batch of videos that were loaded from url/path defined in the conversation. The videos
@@ -1232,11 +1220,7 @@
                 per batch.
             batch_video_metadata (`List[List[Dict[[str, any]]]]`):
                 Batch of metadata returned from loading videos. That includes video fps, duration and total number of framer in original video.
-<<<<<<< HEAD
-                Metadata are ordered in the samm way as `batch_videos`. Comes in nested list format, one list of 4D video arrays
-=======
                 Metadata are ordered in the same way as `batch_videos`. Comes in nested list format, one list of 4D video arrays
->>>>>>> 626666c4
                 per batch.
 
         """
@@ -1313,12 +1297,6 @@
         tokenize = chat_template_kwargs.get("tokenize")
         return_dict = chat_template_kwargs.get("return_dict")
         sample_indices_fn = chat_template_kwargs.get("sample_indices_fn")
-<<<<<<< HEAD
-        unused_kwargs = {
-            key: kwargs[key] for key in kwargs if key not in AllKwargsForChatTemplate.__annotations__.keys()
-        }
-=======
->>>>>>> 626666c4
 
         if tokenize:
             batch_images, batch_videos = [], []
@@ -1347,15 +1325,11 @@
                             video = [np.array(load_image(image_fname)).T for image_fname in fname]
                             # create a 4D video because `load_video` always returns a 4D array
                             video = np.stack(video)
-<<<<<<< HEAD
-                            metadata = None  # TODO: infer metadata from loaded video
-=======
                             metadata = None
                             logger.warning(
                                 "When loading the video from list of images, we cannot infer metadata such as `fps` or `duration`. "
                                 "If you model applies special processing based on metadata, please load the whole video and let the model sample frames."
                             )
->>>>>>> 626666c4
                         else:
                             video, metadata = load_video(
                                 fname,
@@ -1363,10 +1337,6 @@
                                 fps=video_fps,
                                 backend=video_load_backend,
                                 sample_indices_fn=sample_indices_fn,
-<<<<<<< HEAD
-                                **unused_kwargs,
-=======
->>>>>>> 626666c4
                             )
                         videos.append(video)
                         video_metadata.append(metadata)
