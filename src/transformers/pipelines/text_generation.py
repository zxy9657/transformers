--- conflicted
+++ resolved
@@ -1,10 +1,7 @@
 import enum
-<<<<<<< HEAD
-=======
 import itertools
 import types
 import warnings
->>>>>>> 59e5b3f0
 from typing import Dict
 
 from ..utils import add_end_docstrings, is_tf_available, is_torch_available
