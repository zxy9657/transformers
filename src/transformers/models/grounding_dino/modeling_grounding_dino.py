# coding=utf-8
# Copyright 2024 IDEA Research and The HuggingFace Inc. team. All rights reserved.
#
# Licensed under the Apache License, Version 2.0 (the "License");
# you may not use this file except in compliance with the License.
# You may obtain a copy of the License at
#
#     http://www.apache.org/licenses/LICENSE-2.0
#
# Unless required by applicable law or agreed to in writing, software
# distributed under the License is distributed on an "AS IS" BASIS,
# WITHOUT WARRANTIES OR CONDITIONS OF ANY KIND, either express or implied.
# See the License for the specific language governing permissions and
# limitations under the License.
"""PyTorch Grounding DINO model."""

import math
import os
import warnings
from dataclasses import dataclass
from pathlib import Path
from typing import Dict, List, Optional, Tuple, Union

import torch
import torch.nn.functional as F
from torch import Tensor, nn
from torch.autograd import Function
from torch.autograd.function import once_differentiable

from ...activations import ACT2FN
from ...file_utils import (
    ModelOutput,
    add_start_docstrings,
    add_start_docstrings_to_model_forward,
    is_timm_available,
    is_torch_cuda_available,
    replace_return_docstrings,
    requires_backends,
)
from ...modeling_utils import PreTrainedModel
from ...pytorch_utils import meshgrid
from ...utils import is_ninja_available, logging
from ...utils.backbone_utils import load_backbone
from ..auto import AutoModel
from .configuration_grounding_dino import GroundingDinoConfig


if is_timm_available():
    from timm import create_model


logger = logging.get_logger(__name__)

MultiScaleDeformableAttention = None


# Copied from models.deformable_detr.load_cuda_kernels
def load_cuda_kernels():
    from torch.utils.cpp_extension import load

    global MultiScaleDeformableAttention

    root = Path(__file__).resolve().parent.parent.parent / "kernels" / "deformable_detr"
    src_files = [
        root / filename
        for filename in [
            "vision.cpp",
            os.path.join("cpu", "ms_deform_attn_cpu.cpp"),
            os.path.join("cuda", "ms_deform_attn_cuda.cu"),
        ]
    ]

    MultiScaleDeformableAttention = load(
        "MultiScaleDeformableAttention",
        src_files,
        with_cuda=True,
        extra_include_paths=[str(root)],
        extra_cflags=["-DWITH_CUDA=1"],
        extra_cuda_cflags=[
            "-DCUDA_HAS_FP16=1",
            "-D__CUDA_NO_HALF_OPERATORS__",
            "-D__CUDA_NO_HALF_CONVERSIONS__",
            "-D__CUDA_NO_HALF2_OPERATORS__",
        ],
    )


# Copied from transformers.models.deformable_detr.modeling_deformable_detr.MultiScaleDeformableAttentionFunction
class MultiScaleDeformableAttentionFunction(Function):
    @staticmethod
    def forward(
        context,
        value,
        value_spatial_shapes,
        value_level_start_index,
        sampling_locations,
        attention_weights,
        im2col_step,
    ):
        context.im2col_step = im2col_step
        output = MultiScaleDeformableAttention.ms_deform_attn_forward(
            value,
            value_spatial_shapes,
            value_level_start_index,
            sampling_locations,
            attention_weights,
            context.im2col_step,
        )
        context.save_for_backward(
            value, value_spatial_shapes, value_level_start_index, sampling_locations, attention_weights
        )
        return output

    @staticmethod
    @once_differentiable
    def backward(context, grad_output):
        (
            value,
            value_spatial_shapes,
            value_level_start_index,
            sampling_locations,
            attention_weights,
        ) = context.saved_tensors
        grad_value, grad_sampling_loc, grad_attn_weight = MultiScaleDeformableAttention.ms_deform_attn_backward(
            value,
            value_spatial_shapes,
            value_level_start_index,
            sampling_locations,
            attention_weights,
            grad_output,
            context.im2col_step,
        )

        return grad_value, None, None, grad_sampling_loc, grad_attn_weight, None


logger = logging.get_logger(__name__)

_CONFIG_FOR_DOC = "GroundingDinoConfig"
_CHECKPOINT_FOR_DOC = "IDEA-Research/grounding-dino-tiny"


@dataclass
class GroundingDinoDecoderOutput(ModelOutput):
    """
    Base class for outputs of the GroundingDinoDecoder. This class adds two attributes to
    BaseModelOutputWithCrossAttentions, namely:
    - a stacked tensor of intermediate decoder hidden states (i.e. the output of each decoder layer)
    - a stacked tensor of intermediate reference points.

    Args:
        last_hidden_state (`torch.FloatTensor` of shape `(batch_size, sequence_length, hidden_size)`):
            Sequence of hidden-states at the output of the last layer of the model.
        intermediate_hidden_states (`torch.FloatTensor` of shape `(batch_size, config.decoder_layers, num_queries, hidden_size)`):
            Stacked intermediate hidden states (output of each layer of the decoder).
        intermediate_reference_points (`torch.FloatTensor` of shape `(batch_size, config.decoder_layers, sequence_length, hidden_size)`):
            Stacked intermediate reference points (reference points of each layer of the decoder).
        hidden_states (`tuple(torch.FloatTensor)`, *optional*, returned when `output_hidden_states=True` is passed or when `config.output_hidden_states=True`):
            Tuple of `torch.FloatTensor` (one for the output of the embeddings + one for the output of each layer) of
            shape `(batch_size, sequence_length, hidden_size)`. Hidden-states of the model at the output of each layer
            plus the initial embedding outputs.
        attentions (`tuple(tuple(torch.FloatTensor))`, *optional*, returned when `output_attentions=True` is passed or when `config.output_attentions=True`):
            Tuple of tuples of `torch.FloatTensor` (one for attention for each layer) of shape `(batch_size, num_heads,
            sequence_length, sequence_length)`. Attentions weights after the attention softmax, used to compute the
            weighted average in the self-attention, cross-attention and multi-scale deformable attention heads.
    """

    last_hidden_state: torch.FloatTensor = None
    intermediate_hidden_states: torch.FloatTensor = None
    intermediate_reference_points: torch.FloatTensor = None
    hidden_states: Optional[Tuple[torch.FloatTensor]] = None
    attentions: Optional[Tuple[Tuple[torch.FloatTensor]]] = None


@dataclass
class GroundingDinoEncoderOutput(ModelOutput):
    """
    Base class for outputs of the GroundingDinoEncoder. This class extends BaseModelOutput, due to:
    - vision and text last hidden states
    - vision and text intermediate hidden states

    Args:
        last_hidden_state_vision (`torch.FloatTensor` of shape `(batch_size, sequence_length, hidden_size)`):
            Sequence of hidden-states at the output of the last layer of the vision encoder.
        last_hidden_state_text (`torch.FloatTensor` of shape `(batch_size, sequence_length, hidden_size)`):
            Sequence of hidden-states at the output of the last layer of the text encoder.
        vision_hidden_states (`tuple(torch.FloatTensor)`, *optional*, returned when `output_hidden_states=True` is passed or when `config.output_hidden_states=True`):
            Tuple of `torch.FloatTensor` (one for the output of the vision embeddings + one for the output of each
            layer) of shape `(batch_size, sequence_length, hidden_size)`. Hidden-states of the vision encoder at the
            output of each layer plus the initial embedding outputs.
        text_hidden_states (`tuple(torch.FloatTensor)`, *optional*, returned when `output_hidden_states=True` is passed or when `config.output_hidden_states=True`):
            Tuple of `torch.FloatTensor` (one for the output of the text embeddings + one for the output of each layer)
            of shape `(batch_size, sequence_length, hidden_size)`. Hidden-states of the text encoder at the output of
            each layer plus the initial embedding outputs.
        attentions (`tuple(tuple(torch.FloatTensor))`, *optional*, returned when `output_attentions=True` is passed or when `config.output_attentions=True`):
            Tuple of tuples of `torch.FloatTensor` (one for attention for each layer) of shape `(batch_size, num_heads,
            sequence_length, sequence_length)`. Attentions weights after the attention softmax, used to compute the
            weighted average in the text-vision attention, vision-text attention, text-enhancer (self-attention) and
            multi-scale deformable attention heads.
    """

    last_hidden_state_vision: torch.FloatTensor = None
    last_hidden_state_text: torch.FloatTensor = None
    vision_hidden_states: Optional[Tuple[torch.FloatTensor]] = None
    text_hidden_states: Optional[Tuple[torch.FloatTensor]] = None
    attentions: Optional[Tuple[Tuple[torch.FloatTensor]]] = None


@dataclass
class GroundingDinoModelOutput(ModelOutput):
    """
    Base class for outputs of the Grounding DINO encoder-decoder model.

    Args:
        last_hidden_state (`torch.FloatTensor` of shape `(batch_size, num_queries, hidden_size)`):
            Sequence of hidden-states at the output of the last layer of the decoder of the model.
        init_reference_points (`torch.FloatTensor` of shape  `(batch_size, num_queries, 4)`):
            Initial reference points sent through the Transformer decoder.
        intermediate_hidden_states (`torch.FloatTensor` of shape `(batch_size, config.decoder_layers, num_queries, hidden_size)`):
            Stacked intermediate hidden states (output of each layer of the decoder).
        intermediate_reference_points (`torch.FloatTensor` of shape `(batch_size, config.decoder_layers, num_queries, 4)`):
            Stacked intermediate reference points (reference points of each layer of the decoder).
        decoder_hidden_states (`tuple(torch.FloatTensor)`, *optional*, returned when `output_hidden_states=True` is passed or when `config.output_hidden_states=True`):
            Tuple of `torch.FloatTensor` (one for the output of the embeddings + one for the output of each layer) of
            shape `(batch_size, num_queries, hidden_size)`. Hidden-states of the decoder at the output of each layer
            plus the initial embedding outputs.
        decoder_attentions (`tuple(tuple(torch.FloatTensor))`, *optional*, returned when `output_attentions=True` is passed or when `config.output_attentions=True`):
            Tuple of tuples of `torch.FloatTensor` (one for attention for each layer) of shape `(batch_size, num_heads,
            sequence_length, sequence_length)`. Attentions weights after the attention softmax, used to compute the
            weighted average in the self-attention, cross-attention and multi-scale deformable attention heads.
        encoder_last_hidden_state_vision (`torch.FloatTensor` of shape `(batch_size, sequence_length, hidden_size)`, *optional*):
            Sequence of hidden-states at the output of the last layer of the encoder of the model.
        encoder_last_hidden_state_text (`torch.FloatTensor` of shape `(batch_size, sequence_length, hidden_size)`, *optional*):
            Sequence of hidden-states at the output of the last layer of the encoder of the model.
        encoder_vision_hidden_states (`tuple(torch.FloatTensor)`, *optional*, returned when `output_hidden_states=True` is passed or when `config.output_hidden_states=True`):
            Tuple of `torch.FloatTensor` (one for the output of the vision embeddings + one for the output of each
            layer) of shape `(batch_size, sequence_length, hidden_size)`. Hidden-states of the vision encoder at the
            output of each layer plus the initial embedding outputs.
        encoder_text_hidden_states (`tuple(torch.FloatTensor)`, *optional*, returned when `output_hidden_states=True` is passed or when `config.output_hidden_states=True`):
            Tuple of `torch.FloatTensor` (one for the output of the text embeddings + one for the output of each layer)
            of shape `(batch_size, sequence_length, hidden_size)`. Hidden-states of the text encoder at the output of
            each layer plus the initial embedding outputs.
        encoder_attentions (`tuple(tuple(torch.FloatTensor))`, *optional*, returned when `output_attentions=True` is passed or when `config.output_attentions=True`):
            Tuple of tuples of `torch.FloatTensor` (one for attention for each layer) of shape `(batch_size, num_heads,
            sequence_length, sequence_length)`. Attentions weights after the attention softmax, used to compute the
            weighted average in the text-vision attention, vision-text attention, text-enhancer (self-attention) and
            multi-scale deformable attention heads. attention softmax, used to compute the weighted average in the
            bi-attention heads.
        encoder_topk_proposals (`torch.FloatTensor` of shape `(batch_size, num_queries)`, *optional*, returned when `config.two_stage=True`):
            Top `config.num_queries` scoring bounding boxes indices picked as region proposals in the first stage.
        enc_outputs_class (`torch.FloatTensor` of shape `(batch_size, sequence_length, config.num_labels)`, *optional*, returned when `config.two_stage=True`):
            Predicted bounding boxes scores where the top `config.num_queries` scoring bounding boxes are picked as
            region proposals in the first stage. Output of bounding box binary classification (i.e. foreground and
            background).
        enc_outputs_coord_logits (`torch.FloatTensor` of shape `(batch_size, sequence_length, 4)`, *optional*, returned when `config.two_stage=True`):
            Logits of predicted bounding boxes coordinates in the first stage.
        encoder_logits (`torch.FloatTensor` of shape `(batch_size, sequence_length, config.num_labels)`, *optional*, returned when `config.two_stage=True`):
            Logits of top `config.num_queries` scoring bounding boxes in the first stage.
        encoder_pred_boxes (`torch.FloatTensor` of shape `(batch_size, sequence_length, 4)`, *optional*, returned when `config.two_stage=True`):
            Coordinates of top `config.num_queries` scoring bounding boxes in the first stage.
    """

    last_hidden_state: torch.FloatTensor = None
    init_reference_points: torch.FloatTensor = None
    intermediate_hidden_states: torch.FloatTensor = None
    intermediate_reference_points: torch.FloatTensor = None
    decoder_hidden_states: Optional[Tuple[torch.FloatTensor]] = None
    decoder_attentions: Optional[Tuple[Tuple[torch.FloatTensor]]] = None
    encoder_last_hidden_state_vision: Optional[torch.FloatTensor] = None
    encoder_last_hidden_state_text: Optional[torch.FloatTensor] = None
    encoder_vision_hidden_states: Optional[Tuple[torch.FloatTensor]] = None
    encoder_text_hidden_states: Optional[Tuple[torch.FloatTensor]] = None
    encoder_attentions: Optional[Tuple[Tuple[torch.FloatTensor]]] = None
    encoder_topk_proposals: Optional[torch.FloatTensor] = None
    enc_outputs_class: Optional[torch.FloatTensor] = None
    enc_outputs_coord_logits: Optional[torch.FloatTensor] = None
    encoder_logits: Optional[torch.FloatTensor] = None
    encoder_pred_boxes: Optional[torch.FloatTensor] = None


@dataclass
class GroundingDinoObjectDetectionOutput(ModelOutput):
    """
    Output type of [`GroundingDinoForObjectDetection`].

    Args:
        loss (`torch.FloatTensor` of shape `(1,)`, *optional*, returned when `labels` are provided)):
            Total loss as a linear combination of a negative log-likehood (cross-entropy) for class prediction and a
            bounding box loss. The latter is defined as a linear combination of the L1 loss and the generalized
            scale-invariant IoU loss.
        loss_dict (`Dict`, *optional*):
            A dictionary containing the individual losses. Useful for logging.
        logits (`torch.FloatTensor` of shape `(batch_size, num_queries, num_classes + 1)`):
            Classification logits (including no-object) for all queries.
        pred_boxes (`torch.FloatTensor` of shape `(batch_size, num_queries, 4)`):
            Normalized boxes coordinates for all queries, represented as (center_x, center_y, width, height). These
            values are normalized in [0, 1], relative to the size of each individual image in the batch (disregarding
            possible padding). You can use [`~GroundingDinoProcessor.post_process_grounded_object_detection`] to retrieve the
            unnormalized bounding boxes.
        auxiliary_outputs (`List[Dict]`, *optional*):
            Optional, only returned when auxilary losses are activated (i.e. `config.auxiliary_loss` is set to `True`)
            and labels are provided. It is a list of dictionaries containing the two above keys (`logits` and
            `pred_boxes`) for each decoder layer.
        last_hidden_state (`torch.FloatTensor` of shape `(batch_size, num_queries, hidden_size)`, *optional*):
            Sequence of hidden-states at the output of the last layer of the decoder of the model.
        decoder_hidden_states (`tuple(torch.FloatTensor)`, *optional*, returned when `output_hidden_states=True` is passed or when `config.output_hidden_states=True`):
            Tuple of `torch.FloatTensor` (one for the output of the embeddings + one for the output of each layer) of
            shape `(batch_size, num_queries, hidden_size)`. Hidden-states of the decoder at the output of each layer
            plus the initial embedding outputs.
        decoder_attentions (`tuple(tuple(torch.FloatTensor))`, *optional*, returned when `output_attentions=True` is passed or when `config.output_attentions=True`):
            Tuple of tuples of `torch.FloatTensor` (one for attention for each layer) of shape `(batch_size, num_heads,
            sequence_length, sequence_length)`. Attentions weights after the attention softmax, used to compute the
            weighted average in the self-attention, cross-attention and multi-scale deformable attention heads.
        encoder_last_hidden_state_vision (`torch.FloatTensor` of shape `(batch_size, sequence_length, hidden_size)`, *optional*):
            Sequence of hidden-states at the output of the last layer of the encoder of the model.
        encoder_last_hidden_state_text (`torch.FloatTensor` of shape `(batch_size, sequence_length, hidden_size)`, *optional*):
            Sequence of hidden-states at the output of the last layer of the encoder of the model.
        encoder_vision_hidden_states (`tuple(torch.FloatTensor)`, *optional*, returned when `output_hidden_states=True` is passed or when `config.output_hidden_states=True`):
            Tuple of `torch.FloatTensor` (one for the output of the vision embeddings + one for the output of each
            layer) of shape `(batch_size, sequence_length, hidden_size)`. Hidden-states of the vision encoder at the
            output of each layer plus the initial embedding outputs.
        encoder_text_hidden_states (`tuple(torch.FloatTensor)`, *optional*, returned when `output_hidden_states=True` is passed or when `config.output_hidden_states=True`):
            Tuple of `torch.FloatTensor` (one for the output of the text embeddings + one for the output of each layer)
            of shape `(batch_size, sequence_length, hidden_size)`. Hidden-states of the text encoder at the output of
            each layer plus the initial embedding outputs.
        encoder_attentions (`tuple(tuple(torch.FloatTensor))`, *optional*, returned when `output_attentions=True` is passed or when `config.output_attentions=True`):
            Tuple of tuples of `torch.FloatTensor` (one for attention for each layer) of shape `(batch_size, num_heads,
            sequence_length, sequence_length)`. Attentions weights after the attention softmax, used to compute the
            weighted average in the text-vision attention, vision-text attention, text-enhancer (self-attention) and
            multi-scale deformable attention heads.
        intermediate_hidden_states (`torch.FloatTensor` of shape `(batch_size, config.decoder_layers, num_queries, hidden_size)`):
            Stacked intermediate hidden states (output of each layer of the decoder).
        intermediate_reference_points (`torch.FloatTensor` of shape `(batch_size, config.decoder_layers, num_queries, 4)`):
            Stacked intermediate reference points (reference points of each layer of the decoder).
        init_reference_points (`torch.FloatTensor` of shape  `(batch_size, num_queries, 4)`):
            Initial reference points sent through the Transformer decoder.
        encoder_topk_proposals (`torch.FloatTensor` of shape `(batch_size, num_queries)`, *optional*, returned when `config.two_stage=True`):
            Top `config.num_queries` scoring bounding boxes indices picked as region proposals in the first stage.
        enc_outputs_class (`torch.FloatTensor` of shape `(batch_size, sequence_length, config.num_labels)`, *optional*, returned when `config.two_stage=True`):
            Predicted bounding boxes scores where the top `config.num_queries` scoring bounding boxes are picked as
            region proposals in the first stage. Output of bounding box binary classification (i.e. foreground and
            background).
        enc_outputs_coord_logits (`torch.FloatTensor` of shape `(batch_size, sequence_length, 4)`, *optional*, returned when `config.two_stage=True`):
            Logits of predicted bounding boxes coordinates in the first stage.
<<<<<<< HEAD
        encoder_logits (`torch.FloatTensor` of shape `(batch_size, sequence_length, config.num_labels)`, *optional*, returned when `config.two_stage=True`):
            Logits of top `config.num_queries` scoring bounding boxes in the first stage.
        encoder_pred_boxes (`torch.FloatTensor` of shape `(batch_size, sequence_length, 4)`, *optional*, returned when `config.two_stage=True`):
            Coordinates of top `config.num_queries` scoring bounding boxes in the first stage.
=======
        input_ids (`torch.LongTensor` of shape `(batch_size, sequence_length)`, *optional*):
            Encoded candidate labels sequence. Used in processor to post process object detection result.
>>>>>>> dd16acb8
    """

    loss: Optional[torch.FloatTensor] = None
    loss_dict: Optional[Dict] = None
    logits: torch.FloatTensor = None
    pred_boxes: torch.FloatTensor = None
    auxiliary_outputs: Optional[List[Dict]] = None
    last_hidden_state: Optional[torch.FloatTensor] = None
    init_reference_points: Optional[torch.FloatTensor] = None
    intermediate_hidden_states: Optional[torch.FloatTensor] = None
    intermediate_reference_points: Optional[torch.FloatTensor] = None
    decoder_hidden_states: Optional[Tuple[torch.FloatTensor]] = None
    decoder_attentions: Optional[Tuple[Tuple[torch.FloatTensor]]] = None
    encoder_last_hidden_state_vision: Optional[torch.FloatTensor] = None
    encoder_last_hidden_state_text: Optional[torch.FloatTensor] = None
    encoder_vision_hidden_states: Optional[Tuple[torch.FloatTensor]] = None
    encoder_text_hidden_states: Optional[Tuple[torch.FloatTensor]] = None
    encoder_attentions: Optional[Tuple[Tuple[torch.FloatTensor]]] = None
    encoder_topk_proposals: Optional[torch.FloatTensor] = None
    enc_outputs_class: Optional[torch.FloatTensor] = None
    enc_outputs_coord_logits: Optional[torch.FloatTensor] = None
<<<<<<< HEAD
    encoder_logits: Optional[torch.FloatTensor] = None
    encoder_pred_boxes: Optional[torch.FloatTensor] = None
=======
    input_ids: Optional[torch.LongTensor] = None
>>>>>>> dd16acb8


# Copied from transformers.models.detr.modeling_detr.DetrFrozenBatchNorm2d with Detr->GroundingDino
class GroundingDinoFrozenBatchNorm2d(nn.Module):
    """
    BatchNorm2d where the batch statistics and the affine parameters are fixed.

    Copy-paste from torchvision.misc.ops with added eps before rqsrt, without which any other models than
    torchvision.models.resnet[18,34,50,101] produce nans.
    """

    def __init__(self, n):
        super().__init__()
        self.register_buffer("weight", torch.ones(n))
        self.register_buffer("bias", torch.zeros(n))
        self.register_buffer("running_mean", torch.zeros(n))
        self.register_buffer("running_var", torch.ones(n))

    def _load_from_state_dict(
        self, state_dict, prefix, local_metadata, strict, missing_keys, unexpected_keys, error_msgs
    ):
        num_batches_tracked_key = prefix + "num_batches_tracked"
        if num_batches_tracked_key in state_dict:
            del state_dict[num_batches_tracked_key]

        super()._load_from_state_dict(
            state_dict, prefix, local_metadata, strict, missing_keys, unexpected_keys, error_msgs
        )

    def forward(self, x):
        # move reshapes to the beginning
        # to make it user-friendly
        weight = self.weight.reshape(1, -1, 1, 1)
        bias = self.bias.reshape(1, -1, 1, 1)
        running_var = self.running_var.reshape(1, -1, 1, 1)
        running_mean = self.running_mean.reshape(1, -1, 1, 1)
        epsilon = 1e-5
        scale = weight * (running_var + epsilon).rsqrt()
        bias = bias - running_mean * scale
        return x * scale + bias


# Copied from transformers.models.detr.modeling_detr.replace_batch_norm with Detr->GroundingDino
def replace_batch_norm(model):
    r"""
    Recursively replace all `torch.nn.BatchNorm2d` with `GroundingDinoFrozenBatchNorm2d`.

    Args:
        model (torch.nn.Module):
            input model
    """
    for name, module in model.named_children():
        if isinstance(module, nn.BatchNorm2d):
            new_module = GroundingDinoFrozenBatchNorm2d(module.num_features)

            if not module.weight.device == torch.device("meta"):
                new_module.weight.data.copy_(module.weight)
                new_module.bias.data.copy_(module.bias)
                new_module.running_mean.data.copy_(module.running_mean)
                new_module.running_var.data.copy_(module.running_var)

            model._modules[name] = new_module

        if len(list(module.children())) > 0:
            replace_batch_norm(module)


class GroundingDinoConvEncoder(nn.Module):
    """
    Convolutional backbone, using either the AutoBackbone API or one from the timm library.

    nn.BatchNorm2d layers are replaced by GroundingDinoFrozenBatchNorm2d as defined above.

    """

    def __init__(self, config):
        super().__init__()

        self.config = config

        if config.use_timm_backbone:
            requires_backends(self, ["timm"])
            backbone = create_model(
                config.backbone,
                pretrained=config.use_pretrained_backbone,
                features_only=True,
                **config.backbone_kwargs,
            )
        else:
            backbone = load_backbone(config)

        # replace batch norm by frozen batch norm
        with torch.no_grad():
            replace_batch_norm(backbone)
        self.model = backbone
        self.intermediate_channel_sizes = (
            self.model.feature_info.channels() if config.use_timm_backbone else self.model.channels
        )

        backbone_model_type = None
        if config.backbone is not None:
            backbone_model_type = config.backbone
        elif config.backbone_config is not None:
            backbone_model_type = config.backbone_config.model_type
        else:
            raise ValueError("Either `backbone` or `backbone_config` should be provided in the config")

        if "resnet" in backbone_model_type:
            for name, parameter in self.model.named_parameters():
                if config.use_timm_backbone:
                    if "layer2" not in name and "layer3" not in name and "layer4" not in name:
                        parameter.requires_grad_(False)
                else:
                    if "stage.1" not in name and "stage.2" not in name and "stage.3" not in name:
                        parameter.requires_grad_(False)

    # Copied from transformers.models.detr.modeling_detr.DetrConvEncoder.forward with Detr->GroundingDino
    def forward(self, pixel_values: torch.Tensor, pixel_mask: torch.Tensor):
        # send pixel_values through the model to get list of feature maps
        features = self.model(pixel_values) if self.config.use_timm_backbone else self.model(pixel_values).feature_maps

        out = []
        for feature_map in features:
            # downsample pixel_mask to match shape of corresponding feature_map
            mask = nn.functional.interpolate(pixel_mask[None].float(), size=feature_map.shape[-2:]).to(torch.bool)[0]
            out.append((feature_map, mask))
        return out


# Copied from transformers.models.detr.modeling_detr.DetrConvModel with Detr->GroundingDino
class GroundingDinoConvModel(nn.Module):
    """
    This module adds 2D position embeddings to all intermediate feature maps of the convolutional encoder.
    """

    def __init__(self, conv_encoder, position_embedding):
        super().__init__()
        self.conv_encoder = conv_encoder
        self.position_embedding = position_embedding

    def forward(self, pixel_values, pixel_mask):
        # send pixel_values and pixel_mask through backbone to get list of (feature_map, pixel_mask) tuples
        out = self.conv_encoder(pixel_values, pixel_mask)
        pos = []
        for feature_map, mask in out:
            # position encoding
            pos.append(self.position_embedding(feature_map, mask).to(feature_map.dtype))

        return out, pos


class GroundingDinoSinePositionEmbedding(nn.Module):
    """
    This is a more standard version of the position embedding, very similar to the one used by the Attention is all you
    need paper, generalized to work on images.
    """

    def __init__(self, config):
        super().__init__()
        self.embedding_dim = config.d_model // 2
        self.temperature = config.positional_embedding_temperature
        self.scale = 2 * math.pi

    def forward(self, pixel_values, pixel_mask):
        y_embed = pixel_mask.cumsum(1, dtype=torch.float32)
        x_embed = pixel_mask.cumsum(2, dtype=torch.float32)
        eps = 1e-6
        y_embed = y_embed / (y_embed[:, -1:, :] + eps) * self.scale
        x_embed = x_embed / (x_embed[:, :, -1:] + eps) * self.scale

        dim_t = torch.arange(self.embedding_dim, dtype=torch.float32, device=pixel_values.device)
        dim_t = self.temperature ** (2 * torch.div(dim_t, 2, rounding_mode="floor") / self.embedding_dim)

        pos_x = x_embed[:, :, :, None] / dim_t
        pos_y = y_embed[:, :, :, None] / dim_t
        pos_x = torch.stack((pos_x[:, :, :, 0::2].sin(), pos_x[:, :, :, 1::2].cos()), dim=4).flatten(3)
        pos_y = torch.stack((pos_y[:, :, :, 0::2].sin(), pos_y[:, :, :, 1::2].cos()), dim=4).flatten(3)
        pos = torch.cat((pos_y, pos_x), dim=3).permute(0, 3, 1, 2)
        return pos


class GroundingDinoLearnedPositionEmbedding(nn.Module):
    """
    This module learns positional embeddings up to a fixed maximum size.
    """

    def __init__(self, config):
        super().__init__()

        embedding_dim = config.d_model // 2
        self.row_embeddings = nn.Embedding(50, embedding_dim)
        self.column_embeddings = nn.Embedding(50, embedding_dim)

    def forward(self, pixel_values, pixel_mask=None):
        height, width = pixel_values.shape[-2:]
        width_values = torch.arange(width, device=pixel_values.device)
        height_values = torch.arange(height, device=pixel_values.device)
        x_emb = self.column_embeddings(width_values)
        y_emb = self.row_embeddings(height_values)
        pos = torch.cat([x_emb.unsqueeze(0).repeat(height, 1, 1), y_emb.unsqueeze(1).repeat(1, width, 1)], dim=-1)
        pos = pos.permute(2, 0, 1)
        pos = pos.unsqueeze(0)
        pos = pos.repeat(pixel_values.shape[0], 1, 1, 1)
        return pos


def build_position_encoding(config):
    if config.position_embedding_type == "sine":
        position_embedding = GroundingDinoSinePositionEmbedding(config)
    elif config.position_embedding_type == "learned":
        position_embedding = GroundingDinoLearnedPositionEmbedding(config)
    else:
        raise ValueError(f"Not supported {config.position_embedding_type}")

    return position_embedding


# Copied from transformers.models.deformable_detr.modeling_deformable_detr.multi_scale_deformable_attention
def multi_scale_deformable_attention(
    value: Tensor,
    value_spatial_shapes: Union[Tensor, List[Tuple]],
    sampling_locations: Tensor,
    attention_weights: Tensor,
) -> Tensor:
    batch_size, _, num_heads, hidden_dim = value.shape
    _, num_queries, num_heads, num_levels, num_points, _ = sampling_locations.shape
    value_list = value.split([height * width for height, width in value_spatial_shapes], dim=1)
    sampling_grids = 2 * sampling_locations - 1
    sampling_value_list = []
    for level_id, (height, width) in enumerate(value_spatial_shapes):
        # batch_size, height*width, num_heads, hidden_dim
        # -> batch_size, height*width, num_heads*hidden_dim
        # -> batch_size, num_heads*hidden_dim, height*width
        # -> batch_size*num_heads, hidden_dim, height, width
        value_l_ = (
            value_list[level_id].flatten(2).transpose(1, 2).reshape(batch_size * num_heads, hidden_dim, height, width)
        )
        # batch_size, num_queries, num_heads, num_points, 2
        # -> batch_size, num_heads, num_queries, num_points, 2
        # -> batch_size*num_heads, num_queries, num_points, 2
        sampling_grid_l_ = sampling_grids[:, :, :, level_id].transpose(1, 2).flatten(0, 1)
        # batch_size*num_heads, hidden_dim, num_queries, num_points
        sampling_value_l_ = nn.functional.grid_sample(
            value_l_, sampling_grid_l_, mode="bilinear", padding_mode="zeros", align_corners=False
        )
        sampling_value_list.append(sampling_value_l_)
    # (batch_size, num_queries, num_heads, num_levels, num_points)
    # -> (batch_size, num_heads, num_queries, num_levels, num_points)
    # -> (batch_size, num_heads, 1, num_queries, num_levels*num_points)
    attention_weights = attention_weights.transpose(1, 2).reshape(
        batch_size * num_heads, 1, num_queries, num_levels * num_points
    )
    output = (
        (torch.stack(sampling_value_list, dim=-2).flatten(-2) * attention_weights)
        .sum(-1)
        .view(batch_size, num_heads * hidden_dim, num_queries)
    )
    return output.transpose(1, 2).contiguous()


# Copied from transformers.models.deformable_detr.modeling_deformable_detr.DeformableDetrMultiscaleDeformableAttention with DeformableDetr->GroundingDino, Deformable DETR->Grounding DINO
class GroundingDinoMultiscaleDeformableAttention(nn.Module):
    """
    Multiscale deformable attention as proposed in Deformable DETR.
    """

    def __init__(self, config: GroundingDinoConfig, num_heads: int, n_points: int):
        super().__init__()

        kernel_loaded = MultiScaleDeformableAttention is not None
        if is_torch_cuda_available() and is_ninja_available() and not kernel_loaded:
            try:
                load_cuda_kernels()
            except Exception as e:
                logger.warning(f"Could not load the custom kernel for multi-scale deformable attention: {e}")

        if config.d_model % num_heads != 0:
            raise ValueError(
                f"embed_dim (d_model) must be divisible by num_heads, but got {config.d_model} and {num_heads}"
            )
        dim_per_head = config.d_model // num_heads
        # check if dim_per_head is power of 2
        if not ((dim_per_head & (dim_per_head - 1) == 0) and dim_per_head != 0):
            warnings.warn(
                "You'd better set embed_dim (d_model) in GroundingDinoMultiscaleDeformableAttention to make the"
                " dimension of each attention head a power of 2 which is more efficient in the authors' CUDA"
                " implementation."
            )

        self.im2col_step = 64

        self.d_model = config.d_model
        self.n_levels = config.num_feature_levels
        self.n_heads = num_heads
        self.n_points = n_points

        self.sampling_offsets = nn.Linear(config.d_model, num_heads * self.n_levels * n_points * 2)
        self.attention_weights = nn.Linear(config.d_model, num_heads * self.n_levels * n_points)
        self.value_proj = nn.Linear(config.d_model, config.d_model)
        self.output_proj = nn.Linear(config.d_model, config.d_model)

        self.disable_custom_kernels = config.disable_custom_kernels

    def with_pos_embed(self, tensor: torch.Tensor, position_embeddings: Optional[Tensor]):
        return tensor if position_embeddings is None else tensor + position_embeddings

    def forward(
        self,
        hidden_states: torch.Tensor,
        attention_mask: Optional[torch.Tensor] = None,
        encoder_hidden_states=None,
        encoder_attention_mask=None,
        position_embeddings: Optional[torch.Tensor] = None,
        reference_points=None,
        spatial_shapes=None,
        spatial_shapes_list=None,
        level_start_index=None,
        output_attentions: bool = False,
    ):
        # add position embeddings to the hidden states before projecting to queries and keys
        if position_embeddings is not None:
            hidden_states = self.with_pos_embed(hidden_states, position_embeddings)

        batch_size, num_queries, _ = hidden_states.shape
        batch_size, sequence_length, _ = encoder_hidden_states.shape
        # Ignore copy
        if (spatial_shapes[:, 0] * spatial_shapes[:, 1]).sum() != sequence_length:
            raise ValueError(
                "Make sure to align the spatial shapes with the sequence length of the encoder hidden states"
            )

        value = self.value_proj(encoder_hidden_states)
        if attention_mask is not None:
            # we invert the attention_mask
            value = value.masked_fill(~attention_mask[..., None], float(0))
        value = value.view(batch_size, sequence_length, self.n_heads, self.d_model // self.n_heads)
        sampling_offsets = self.sampling_offsets(hidden_states).view(
            batch_size, num_queries, self.n_heads, self.n_levels, self.n_points, 2
        )
        attention_weights = self.attention_weights(hidden_states).view(
            batch_size, num_queries, self.n_heads, self.n_levels * self.n_points
        )
        attention_weights = F.softmax(attention_weights, -1).view(
            batch_size, num_queries, self.n_heads, self.n_levels, self.n_points
        )
        # batch_size, num_queries, n_heads, n_levels, n_points, 2
        num_coordinates = reference_points.shape[-1]
        if num_coordinates == 2:
            offset_normalizer = torch.stack([spatial_shapes[..., 1], spatial_shapes[..., 0]], -1)
            sampling_locations = (
                reference_points[:, :, None, :, None, :]
                + sampling_offsets / offset_normalizer[None, None, None, :, None, :]
            )
        elif num_coordinates == 4:
            sampling_locations = (
                reference_points[:, :, None, :, None, :2]
                + sampling_offsets / self.n_points * reference_points[:, :, None, :, None, 2:] * 0.5
            )
        else:
            raise ValueError(f"Last dim of reference_points must be 2 or 4, but got {reference_points.shape[-1]}")

        if self.disable_custom_kernels or MultiScaleDeformableAttention is None:
            # PyTorch implementation
            output = multi_scale_deformable_attention(value, spatial_shapes, sampling_locations, attention_weights)
        else:
            try:
                # custom kernel
                output = MultiScaleDeformableAttentionFunction.apply(
                    value,
                    spatial_shapes,
                    level_start_index,
                    sampling_locations,
                    attention_weights,
                    self.im2col_step,
                )
            except Exception:
                # PyTorch implementation
                output = multi_scale_deformable_attention(value, spatial_shapes, sampling_locations, attention_weights)
        output = self.output_proj(output)

        return output, attention_weights


class GroundingDinoTextEnhancerLayer(nn.Module):
    """Vanilla Transformer with text embeddings as input"""

    def __init__(self, config):
        super().__init__()
        self.self_attn = GroundingDinoMultiheadAttention(
            config, num_attention_heads=config.encoder_attention_heads // 2
        )

        # Implementation of Feedforward model
        self.fc1 = nn.Linear(config.d_model, config.encoder_ffn_dim // 2)
        self.fc2 = nn.Linear(config.encoder_ffn_dim // 2, config.d_model)

        self.layer_norm_before = nn.LayerNorm(config.d_model, config.layer_norm_eps)
        self.layer_norm_after = nn.LayerNorm(config.d_model, config.layer_norm_eps)

        self.activation = ACT2FN[config.activation_function]
        self.num_heads = config.encoder_attention_heads // 2
        self.dropout = config.text_enhancer_dropout

    def with_pos_embed(self, hidden_state: Tensor, position_embeddings: Optional[Tensor]):
        return hidden_state if position_embeddings is None else hidden_state + position_embeddings

    def forward(
        self,
        hidden_states: torch.FloatTensor,
        attention_masks: Optional[torch.BoolTensor] = None,
        position_embeddings: Optional[torch.FloatTensor] = None,
    ) -> Tuple[torch.FloatTensor, torch.FloatTensor]:
        """Text self-attention to enhance projection of text features generated by
        the text encoder (AutoModel based on text_config) within GroundingDinoEncoderLayer

        Args:
            hidden_states (`torch.FloatTensor` of shape `(batch_size, sequence_length, hidden_dim)`):
                Text features generated by the text encoder.
            attention_masks (`torch.BoolTensor`, *optional*):
                Attention mask for text self-attention. False for real tokens and True for padding tokens.
            position_embeddings (`torch.FloatTensor`, *optional*):
                Position embeddings to be added to the hidden states.

        Returns:
            `tuple(torch.FloatTensor)` comprising two elements:
            - **hidden_states** (`torch.FloatTensor` of shape `(batch_size, sequence_length, hidden_size)`) --
                Output of the text self-attention layer.
            - **attention_weights** (`torch.FloatTensor` of shape `(batch_size, num_heads, sequence_length,
              sequence_length)`) --
                Attention weights of the text self-attention layer.
        """

        # repeat attn mask
        if attention_masks.dim() == 3 and attention_masks.shape[0] == hidden_states.shape[0]:
            # batch_size, num_queries, num_keys
            attention_masks = attention_masks[:, None, :, :]
            attention_masks = attention_masks.repeat(1, self.num_heads, 1, 1)

            dtype = hidden_states.dtype
            attention_masks = attention_masks.to(dtype=dtype)  # fp16 compatibility
            attention_masks = (1.0 - attention_masks) * torch.finfo(dtype).min

        queries = keys = self.with_pos_embed(hidden_states, position_embeddings)
        attention_output, attention_weights = self.self_attn(
            queries=queries,
            keys=keys,
            values=hidden_states,
            attention_mask=attention_masks,
            output_attentions=True,
        )
        attention_output = nn.functional.dropout(attention_output, p=self.dropout, training=self.training)
        hidden_states = hidden_states + attention_output
        hidden_states = self.layer_norm_before(hidden_states)

        residual = hidden_states
        hidden_states = self.activation(self.fc1(hidden_states))
        hidden_states = nn.functional.dropout(hidden_states, p=self.dropout, training=self.training)
        hidden_states = self.fc2(hidden_states)
        hidden_states = nn.functional.dropout(hidden_states, p=self.dropout, training=self.training)
        hidden_states = hidden_states + residual
        hidden_states = self.layer_norm_after(hidden_states)

        return hidden_states, attention_weights


class GroundingDinoBiMultiHeadAttention(nn.Module):
    def __init__(self, config):
        super().__init__()

        vision_dim = text_dim = config.d_model
        embed_dim = config.encoder_ffn_dim // 2
        num_heads = config.encoder_attention_heads // 2
        dropout = config.fusion_dropout

        self.embed_dim = embed_dim
        self.num_heads = num_heads
        self.head_dim = embed_dim // num_heads
        self.vision_dim = vision_dim
        self.text_dim = text_dim

        if self.head_dim * self.num_heads != self.embed_dim:
            raise ValueError(
                f"`embed_dim` must be divisible by `num_heads` (got `embed_dim`: {self.embed_dim} and `num_heads`: {self.num_heads})."
            )
        self.scale = self.head_dim ** (-0.5)
        self.dropout = dropout

        self.vision_proj = nn.Linear(self.vision_dim, self.embed_dim)
        self.text_proj = nn.Linear(self.text_dim, self.embed_dim)
        self.values_vision_proj = nn.Linear(self.vision_dim, self.embed_dim)
        self.values_text_proj = nn.Linear(self.text_dim, self.embed_dim)

        self.out_vision_proj = nn.Linear(self.embed_dim, self.vision_dim)
        self.out_text_proj = nn.Linear(self.embed_dim, self.text_dim)

    def _reshape(self, tensor: torch.Tensor, seq_len: int, batch_size: int):
        return tensor.view(batch_size, seq_len, self.num_heads, self.head_dim).transpose(1, 2).contiguous()

    def forward(
        self,
        vision_features: torch.FloatTensor,
        text_features: torch.FloatTensor,
        vision_attention_mask: Optional[torch.BoolTensor] = None,
        text_attention_mask: Optional[torch.BoolTensor] = None,
    ) -> Tuple[Tuple[torch.FloatTensor, torch.FloatTensor], Tuple[torch.FloatTensor, torch.FloatTensor]]:
        """Image-to-text and text-to-image cross-attention

        Args:
            vision_features (`torch.FloatTensor` of shape `(batch_size, vision_sequence_length, hidden_dim)`):
                Projected flattened image features generated by the vision backbone.
            text_features (`torch.FloatTensor` of shape `(batch_size, text_sequence_length, hidden_dim)`):
                Projected text features generated by the text encoder.
            vision_attention_mask (`torch.BoolTensor`, **optional**):
                Attention mask for image-to-text cross-attention. False for real tokens and True for padding tokens.
            text_attention_mask (`torch.BoolTensor`, **optional**):
                Attention mask for text-to-image cross-attention. False for real tokens and True for padding tokens.

        Returns:
            `tuple(tuple(torch.FloatTensor), tuple(torch.FloatTensor))` where each inner tuple comprises an attention
            output and weights:
            - **vision_attn_output** (`torch.FloatTensor` of shape `(batch_size, vision_sequence_length, hidden_din)`)
              --
                Output of the image-to-text cross-attention layer.
            - **vision_attn_weights** (`torch.FloatTensor` of shape `(batch_size, num_heads, vision_sequence_length,
              vision_sequence_length)`) --
                Attention weights of the image-to-text cross-attention layer.
            - **text_attn_output** (`torch.FloatTensor` of shape `(batch_size, text_sequence_length, hidden_dim)`) --
                Output of the text-to-image cross-attention layer.
            - **text_attn_weights** (`torch.FloatTensor` of shape `(batch_size, num_heads, text_sequence_length,
              text_sequence_length)`) --
                Attention weights of the text-to-image cross-attention layer.
        """
        batch_size, tgt_len, _ = vision_features.size()

        vision_query_states = self.vision_proj(vision_features) * self.scale
        vision_query_states = self._reshape(vision_query_states, tgt_len, batch_size)

        text_key_states = self.text_proj(text_features)
        text_key_states = self._reshape(text_key_states, -1, batch_size)

        vision_value_states = self.values_vision_proj(vision_features)
        vision_value_states = self._reshape(vision_value_states, -1, batch_size)

        text_value_states = self.values_text_proj(text_features)
        text_value_states = self._reshape(text_value_states, -1, batch_size)

        proj_shape = (batch_size * self.num_heads, -1, self.head_dim)

        vision_query_states = vision_query_states.view(*proj_shape)
        text_key_states = text_key_states.view(*proj_shape)
        vision_value_states = vision_value_states.view(*proj_shape)
        text_value_states = text_value_states.view(*proj_shape)

        src_len = text_key_states.size(1)
        attn_weights = torch.bmm(vision_query_states, text_key_states.transpose(1, 2))  # bs*nhead, nimg, ntxt

        if attn_weights.size() != (batch_size * self.num_heads, tgt_len, src_len):
            raise ValueError(
                f"Attention weights should be of size {(batch_size * self.num_heads, tgt_len, src_len)}, but is {attn_weights.size()}"
            )

        attn_weights = attn_weights - attn_weights.max()
        # Do not increase -50000/50000, data type half has quite limited range
        attn_weights = torch.clamp(attn_weights, min=-50000, max=50000)

        attn_weights_transposed = attn_weights.transpose(1, 2)
        text_attn_weights = attn_weights_transposed - torch.max(attn_weights_transposed, dim=-1, keepdim=True)[0]

        # Do not increase -50000/50000, data type half has quite limited range
        text_attn_weights = torch.clamp(text_attn_weights, min=-50000, max=50000)

        # mask vision for language
        if vision_attention_mask is not None:
            vision_attention_mask = (
                vision_attention_mask[:, None, None, :].repeat(1, self.num_heads, 1, 1).flatten(0, 1)
            )
            text_attn_weights.masked_fill_(vision_attention_mask, float("-inf"))

        text_attn_weights = text_attn_weights.softmax(dim=-1)

        # mask language for vision
        if text_attention_mask is not None:
            text_attention_mask = text_attention_mask[:, None, None, :].repeat(1, self.num_heads, 1, 1).flatten(0, 1)
            attn_weights.masked_fill_(text_attention_mask, float("-inf"))
        vision_attn_weights = attn_weights.softmax(dim=-1)

        vision_attn_probs = F.dropout(vision_attn_weights, p=self.dropout, training=self.training)
        text_attn_probs = F.dropout(text_attn_weights, p=self.dropout, training=self.training)

        vision_attn_output = torch.bmm(vision_attn_probs, text_value_states)
        text_attn_output = torch.bmm(text_attn_probs, vision_value_states)

        if vision_attn_output.size() != (batch_size * self.num_heads, tgt_len, self.head_dim):
            raise ValueError(
                f"`vision_attn_output` should be of size {(batch_size, self.num_heads, tgt_len, self.head_dim)}, but is {vision_attn_output.size()}"
            )

        if text_attn_output.size() != (batch_size * self.num_heads, src_len, self.head_dim):
            raise ValueError(
                f"`text_attn_output` should be of size {(batch_size, self.num_heads, src_len, self.head_dim)}, but is {text_attn_output.size()}"
            )

        vision_attn_output = vision_attn_output.view(batch_size, self.num_heads, tgt_len, self.head_dim)
        vision_attn_output = vision_attn_output.transpose(1, 2)
        vision_attn_output = vision_attn_output.reshape(batch_size, tgt_len, self.embed_dim)

        text_attn_output = text_attn_output.view(batch_size, self.num_heads, src_len, self.head_dim)
        text_attn_output = text_attn_output.transpose(1, 2)
        text_attn_output = text_attn_output.reshape(batch_size, src_len, self.embed_dim)

        vision_attn_output = self.out_vision_proj(vision_attn_output)
        text_attn_output = self.out_text_proj(text_attn_output)

        return (vision_attn_output, vision_attn_weights), (text_attn_output, text_attn_weights)


# Copied from transformers.models.beit.modeling_beit.drop_path
def drop_path(input: torch.Tensor, drop_prob: float = 0.0, training: bool = False) -> torch.Tensor:
    """
    Drop paths (Stochastic Depth) per sample (when applied in main path of residual blocks).

    Comment by Ross Wightman: This is the same as the DropConnect impl I created for EfficientNet, etc networks,
    however, the original name is misleading as 'Drop Connect' is a different form of dropout in a separate paper...
    See discussion: https://github.com/tensorflow/tpu/issues/494#issuecomment-532968956 ... I've opted for changing the
    layer and argument names to 'drop path' rather than mix DropConnect as a layer name and use 'survival rate' as the
    argument.
    """
    if drop_prob == 0.0 or not training:
        return input
    keep_prob = 1 - drop_prob
    shape = (input.shape[0],) + (1,) * (input.ndim - 1)  # work with diff dim tensors, not just 2D ConvNets
    random_tensor = keep_prob + torch.rand(shape, dtype=input.dtype, device=input.device)
    random_tensor.floor_()  # binarize
    output = input.div(keep_prob) * random_tensor
    return output


# Copied from transformers.models.beit.modeling_beit.BeitDropPath with Beit->GroundingDino
class GroundingDinoDropPath(nn.Module):
    """Drop paths (Stochastic Depth) per sample (when applied in main path of residual blocks)."""

    def __init__(self, drop_prob: Optional[float] = None) -> None:
        super().__init__()
        self.drop_prob = drop_prob

    def forward(self, hidden_states: torch.Tensor) -> torch.Tensor:
        return drop_path(hidden_states, self.drop_prob, self.training)

    def extra_repr(self) -> str:
        return "p={}".format(self.drop_prob)


class GroundingDinoFusionLayer(nn.Module):
    def __init__(self, config):
        super().__init__()
        drop_path = config.fusion_droppath

        # pre layer norm
        self.layer_norm_vision = nn.LayerNorm(config.d_model, config.layer_norm_eps)
        self.layer_norm_text = nn.LayerNorm(config.d_model, config.layer_norm_eps)
        self.attn = GroundingDinoBiMultiHeadAttention(config)

        # add layer scale for training stability
        self.drop_path = GroundingDinoDropPath(drop_path) if drop_path > 0.0 else nn.Identity()
        init_values = 1e-4
        self.vision_param = nn.Parameter(init_values * torch.ones((config.d_model)), requires_grad=True)
        self.text_param = nn.Parameter(init_values * torch.ones((config.d_model)), requires_grad=True)

    def forward(
        self,
        vision_features: torch.FloatTensor,
        text_features: torch.FloatTensor,
        attention_mask_vision: Optional[torch.BoolTensor] = None,
        attention_mask_text: Optional[torch.BoolTensor] = None,
    ) -> Tuple[Tuple[torch.FloatTensor, torch.FloatTensor], Tuple[torch.FloatTensor, torch.FloatTensor]]:
        """Image and text features fusion

        Args:
            vision_features (`torch.FloatTensor` of shape `(batch_size, vision_sequence_length, hidden_dim)`):
                Projected flattened image features generated by the vision backbone.
            text_features (`torch.FloatTensor` of shape `(batch_size, text_sequence_length, hidden_dim)`):
                Projected text features generated by the text encoder.
            attention_mask_vision (`torch.BoolTensor`, **optional**):
                Attention mask for image-to-text cross-attention. False for real tokens and True for padding tokens.
            attention_mask_text (`torch.BoolTensor`, **optional**):
                Attention mask for text-to-image cross-attention. False for real tokens and True for padding tokens.

        Returns:
            `tuple(tuple(torch.FloatTensor), tuple(torch.FloatTensor))` where each inner tuple comprises an enhanced
            feature and attention output and weights:
            - **vision_features** (`torch.FloatTensor` of shape `(batch_size, vision_sequence_length, vision_dim)`) --
                Updated vision features with attention output from image-to-text cross-attention layer.
            - **vision_attn_weights** (`torch.FloatTensor` of shape `(batch_size, num_heads, vision_sequence_length,
              vision_sequence_length)`) --
                Attention weights of the image-to-text cross-attention layer.
            - **text_features** (`torch.FloatTensor` of shape `(batch_size, text_sequence_length, text_dim)`) --
                Updated text features with attention output from text-to-image cross-attention layer.
            - **text_attn_weights** (`torch.FloatTensor` of shape `(batch_size, num_heads, text_sequence_length,
              text_sequence_length)`) --
                Attention weights of the text-to-image cross-attention layer.
        """
        vision_features = self.layer_norm_vision(vision_features)
        text_features = self.layer_norm_text(text_features)
        (delta_v, vision_attn), (delta_t, text_attn) = self.attn(
            vision_features,
            text_features,
            vision_attention_mask=attention_mask_vision,
            text_attention_mask=attention_mask_text,
        )
        vision_features = vision_features + self.drop_path(self.vision_param * delta_v)
        text_features = text_features + self.drop_path(self.text_param * delta_t)

        return (vision_features, vision_attn), (text_features, text_attn)


class GroundingDinoDeformableLayer(nn.Module):
    def __init__(self, config: GroundingDinoConfig):
        super().__init__()
        self.embed_dim = config.d_model
        self.self_attn = GroundingDinoMultiscaleDeformableAttention(
            config, num_heads=config.encoder_attention_heads, n_points=config.encoder_n_points
        )
        self.self_attn_layer_norm = nn.LayerNorm(self.embed_dim, config.layer_norm_eps)
        self.dropout = config.dropout
        self.activation_fn = ACT2FN[config.activation_function]
        self.activation_dropout = config.activation_dropout
        self.fc1 = nn.Linear(self.embed_dim, config.encoder_ffn_dim)
        self.fc2 = nn.Linear(config.encoder_ffn_dim, self.embed_dim)
        self.final_layer_norm = nn.LayerNorm(self.embed_dim, config.layer_norm_eps)

    def forward(
        self,
        hidden_states: torch.Tensor,
        attention_mask: torch.Tensor,
        position_embeddings: torch.Tensor = None,
        reference_points=None,
        spatial_shapes=None,
        level_start_index=None,
        output_attentions: bool = False,
    ):
        """
        Args:
            hidden_states (`torch.FloatTensor` of shape `(batch_size, sequence_length, hidden_size)`):
                Input to the layer.
            attention_mask (`torch.FloatTensor` of shape `(batch_size, sequence_length)`):
                Attention mask.
            position_embeddings (`torch.FloatTensor`, *optional*):
                Position embeddings, to be added to `hidden_states`.
            reference_points (`torch.FloatTensor`, *optional*):
                Reference points.
            spatial_shapes (`torch.LongTensor`, *optional*):
                Spatial shapes of the backbone feature maps.
            level_start_index (`torch.LongTensor`, *optional*):
                Level start index.
            output_attentions (`bool`, *optional*):
                Whether or not to return the attentions tensors of all attention layers. See `attentions` under
                returned tensors for more detail.
        """
        residual = hidden_states

        # Apply Multi-scale Deformable Attention Module on the multi-scale feature maps.
        hidden_states, attn_weights = self.self_attn(
            hidden_states=hidden_states,
            attention_mask=attention_mask,
            encoder_hidden_states=hidden_states,
            encoder_attention_mask=attention_mask,
            position_embeddings=position_embeddings,
            reference_points=reference_points,
            spatial_shapes=spatial_shapes,
            level_start_index=level_start_index,
            output_attentions=output_attentions,
        )

        hidden_states = nn.functional.dropout(hidden_states, p=self.dropout, training=self.training)
        hidden_states = residual + hidden_states
        hidden_states = self.self_attn_layer_norm(hidden_states)

        residual = hidden_states
        hidden_states = self.activation_fn(self.fc1(hidden_states))
        hidden_states = nn.functional.dropout(hidden_states, p=self.activation_dropout, training=self.training)

        hidden_states = self.fc2(hidden_states)
        hidden_states = nn.functional.dropout(hidden_states, p=self.dropout, training=self.training)

        hidden_states = residual + hidden_states
        hidden_states = self.final_layer_norm(hidden_states)

        if self.training:
            if torch.isinf(hidden_states).any() or torch.isnan(hidden_states).any():
                clamp_value = torch.finfo(hidden_states.dtype).max - 1000
                hidden_states = torch.clamp(hidden_states, min=-clamp_value, max=clamp_value)

        return hidden_states, attn_weights


# Based on https://github.com/IDEA-Research/GroundingDINO/blob/2b62f419c292ca9c518daae55512fabc3fead4a4/groundingdino/models/GroundingDINO/utils.py#L24
def get_sine_pos_embed(
    pos_tensor: torch.Tensor, num_pos_feats: int = 128, temperature: int = 10000, exchange_xy: bool = True
) -> Tensor:
    """
    Generate sine position embeddings from a position tensor.

    Args:
        pos_tensor (torch.Tensor):
            Tensor containing positions. Shape: [..., n].
        num_pos_feats (`int`, *optional*, defaults to 128):
            Projected shape for each float in the tensor.
        temperature (`int`, *optional*, defaults to 10000):
            Temperature in the sine/cosine function.
        exchange_xy (`bool`, *optional*, defaults to `True`):
            Exchange pos x and pos y. For example, input tensor is [x,y], the results will be [pos(y), pos(x)].

    Returns:
        position_embeddings (torch.Tensor): shape: [..., n * hidden_size].
    """
    scale = 2 * math.pi
    dim_t = torch.arange(num_pos_feats, dtype=torch.float32, device=pos_tensor.device)
    dim_t = temperature ** (2 * torch.div(dim_t, 2, rounding_mode="floor") / num_pos_feats)

    def sine_func(x: torch.Tensor):
        sin_x = x * scale / dim_t
        sin_x = torch.stack((sin_x[..., 0::2].sin(), sin_x[..., 1::2].cos()), dim=3).flatten(2)
        return sin_x

    pos_tensor = pos_tensor.split([1] * pos_tensor.shape[-1], dim=-1)
    position_embeddings = [sine_func(x) for x in pos_tensor]
    if exchange_xy:
        position_embeddings[0], position_embeddings[1] = position_embeddings[1], position_embeddings[0]
    position_embeddings = torch.cat(position_embeddings, dim=-1)
    return position_embeddings


class GroundingDinoEncoderLayer(nn.Module):
    def __init__(self, config) -> None:
        super().__init__()

        self.d_model = config.d_model

        self.text_enhancer_layer = GroundingDinoTextEnhancerLayer(config)
        self.fusion_layer = GroundingDinoFusionLayer(config)
        self.deformable_layer = GroundingDinoDeformableLayer(config)

    def get_text_position_embeddings(
        self,
        text_features: Tensor,
        text_position_embedding: Optional[torch.Tensor],
        text_position_ids: Optional[torch.Tensor],
    ) -> Tensor:
        batch_size, seq_length, _ = text_features.shape
        if text_position_embedding is None and text_position_ids is None:
            text_position_embedding = torch.arange(seq_length, device=text_features.device)
            text_position_embedding = text_position_embedding.float()
            text_position_embedding = text_position_embedding.unsqueeze(0).unsqueeze(-1)
            text_position_embedding = text_position_embedding.repeat(batch_size, 1, 1)
            text_position_embedding = get_sine_pos_embed(
                text_position_embedding, num_pos_feats=self.d_model, exchange_xy=False
            )
        if text_position_ids is not None:
            text_position_embedding = get_sine_pos_embed(
                text_position_ids[..., None], num_pos_feats=self.d_model, exchange_xy=False
            )

        return text_position_embedding

    def forward(
        self,
        vision_features: Tensor,
        vision_position_embedding: Tensor,
        spatial_shapes: Tensor,
        level_start_index: Tensor,
        key_padding_mask: Tensor,
        reference_points: Tensor,
        text_features: Optional[Tensor] = None,
        text_attention_mask: Optional[Tensor] = None,
        text_position_embedding: Optional[Tensor] = None,
        text_self_attention_masks: Optional[Tensor] = None,
        text_position_ids: Optional[Tensor] = None,
    ):
        text_position_embedding = self.get_text_position_embeddings(
            text_features, text_position_embedding, text_position_ids
        )

        (vision_features, vision_fused_attn), (text_features, text_fused_attn) = self.fusion_layer(
            vision_features=vision_features,
            text_features=text_features,
            attention_mask_vision=key_padding_mask,
            attention_mask_text=text_attention_mask,
        )

        (text_features, text_enhanced_attn) = self.text_enhancer_layer(
            hidden_states=text_features,
            attention_masks=~text_self_attention_masks,  # note we use ~ for mask here
            position_embeddings=(text_position_embedding if text_position_embedding is not None else None),
        )

        (vision_features, vision_deformable_attn) = self.deformable_layer(
            hidden_states=vision_features,
            attention_mask=~key_padding_mask,
            position_embeddings=vision_position_embedding,
            reference_points=reference_points,
            spatial_shapes=spatial_shapes,
            level_start_index=level_start_index,
        )

        return (
            (vision_features, text_features),
            (vision_fused_attn, text_fused_attn, text_enhanced_attn, vision_deformable_attn),
        )


class GroundingDinoMultiheadAttention(nn.Module):
    """Equivalent implementation of nn.MultiheadAttention with `batch_first=True`."""

    def __init__(self, config, num_attention_heads=None):
        super().__init__()
        if config.hidden_size % num_attention_heads != 0 and not hasattr(config, "embedding_size"):
            raise ValueError(
                f"The hidden size ({config.hidden_size}) is not a multiple of the number of attention "
                f"heads ({num_attention_heads})"
            )

        self.num_attention_heads = num_attention_heads
        self.attention_head_size = int(config.hidden_size / num_attention_heads)
        self.all_head_size = self.num_attention_heads * self.attention_head_size

        self.query = nn.Linear(config.hidden_size, self.all_head_size)
        self.key = nn.Linear(config.hidden_size, self.all_head_size)
        self.value = nn.Linear(config.hidden_size, self.all_head_size)

        self.out_proj = nn.Linear(config.hidden_size, config.hidden_size)

        self.dropout = nn.Dropout(config.attention_dropout)

    def transpose_for_scores(self, x: torch.Tensor) -> torch.Tensor:
        new_x_shape = x.size()[:-1] + (self.num_attention_heads, self.attention_head_size)
        x = x.view(new_x_shape)
        return x.permute(0, 2, 1, 3)

    def forward(
        self,
        queries: torch.Tensor,
        keys: torch.Tensor,
        values: torch.Tensor,
        attention_mask: Optional[torch.FloatTensor] = None,
        output_attentions: Optional[bool] = False,
    ) -> Tuple[torch.Tensor]:
        query_layer = self.transpose_for_scores(self.query(queries))
        key_layer = self.transpose_for_scores(self.key(keys))
        value_layer = self.transpose_for_scores(self.value(values))

        # Take the dot product between "query" and "key" to get the raw attention scores.
        attention_scores = torch.matmul(query_layer, key_layer.transpose(-1, -2))

        attention_scores = attention_scores / math.sqrt(self.attention_head_size)
        if attention_mask is not None:
            # Apply the attention mask is (precomputed for all layers in GroundingDinoModel forward() function)
            attention_scores = attention_scores + attention_mask

        # Normalize the attention scores to probabilities.
        attention_probs = nn.functional.softmax(attention_scores, dim=-1)

        # This is actually dropping out entire tokens to attend to, which might
        # seem a bit unusual, but is taken from the original Transformer paper.
        attention_probs = self.dropout(attention_probs)

        context_layer = torch.matmul(attention_probs, value_layer)

        context_layer = context_layer.permute(0, 2, 1, 3).contiguous()
        new_context_layer_shape = context_layer.size()[:-2] + (self.all_head_size,)
        context_layer = context_layer.view(new_context_layer_shape)

        context_layer = self.out_proj(context_layer)

        outputs = (context_layer, attention_probs) if output_attentions else (context_layer,)

        return outputs


class GroundingDinoDecoderLayer(nn.Module):
    def __init__(self, config: GroundingDinoConfig):
        super().__init__()
        self.embed_dim = config.d_model

        # self-attention
        self.self_attn = GroundingDinoMultiheadAttention(config, num_attention_heads=config.decoder_attention_heads)

        self.dropout = config.dropout
        self.activation_fn = ACT2FN[config.activation_function]
        self.activation_dropout = config.activation_dropout

        self.self_attn_layer_norm = nn.LayerNorm(self.embed_dim, config.layer_norm_eps)
        # cross-attention text
        self.encoder_attn_text = GroundingDinoMultiheadAttention(
            config, num_attention_heads=config.decoder_attention_heads
        )
        self.encoder_attn_text_layer_norm = nn.LayerNorm(self.embed_dim, config.layer_norm_eps)
        # cross-attention
        self.encoder_attn = GroundingDinoMultiscaleDeformableAttention(
            config,
            num_heads=config.decoder_attention_heads,
            n_points=config.decoder_n_points,
        )
        self.encoder_attn_layer_norm = nn.LayerNorm(self.embed_dim, config.layer_norm_eps)
        # feedforward neural networks
        self.fc1 = nn.Linear(self.embed_dim, config.decoder_ffn_dim)
        self.fc2 = nn.Linear(config.decoder_ffn_dim, self.embed_dim)
        self.final_layer_norm = nn.LayerNorm(self.embed_dim, config.layer_norm_eps)

    def with_pos_embed(self, tensor: torch.Tensor, position_embeddings: Optional[Tensor]):
        return tensor if position_embeddings is None else tensor + position_embeddings

    def forward(
        self,
        hidden_states: torch.Tensor,
        position_embeddings: Optional[torch.Tensor] = None,
        reference_points=None,
        spatial_shapes=None,
        level_start_index=None,
        vision_encoder_hidden_states: Optional[torch.Tensor] = None,
        vision_encoder_attention_mask: Optional[torch.Tensor] = None,
        text_encoder_hidden_states: Optional[torch.Tensor] = None,
        text_encoder_attention_mask: Optional[torch.Tensor] = None,
        self_attn_mask: Optional[torch.Tensor] = None,
        output_attentions: Optional[bool] = False,
    ):
        residual = hidden_states

        # Self Attention
        queries = keys = self.with_pos_embed(hidden_states, position_embeddings)
        hidden_states, self_attn_weights = self.self_attn(
            queries=queries,
            keys=keys,
            values=hidden_states,
            attention_mask=self_attn_mask,
            output_attentions=True,
        )

        hidden_states = nn.functional.dropout(hidden_states, p=self.dropout, training=self.training)
        hidden_states = residual + hidden_states
        hidden_states = self.self_attn_layer_norm(hidden_states)

        second_residual = hidden_states

        # Cross-Attention Text
        queries = self.with_pos_embed(hidden_states, position_embeddings)
        hidden_states, text_cross_attn_weights = self.encoder_attn_text(
            queries=queries,
            keys=text_encoder_hidden_states,
            values=text_encoder_hidden_states,
            attention_mask=text_encoder_attention_mask,
            output_attentions=True,
        )

        hidden_states = nn.functional.dropout(hidden_states, p=self.dropout, training=self.training)
        hidden_states = second_residual + hidden_states
        hidden_states = self.encoder_attn_text_layer_norm(hidden_states)

        third_residual = hidden_states

        # Cross-Attention
        cross_attn_weights = None
        hidden_states, cross_attn_weights = self.encoder_attn(
            hidden_states=hidden_states,
            attention_mask=vision_encoder_attention_mask,
            encoder_hidden_states=vision_encoder_hidden_states,
            encoder_attention_mask=vision_encoder_attention_mask,
            position_embeddings=position_embeddings,
            reference_points=reference_points,
            spatial_shapes=spatial_shapes,
            level_start_index=level_start_index,
            output_attentions=output_attentions,
        )

        hidden_states = nn.functional.dropout(hidden_states, p=self.dropout, training=self.training)
        hidden_states = third_residual + hidden_states
        hidden_states = self.encoder_attn_layer_norm(hidden_states)

        # Fully Connected
        residual = hidden_states
        hidden_states = self.activation_fn(self.fc1(hidden_states))
        hidden_states = nn.functional.dropout(hidden_states, p=self.activation_dropout, training=self.training)
        hidden_states = self.fc2(hidden_states)
        hidden_states = nn.functional.dropout(hidden_states, p=self.dropout, training=self.training)
        hidden_states = residual + hidden_states
        hidden_states = self.final_layer_norm(hidden_states)

        outputs = (hidden_states,)

        if output_attentions:
            outputs += (self_attn_weights, text_cross_attn_weights, cross_attn_weights)

        return outputs


class GroundingDinoContrastiveEmbedding(nn.Module):
    def __init__(self, config):
        super().__init__()
        self.max_text_len = config.max_text_len

    def forward(
        self,
        vision_hidden_state: torch.FloatTensor,
        text_hidden_state: torch.FloatTensor,
        text_token_mask: torch.BoolTensor,
    ) -> torch.FloatTensor:
        output = vision_hidden_state @ text_hidden_state.transpose(-1, -2)
        output = output.masked_fill(~text_token_mask[:, None, :], float("-inf"))

        # padding to max_text_len
        new_output = torch.full((*output.shape[:-1], self.max_text_len), float("-inf"), device=output.device)
        new_output[..., : output.shape[-1]] = output

        return new_output


class GroundingDinoPreTrainedModel(PreTrainedModel):
    config_class = GroundingDinoConfig
    base_model_prefix = "model"
    main_input_name = "pixel_values"

    def _init_weights(self, module):
        std = self.config.init_std

        if isinstance(module, GroundingDinoLearnedPositionEmbedding):
            nn.init.uniform_(module.row_embeddings.weight)
            nn.init.uniform_(module.column_embeddings.weight)
        elif isinstance(module, GroundingDinoMultiscaleDeformableAttention):
            nn.init.constant_(module.sampling_offsets.weight.data, 0.0)
            default_dtype = torch.get_default_dtype()
            thetas = torch.arange(module.n_heads, dtype=torch.int64).to(default_dtype) * (
                2.0 * math.pi / module.n_heads
            )
            grid_init = torch.stack([thetas.cos(), thetas.sin()], -1)
            grid_init = (
                (grid_init / grid_init.abs().max(-1, keepdim=True)[0])
                .view(module.n_heads, 1, 1, 2)
                .repeat(1, module.n_levels, module.n_points, 1)
            )
            for i in range(module.n_points):
                grid_init[:, :, i, :] *= i + 1
            with torch.no_grad():
                module.sampling_offsets.bias = nn.Parameter(grid_init.view(-1))
            nn.init.constant_(module.attention_weights.weight.data, 0.0)
            nn.init.constant_(module.attention_weights.bias.data, 0.0)
            nn.init.xavier_uniform_(module.value_proj.weight.data)
            nn.init.constant_(module.value_proj.bias.data, 0.0)
            nn.init.xavier_uniform_(module.output_proj.weight.data)
            nn.init.constant_(module.output_proj.bias.data, 0.0)
        elif isinstance(module, GroundingDinoBiMultiHeadAttention):
            nn.init.xavier_uniform_(module.vision_proj.weight)
            module.vision_proj.bias.data.fill_(0)
            nn.init.xavier_uniform_(module.text_proj.weight)
            module.text_proj.bias.data.fill_(0)
            nn.init.xavier_uniform_(module.values_vision_proj.weight)
            module.values_vision_proj.bias.data.fill_(0)
            nn.init.xavier_uniform_(module.values_text_proj.weight)
            module.values_text_proj.bias.data.fill_(0)
            nn.init.xavier_uniform_(module.out_vision_proj.weight)
            module.out_vision_proj.bias.data.fill_(0)
            nn.init.xavier_uniform_(module.out_text_proj.weight)
            module.out_text_proj.bias.data.fill_(0)
        elif isinstance(module, (GroundingDinoEncoderLayer, GroundingDinoDecoderLayer)):
            for p in module.parameters():
                if p.dim() > 1:
                    nn.init.normal_(p, mean=0.0, std=std)
        elif isinstance(module, (nn.Linear, nn.Conv2d, nn.BatchNorm2d)):
            # Slightly different from the TF version which uses truncated_normal for initialization
            # cf https://github.com/pytorch/pytorch/pull/5617
            module.weight.data.normal_(mean=0.0, std=std)
            if module.bias is not None:
                module.bias.data.zero_()
        elif isinstance(module, nn.Embedding):
            module.weight.data.normal_(mean=0.0, std=std)
            if module.padding_idx is not None:
                module.weight.data[module.padding_idx].zero_()
        elif isinstance(module, GroundingDinoMLPPredictionHead):
            nn.init.constant_(module.layers[-1].weight.data, 0)
            nn.init.constant_(module.layers[-1].bias.data, 0)

        if hasattr(module, "reference_points") and not self.config.two_stage:
            nn.init.xavier_uniform_(module.reference_points.weight.data, gain=1.0)
            nn.init.constant_(module.reference_points.bias.data, 0.0)
        if hasattr(module, "level_embed"):
            nn.init.normal_(module.level_embed)

    def _set_gradient_checkpointing(self, module, value=False):
        if isinstance(module, GroundingDinoDecoder):
            module.gradient_checkpointing = value


GROUNDING_DINO_START_DOCSTRING = r"""
    This model inherits from [`PreTrainedModel`]. Check the superclass documentation for the generic methods the
    library implements for all its model (such as downloading or saving, resizing the input embeddings, pruning heads
    etc.)

    This model is also a PyTorch [torch.nn.Module](https://pytorch.org/docs/stable/nn.html#torch.nn.Module) subclass.
    Use it as a regular PyTorch Module and refer to the PyTorch documentation for all matter related to general usage
    and behavior.

    Parameters:
        config ([`GroundingDinoConfig`]):
            Model configuration class with all the parameters of the model. Initializing with a config file does not
            load the weights associated with the model, only the configuration. Check out the
            [`~PreTrainedModel.from_pretrained`] method to load the model weights.
"""

GROUNDING_DINO_INPUTS_DOCSTRING = r"""
    Args:
        pixel_values (`torch.FloatTensor` of shape `(batch_size, num_channels, height, width)`):
            Pixel values. Padding will be ignored by default should you provide it.

            Pixel values can be obtained using [`AutoImageProcessor`]. See [`GroundingDinoImageProcessor.__call__`] for
            details.

        input_ids (`torch.LongTensor` of shape `(batch_size, text_sequence_length)`):
            Indices of input sequence tokens in the vocabulary. Padding will be ignored by default should you provide
            it.

            Indices can be obtained using [`AutoTokenizer`]. See [`BertTokenizer.__call__`] for details.

        token_type_ids (`torch.LongTensor` of shape `(batch_size, text_sequence_length)`, *optional*):
            Segment token indices to indicate first and second portions of the inputs. Indices are selected in `[0,
            1]`: 0 corresponds to a `sentence A` token, 1 corresponds to a `sentence B` token

            [What are token type IDs?](../glossary#token-type-ids)

        attention_mask (`torch.LongTensor` of shape `(batch_size, text_sequence_length)`, *optional*):
            Mask to avoid performing attention on padding token indices. Mask values selected in `[0, 1]`:

            - 1 for tokens that are real (i.e. **not masked**),
            - 0 for tokens that are padding (i.e. **masked**).

            [What are attention masks?](../glossary#attention-mask)

        pixel_mask (`torch.LongTensor` of shape `(batch_size, height, width)`, *optional*):
            Mask to avoid performing attention on padding pixel values. Mask values selected in `[0, 1]`:

            - 1 for pixels that are real (i.e. **not masked**),
            - 0 for pixels that are padding (i.e. **masked**).

            [What are attention masks?](../glossary#attention-mask)

        encoder_outputs (`tuple(tuple(torch.FloatTensor)`, *optional*):
            Tuple consists of (`last_hidden_state_vision`, *optional*: `last_hidden_state_text`, *optional*:
            `vision_hidden_states`, *optional*: `text_hidden_states`, *optional*: `attentions`)
            `last_hidden_state_vision` of shape `(batch_size, sequence_length, hidden_size)`, *optional*) is a sequence
            of hidden-states at the output of the last layer of the encoder. Used in the cross-attention of the
            decoder.
        output_attentions (`bool`, *optional*):
            Whether or not to return the attentions tensors of all attention layers. See `attentions` under returned
            tensors for more detail.
        output_hidden_states (`bool`, *optional*):
            Whether or not to return the hidden states of all layers. See `hidden_states` under returned tensors for
            more detail.
        return_dict (`bool`, *optional*):
            Whether or not to return a [`~file_utils.ModelOutput`] instead of a plain tuple.
"""


class GroundingDinoEncoder(GroundingDinoPreTrainedModel):
    """
    Transformer encoder consisting of *config.encoder_layers* deformable attention layers. Each layer is a
    [`GroundingDinoEncoderLayer`].

    The encoder updates the flattened multi-scale feature maps through multiple deformable attention layers.

    Args:
        config: GroundingDinoConfig
    """

    def __init__(self, config: GroundingDinoConfig):
        super().__init__(config)

        self.dropout = config.dropout
        self.layers = nn.ModuleList([GroundingDinoEncoderLayer(config) for _ in range(config.encoder_layers)])

        # Initialize weights and apply final processing
        self.post_init()

    @staticmethod
    def get_reference_points(spatial_shapes, valid_ratios, device):
        """
        Get reference points for each feature map.

        Args:
            spatial_shapes (`torch.LongTensor` of shape `(num_feature_levels, 2)`):
                Spatial shapes of each feature map.
            valid_ratios (`torch.FloatTensor` of shape `(batch_size, num_feature_levels, 2)`):
                Valid ratios of each feature map.
            device (`torch.device`):
                Device on which to create the tensors.
        Returns:
            `torch.FloatTensor` of shape `(batch_size, num_queries, num_feature_levels, 2)`
        """
        reference_points_list = []
        for level, (height, width) in enumerate(spatial_shapes):
            ref_y, ref_x = meshgrid(
                torch.linspace(0.5, height - 0.5, height, dtype=torch.float32, device=device),
                torch.linspace(0.5, width - 0.5, width, dtype=torch.float32, device=device),
                indexing="ij",
            )
            # TODO: valid_ratios could be useless here. check https://github.com/fundamentalvision/Deformable-DETR/issues/36
            ref_y = ref_y.reshape(-1)[None] / (valid_ratios[:, None, level, 1] * height)
            ref_x = ref_x.reshape(-1)[None] / (valid_ratios[:, None, level, 0] * width)
            ref = torch.stack((ref_x, ref_y), -1)
            reference_points_list.append(ref)
        reference_points = torch.cat(reference_points_list, 1)
        reference_points = reference_points[:, :, None] * valid_ratios[:, None]
        return reference_points

    def forward(
        self,
        vision_features: Tensor,
        vision_attention_mask: Tensor,
        vision_position_embedding: Tensor,
        spatial_shapes: Tensor,
        level_start_index: Tensor,
        valid_ratios=None,
        text_features: Optional[Tensor] = None,
        text_attention_mask: Optional[Tensor] = None,
        text_position_embedding: Optional[Tensor] = None,
        text_self_attention_masks: Optional[Tensor] = None,
        text_position_ids: Optional[Tensor] = None,
        output_attentions=None,
        output_hidden_states=None,
        return_dict=None,
    ):
        r"""
        Args:
            vision_features (`torch.FloatTensor` of shape `(batch_size, sequence_length, hidden_size)`):
                Flattened feature map (output of the backbone + projection layer) that is passed to the encoder.
            vision_attention_mask (`torch.Tensor` of shape `(batch_size, sequence_length)`, *optional*):
                Mask to avoid performing attention on padding pixel features. Mask values selected in `[0, 1]`:
                - 0 for pixel features that are real (i.e. **not masked**),
                - 1 for pixel features that are padding (i.e. **masked**).
                [What are attention masks?](../glossary#attention-mask)
            vision_position_embedding (`torch.FloatTensor` of shape `(batch_size, sequence_length, hidden_size)`):
                Position embeddings that are added to the queries and keys in each self-attention layer.
            spatial_shapes (`torch.LongTensor` of shape `(num_feature_levels, 2)`):
                Spatial shapes of each feature map.
            level_start_index (`torch.LongTensor` of shape `(num_feature_levels)`):
                Starting index of each feature map.
            valid_ratios (`torch.FloatTensor` of shape `(batch_size, num_feature_levels, 2)`):
                Ratio of valid area in each feature level.
            text_features (`torch.FloatTensor` of shape `(batch_size, text_seq_len, hidden_size)`):
                Flattened text features that are passed to the encoder.
            text_attention_mask (`torch.Tensor` of shape `(batch_size, text_seq_len)`, *optional*):
                Mask to avoid performing attention on padding text features. Mask values selected in `[0, 1]`:
                - 0 for text features that are real (i.e. **not masked**),
                - 1 for text features that are padding (i.e. **masked**).
                [What are attention masks?](../glossary#attention-mask)
            text_position_embedding (`torch.FloatTensor` of shape `(batch_size, text_seq_len)`):
                Position embeddings that are added to the queries and keys in each self-attention layer.
            text_self_attention_masks (`torch.BoolTensor` of shape `(batch_size, text_seq_len, text_seq_len)`):
                Masks to avoid performing attention between padding text features. Mask values selected in `[0, 1]`:
                - 1 for text features that are real (i.e. **not masked**),
                - 0 for text features that are padding (i.e. **masked**).
            text_position_ids (`torch.LongTensor` of shape `(batch_size, num_queries)`):
                Position ids for text features.
            output_attentions (`bool`, *optional*):
                Whether or not to return the attentions tensors of all attention layers. See `attentions` under
                returned tensors for more detail.
            output_hidden_states (`bool`, *optional*):
                Whether or not to return the hidden states of all layers. See `hidden_states` under returned tensors
                for more detail.
            return_dict (`bool`, *optional*):
                Whether or not to return a [`~file_utils.ModelOutput`] instead of a plain tuple.
        """
        output_attentions = output_attentions if output_attentions is not None else self.config.output_attentions
        output_hidden_states = (
            output_hidden_states if output_hidden_states is not None else self.config.output_hidden_states
        )
        return_dict = return_dict if return_dict is not None else self.config.use_return_dict

        reference_points = self.get_reference_points(spatial_shapes, valid_ratios, device=vision_features.device)

        encoder_vision_states = () if output_hidden_states else None
        encoder_text_states = () if output_hidden_states else None
        all_attns = () if output_attentions else None
        all_attn_fused_text = () if output_attentions else None
        all_attn_fused_vision = () if output_attentions else None
        all_attn_enhanced_text = () if output_attentions else None
        all_attn_deformable = () if output_attentions else None
        for i, encoder_layer in enumerate(self.layers):
            if output_hidden_states:
                encoder_vision_states += (vision_features,)
                encoder_text_states += (text_features,)

            (vision_features, text_features), attentions = encoder_layer(
                vision_features=vision_features,
                vision_position_embedding=vision_position_embedding,
                spatial_shapes=spatial_shapes,
                level_start_index=level_start_index,
                key_padding_mask=vision_attention_mask,
                reference_points=reference_points,
                text_features=text_features,
                text_attention_mask=text_attention_mask,
                text_position_embedding=text_position_embedding,
                text_self_attention_masks=text_self_attention_masks,
                text_position_ids=text_position_ids,
            )

            if output_attentions:
                all_attn_fused_vision += (attentions[0],)
                all_attn_fused_text += (attentions[1],)
                all_attn_enhanced_text += (attentions[2],)
                all_attn_deformable += (attentions[3],)

        if output_hidden_states:
            encoder_vision_states += (vision_features,)
            encoder_text_states += (text_features,)

        if output_attentions:
            all_attns = (all_attn_fused_vision, all_attn_fused_text, all_attn_enhanced_text, all_attn_deformable)

        if not return_dict:
            enc_outputs = [vision_features, text_features, encoder_vision_states, encoder_text_states, all_attns]
            return tuple(v for v in enc_outputs if v is not None)
        return GroundingDinoEncoderOutput(
            last_hidden_state_vision=vision_features,
            last_hidden_state_text=text_features,
            vision_hidden_states=encoder_vision_states,
            text_hidden_states=encoder_text_states,
            attentions=all_attns,
        )


class GroundingDinoDecoder(GroundingDinoPreTrainedModel):
    """
    Transformer decoder consisting of *config.decoder_layers* layers. Each layer is a [`GroundingDinoDecoderLayer`].

    The decoder updates the query embeddings through multiple self-attention and cross-attention layers.

    Some tweaks for Grounding DINO:

    - `position_embeddings`, `reference_points`, `spatial_shapes` and `valid_ratios` are added to the forward pass.
    - it also returns a stack of intermediate outputs and reference points from all decoding layers.

    Args:
        config: GroundingDinoConfig
    """

    def __init__(self, config: GroundingDinoConfig):
        super().__init__(config)

        self.dropout = config.dropout
        self.layer_norm = nn.LayerNorm(config.d_model, config.layer_norm_eps)
        self.layers = nn.ModuleList([GroundingDinoDecoderLayer(config) for _ in range(config.decoder_layers)])
        self.reference_points_head = GroundingDinoMLPPredictionHead(
            config.query_dim // 2 * config.d_model, config.d_model, config.d_model, 2
        )
        self.gradient_checkpointing = False

        # hack implementation for iterative bounding box refinement as in two-stage Deformable DETR
        self.bbox_embed = None
        self.class_embed = None
        self.query_scale = None

        # Initialize weights and apply final processing
        self.post_init()

    def forward(
        self,
        inputs_embeds,
        vision_encoder_hidden_states,
        vision_encoder_attention_mask=None,
        text_encoder_hidden_states=None,
        text_encoder_attention_mask=None,
        reference_points=None,
        spatial_shapes=None,
        level_start_index=None,
        valid_ratios=None,
        self_attn_mask=None,
        output_attentions=None,
        output_hidden_states=None,
        return_dict=None,
    ):
        r"""
        Args:
            inputs_embeds (`torch.FloatTensor` of shape `(batch_size, num_queries, hidden_size)`):
                The query embeddings that are passed into the decoder.
            vision_encoder_hidden_states (`torch.FloatTensor` of shape `(batch_size, sequence_length, hidden_size)`):
                Last hidden state from encoder related to vision feature map.
            vision_encoder_attention_mask (`torch.Tensor` of shape `(batch_size, sequence_length)`, *optional*):
                Mask to avoid performing attention on padding pixel features. Mask values selected in `[0, 1]`:
                - 1 for pixel features that are real (i.e. **not masked**),
                - 0 for pixel features that are padding (i.e. **masked**).
            text_encoder_hidden_states (`torch.FloatTensor` of shape `(batch_size, text_seq_len, hidden_size)`):
                Last hidden state from encoder related to text features.
            text_encoder_attention_mask (`torch.Tensor` of shape `(batch_size, text_seq_len)`, *optional*):
                Mask to avoid performing attention on padding text features. Mask values selected in `[0, 1]`:
                - 0 for text features that are real (i.e. **not masked**),
                - 1 for text features that are padding (i.e. **masked**).
            reference_points (`torch.FloatTensor` of shape `(batch_size, num_queries, 4)` is `as_two_stage` else `(batch_size, num_queries, 2)` or , *optional*):
                Reference point in range `[0, 1]`, top-left (0,0), bottom-right (1, 1), including padding area.
            spatial_shapes (`torch.FloatTensor` of shape `(num_feature_levels, 2)`):
                Spatial shapes of the feature maps.
            level_start_index (`torch.LongTensor` of shape `(num_feature_levels)`, *optional*):
                Indexes for the start of each feature level. In range `[0, sequence_length]`.
            valid_ratios (`torch.FloatTensor` of shape `(batch_size, num_feature_levels, 2)`, *optional*):
                Ratio of valid area in each feature level.
            self_attn_mask (`torch.BoolTensor` of shape `(batch_size, text_seq_len)`):
                Masks to avoid performing self-attention between vision hidden state. Mask values selected in `[0, 1]`:
                - 1 for queries that are real (i.e. **not masked**),
                - 0 for queries that are padding (i.e. **masked**).
            output_attentions (`bool`, *optional*):
                Whether or not to return the attentions tensors of all attention layers. See `attentions` under
                returned tensors for more detail.
            output_hidden_states (`bool`, *optional*):
                Whether or not to return the hidden states of all layers. See `hidden_states` under returned tensors
                for more detail.
            return_dict (`bool`, *optional*):
                Whether or not to return a [`~file_utils.ModelOutput`] instead of a plain tuple.
        """
        output_attentions = output_attentions if output_attentions is not None else self.config.output_attentions
        output_hidden_states = (
            output_hidden_states if output_hidden_states is not None else self.config.output_hidden_states
        )
        return_dict = return_dict if return_dict is not None else self.config.use_return_dict

        if inputs_embeds is not None:
            hidden_states = inputs_embeds

        # decoder layers
        all_hidden_states = () if output_hidden_states else None
        all_self_attns = () if output_attentions else None
        all_attns = () if output_attentions else None
        all_cross_attns_vision = () if (output_attentions and vision_encoder_hidden_states is not None) else None
        all_cross_attns_text = () if (output_attentions and text_encoder_hidden_states is not None) else None
        intermediate = ()
        intermediate_reference_points = ()

        if text_encoder_attention_mask is not None:
            dtype = text_encoder_hidden_states.dtype

            text_encoder_attention_mask = text_encoder_attention_mask[:, None, None, :]
            text_encoder_attention_mask = text_encoder_attention_mask.repeat(
                1, self.config.decoder_attention_heads, self.config.num_queries, 1
            )
            text_encoder_attention_mask = text_encoder_attention_mask.to(dtype=dtype)
            text_encoder_attention_mask = text_encoder_attention_mask * torch.finfo(dtype).min

        for idx, decoder_layer in enumerate(self.layers):
            num_coordinates = reference_points.shape[-1]
            if num_coordinates == 4:
                reference_points_input = (
                    reference_points[:, :, None] * torch.cat([valid_ratios, valid_ratios], -1)[:, None]
                )
            elif num_coordinates == 2:
                reference_points_input = reference_points[:, :, None] * valid_ratios[:, None]
            else:
                raise ValueError("Last dim of reference_points must be 2 or 4, but got {reference_points.shape[-1]}")
            query_pos = get_sine_pos_embed(reference_points_input[:, :, 0, :], num_pos_feats=self.config.d_model // 2)
            query_pos = self.reference_points_head(query_pos)

            # In original implementation they apply layer norm before outputting intermediate hidden states
            # Though that's not through between layers so the layers use as input the output of the previous layer
            # withtout layer norm
            if output_hidden_states:
                all_hidden_states += (self.layer_norm(hidden_states),)

            if self.gradient_checkpointing and self.training:

                def create_custom_forward(module):
                    def custom_forward(*inputs):
                        return module(*inputs, output_attentions)

                    return custom_forward

                layer_outputs = torch.utils.checkpoint.checkpoint(
                    create_custom_forward(decoder_layer),
                    hidden_states,
                    query_pos,
                    reference_points_input,
                    spatial_shapes,
                    level_start_index,
                    vision_encoder_hidden_states,
                    vision_encoder_attention_mask,
                    text_encoder_hidden_states,
                    text_encoder_attention_mask,
                    self_attn_mask,
                    None,
                )
            else:
                layer_outputs = decoder_layer(
                    hidden_states=hidden_states,
                    position_embeddings=query_pos,
                    reference_points=reference_points_input,
                    spatial_shapes=spatial_shapes,
                    level_start_index=level_start_index,
                    vision_encoder_hidden_states=vision_encoder_hidden_states,
                    vision_encoder_attention_mask=vision_encoder_attention_mask,
                    text_encoder_hidden_states=text_encoder_hidden_states,
                    text_encoder_attention_mask=text_encoder_attention_mask,
                    self_attn_mask=self_attn_mask,
                    output_attentions=output_attentions,
                )

            hidden_states = layer_outputs[0]

            # hack implementation for iterative bounding box refinement
            if self.bbox_embed is not None:
                tmp = self.bbox_embed[idx](hidden_states)
                num_coordinates = reference_points.shape[-1]
                if num_coordinates == 4:
                    new_reference_points = tmp + torch.special.logit(reference_points, eps=1e-5)
                    new_reference_points = new_reference_points.sigmoid()
                elif num_coordinates == 2:
                    new_reference_points = tmp
                    new_reference_points[..., :2] = tmp[..., :2] + torch.special.logit(reference_points, eps=1e-5)
                    new_reference_points = new_reference_points.sigmoid()
                else:
                    raise ValueError(
                        f"Last dim of reference_points must be 2 or 4, but got {reference_points.shape[-1]}"
                    )
                reference_points = new_reference_points.detach()

            intermediate += (self.layer_norm(hidden_states),)
            intermediate_reference_points += (reference_points,)

            if output_attentions:
                all_self_attns += (layer_outputs[1],)

                if text_encoder_hidden_states is not None:
                    all_cross_attns_text += (layer_outputs[2],)

                if vision_encoder_hidden_states is not None:
                    all_cross_attns_vision += (layer_outputs[3],)

        # Keep batch_size as first dimension
        intermediate = torch.stack(intermediate, dim=1)
        intermediate_reference_points = torch.stack(intermediate_reference_points, dim=1)
        hidden_states = self.layer_norm(hidden_states)

        # add hidden states from the last decoder layer
        if output_hidden_states:
            all_hidden_states += (hidden_states,)

        if output_attentions:
            all_attns += (all_self_attns, all_cross_attns_text, all_cross_attns_vision)

        if not return_dict:
            return tuple(
                v
                for v in [
                    hidden_states,
                    intermediate,
                    intermediate_reference_points,
                    all_hidden_states,
                    all_attns,
                ]
                if v is not None
            )
        return GroundingDinoDecoderOutput(
            last_hidden_state=hidden_states,
            intermediate_hidden_states=intermediate,
            intermediate_reference_points=intermediate_reference_points,
            hidden_states=all_hidden_states,
            attentions=all_attns,
        )


# these correspond to [CLS], [SEP], . and ?
SPECIAL_TOKENS = [101, 102, 1012, 1029]


def generate_masks_with_special_tokens_and_transfer_map(input_ids: torch.LongTensor) -> Tuple[Tensor, Tensor]:
    """Generate attention mask between each pair of special tokens and positional ids.
    Args:
        input_ids (`torch.LongTensor` of shape `(batch_size, sequence_length)`):
            Indices of input sequence tokens in the vocabulary.
    Returns:
        `tuple(torch.Tensor)` comprising attention mask between each special tokens and position_ids:
        - **attention_mask** (`torch.BoolTensor` of shape `(batch_size, sequence_length, sequence_length)`)
        - **position_ids** (`torch.LongTensor` of shape `(batch_size, sequence_length)`)
    """
    batch_size, num_token = input_ids.shape
    # special_tokens_mask: batch_size, num_token. 1 for special tokens. 0 for normal tokens
    special_tokens_mask = torch.zeros((batch_size, num_token), device=input_ids.device).bool()
    for special_token in SPECIAL_TOKENS:
        special_tokens_mask |= input_ids == special_token

    # idxs: each row is a list of indices of special tokens
    idxs = torch.nonzero(special_tokens_mask)

    # generate attention mask and positional ids
    attention_mask = torch.eye(num_token, device=input_ids.device).bool().unsqueeze(0).repeat(batch_size, 1, 1)
    position_ids = torch.zeros((batch_size, num_token), device=input_ids.device)
    previous_col = 0
    for i in range(idxs.shape[0]):
        row, col = idxs[i]
        if (col == 0) or (col == num_token - 1):
            attention_mask[row, col, col] = True
            position_ids[row, col] = 0
        else:
            attention_mask[row, previous_col + 1 : col + 1, previous_col + 1 : col + 1] = True
            position_ids[row, previous_col + 1 : col + 1] = torch.arange(
                0, col - previous_col, device=input_ids.device
            )

        previous_col = col

    return attention_mask, position_ids.to(torch.long)


@add_start_docstrings(
    """
    The bare Grounding DINO Model (consisting of a backbone and encoder-decoder Transformer) outputting raw
    hidden-states without any specific head on top.
    """,
    GROUNDING_DINO_START_DOCSTRING,
)
class GroundingDinoModel(GroundingDinoPreTrainedModel):
    def __init__(self, config: GroundingDinoConfig):
        super().__init__(config)

        # Create backbone + positional encoding
        backbone = GroundingDinoConvEncoder(config)
        position_embeddings = build_position_encoding(config)
        self.backbone = GroundingDinoConvModel(backbone, position_embeddings)

        # Create input projection layers
        if config.num_feature_levels > 1:
            num_backbone_outs = len(backbone.intermediate_channel_sizes)
            input_proj_list = []
            for i in range(num_backbone_outs):
                in_channels = backbone.intermediate_channel_sizes[i]
                input_proj_list.append(
                    nn.Sequential(
                        nn.Conv2d(in_channels, config.d_model, kernel_size=1),
                        nn.GroupNorm(32, config.d_model),
                    )
                )
            for _ in range(config.num_feature_levels - num_backbone_outs):
                input_proj_list.append(
                    nn.Sequential(
                        nn.Conv2d(in_channels, config.d_model, kernel_size=3, stride=2, padding=1),
                        nn.GroupNorm(32, config.d_model),
                    )
                )
                in_channels = config.d_model
            self.input_proj_vision = nn.ModuleList(input_proj_list)
        else:
            self.input_proj_vision = nn.ModuleList(
                [
                    nn.Sequential(
                        nn.Conv2d(backbone.intermediate_channel_sizes[-1], config.d_model, kernel_size=1),
                        nn.GroupNorm(32, config.d_model),
                    )
                ]
            )

        # Create text backbone
        self.text_backbone = AutoModel.from_config(config.text_config, add_pooling_layer=False)
        self.text_projection = nn.Linear(config.text_config.hidden_size, config.d_model)

        if config.embedding_init_target or not config.two_stage:
            self.query_position_embeddings = nn.Embedding(config.num_queries, config.d_model)

        self.encoder = GroundingDinoEncoder(config)
        self.decoder = GroundingDinoDecoder(config)

        self.level_embed = nn.Parameter(torch.Tensor(config.num_feature_levels, config.d_model))

        if config.two_stage:
            self.enc_output = nn.Linear(config.d_model, config.d_model)
            self.enc_output_norm = nn.LayerNorm(config.d_model, config.layer_norm_eps)
            if (
                config.two_stage_bbox_embed_share
                and config.decoder_bbox_embed_share
                and self.decoder.bbox_embed is not None
            ):
                self.encoder_output_bbox_embed = self.decoder.bbox_embed
            else:
                self.encoder_output_bbox_embed = GroundingDinoMLPPredictionHead(
                    input_dim=config.d_model, hidden_dim=config.d_model, output_dim=4, num_layers=3
                )

            self.encoder_output_class_embed = GroundingDinoContrastiveEmbedding(config)
        else:
            self.reference_points = nn.Embedding(config.num_queries, 4)

        self.post_init()

    def get_encoder(self):
        return self.encoder

    def get_decoder(self):
        return self.decoder

    def freeze_backbone(self):
        for name, param in self.backbone.conv_encoder.model.named_parameters():
            param.requires_grad_(False)

    def unfreeze_backbone(self):
        for name, param in self.backbone.conv_encoder.model.named_parameters():
            param.requires_grad_(True)

    def get_valid_ratio(self, mask):
        """Get the valid ratio of all feature maps."""

        _, height, width = mask.shape
        valid_height = torch.sum(mask[:, :, 0], 1)
        valid_width = torch.sum(mask[:, 0, :], 1)
        valid_ratio_heigth = valid_height.float() / height
        valid_ratio_width = valid_width.float() / width
        valid_ratio = torch.stack([valid_ratio_width, valid_ratio_heigth], -1)
        return valid_ratio

    def generate_encoder_output_proposals(self, enc_output, padding_mask, spatial_shapes):
        """Generate the encoder output proposals from encoded enc_output.

        Args:
            enc_output (`torch.Tensor[batch_size, sequence_length, hidden_size]`): Output of the encoder.
            padding_mask (`torch.Tensor[batch_size, sequence_length]`): Padding mask for `enc_output`.
            spatial_shapes (`torch.Tensor[num_feature_levels, 2]`): Spatial shapes of the feature maps.

        Returns:
            `tuple(torch.FloatTensor)`: A tuple of feature map and bbox prediction.
                - object_query (Tensor[batch_size, sequence_length, hidden_size]): Object query features. Later used to
                  directly predict a bounding box. (without the need of a decoder)
                - output_proposals (Tensor[batch_size, sequence_length, 4]): Normalized proposals, after an inverse
                  sigmoid.
        """
        batch_size = enc_output.shape[0]
        proposals = []
        current_position = 0
        for level, (height, width) in enumerate(spatial_shapes):
            mask_flatten_ = padding_mask[:, current_position : (current_position + height * width)]
            mask_flatten_ = mask_flatten_.view(batch_size, height, width, 1)
            valid_height = torch.sum(~mask_flatten_[:, :, 0, 0], 1)
            valid_width = torch.sum(~mask_flatten_[:, 0, :, 0], 1)

            grid_y, grid_x = meshgrid(
                torch.linspace(0, height - 1, height, dtype=torch.float32, device=enc_output.device),
                torch.linspace(0, width - 1, width, dtype=torch.float32, device=enc_output.device),
                indexing="ij",
            )
            grid = torch.cat([grid_x.unsqueeze(-1), grid_y.unsqueeze(-1)], -1)

            scale = torch.cat([valid_width.unsqueeze(-1), valid_height.unsqueeze(-1)], 1).view(batch_size, 1, 1, 2)
            grid = (grid.unsqueeze(0).expand(batch_size, -1, -1, -1) + 0.5) / scale
            width_heigth = torch.ones_like(grid) * 0.05 * (2.0**level)
            proposal = torch.cat((grid, width_heigth), -1).view(batch_size, -1, 4)
            proposals.append(proposal)
            current_position += height * width

        output_proposals = torch.cat(proposals, 1)
        output_proposals_valid = ((output_proposals > 0.01) & (output_proposals < 0.99)).all(-1, keepdim=True)
        output_proposals = torch.log(output_proposals / (1 - output_proposals))  # inverse sigmoid
        output_proposals = output_proposals.masked_fill(padding_mask.unsqueeze(-1), float("inf"))
        output_proposals = output_proposals.masked_fill(~output_proposals_valid, float("inf"))

        # assign each pixel as an object query
        object_query = enc_output
        object_query = object_query.masked_fill(padding_mask.unsqueeze(-1), float(0))
        object_query = object_query.masked_fill(~output_proposals_valid, float(0))
        object_query = self.enc_output_norm(self.enc_output(object_query))
        return object_query, output_proposals

    @add_start_docstrings_to_model_forward(GROUNDING_DINO_INPUTS_DOCSTRING)
    @replace_return_docstrings(output_type=GroundingDinoModelOutput, config_class=_CONFIG_FOR_DOC)
    def forward(
        self,
        pixel_values: Tensor,
        input_ids: Tensor,
        token_type_ids: Optional[Tensor] = None,
        attention_mask: Optional[Tensor] = None,
        pixel_mask: Optional[Tensor] = None,
        encoder_outputs=None,
        output_attentions=None,
        output_hidden_states=None,
        return_dict=None,
    ):
        r"""
        Returns:

        Examples:

        ```python
        >>> from transformers import AutoProcessor, AutoModel
        >>> from PIL import Image
        >>> import requests

        >>> url = "http://images.cocodataset.org/val2017/000000039769.jpg"
        >>> image = Image.open(requests.get(url, stream=True).raw)
        >>> text = "a cat."

        >>> processor = AutoProcessor.from_pretrained("IDEA-Research/grounding-dino-tiny")
        >>> model = AutoModel.from_pretrained("IDEA-Research/grounding-dino-tiny")

        >>> inputs = processor(images=image, text=text, return_tensors="pt")
        >>> outputs = model(**inputs)

        >>> last_hidden_states = outputs.last_hidden_state
        >>> list(last_hidden_states.shape)
        [1, 900, 256]
        ```"""
        output_attentions = output_attentions if output_attentions is not None else self.config.output_attentions
        output_hidden_states = (
            output_hidden_states if output_hidden_states is not None else self.config.output_hidden_states
        )
        return_dict = return_dict if return_dict is not None else self.config.use_return_dict

        text_self_attention_masks, position_ids = generate_masks_with_special_tokens_and_transfer_map(input_ids)

        if attention_mask is None:
            attention_mask = torch.ones_like(input_ids)

        if token_type_ids is None:
            token_type_ids = torch.zeros_like(input_ids)

        text_token_mask = attention_mask.bool()  # just to avoid renaming everywhere

        max_text_len = self.config.max_text_len
        if text_self_attention_masks.shape[1] > max_text_len:
            text_self_attention_masks = text_self_attention_masks[:, :max_text_len, :max_text_len]
            position_ids = position_ids[:, :max_text_len]
            input_ids = input_ids[:, :max_text_len]
            token_type_ids = token_type_ids[:, :max_text_len]
            text_token_mask = text_token_mask[:, :max_text_len]

        # Extract text features from text backbone
        text_outputs = self.text_backbone(
            input_ids, text_self_attention_masks, token_type_ids, position_ids, return_dict=return_dict
        )
        text_features = text_outputs.last_hidden_state if return_dict else text_outputs[0]
        text_features = self.text_projection(text_features)

        batch_size, num_channels, height, width = pixel_values.shape
        device = pixel_values.device

        if pixel_mask is None:
            pixel_mask = torch.ones(((batch_size, height, width)), dtype=torch.long, device=device)

        # Extract multi-scale feature maps of same resolution `config.d_model` (cf Figure 4 in paper)
        # First, sent pixel_values + pixel_mask through Backbone to obtain the features
        # which is a list of tuples
        vision_features, position_embeddings_list = self.backbone(pixel_values, pixel_mask)

        # Then, apply 1x1 convolution to reduce the channel dimension to d_model (256 by default)
        feature_maps = []
        masks = []
        for level, (source, mask) in enumerate(vision_features):
            feature_maps.append(self.input_proj_vision[level](source))
            masks.append(mask)

        # Lowest resolution feature maps are obtained via 3x3 stride 2 convolutions on the final stage
        if self.config.num_feature_levels > len(feature_maps):
            _len_sources = len(feature_maps)
            for level in range(_len_sources, self.config.num_feature_levels):
                if level == _len_sources:
                    source = self.input_proj_vision[level](vision_features[-1][0])
                else:
                    source = self.input_proj_vision[level](feature_maps[-1])
                mask = nn.functional.interpolate(pixel_mask[None].float(), size=source.shape[-2:]).to(torch.bool)[0]
                pos_l = self.backbone.position_embedding(source, mask).to(source.dtype)
                feature_maps.append(source)
                masks.append(mask)
                position_embeddings_list.append(pos_l)

        # Create queries
        query_embeds = None
        if self.config.embedding_init_target or self.config.two_stage:
            query_embeds = self.query_position_embeddings.weight

        # Prepare encoder inputs (by flattening)
        source_flatten = []
        mask_flatten = []
        lvl_pos_embed_flatten = []
        spatial_shapes = []
        for level, (source, mask, pos_embed) in enumerate(zip(feature_maps, masks, position_embeddings_list)):
            batch_size, num_channels, height, width = source.shape
            spatial_shape = (height, width)
            spatial_shapes.append(spatial_shape)
            source = source.flatten(2).transpose(1, 2)
            mask = mask.flatten(1)
            pos_embed = pos_embed.flatten(2).transpose(1, 2)
            lvl_pos_embed = pos_embed + self.level_embed[level].view(1, 1, -1)
            lvl_pos_embed_flatten.append(lvl_pos_embed)
            source_flatten.append(source)
            mask_flatten.append(mask)
        source_flatten = torch.cat(source_flatten, 1)
        mask_flatten = torch.cat(mask_flatten, 1)
        lvl_pos_embed_flatten = torch.cat(lvl_pos_embed_flatten, 1)
        spatial_shapes = torch.as_tensor(spatial_shapes, dtype=torch.long, device=source_flatten.device)
        level_start_index = torch.cat((spatial_shapes.new_zeros((1,)), spatial_shapes.prod(1).cumsum(0)[:-1]))
        valid_ratios = torch.stack([self.get_valid_ratio(m) for m in masks], 1)
        valid_ratios = valid_ratios.float()

        # Fourth, sent source_flatten + mask_flatten + lvl_pos_embed_flatten (backbone + proj layer output) through encoder
        # Also provide spatial_shapes, level_start_index and valid_ratios
        if encoder_outputs is None:
            encoder_outputs = self.encoder(
                vision_features=source_flatten,
                vision_attention_mask=~mask_flatten,
                vision_position_embedding=lvl_pos_embed_flatten,
                spatial_shapes=spatial_shapes,
                level_start_index=level_start_index,
                valid_ratios=valid_ratios,
                text_features=text_features,
                text_attention_mask=~text_token_mask,
                text_position_embedding=None,
                text_self_attention_masks=~text_self_attention_masks,
                text_position_ids=position_ids,
                output_attentions=output_attentions,
                output_hidden_states=output_hidden_states,
                return_dict=return_dict,
            )
        # If the user passed a tuple for encoder_outputs, we wrap it in a GroundingDinoEncoderOutput when return_dict=True
        elif return_dict and not isinstance(encoder_outputs, GroundingDinoEncoderOutput):
            encoder_outputs = GroundingDinoEncoderOutput(
                last_hidden_state_vision=encoder_outputs[0],
                last_hidden_state_text=encoder_outputs[1],
                vision_hidden_states=encoder_outputs[2] if output_hidden_states else None,
                text_hidden_states=encoder_outputs[3] if output_hidden_states else None,
                attentions=encoder_outputs[-1] if output_attentions else None,
            )

        # Fifth, prepare decoder inputs
        topk_proposals = None
        enc_outputs_class = None
        enc_outputs_coord_logits = None
        encoder_logits = None
        encoder_pred_boxes = None
        if self.config.two_stage:
            object_query_embedding, output_proposals = self.generate_encoder_output_proposals(
                encoder_outputs[0], ~mask_flatten, spatial_shapes
            )

            # hack implementation as in two-stage Deformable DETR
            # apply a detection head to each pixel (A.4 in paper)
            # linear projection for bounding box binary classification (i.e. foreground and background)
            enc_outputs_class = self.encoder_output_class_embed(
                object_query_embedding, encoder_outputs[1], text_token_mask
            )
            # 3-layer FFN to predict bounding boxes coordinates (bbox regression branch)
            delta_bbox = self.encoder_output_bbox_embed(object_query_embedding)
            enc_outputs_coord_logits = delta_bbox + output_proposals

            # only keep top scoring `config.num_queries` proposals
            topk = self.config.num_queries
            topk_logits = enc_outputs_class.max(-1)[0]
            topk_proposals = torch.topk(topk_logits, topk, dim=1)[1]
            topk_coords_logits = torch.gather(
                enc_outputs_coord_logits, 1, topk_proposals.unsqueeze(-1).repeat(1, 1, 4)
            )

            topk_coords_logits = topk_coords_logits.detach()
            reference_points = topk_coords_logits.sigmoid()
            init_reference_points = reference_points
            if query_embeds is not None:
                target = query_embeds.unsqueeze(0).repeat(batch_size, 1, 1)
            else:
                target = torch.gather(
                    object_query_embedding, 1, topk_proposals.unsqueeze(-1).repeat(1, 1, self.d_model)
                ).detach()

            # Set intermediate topk proposals (coords and class) for loss computation
            encoder_pred_boxes = reference_points
            encoder_logits = self.encoder_output_class_embed(target, text_features, text_token_mask)
        else:
            target = query_embeds.unsqueeze(0).repeat(batch_size, 1, 1)
            reference_points = self.reference_points.weight.unsqueeze(0).repeat(batch_size, 1, 1).sigmoid()
            init_reference_points = reference_points

        decoder_outputs = self.decoder(
            inputs_embeds=target,
            vision_encoder_hidden_states=encoder_outputs[0],
            vision_encoder_attention_mask=mask_flatten,
            text_encoder_hidden_states=encoder_outputs[1],
            text_encoder_attention_mask=~text_token_mask,
            reference_points=reference_points,
            spatial_shapes=spatial_shapes,
            level_start_index=level_start_index,
            valid_ratios=valid_ratios,
            self_attn_mask=None,
            output_attentions=output_attentions,
            output_hidden_states=output_hidden_states,
            return_dict=return_dict,
        )

        if not return_dict:
            enc_outputs = tuple(
                value
                for value in [
                    topk_proposals,
                    enc_outputs_class,
                    enc_outputs_coord_logits,
                    encoder_logits,
                    encoder_pred_boxes,
                ]
                if value is not None
            )
            tuple_outputs = (
                (decoder_outputs[0], init_reference_points) + decoder_outputs[1:] + encoder_outputs + enc_outputs
            )

            return tuple_outputs

        return GroundingDinoModelOutput(
            last_hidden_state=decoder_outputs.last_hidden_state,
            init_reference_points=init_reference_points,
            intermediate_hidden_states=decoder_outputs.intermediate_hidden_states,
            intermediate_reference_points=decoder_outputs.intermediate_reference_points,
            decoder_hidden_states=decoder_outputs.hidden_states,
            decoder_attentions=decoder_outputs.attentions,
            encoder_last_hidden_state_vision=encoder_outputs.last_hidden_state_vision,
            encoder_last_hidden_state_text=encoder_outputs.last_hidden_state_text,
            encoder_vision_hidden_states=encoder_outputs.vision_hidden_states,
            encoder_text_hidden_states=encoder_outputs.text_hidden_states,
            encoder_attentions=encoder_outputs.attentions,
            encoder_topk_proposals=topk_proposals,
            enc_outputs_class=enc_outputs_class,
            enc_outputs_coord_logits=enc_outputs_coord_logits,
            encoder_logits=encoder_logits,
            encoder_pred_boxes=encoder_pred_boxes,
        )


# Copied from transformers.models.detr.modeling_detr.DetrMLPPredictionHead
class GroundingDinoMLPPredictionHead(nn.Module):
    """
    Very simple multi-layer perceptron (MLP, also called FFN), used to predict the normalized center coordinates,
    height and width of a bounding box w.r.t. an image.

    Copied from https://github.com/facebookresearch/detr/blob/master/models/detr.py

    """

    def __init__(self, input_dim, hidden_dim, output_dim, num_layers):
        super().__init__()
        self.num_layers = num_layers
        h = [hidden_dim] * (num_layers - 1)
        self.layers = nn.ModuleList(nn.Linear(n, k) for n, k in zip([input_dim] + h, h + [output_dim]))

    def forward(self, x):
        for i, layer in enumerate(self.layers):
            x = nn.functional.relu(layer(x)) if i < self.num_layers - 1 else layer(x)
        return x


<<<<<<< HEAD
# Copied from transformers.models.detr.modeling_detr._upcast
def _upcast(t: Tensor) -> Tensor:
    # Protects from numerical overflows in multiplications by upcasting to the equivalent higher type
    if t.is_floating_point():
        return t if t.dtype in (torch.float32, torch.float64) else t.float()
    else:
        return t if t.dtype in (torch.int32, torch.int64) else t.int()


# Copied from transformers.models.detr.modeling_detr.box_area
def box_area(boxes: Tensor) -> Tensor:
    """
    Computes the area of a set of bounding boxes, which are specified by its (x1, y1, x2, y2) coordinates.

    Args:
        boxes (`torch.FloatTensor` of shape `(number_of_boxes, 4)`):
            Boxes for which the area will be computed. They are expected to be in (x1, y1, x2, y2) format with `0 <= x1
            < x2` and `0 <= y1 < y2`.

    Returns:
        `torch.FloatTensor`: a tensor containing the area for each box.
    """
    boxes = _upcast(boxes)
    return (boxes[:, 2] - boxes[:, 0]) * (boxes[:, 3] - boxes[:, 1])


# Copied from transformers.models.detr.modeling_detr.box_iou
def box_iou(boxes1, boxes2):
    area1 = box_area(boxes1)
    area2 = box_area(boxes2)

    left_top = torch.max(boxes1[:, None, :2], boxes2[:, :2])  # [N,M,2]
    right_bottom = torch.min(boxes1[:, None, 2:], boxes2[:, 2:])  # [N,M,2]

    width_height = (right_bottom - left_top).clamp(min=0)  # [N,M,2]
    inter = width_height[:, :, 0] * width_height[:, :, 1]  # [N,M]

    union = area1[:, None] + area2 - inter

    iou = inter / union
    return iou, union


# Copied from transformers.models.detr.modeling_detr.generalized_box_iou
def generalized_box_iou(boxes1, boxes2):
    """
    Generalized IoU from https://giou.stanford.edu/. The boxes should be in [x0, y0, x1, y1] (corner) format.

    Returns:
        `torch.FloatTensor`: a [N, M] pairwise matrix, where N = len(boxes1) and M = len(boxes2)
    """
    # degenerate boxes gives inf / nan results
    # so do an early check
    if not (boxes1[:, 2:] >= boxes1[:, :2]).all():
        raise ValueError(f"boxes1 must be in [x0, y0, x1, y1] (corner) format, but got {boxes1}")
    if not (boxes2[:, 2:] >= boxes2[:, :2]).all():
        raise ValueError(f"boxes2 must be in [x0, y0, x1, y1] (corner) format, but got {boxes2}")
    iou, union = box_iou(boxes1, boxes2)

    top_left = torch.min(boxes1[:, None, :2], boxes2[:, :2])
    bottom_right = torch.max(boxes1[:, None, 2:], boxes2[:, 2:])

    width_height = (bottom_right - top_left).clamp(min=0)  # [N,M,2]
    area = width_height[:, :, 0] * width_height[:, :, 1]

    return iou - (area - union) / area


# Similar to the one used in `DeformableDetr` but we pass `num_queries`, as `logits` are flattened
# due to masked selection, and support different `reduction` modes.
def sigmoid_focal_loss(
    inputs: torch.Tensor,
    targets: torch.Tensor,
    num_boxes: int,
    num_queries: int,
    reduction: str = "mean",
    alpha: float = 0.25,
    gamma: float = 2,
):
    """
    Loss used in RetinaNet for dense detection: https://arxiv.org/abs/1708.02002.

    Args:
        inputs (`torch.FloatTensor` of arbitrary shape):
            The predictions for each example.
        targets (`torch.FloatTensor` with the same shape as `inputs`)
            A tensor storing the binary classification label for each element in the `inputs` (0 for the negative class
            and 1 for the positive class).
        num_boxes (`int`):
            The total number of boxes in the batch.
        num_queries (`int`):
            The number of query boxes per image.
        reduction (`str`, *optional*, defaults to `'mean'`):
            Specifies the redction to apply to the loss. Can be either `'mean'`, or `'sum'`.
        alpha (`float`, *optional*, defaults to 0.25):
            Optional weighting factor in the range (0,1) to balance positive vs. negative examples.
        gamma (`int`, *optional*, defaults to 2):
            Exponent of the modulating factor (1 - p_t) to balance easy vs hard examples.

    Returns:
        Loss tensor
    """
    prob = inputs.sigmoid()
    ce_loss = nn.functional.binary_cross_entropy_with_logits(inputs, targets, reduction="none")
    # add modulating factor
    p_t = prob * targets + (1 - prob) * (1 - targets)
    loss = ce_loss * ((1 - p_t) ** gamma)

    if alpha >= 0:
        alpha_t = alpha * targets + (1 - alpha) * (1 - targets)
        loss = alpha_t * loss

    if reduction == "mean":
        return loss.sum() / num_queries / num_boxes
    elif reduction == "sum":
        return loss.sum() / num_boxes
    else:
        raise ValueError(f"{reduction=} is not a valid reduction method")


# Copied from transformers.models.deformable_detr.modeling_deformable_detr.DeformableDetrHungarianMatcher with DeformableDetr->GroundingDino
class GroundingDinoHungarianMatcher(nn.Module):
    """
    This class computes an assignment between the targets and the predictions of the network.

    For efficiency reasons, the targets don't include the no_object. Because of this, in general, there are more
    predictions than targets. In this case, we do a 1-to-1 matching of the best predictions, while the others are
    un-matched (and thus treated as non-objects).

    Args:
        class_cost:
            The relative weight of the classification error in the matching cost.
        bbox_cost:
            The relative weight of the L1 error of the bounding box coordinates in the matching cost.
        giou_cost:
            The relative weight of the giou loss of the bounding box in the matching cost.
    """

    def __init__(self, class_cost: float = 1, bbox_cost: float = 1, giou_cost: float = 1):
        super().__init__()
        requires_backends(self, ["scipy"])

        self.class_cost = class_cost
        self.bbox_cost = bbox_cost
        self.giou_cost = giou_cost
        if class_cost == 0 and bbox_cost == 0 and giou_cost == 0:
            raise ValueError("All costs of the Matcher can't be 0")

    @torch.no_grad()
    # Ignore copy
    def forward(self, outputs, targets):
        """
        Args:
            outputs (`dict`):
                A dictionary that contains at least these entries:
                * "logits": Tensor of dim [batch_size, num_queries, num_classes] with the classification logits
                * "pred_boxes": Tensor of dim [batch_size, num_queries, 4] with the predicted box coordinates.
                * "label_maps": Tuple of tensors of dim [num_classes, hidden_dim].
            targets (`List[dict]`):
                A list of targets (len(targets) = batch_size), where each target is a dict containing:
                * "class_labels": Tensor of dim [num_target_boxes] (where num_target_boxes is the number of
                  ground-truth
                 objects in the target) containing the class labels
                * "boxes": Tensor of dim [num_target_boxes, 4] containing the target box coordinates.

        Returns:
            `List[Tuple]`: A list of size `batch_size`, containing tuples of (index_i, index_j) where:
            - index_i is the indices of the selected predictions (in order)
            - index_j is the indices of the corresponding selected targets (in order)
            For each batch element, it holds: len(index_i) = len(index_j) = min(num_queries, num_target_boxes)
        """
        batch_size, num_queries = outputs["logits"].shape[:2]

        # We flatten to compute the cost matrices in a batch
        out_prob = outputs["logits"].flatten(0, 1).sigmoid()  # [batch_size * num_queries, hidden_dim]
        out_bbox = outputs["pred_boxes"].flatten(0, 1)  # [batch_size * num_queries, 4]
        label_maps = outputs["label_maps"]

        # First take the label map for each class in each batch and then concatenate them
        label_maps = torch.cat([label_map[target["class_labels"]] for label_map, target in zip(label_maps, targets)])
        # Normalize label maps based on number of tokens per class
        label_maps = label_maps / label_maps.sum(dim=-1, keepdim=True)

        # Also concat the target labels and boxes
        target_bbox = torch.cat([v["boxes"] for v in targets])

        # Compute the classification cost.
        alpha = 0.25
        gamma = 2.0
        neg_cost_class = (1 - alpha) * (out_prob**gamma) * (-(1 - out_prob + 1e-8).log())
        pos_cost_class = alpha * ((1 - out_prob) ** gamma) * (-(out_prob + 1e-8).log())
        # Compute the classification cost by taking pos and neg cost in the appropriate index
        class_cost = (pos_cost_class - neg_cost_class) @ label_maps.t()

        # Compute the L1 cost between boxes
        bbox_cost = torch.cdist(out_bbox, target_bbox, p=1)

        # Compute the giou cost between boxes
        giou_cost = -generalized_box_iou(center_to_corners_format(out_bbox), center_to_corners_format(target_bbox))

        # Final cost matrix
        cost_matrix = self.bbox_cost * bbox_cost + self.class_cost * class_cost + self.giou_cost * giou_cost
        cost_matrix = cost_matrix.view(batch_size, num_queries, -1).cpu()

        sizes = [len(v["boxes"]) for v in targets]
        indices = [linear_sum_assignment(c[i]) for i, c in enumerate(cost_matrix.split(sizes, -1))]
        return [(torch.as_tensor(i, dtype=torch.int64), torch.as_tensor(j, dtype=torch.int64)) for i, j in indices]


class GroundingDinoLoss(nn.Module):
    """
    This class computes the losses for `GroundingDinoForObjectDetection`. The process happens in two steps: 1) we
    compute hungarian assignment between ground truth boxes and the outputs of the model 2) we supervise each pair of
    matched ground-truth / prediction (supervise class and box).

    Args:
        matcher (`GroundingDinoHungarianMatcher`):
            Module able to compute a matching between targets and proposals.
        focal_alpha (`float`):
            Alpha parameter in focal loss.
        losses (`List[str]`):
            List of all the losses to be applied. See `get_loss` for a list of all available losses.
        class_reduction (`str`):
            Specifies the reduction to apply to the label loss. Can be either `'mean'` or `'sum'`
    """

    def __init__(self, matcher, focal_alpha, losses, class_reduction):
        super().__init__()
        self.matcher = matcher
        self.focal_alpha = focal_alpha
        self.losses = losses
        self.class_reduction = class_reduction

    def _get_target_classes_one_hot(self, outputs, targets, indices):
        """
        Create one_hot based on the matching indices
        """
        logits = outputs["logits"]
        # Add offsets to class_labels to select the correct label map
        class_labels = torch.cat(
            [
                target["class_labels"][J] + len(outputs["label_maps"][i]) if i > 0 else target["class_labels"][J]
                for i, (target, (_, J)) in enumerate(zip(targets, indices))
            ]
        )
        label_maps = torch.cat(outputs["label_maps"], dim=0)

        idx = self._get_source_permutation_idx(indices)
        target_classes_onehot = torch.zeros_like(logits, device=logits.device, dtype=torch.long)
        target_classes_onehot[idx] = label_maps[class_labels].to(torch.long)

        return target_classes_onehot

    def loss_labels(self, outputs, targets, indices, num_boxes):
        """
        Classification loss (Binary focal loss) targets dicts must contain the key "class_labels" containing a tensor
        of dim [nb_target_boxes]
        """
        if "logits" not in outputs:
            raise KeyError("No logits were found in the outputs")
        if "text_mask" not in outputs:
            raise KeyError("No text_mask were found in the outputs")

        target_classes_onehot = self._get_target_classes_one_hot(outputs, targets, indices)
        source_logits = outputs["logits"]
        text_mask = outputs["text_mask"]

        # Select only valid logits
        source_logits = torch.masked_select(source_logits, text_mask)
        target_classes_onehot = torch.masked_select(target_classes_onehot, text_mask)

        num_queries = source_logits.shape[0]

        target_classes_onehot = target_classes_onehot.float()
        loss_ce = sigmoid_focal_loss(
            inputs=source_logits,
            targets=target_classes_onehot,
            num_boxes=num_boxes,
            num_queries=num_queries,
            reduction=self.class_reduction,
            alpha=self.focal_alpha,
            gamma=2,
        )

        losses = {"loss_ce": loss_ce}

        return losses

    # Copied from transformers.models.deformable_detr.modeling_deformable_detr.DeformableDetrLoss.loss_boxes
    def loss_boxes(self, outputs, targets, indices, num_boxes):
        """
        Compute the losses related to the bounding boxes, the L1 regression loss and the GIoU loss.

        Targets dicts must contain the key "boxes" containing a tensor of dim [nb_target_boxes, 4]. The target boxes
        are expected in format (center_x, center_y, w, h), normalized by the image size.
        """
        if "pred_boxes" not in outputs:
            raise KeyError("No predicted boxes found in outputs")
        idx = self._get_source_permutation_idx(indices)
        source_boxes = outputs["pred_boxes"][idx]
        target_boxes = torch.cat([t["boxes"][i] for t, (_, i) in zip(targets, indices)], dim=0)

        loss_bbox = nn.functional.l1_loss(source_boxes, target_boxes, reduction="none")

        losses = {}
        losses["loss_bbox"] = loss_bbox.sum() / num_boxes

        loss_giou = 1 - torch.diag(
            generalized_box_iou(center_to_corners_format(source_boxes), center_to_corners_format(target_boxes))
        )
        losses["loss_giou"] = loss_giou.sum() / num_boxes
        return losses

    @torch.no_grad()
    # Copied from transformers.models.deformable_detr.modeling_deformable_detr.DeformableDetrLoss.loss_cardinality
    def loss_cardinality(self, outputs, targets, indices, num_boxes):
        """
        Compute the cardinality error, i.e. the absolute error in the number of predicted non-empty boxes.

        This is not really a loss, it is intended for logging purposes only. It doesn't propagate gradients.
        """
        logits = outputs["logits"]
        device = logits.device
        target_lengths = torch.as_tensor([len(v["class_labels"]) for v in targets], device=device)
        # Count the number of predictions that are NOT "no-object" (which is the last class)
        card_pred = (logits.argmax(-1) != logits.shape[-1] - 1).sum(1)
        card_err = nn.functional.l1_loss(card_pred.float(), target_lengths.float())
        losses = {"cardinality_error": card_err}
        return losses

    # Copied from transformers.models.deformable_detr.modeling_deformable_detr.DeformableDetrLoss._get_source_permutation_idx
    def _get_source_permutation_idx(self, indices):
        # permute predictions following indices
        batch_idx = torch.cat([torch.full_like(source, i) for i, (source, _) in enumerate(indices)])
        source_idx = torch.cat([source for (source, _) in indices])
        return batch_idx, source_idx

    # Copied from transformers.models.deformable_detr.modeling_deformable_detr.DeformableDetrLoss._get_target_permutation_idx
    def _get_target_permutation_idx(self, indices):
        # permute targets following indices
        batch_idx = torch.cat([torch.full_like(target, i) for i, (_, target) in enumerate(indices)])
        target_idx = torch.cat([target for (_, target) in indices])
        return batch_idx, target_idx

    def get_loss(self, loss, outputs, targets, indices, num_boxes):
        loss_map = {
            "labels": self.loss_labels,
            "boxes": self.loss_boxes,
            "cardinality": self.loss_cardinality,
        }
        if loss not in loss_map:
            raise ValueError(f"Loss {loss} not supported")
        return loss_map[loss](outputs, targets, indices, num_boxes)

    def forward(self, outputs, targets):
        """
        This performs the loss computation.

        Args:
             outputs (`dict`, *optional*):
                Dictionary of tensors, see the output specification of the model for the format.
             targets (`List[dict]`, *optional*):
                List of dicts, such that `len(targets) == batch_size`. The expected keys in each dict depends on the
                losses applied, see each loss' doc.
        """
        outputs_without_aux = {k: v for k, v in outputs.items() if k != "auxiliary_outputs" and k != "enc_outputs"}

        # Retrieve the matching between the outputs of the last layer and the targets
        indices = self.matcher(outputs_without_aux, targets)

        # Compute the average number of target boxes accross all nodes, for normalization purposes
        num_boxes = sum(len(t["class_labels"]) for t in targets)
        num_boxes = torch.as_tensor([num_boxes], dtype=torch.float, device=next(iter(outputs.values())).device)
        world_size = 1
        if is_accelerate_available():
            if PartialState._shared_state != {}:
                num_boxes = reduce(num_boxes)
                world_size = PartialState().num_processes
        num_boxes = torch.clamp(num_boxes / world_size, min=1).item()

        # Compute all the requested losses
        losses = {}
        for loss in self.losses:
            losses.update(self.get_loss(loss, outputs, targets, indices, num_boxes))

        # In case of auxiliary losses, we repeat this process with the output of each intermediate layer.
        if "auxiliary_outputs" in outputs:
            for i, auxiliary_outputs in enumerate(outputs["auxiliary_outputs"]):
                indices = self.matcher(auxiliary_outputs, targets)
                for loss in self.losses:
                    l_dict = self.get_loss(loss, auxiliary_outputs, targets, indices, num_boxes)
                    l_dict = {k + f"_{i}": v for k, v in l_dict.items()}
                    losses.update(l_dict)

        if "enc_outputs" in outputs:
            enc_outputs = outputs["enc_outputs"]
            indices = self.matcher(enc_outputs, targets)
            for loss in self.losses:
                l_dict = self.get_loss(loss, enc_outputs, targets, indices, num_boxes)
                l_dict = {k + "_enc": v for k, v in l_dict.items()}
                losses.update(l_dict)

        return losses


def build_label_maps(logits: torch.FloatTensor, input_ids: torch.LongTensor) -> Tuple[torch.FloatTensor]:
    """
    Computes a mapping between tokens and their corresponding labels, where `num_labels` is determined by the number of classes in the input prompt.
    The function identifies segments of tokens between specific delimiter tokens and generates label maps for those segments.
    Args:
        logits (`torch.Tensor` of shape `(batch_size, seq_length, hidden_size)`):
            The output logits from the model, where `hidden_size` corresponds to the dimension of the model's output features.

        input_ids (`torch.Tensor` of shape `(batch_size, seq_length)`):
            The input token IDs corresponding to the input prompt. For example, given the prompt "fish. shark.",
            `input_ids` might look like `[101, 3869, 1012, 11420, 1012, 102]` where each number corresponds to a token including special tokens.
    Returns:
        tuple: A tuple containing label maps for each instance in the batch.
        - label_maps (tuple of `torch.Tensor`):
            A tuple of tensors, where each tensor in the tuple corresponds to an instance in the batch. Each tensor
            has shape `(num_labels, hidden_size)` and contains binary values (0 or 1), where `1` indicates the tokens
            that are associated with a specific label (class) between delimiter tokens, and `0` elsewhere.
    Example:
        Given an input prompt "fish. shark." and corresponding `input_ids` as `[101, 3869, 1012, 11420, 1012, 102]`:
        - The function identifies the tokens for "fish" (IDs `[3869]`) and "shark" (IDs `[11420]`).
        - The function then constructs label maps for these tokens, where each label map indicates which tokens
          correspond to which label between the delimiter tokens (e.g., between the period `.`).
        - The output is a tuple of label maps, one for each instance in the batch.
    Note:
        - `SPECIAL_TOKENS` should be a predefined list of tokens that are considered special (e.g., `[CLS]`, `[SEP]`, etc.).
    """
    max_seq_len = logits.shape[-1]
    # Add [PAD] token to the list of special tokens
    delimiter_tokens = torch.tensor(SPECIAL_TOKENS + [0], device=input_ids.device)

    delimiter_token_masks = torch.isin(input_ids, delimiter_tokens)
    label_groups = torch.cumsum(delimiter_token_masks, dim=1) * (~delimiter_token_masks).to(torch.int32)

    label_maps = ()

    # Iterate over batch dimension as we can have different number of labels
    for label_group in label_groups:
        # `label_group` is a tensor of shape `(seq_len,)` with zeros for non-label tokens and integers for label tokens
        # label tokens with same integer value are part of the same label group

        # Get unique labels and exclude 0 (i.e. non-label tokens)
        unique_labels = torch.unique(label_group)[1:, None]
        num_labels = unique_labels.shape[0]

        # Create one-hot encoding for each label group
        label_map = label_group.unsqueeze(0).repeat(num_labels, 1)
        label_map = torch.where(label_map == unique_labels, 1, 0)

        # Pad label_map to match `max_seq_len`
        label_map = F.pad(label_map, (0, max_seq_len - label_map.shape[1]), value=0)

        label_maps += (label_map,)

    return label_maps


def build_text_mask(logits, attention_mask):
    """
    Create text_mask based on the matching indices
    """
    seq_len = attention_mask.shape[1]
    text_mask = torch.zeros_like(logits, device=logits.device, dtype=attention_mask.dtype)
    text_mask[:, :, :seq_len] = attention_mask[:, None, :]

    return text_mask.bool()


=======
>>>>>>> dd16acb8
@add_start_docstrings(
    """
    Grounding DINO Model (consisting of a backbone and encoder-decoder Transformer) with object detection heads on top,
    for tasks such as COCO detection.
    """,
    GROUNDING_DINO_START_DOCSTRING,
)
class GroundingDinoForObjectDetection(GroundingDinoPreTrainedModel):
    # When using clones, all layers > 0 will be clones, but layer 0 *is* required
    # the bbox_embed in the decoder are all clones though
    _tied_weights_keys = [r"bbox_embed\.[1-9]\d*", r"model\.decoder\.bbox_embed\.[0-9]\d*"]

    def __init__(self, config: GroundingDinoConfig):
        super().__init__(config)

        self.model = GroundingDinoModel(config)
        _class_embed = GroundingDinoContrastiveEmbedding(config)

        if config.decoder_bbox_embed_share:
            _bbox_embed = GroundingDinoMLPPredictionHead(
                input_dim=config.d_model, hidden_dim=config.d_model, output_dim=4, num_layers=3
            )
            self.bbox_embed = nn.ModuleList([_bbox_embed for _ in range(config.decoder_layers)])
        else:
            for _ in range(config.decoder_layers):
                _bbox_embed = GroundingDinoMLPPredictionHead(
                    input_dim=config.d_model, hidden_dim=config.d_model, output_dim=4, num_layers=3
                )
                self.bbox_embed = nn.ModuleList([_bbox_embed for _ in range(config.decoder_layers)])
        self.class_embed = nn.ModuleList([_class_embed for _ in range(config.decoder_layers)])
        # hack for box-refinement
        self.model.decoder.bbox_embed = self.bbox_embed
        # hack implementation for two-stage
        self.model.decoder.class_embed = self.class_embed

        # Initialize weights and apply final processing
        self.post_init()

    # taken from https://github.com/facebookresearch/detr/blob/master/models/detr.py
    @torch.jit.unused
    def _set_aux_loss(self, outputs_class, outputs_coord, label_maps, text_mask):
        # this is a workaround to make torchscript happy, as torchscript
        # doesn't support dictionary with non-homogeneous values, such
        # as a dict having both a Tensor and a list.
        return [
            {"logits": a, "pred_boxes": b, "label_maps": label_maps, "text_mask": text_mask}
            for a, b in zip(outputs_class[:-1], outputs_coord[:-1])
        ]

    @add_start_docstrings_to_model_forward(GROUNDING_DINO_INPUTS_DOCSTRING)
    @replace_return_docstrings(output_type=GroundingDinoObjectDetectionOutput, config_class=_CONFIG_FOR_DOC)
    def forward(
        self,
        pixel_values: torch.FloatTensor,
        input_ids: torch.LongTensor,
        token_type_ids: torch.LongTensor = None,
        attention_mask: torch.LongTensor = None,
        pixel_mask: Optional[torch.BoolTensor] = None,
        encoder_outputs: Optional[Union[GroundingDinoEncoderOutput, Tuple]] = None,
        output_attentions: Optional[bool] = None,
        output_hidden_states: Optional[bool] = None,
        return_dict: Optional[bool] = None,
        labels: List[Dict[str, Union[torch.LongTensor, torch.FloatTensor]]] = None,
    ):
        r"""
        labels (`List[Dict]` of len `(batch_size,)`, *optional*):
            Labels for computing the bipartite matching loss. List of dicts, each dictionary containing at least the
            following 2 keys: 'class_labels' and 'boxes' (the class labels and bounding boxes of an image in the batch
            respectively). The class labels themselves should be a `torch.LongTensor` of len `(number of bounding boxes
            in the image,)` and the boxes a `torch.FloatTensor` of shape `(number of bounding boxes in the image, 4)`.

        Returns:

        Examples:

        ```python
        >>> import requests

        >>> import torch
        >>> from PIL import Image
        >>> from transformers import AutoProcessor, AutoModelForZeroShotObjectDetection

        >>> model_id = "IDEA-Research/grounding-dino-tiny"
        >>> device = "cuda"

        >>> processor = AutoProcessor.from_pretrained(model_id)
        >>> model = AutoModelForZeroShotObjectDetection.from_pretrained(model_id).to(device)

        >>> image_url = "http://images.cocodataset.org/val2017/000000039769.jpg"
        >>> image = Image.open(requests.get(image_url, stream=True).raw)
        >>> # Check for cats and remote controls
        >>> text_labels = [["a cat", "a remote control"]]

        >>> inputs = processor(images=image, text=text_labels, return_tensors="pt").to(device)
        >>> with torch.no_grad():
        ...     outputs = model(**inputs)

        >>> results = processor.post_process_grounded_object_detection(
        ...     outputs,
        ...     threshold=0.4,
        ...     text_threshold=0.3,
        ...     target_sizes=[(image.height, image.width)]
        ... )
        >>> # Retrieve the first image result
        >>> result = results[0]
        >>> for box, score, text_label in zip(result["boxes"], result["scores"], result["text_labels"]):
        ...     box = [round(x, 2) for x in box.tolist()]
        ...     print(f"Detected {text_label} with confidence {round(score.item(), 3)} at location {box}")
        Detected a cat with confidence 0.479 at location [344.7, 23.11, 637.18, 374.28]
        Detected a cat with confidence 0.438 at location [12.27, 51.91, 316.86, 472.44]
        Detected a remote control with confidence 0.478 at location [38.57, 70.0, 176.78, 118.18]
        ```"""
        return_dict = return_dict if return_dict is not None else self.config.use_return_dict

        if attention_mask is None:
            attention_mask = torch.ones_like(input_ids)

        # First, sent images through Grounding DINO base model to obtain encoder + decoder outputs
        outputs = self.model(
            pixel_values=pixel_values,
            input_ids=input_ids,
            token_type_ids=token_type_ids,
            attention_mask=attention_mask,
            pixel_mask=pixel_mask,
            encoder_outputs=encoder_outputs,
            output_attentions=output_attentions,
            output_hidden_states=output_hidden_states,
            return_dict=return_dict,
        )

        idx = 5 + (1 if output_attentions else 0) + (1 if output_hidden_states else 0)
        enc_text_hidden_state = outputs.encoder_last_hidden_state_text if return_dict else outputs[idx]
        hidden_states = outputs.intermediate_hidden_states if return_dict else outputs[2]
        init_reference_points = outputs.init_reference_points if return_dict else outputs[1]
        inter_references_points = outputs.intermediate_reference_points if return_dict else outputs[3]

        # class logits + predicted bounding boxes
        outputs_classes = []
        outputs_coords = []

        # hidden_states are of shape (batch_size, num_stages, height, width)
        # predict class and bounding box deltas for each stage
        num_levels = hidden_states.shape[1]
        for level in range(num_levels):
            if level == 0:
                reference = init_reference_points
            else:
                reference = inter_references_points[:, level - 1]
            reference = torch.special.logit(reference, eps=1e-5)
            outputs_class = self.class_embed[level](
                vision_hidden_state=hidden_states[:, level],
                text_hidden_state=enc_text_hidden_state,
                text_token_mask=attention_mask.bool(),
            )
            delta_bbox = self.bbox_embed[level](hidden_states[:, level])

            reference_coordinates = reference.shape[-1]
            if reference_coordinates == 4:
                outputs_coord_logits = delta_bbox + reference
            elif reference_coordinates == 2:
                delta_bbox[..., :2] += reference
                outputs_coord_logits = delta_bbox
            else:
                raise ValueError(f"reference.shape[-1] should be 4 or 2, but got {reference.shape[-1]}")
            outputs_coord = outputs_coord_logits.sigmoid()
            outputs_classes.append(outputs_class)
            outputs_coords.append(outputs_coord)
        outputs_class = torch.stack(outputs_classes)
        outputs_coord = torch.stack(outputs_coords)

        logits = outputs_class[-1]
        pred_boxes = outputs_coord[-1]

        loss, loss_dict, auxiliary_outputs = None, None, None
        if labels is not None:
            loss, loss_dict, auxiliary_outputs = self.loss_function(
                logits, labels, self.device, pred_boxes, self.config, outputs_class, outputs_coord
            )
<<<<<<< HEAD
            # Second: create the criterion
            losses = ["labels", "boxes", "cardinality"]
            criterion = GroundingDinoLoss(
                matcher=matcher,
                class_reduction=self.config.class_loss_reduction,
                focal_alpha=self.config.focal_alpha,
                losses=losses,
            )
            criterion.to(self.device)
            label_maps = build_label_maps(logits, input_ids)
            text_mask = build_text_mask(logits, attention_mask)
            # Third: compute the losses, based on outputs and labels
            outputs_loss = {}
            outputs_loss["logits"] = logits
            outputs_loss["pred_boxes"] = pred_boxes
            outputs_loss["label_maps"] = label_maps
            outputs_loss["text_mask"] = text_mask

            if self.config.auxiliary_loss:
                auxiliary_outputs = self._set_aux_loss(outputs_class, outputs_coord, label_maps, text_mask)
                outputs_loss["auxiliary_outputs"] = auxiliary_outputs

            if self.config.two_stage:
                outputs_loss["enc_outputs"] = {
                    "logits": outputs[-2],
                    "pred_boxes": outputs[-1],
                    "label_maps": label_maps,
                    "text_mask": text_mask,
                }

            loss_dict = criterion(outputs_loss, labels)
            # Fourth: compute total loss, as a weighted sum of the various losses
            weight_dict = {
                "loss_ce": self.config.class_loss_coefficient,
                "loss_bbox": self.config.bbox_loss_coefficient,
                "loss_giou": self.config.giou_loss_coefficient,
            }

            if self.config.two_stage:
                enc_weight_dict = {k + "_enc": v for k, v in weight_dict.items()}
                weight_dict.update(enc_weight_dict)

            if self.config.auxiliary_loss:
                aux_weight_dict = {}
                for i in range(self.config.decoder_layers - 1):
                    aux_weight_dict.update({k + f"_{i}": v for k, v in weight_dict.items()})
                weight_dict.update(aux_weight_dict)

            loss = sum(loss_dict[k] * weight_dict[k] for k in loss_dict.keys() if k in weight_dict)
=======
>>>>>>> dd16acb8

        if not return_dict:
            auxiliary_outputs = auxiliary_outputs if auxiliary_outputs is not None else []
            output = [loss, loss_dict, logits, pred_boxes, *auxiliary_outputs, *outputs, input_ids]
            output = tuple(out for out in output if out is not None)
            return output

        dict_outputs = GroundingDinoObjectDetectionOutput(
            loss=loss,
            loss_dict=loss_dict,
            logits=logits,
            pred_boxes=pred_boxes,
            last_hidden_state=outputs.last_hidden_state,
            auxiliary_outputs=auxiliary_outputs,
            decoder_hidden_states=outputs.decoder_hidden_states,
            decoder_attentions=outputs.decoder_attentions,
            encoder_last_hidden_state_vision=outputs.encoder_last_hidden_state_vision,
            encoder_last_hidden_state_text=outputs.encoder_last_hidden_state_text,
            encoder_vision_hidden_states=outputs.encoder_vision_hidden_states,
            encoder_text_hidden_states=outputs.encoder_text_hidden_states,
            encoder_attentions=outputs.encoder_attentions,
            intermediate_hidden_states=outputs.intermediate_hidden_states,
            intermediate_reference_points=outputs.intermediate_reference_points,
            init_reference_points=outputs.init_reference_points,
            encoder_topk_proposals=outputs.encoder_topk_proposals,
            enc_outputs_class=outputs.enc_outputs_class,
            enc_outputs_coord_logits=outputs.enc_outputs_coord_logits,
<<<<<<< HEAD
            encoder_logits=outputs.encoder_logits,
            encoder_pred_boxes=outputs.encoder_pred_boxes,
=======
            input_ids=input_ids,
>>>>>>> dd16acb8
        )

        return dict_outputs


__all__ = ["GroundingDinoForObjectDetection", "GroundingDinoModel", "GroundingDinoPreTrainedModel"]<|MERGE_RESOLUTION|>--- conflicted
+++ resolved
@@ -342,15 +342,12 @@
             background).
         enc_outputs_coord_logits (`torch.FloatTensor` of shape `(batch_size, sequence_length, 4)`, *optional*, returned when `config.two_stage=True`):
             Logits of predicted bounding boxes coordinates in the first stage.
-<<<<<<< HEAD
         encoder_logits (`torch.FloatTensor` of shape `(batch_size, sequence_length, config.num_labels)`, *optional*, returned when `config.two_stage=True`):
             Logits of top `config.num_queries` scoring bounding boxes in the first stage.
         encoder_pred_boxes (`torch.FloatTensor` of shape `(batch_size, sequence_length, 4)`, *optional*, returned when `config.two_stage=True`):
             Coordinates of top `config.num_queries` scoring bounding boxes in the first stage.
-=======
         input_ids (`torch.LongTensor` of shape `(batch_size, sequence_length)`, *optional*):
             Encoded candidate labels sequence. Used in processor to post process object detection result.
->>>>>>> dd16acb8
     """
 
     loss: Optional[torch.FloatTensor] = None
@@ -372,12 +369,9 @@
     encoder_topk_proposals: Optional[torch.FloatTensor] = None
     enc_outputs_class: Optional[torch.FloatTensor] = None
     enc_outputs_coord_logits: Optional[torch.FloatTensor] = None
-<<<<<<< HEAD
     encoder_logits: Optional[torch.FloatTensor] = None
     encoder_pred_boxes: Optional[torch.FloatTensor] = None
-=======
     input_ids: Optional[torch.LongTensor] = None
->>>>>>> dd16acb8
 
 
 # Copied from transformers.models.detr.modeling_detr.DetrFrozenBatchNorm2d with Detr->GroundingDino
@@ -2520,7 +2514,6 @@
         return x
 
 
-<<<<<<< HEAD
 # Copied from transformers.models.detr.modeling_detr._upcast
 def _upcast(t: Tensor) -> Tensor:
     # Protects from numerical overflows in multiplications by upcasting to the equivalent higher type
@@ -2992,9 +2985,7 @@
 
     return text_mask.bool()
 
-
-=======
->>>>>>> dd16acb8
+  
 @add_start_docstrings(
     """
     Grounding DINO Model (consisting of a backbone and encoder-decoder Transformer) with object detection heads on top,
@@ -3173,7 +3164,6 @@
             loss, loss_dict, auxiliary_outputs = self.loss_function(
                 logits, labels, self.device, pred_boxes, self.config, outputs_class, outputs_coord
             )
-<<<<<<< HEAD
             # Second: create the criterion
             losses = ["labels", "boxes", "cardinality"]
             criterion = GroundingDinoLoss(
@@ -3223,8 +3213,6 @@
                 weight_dict.update(aux_weight_dict)
 
             loss = sum(loss_dict[k] * weight_dict[k] for k in loss_dict.keys() if k in weight_dict)
-=======
->>>>>>> dd16acb8
 
         if not return_dict:
             auxiliary_outputs = auxiliary_outputs if auxiliary_outputs is not None else []
@@ -3252,12 +3240,9 @@
             encoder_topk_proposals=outputs.encoder_topk_proposals,
             enc_outputs_class=outputs.enc_outputs_class,
             enc_outputs_coord_logits=outputs.enc_outputs_coord_logits,
-<<<<<<< HEAD
             encoder_logits=outputs.encoder_logits,
             encoder_pred_boxes=outputs.encoder_pred_boxes,
-=======
             input_ids=input_ids,
->>>>>>> dd16acb8
         )
 
         return dict_outputs
