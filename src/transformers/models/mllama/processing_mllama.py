--- conflicted
+++ resolved
@@ -17,12 +17,8 @@
 """
 
 # TODO: update all docs
-<<<<<<< HEAD
 import numpy as np
 from typing import Dict, List, Optional, Union
-=======
-from typing import List, Optional, Union
->>>>>>> aa9b7523
 
 import numpy as np
 
@@ -86,30 +82,18 @@
     """
 
     image_token_locations = [i for i, token in enumerate(input_ids) if token == image_token_id]
-<<<<<<< HEAD
     
     if len(image_token_locations) == 0:
         return []
     
-=======
-
-    if len(image_token_locations) == 0:
-        return []
-
->>>>>>> aa9b7523
     # only one image present, unmask until end of sequence
     if len(image_token_locations) == 1:
         return [[image_token_locations[0], -1]]
 
     vision_masks = [[loc1, loc2] for loc1, loc2 in zip(image_token_locations[:-1], image_token_locations[1:])]
 
-<<<<<<< HEAD
     # last image will attend to all subsequent text
     vision_masks.append([image_token_locations[-1], len(input_ids)])
-=======
-    # last image will attend to all subsequent text, including generated text
-    vision_masks.append([image_token_locations[-1], -1])
->>>>>>> aa9b7523
 
     # if there are two or more consecutive vision tokens,
     # they should all attend to all subsequent
@@ -151,11 +135,7 @@
     Note:
         - Special handling is done for cases where the end token is -1, which is interpreted as attending to the end of the sequence.
     """
-<<<<<<< HEAD
     
-=======
-
->>>>>>> aa9b7523
     batch_size = len(cross_attention_token_mask)
     max_num_images = max([len(masks) for masks in cross_attention_token_mask])
 
@@ -172,10 +152,6 @@
                 if end == -1:
                     end = length
                 cross_attention_mask[sample_idx, start:end, mask_idx, :mask_num_tiles] = 1
-<<<<<<< HEAD
-
-=======
->>>>>>> aa9b7523
     return cross_attention_mask
 
 
@@ -276,11 +252,6 @@
         images_kwargs.pop("return_tensors", None)
 
         data = {}
-<<<<<<< HEAD
-        additional_not_tensor_data = {}  # TODO: remove when modeling is updated
-
-=======
->>>>>>> aa9b7523
         if text is not None:
 
             if isinstance(text, str):
@@ -294,10 +265,6 @@
             encoding = self.tokenizer(text, **text_kwargs)
             data.update(encoding)
 
-<<<<<<< HEAD
-=======
-
->>>>>>> aa9b7523
         if images is not None:
 
             images = make_list_of_images(images)
@@ -309,44 +276,21 @@
                 )
 
             image_features = self.image_processor(images, **images_kwargs)
-<<<<<<< HEAD
-            additional_not_tensor_data["num_tiles"] = image_features.pop("num_tiles")
-=======
->>>>>>> aa9b7523
             data.update(image_features)
 
         # Create cross attention mask
         if images is not None and text is not None:
-<<<<<<< HEAD
-        
-=======
-
->>>>>>> aa9b7523
             cross_attention_token_mask = [
                 get_cross_attention_token_mask(token_ids, self.image_token_id)
                 for token_ids in encoding["input_ids"]
             ]
             cross_attention_mask = convert_sparse_cross_attention_mask_to_dense(
                 cross_attention_token_mask,
-<<<<<<< HEAD
-                num_tiles=additional_not_tensor_data["num_tiles"],
-=======
                 num_tiles=image_features.pop("num_tiles"),
->>>>>>> aa9b7523
                 max_num_tiles=self.image_processor.max_image_tiles,
                 length=max(len(input_ids) for input_ids in encoding["input_ids"]),
             )
             data["cross_attention_mask"] = cross_attention_mask
-<<<<<<< HEAD
-            
-            # TODO: remove when modeling is updated
-            additional_not_tensor_data["cross_attention_token_mask"] = cross_attention_token_mask
-
-        return_tensors = common_kwargs.pop("return_tensors", None)
-        batch_encoding = BatchEncoding(data=data, tensor_type=return_tensors, **common_kwargs)
-        batch_encoding.update(additional_not_tensor_data)
-=======
->>>>>>> aa9b7523
 
         return_tensors = common_kwargs.pop("return_tensors", None)
         batch_encoding = BatchFeature(data=data, tensor_type=return_tensors, **common_kwargs)
@@ -371,8 +315,4 @@
     def model_input_names(self):
         tokenizer_input_names = self.tokenizer.model_input_names
         image_processor_input_names = self.image_processor.model_input_names
-<<<<<<< HEAD
-        return list(tokenizer_input_names + image_processor_input_names + ["cross_attention_token_mask", "cross_attention_mask"])
-=======
-        return list(tokenizer_input_names + image_processor_input_names + ["cross_attention_mask"])
->>>>>>> aa9b7523
+        return list(tokenizer_input_names + image_processor_input_names + ["cross_attention_mask"])