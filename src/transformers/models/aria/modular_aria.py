# coding=utf-8
# Copyright 2024 The Rhymes-AI Teams Authors and The HuggingFace Inc. team. All rights reserved.
#
# Licensed under the Apache License, Version 2.0 (the "License");
# you may not use this file except in compliance with the License.
# You may obtain a copy of the License at
#
#     http://www.apache.org/licenses/LICENSE-2.0
#
# Unless required by applicable law or agreed to in writing, software
# distributed under the License is distributed on an "AS IS" BASIS,
# WITHOUT WARRANTIES OR CONDITIONS OF ANY KIND, either express or implied.
# See the License for the specific language governing permissions and
# limitations under the License.
import math
from typing import Dict, Iterable, List, Optional, Tuple, Union

import numpy as np

from ...activations import ACT2FN
from ...configuration_utils import PretrainedConfig
from ...generation import GenerationMixin
from ...image_processing_utils import BaseImageProcessor, BatchFeature, select_best_resolution
from ...image_transforms import PaddingMode, convert_to_rgb, pad, resize, to_channel_dimension_format
from ...image_utils import (
    ChannelDimension,
    ImageInput,
    PILImageResampling,
    get_image_size,
    infer_channel_dimension_format,
    make_flat_list_of_images,
    to_numpy_array,
    valid_images,
    validate_preprocess_arguments,
)
from ...modeling_utils import PreTrainedModel
from ...processing_utils import ProcessingKwargs, ProcessorMixin, Unpack
from ...tokenization_utils import (
    PreTokenizedInput,
    TextInput,
)
from ...utils import (
    TensorType,
    add_start_docstrings,
    add_start_docstrings_to_model_forward,
    logging,
    replace_return_docstrings,
)
from ...utils.deprecation import deprecate_kwarg
from ...utils.import_utils import is_torch_available
from ..auto import CONFIG_MAPPING, AutoConfig, AutoModel, AutoModelForCausalLM, AutoTokenizer
from ..llama.configuration_llama import LlamaConfig
from ..llama.modeling_llama import (
    LlamaDecoderLayer,
    LlamaForCausalLM,
    LlamaMLP,
    LlamaModel,
    LlamaPreTrainedModel,
    LlamaRMSNorm,
)
from ..llava.modeling_llava import LlavaCausalLMOutputWithPast
from ..llava_next.image_processing_llava_next import divide_to_patches


logger = logging.get_logger(__name__)

if is_torch_available():
    import torch
    from torch import nn


def sequential_experts_gemm(token_states, expert_weights, tokens_per_expert):
    """
    Compute the matrix multiplication (GEMM) for each expert sequentially. This approach is computationally inefficient, especially when dealing with a large number of experts.

    Args:
        token_states (torch.Tensor): Input tensor of shape (num_tokens, in_features).
        expert_weights (torch.Tensor): Weight tensor of shape (num_experts, in_features, out_features).
        tokens_per_expert (torch.Tensor): Number of tokens assigned to each expert.

    Returns:
        torch.Tensor: Output tensor of shape (num_tokens, out_features).
    """
    num_tokens = token_states.shape[0]
    out_features = expert_weights.shape[-1]
    output = torch.zeros(num_tokens, out_features, dtype=token_states.dtype, device=token_states.device)

    cumsum_num_tokens = torch.cumsum(tokens_per_expert, dim=0)
    # Insert zero at the begining for offset index's convenience
    zero_tensor = torch.zeros(1, dtype=torch.long, device=cumsum_num_tokens.device)
    cumsum_num_tokens = torch.cat((zero_tensor, cumsum_num_tokens))

    for expert_num in range(expert_weights.shape[0]):
        start = cumsum_num_tokens[expert_num]
        end = cumsum_num_tokens[expert_num + 1]
        tokens = token_states[start:end]

        out = torch.matmul(tokens, expert_weights[expert_num])
        output[start:end] = out
    return output


class AriaTextConfig(LlamaConfig):
    r"""
    This class handles the configuration for the text component of the Aria model.
    Instantiating a configuration with the defaults will yield a similar configuration to that of the model of the Aria
    [rhymes-ai/Aria](https://huggingface.co/rhymes-ai/Aria) architecture.
    This class extends the LlamaConfig to include additional parameters specific to the Mixture of Experts (MoE) architecture.

    Args:
        vocab_size (`int`, *optional*, defaults to 32000):
            Vocabulary size of the LLaMA model. Defines the number of different tokens that can be represented by the
            `inputs_ids` passed when calling [`LlamaModel`]
        hidden_size (`int`, *optional*, defaults to 4096):
            Dimension of the hidden representations.
        intermediate_size (`int`, *optional*, defaults to 4096):
            The size of the MLP representations.
        num_hidden_layers (`int`, *optional*, defaults to 32):
            Number of hidden layers in the Transformer decoder.
        num_attention_heads (`int`, *optional*, defaults to 32):
            Number of attention heads for each attention layer in the Transformer decoder.
        num_key_value_heads (`int`, *optional*):
            This is the number of key_value heads that should be used to implement Grouped Query Attention. If
            `num_key_value_heads=num_attention_heads`, the model will use Multi Head Attention (MHA), if
            `num_key_value_heads=1` the model will use Multi Query Attention (MQA) otherwise GQA is used. When
            converting a multi-head checkpoint to a GQA checkpoint, each group key and value head should be constructed
            by meanpooling all the original heads within that group. For more details checkout [this
            paper](https://arxiv.org/pdf/2305.13245.pdf). If it is not specified, will default to
            `num_attention_heads`.
        hidden_act (`str` or `function`, *optional*, defaults to `"silu"`):
            The non-linear activation function (function or string) in the decoder.
        max_position_embeddings (`int`, *optional*, defaults to 2048):
            The maximum sequence length that this model might ever be used with. Llama 1 supports up to 2048 tokens,
            Llama 2 up to 4096, CodeLlama up to 16384.
        initializer_range (`float`, *optional*, defaults to 0.02):
            The standard deviation of the truncated_normal_initializer for initializing all weight matrices.
        rms_norm_eps (`float`, *optional*, defaults to 1e-06):
            The epsilon used by the rms normalization layers.
        use_cache (`bool`, *optional*, defaults to `True`):
            Whether or not the model should return the last key/values attentions (not used by all models). Only
            relevant if `config.is_decoder=True`.
        pad_token_id (`int`, *optional*, defaults to 2):
            Padding token id.
        bos_token_id (`int`, *optional*, defaults to 1):
            Beginning of stream token id.
        eos_token_id (`int`, *optional*, defaults to 2):
            End of stream token id.
        pretraining_tp (`int`, *optional*, defaults to 1):
            Experimental feature. Tensor parallelism rank used during pretraining. Please refer to [this
            document](https://huggingface.co/docs/transformers/main/perf_train_gpu_many#tensor-parallelism) to
            understand more about it. This value is necessary to ensure exact reproducibility of the pretraining
            results. Please refer to [this issue](https://github.com/pytorch/pytorch/issues/76232).
        tie_word_embeddings (`bool`, *optional*, defaults to `False`):
            Whether to tie weight embeddings
        rope_theta (`float`, *optional*, defaults to 10000.0):
            The base period of the RoPE embeddings.
        rope_scaling (`Dict`, *optional*):
            Dictionary containing the scaling configuration for the RoPE embeddings. NOTE: if you apply new rope type
            and you expect the model to work on longer `max_position_embeddings`, we recommend you to update this value
            accordingly.
            Expected contents:
                `rope_type` (`str`):
                    The sub-variant of RoPE to use. Can be one of ['default', 'linear', 'dynamic', 'yarn', 'longrope',
                    'llama3'], with 'default' being the original RoPE implementation.
                `factor` (`float`, *optional*):
                    Used with all rope types except 'default'. The scaling factor to apply to the RoPE embeddings. In
                    most scaling types, a `factor` of x will enable the model to handle sequences of length x *
                    original maximum pre-trained length.
                `original_max_position_embeddings` (`int`, *optional*):
                    Used with 'dynamic', 'longrope' and 'llama3'. The original max position embeddings used during
                    pretraining.
                `attention_factor` (`float`, *optional*):
                    Used with 'yarn' and 'longrope'. The scaling factor to be applied on the attention
                    computation. If unspecified, it defaults to value recommended by the implementation, using the
                    `factor` field to infer the suggested value.
                `beta_fast` (`float`, *optional*):
                    Only used with 'yarn'. Parameter to set the boundary for extrapolation (only) in the linear
                    ramp function. If unspecified, it defaults to 32.
                `beta_slow` (`float`, *optional*):
                    Only used with 'yarn'. Parameter to set the boundary for interpolation (only) in the linear
                    ramp function. If unspecified, it defaults to 1.
                `short_factor` (`List[float]`, *optional*):
                    Only used with 'longrope'. The scaling factor to be applied to short contexts (<
                    `original_max_position_embeddings`). Must be a list of numbers with the same length as the hidden
                    size divided by the number of attention heads divided by 2
                `long_factor` (`List[float]`, *optional*):
                    Only used with 'longrope'. The scaling factor to be applied to long contexts (<
                    `original_max_position_embeddings`). Must be a list of numbers with the same length as the hidden
                    size divided by the number of attention heads divided by 2
                `low_freq_factor` (`float`, *optional*):
                    Only used with 'llama3'. Scaling factor applied to low frequency components of the RoPE
                `high_freq_factor` (`float`, *optional*):
                    Only used with 'llama3'. Scaling factor applied to high frequency components of the RoPE
        attention_bias (`bool`, *optional*, defaults to `False`):
            Whether to use a bias in the query, key, value and output projection layers during self-attention.
        attention_dropout (`float`, *optional*, defaults to 0.0):
            The dropout ratio for the attention probabilities.
        mlp_bias (`bool`, *optional*, defaults to `False`):
            Whether to use a bias in up_proj, down_proj and gate_proj layers in the MLP layers.
        head_dim (`int`, *optional*):
            The attention head dimension. If None, it will default to hidden_size // num_heads
        moe_num_experts (`int`, *optional*, defaults to 8):
            The number of experts in the MoE layer.
        moe_topk (`int`, *optional*, defaults to 2):
            The number of top experts to route to for each token.
        moe_num_shared_experts (`int`, *optional*, defaults to 2):
            The number of shared experts.
    """

    model_type = "aria_text"
    base_config_key = "text_config"

    def __init__(
        self,
        intermediate_size: int = 4096,
        moe_num_experts: int = 8,
        moe_topk: int = 2,
        moe_num_shared_experts: int = 2,
        pad_token_id=2,
        **super_kwargs,
    ):
        super().__init__(pad_token_id=pad_token_id, **super_kwargs)
        self.intermediate_size = intermediate_size
        self.moe_num_experts = moe_num_experts
        self.moe_topk = moe_topk
        self.moe_num_shared_experts = moe_num_shared_experts


class AriaConfig(PretrainedConfig):
    r"""
    This class handles the configuration for both vision and text components of the Aria model,
    as well as additional parameters for image token handling and projector mapping.
    Instantiating a configuration with the defaults will yield a similar configuration to that of the model of the Aria
    [rhymes-ai/Aria](https://huggingface.co/rhymes-ai/Aria) architecture.

    Configuration objects inherit from [`PretrainedConfig`] and can be used to control the model outputs. Read the
    documentation from [`PretrainedConfig`] for more information.

    Args:
        vision_config (`AriaVisionConfig` or `dict`, *optional*):
            Configuration for the vision component.
        vision_feature_layer (`int`, *optional*, defaults to -1):
            The index of the layer to select the vision feature.
        text_config (`AriaTextConfig` or `dict`, *optional*):
            Configuration for the text component.
        projector_patch_to_query_dict (`dict`, *optional*):
            Mapping of patch sizes to query dimensions.
        image_token_index (`int`, *optional*, defaults to 9):
            Index used to represent image tokens.
        initializer_range (`float`, *optional*, defaults to 0.02):
            The standard deviation of the truncated normal initializer for initializing all weight matrices.

    Attributes:
        model_type (`str`):
            Type of the model, set to `"aria"`.
        image_token_index (`int`):
            Index used to represent image tokens.
        projector_patch_to_query_dict (`dict`):
            Mapping of patch sizes to query dimensions.
        vision_config (`AriaVisionConfig`):
            Configuration for the vision component.
        text_config (`AriaTextConfig`):
            Configuration for the text component.
    """

    model_type = "aria"
    sub_configs = {"text_config": AriaTextConfig, "vision_config": AutoConfig}

    def __init__(
        self,
        vision_config=None,
        vision_feature_layer: int = -1,
        text_config: AriaTextConfig = None,
        projector_patch_to_query_dict: Dict = None,
        image_token_index: int = 9,
        initializer_range: float = 0.02,
        **kwargs,
    ):
        self.image_token_index = image_token_index

        # Convert the keys and values of projector_patch_to_query_dict to integers
        # This ensures consistency even if they were provided as strings
        if projector_patch_to_query_dict is None:
            projector_patch_to_query_dict = {
                1225: 128,
                4900: 256,
            }
        self.projector_patch_to_query_dict = {int(k): int(v) for k, v in projector_patch_to_query_dict.items()}
        self.max_value_projector_patch_to_query_dict = max(self.projector_patch_to_query_dict.values())
        self.vision_feature_layer = vision_feature_layer
        if isinstance(vision_config, dict):
            vision_config["model_type"] = "idefics3_vision"
            vision_config = CONFIG_MAPPING[vision_config["model_type"]](**vision_config)
        elif vision_config is None:
            vision_config = CONFIG_MAPPING["idefics3_vision"]()

        self.vision_config = vision_config
        self.initializer_range = initializer_range

        if isinstance(text_config, dict) and "model_type" in text_config:
            text_config = AriaTextConfig(**text_config)
        elif text_config is None:
            text_config = AriaTextConfig()

        self.text_config = text_config

        super().__init__(**kwargs)


class AriaTextRMSNorm(LlamaRMSNorm):
    pass


class AriaProjectorMLP(nn.Module):
    """
    Feed-Forward Network module for the Aria Projector.

    Args:
        in_features (`int`):
            Input embedding dimension.
        hidden_features (`int`):
            Hidden dimension of the feed-forward network.
        output_dim (`int`):
            Output dimension.
    """

    def __init__(self, in_features, hidden_features, output_dim):
        super().__init__()
        self.linear_in = nn.Linear(in_features, hidden_features, bias=False)
        self.linear_out = nn.Linear(hidden_features, output_dim, bias=False)
        self.act = ACT2FN["gelu_new"]

    def forward(self, hidden_states):
        hidden_states = self.act(self.linear_in(hidden_states))
        hidden_states = self.linear_out(hidden_states)
        return hidden_states


class AriaCrossAttention(nn.Module):
    """
    Aria Cross-Attention module.

    Args:
        config (`AriaConfig`):
            The configuration to use.
    """

    def __init__(self, config: AriaConfig, dropout_rate: float = 0):
        super().__init__()
        hidden_size = config.vision_config.hidden_size
        num_heads = config.vision_config.num_attention_heads
        self.num_heads = num_heads
        self.q_proj = nn.Linear(hidden_size, hidden_size, bias=False)
        self.k_proj = nn.Linear(hidden_size, hidden_size, bias=False)
        self.v_proj = nn.Linear(hidden_size, hidden_size, bias=False)

        # Original code here: https://github.com/rhymes-ai/Aria/blob/719ff4e52b727443cba3793b0e27fe64e0244fe1/aria/model/projector.py#L48
        self.multihead_attn = nn.MultiheadAttention(hidden_size, num_heads, batch_first=True)
        self.linear = nn.Linear(hidden_size, hidden_size)
        self.dropout = nn.Dropout(dropout_rate)

        self.layer_norm = nn.LayerNorm(hidden_size)
        self.layer_norm_kv = nn.LayerNorm(hidden_size)

    def forward(self, key_value_states, hidden_states, attn_mask=None):
        """
        Forward pass of the AriaCrossAttention module.

        Args:
            key_value_states (`torch.Tensor`):
                Input tensor for key and value.
            hidden_states (`torch.Tensor`):
                Input tensor for query.
            attn_mask (`torch.Tensor`, *optional*, defaults to None):
                Attention mask.

        Returns:
            torch.Tensor:
                Output tensor after cross-attention.
        """
        query = self.q_proj(self.layer_norm(hidden_states))

        key_value_states = self.layer_norm_kv(key_value_states)
        key = self.k_proj(key_value_states)
        value = self.v_proj(key_value_states)

        attn_output, _ = self.multihead_attn(query, key, value, attn_mask=attn_mask)

        attn_output = self.dropout(self.linear(attn_output))

        return attn_output


class AriaProjector(nn.Module):
    """
    Aria Projector module.

    This module projects vision features into the language model's embedding space, enabling interaction between vision and language components.

    Args:
        config (`AriaConfig`):
            Configuration object for the model.
    """

    def __init__(
        self,
        config: AriaConfig,
    ):
        super().__init__()

        self.patch_to_query_dict = config.projector_patch_to_query_dict
        self.in_features = config.vision_config.hidden_size
        self.num_heads = config.vision_config.num_attention_heads
        self.kv_dim = config.vision_config.hidden_size
        self.hidden_features = config.text_config.hidden_size
        self.output_dim = config.text_config.hidden_size

        self.query = nn.Parameter(torch.zeros(config.max_value_projector_patch_to_query_dict, self.in_features))

        self.cross_attn = AriaCrossAttention(config)

        self.layer_norm = nn.LayerNorm(self.in_features)
        self.feed_forward = AriaProjectorMLP(self.in_features, self.hidden_features, self.output_dim)

    def forward(self, key_value_states: torch.Tensor, attn_mask: Optional[torch.Tensor] = None):
        """
        Forward pass of the Projector module.

        Args:
            key_value_states (`torch.Tensor`):
                Input tensor of shape (batch_size, num_patches, kv_dim).
            attn_mask (`torch.Tensor`, *optional*, default is None):
                Attention mask.

        Returns:
            `torch.Tensor`: Output tensor of shape (batch_size, query_number, output_dim).
        """
        batch_size, num_patches = key_value_states.shape[0], key_value_states.shape[1]

        if num_patches not in self.patch_to_query_dict.keys():
            raise KeyError(
                f"Number of patches {num_patches} not found in patch_to_query_dict amongst possible values {self.patch_to_query_dict.keys()}."
            )
        query_num = self.patch_to_query_dict[num_patches]

        queries = self.query[:query_num].unsqueeze(0).repeat(batch_size, 1, 1)

        if attn_mask is not None:
            attn_mask = attn_mask.repeat_interleave(self.num_heads, 0)
            attn_mask = attn_mask.unsqueeze(1).expand(-1, queries.size(1), -1)

        attention_out = self.cross_attn(key_value_states, queries, attn_mask=attn_mask)

        out = self.feed_forward(self.layer_norm(attention_out))

        return out


def _get_patch_output_size(image, target_resolution, input_data_format):
    original_height, original_width = get_image_size(image, channel_dim=input_data_format)
    target_height, target_width = target_resolution

    scale_w = target_width / original_width
    scale_h = target_height / original_height

    if scale_w < scale_h:
        new_width = target_width
        new_height = min(math.ceil(original_height * scale_w), target_height)
    else:
        new_height = target_height
        new_width = min(math.ceil(original_width * scale_h), target_width)

    return new_height, new_width


class AriaImageProcessor(BaseImageProcessor):
    """
    A vision processor for the Aria model that handles image preprocessing.
    Initialize the AriaImageProcessor.

    Args:
        image_mean (`list`, *optional*, defaults to [0.5, 0.5, 0.5]):
            Mean values for normalization.
        image_std (`list`, *optional*, defaults to [0.5, 0.5, 0.5]):
            Standard deviation values for normalization.
        max_image_size (`int`, *optional*, defaults to 980):
            Maximum image size.
        min_image_size (`int`, *optional*, defaults to 336):
            Minimum image size.
        split_resolutions (`list`, *optional*, defaults to a list of optimal,resolutions as tuples):
            The optimal resolutions for splitting the image.
        split_image (`bool`, *optional*, defaults to `False`):
            Whether to split the image.
        do_convert_rgb (`bool`, *optional*, defaults to `True`):
            Whether to convert the image to RGB.
        do_normalize (`bool`, *optional*, defaults to `True`):
            Whether to normalize the image.
        resample (PILImageResampling, *optional*, defaults to `BICUBIC`):
            The resampling filter to use if resizing the image.
    """

    model_input_names = ["pixel_values", "pixel_mask", "num_crops"]

    def __init__(
        self,
        image_mean: List[float] = None,
        image_std: List[float] = None,
        max_image_size: int = 980,
        min_image_size: int = 336,
        split_resolutions: Optional[List[Tuple[int, int]]] = None,
        split_image: Optional[bool] = False,
        do_convert_rgb: Optional[bool] = True,
        do_normalize: Optional[bool] = True,
        resample: PILImageResampling = PILImageResampling.BICUBIC,
        **kwargs,
    ):
        super().__init__(**kwargs)

        if image_mean is None:
            image_mean = [0.5, 0.5, 0.5]
        if image_std is None:
            image_std = [0.5, 0.5, 0.5]
        self.max_image_size = max_image_size
        self.min_image_size = min_image_size
        self.image_mean = image_mean
        self.image_std = image_std
        self.split_image = split_image
        if split_resolutions is None:
            split_resolutions = [(1, 2), (1, 3), (1, 4), (1, 5), (1, 6), (1, 7), (1, 8), (2, 4), (2, 3), (2, 2), (2, 1), (3, 1), (3, 2), (4, 1), (4, 2), (5, 1), (6, 1), (7, 1), (8, 1)]  # fmt: skip
            split_resolutions = [(el[0] * 490, el[1] * 490) for el in split_resolutions]
        self.split_resolutions = split_resolutions
        self.do_convert_rgb = do_convert_rgb
        self.do_normalize = do_normalize
        self.resample = resample

    def preprocess(
        self,
        images: Union[ImageInput, List[ImageInput]],
        image_mean: Optional[Union[float, List[float]]] = None,
        image_std: Optional[Union[float, List[float]]] = None,
        max_image_size: Optional[int] = None,
        min_image_size: Optional[int] = None,
        split_image: Optional[bool] = None,
        do_convert_rgb: Optional[bool] = None,
        do_normalize: Optional[bool] = None,
        resample: PILImageResampling = None,
        return_tensors: Optional[Union[str, TensorType]] = "pt",
        data_format: Optional[ChannelDimension] = ChannelDimension.FIRST,
        input_data_format: Optional[Union[str, ChannelDimension]] = None,
    ):
        """
        Process a list of images.

        Args:
            images (ImageInput or list of ImageInput):
                The input image or a list of images.
            image_mean (`list`, *optional*, defaults to [0.5, 0.5, 0.5]):
                Mean values for normalization.
            image_std (`list`, *optional*, defaults to [0.5, 0.5, 0.5]):
                Standard deviation values for normalization.
            max_image_size (`int`, *optional*, defaults to `self.max_image_size` (980)):
                Maximum image size.
            min_image_size (`int`, *optional*, defaults to `self.min_image_size` (336)):
                Minimum image size.
            split_image (`bool`, *optional*, defaults to `self.split_image` (False)):
                Whether to split the image.
            do_convert_rgb (`bool`, *optional*, defaults to `self.do_convert_rgb` (True)):
                Whether to convert the image to RGB.
            do_normalize (`bool`, *optional*, defaults to `self.do_normalize` (True)):
                Whether to normalize the image.
            resample (PILImageResampling, *optional*, defaults to `self.resample` (BICUBIC)):
                The resampling filter to use if resizing the image.
            return_tensors (`str` or `TensorType`, *optional*, defaults to "pt"):
                The type of tensor to return.
            data_format (`str` or `ChannelDimension`, *optional*):
                The channel dimension format for the output image. Can be one of:
                    - `"channels_first"` or `ChannelDimension.FIRST`:
                        image in (num_channels, height, width) format.
                    - `"channels_last"` or `ChannelDimension.LAST`:
                        image in (height, width, num_channels) format.
                If unset, will use same as the input image.
            input_data_format (`str` or `ChannelDimension`, *optional*):
                The channel dimension format for the input image. Can be one of:
                    - `"channels_first"` or `ChannelDimension.FIRST`:
                        image in (num_channels, height, width) format.
                    - `"channels_last"` or `ChannelDimension.LAST`:
                        image in (height, width, num_channels) format.
                If unset, will use the inferred format of the input image.

        Returns:
            BatchFeature:
                A BatchFeature object containing:
                - 'pixel_values':
                    Tensor of processed image pixel values.
                - 'pixel_mask':
                    Boolean pixel mask. This mask is a 2D tensor of shape (max_image_size, max_image_size) where:
                    - True (1) values indicate pixels that belong to the original resized image.
                    - False (0) values indicate pixels that are part of the padding.
                  The mask helps distinguish between actual image content and padded areas in subsequent processing steps.
                - 'num_crops':
                    The maximum number of crops across all images.
        """
        image_mean = image_mean if image_mean is not None else self.image_mean
        image_std = image_std if image_std is not None else self.image_std
        max_image_size = max_image_size if max_image_size is not None else self.max_image_size
        min_image_size = min_image_size if min_image_size is not None else self.min_image_size
        split_image = split_image if split_image is not None else self.split_image
        do_convert_rgb = do_convert_rgb if do_convert_rgb is not None else self.do_convert_rgb
        do_normalize = do_normalize if do_normalize is not None else self.do_normalize
        resample = resample if resample is not None else self.resample

        if max_image_size not in [490, 980]:
            raise ValueError("max_image_size must be either 490 or 980")

        images = make_flat_list_of_images(images)

        if not valid_images(images):
            raise ValueError(
                "Invalid image type. Must be of type PIL.Image.Image, numpy.ndarray, "
                "torch.Tensor, tf.Tensor or jax.ndarray."
            )

        validate_preprocess_arguments(
            do_normalize=do_normalize,
            image_mean=image_mean,
            image_std=image_std,
            resample=resample,
        )

        if do_convert_rgb:
            images = [convert_to_rgb(image) for image in images]

        # All transformations expect numpy arrays.
        images = [to_numpy_array(image) for image in images]

        if input_data_format is None:
            # We assume that all images have the same channel dimension format.
            input_data_format = infer_channel_dimension_format(images[0])

        pixel_values = []
        pixel_masks = []
        num_crops = None

        for image in images:
            if split_image:
                crop_images = self.get_image_patches(
                    image,
                    self.split_resolutions,
                    max_image_size,
                    resample,
                    data_format=input_data_format,
                    input_data_format=input_data_format,
                )
            else:
                crop_images = [image]
            if num_crops is None or len(crop_images) > num_crops:
                num_crops = len(crop_images)

            for crop_image in crop_images:
                # At this point the scale is the rescaling factor that would bring the image to max_size in its larger dimension
                h, w = get_image_size(crop_image)
                scale = max_image_size / max(h, w)
                if w >= h:
                    new_size = (max(int(h * scale), min_image_size), max_image_size)  # h, w
                else:
                    new_size = (max_image_size, max(int(w * scale), min_image_size))  # h, w

                crop_image_resized = resize(
                    crop_image,
                    new_size,
                    resample=resample,
                    data_format=input_data_format,
                    input_data_format=input_data_format,
                )

                padding_bottom, padding_right = max_image_size - new_size[0], max_image_size - new_size[1]
                crop_image_padded = pad(
                    crop_image_resized,
                    ((0, padding_bottom), (0, padding_right)),
                    data_format=input_data_format,
                    input_data_format=input_data_format,
                )

                # Create a pixel mask
                pixel_mask = np.zeros((max_image_size, max_image_size), dtype=bool)
                pixel_mask[: new_size[0], : new_size[1]] = 1
                pixel_masks.append(pixel_mask)

                if do_normalize:
                    crop_image_padded = self.normalize(
                        crop_image_padded / 255.0,
                        self.image_mean,
                        self.image_std,
                        data_format=input_data_format,
                        input_data_format=input_data_format,
                    )
                    crop_image_padded = (
                        to_channel_dimension_format(crop_image_padded, data_format, input_data_format)
                        if data_format is not None
                        else crop_image_padded
                    )

                pixel_values.append(crop_image_padded)
        return BatchFeature(
            data={
                "pixel_values": np.stack(pixel_values, axis=0),
                "pixel_mask": np.stack(pixel_masks, axis=0),
                "num_crops": num_crops,
            },
            tensor_type=return_tensors,
        )

    def _resize_for_patching(
        self, image: np.array, target_resolution: tuple, resample, input_data_format: ChannelDimension
    ) -> np.array:
        """
        Resizes an image to a target resolution while maintaining aspect ratio.

        Args:
            image (np.array):
                The input image.
            target_resolution (tuple):
                The target resolution (height, width) of the image.
            resample (`PILImageResampling`):
                Resampling filter to use if resizing the image.
            input_data_format (`ChannelDimension` or `str`):
                The channel dimension format of the input image.

        Returns:
            np.array: The resized and padded image.
        """
        new_height, new_width = _get_patch_output_size(image, target_resolution, input_data_format)

        # Resize the image
        resized_image = resize(image, (new_height, new_width), resample=resample, input_data_format=input_data_format)

        return resized_image

    def _pad_for_patching(
        self, image: np.array, target_resolution: tuple, input_data_format: ChannelDimension
    ) -> np.array:
        """
        Pad an image to a target resolution while maintaining aspect ratio.
        """
        target_height, target_width = target_resolution
        new_height, new_width = _get_patch_output_size(image, target_resolution, input_data_format)

        paste_x = (target_width - new_width) // 2
        paste_y = (target_height - new_height) // 2

        padded_image = self.pad(image, padding=((paste_y, paste_y), (paste_x, paste_x)))

        return padded_image

    def pad(
        self,
        image: np.ndarray,
        padding: Union[int, Tuple[int, int], Iterable[Tuple[int, int]]],
        mode: PaddingMode = PaddingMode.CONSTANT,
        constant_values: Union[float, Iterable[float]] = 0.0,
        data_format: Optional[Union[str, ChannelDimension]] = None,
        input_data_format: Optional[Union[str, ChannelDimension]] = None,
    ) -> np.ndarray:
        """
        Pads the `image` with the specified `padding` and `mode`. Padding can be in the (`height`, `width`)
        dimension of in the (`num_patches`) dimension. In the second case an iterable if tuples is expected
        as input.

        Args:
            image (`np.ndarray`):
                The image to pad.
            padding (`int` or `Tuple[int, int]` or `Iterable[Tuple[int, int]]`):
                Padding to apply to the edges of the height, width axes. Can be one of three formats:
                - `((before_height, after_height), (before_width, after_width))` unique pad widths for each axis.
                - `((before, after),)` yields same before and after pad for height and width.
                - `(pad,)` or int is a shortcut for before = after = pad width for all axes.
            mode (`PaddingMode`):
                The padding mode to use. Can be one of:
                    - `"constant"`: pads with a constant value.
                    - `"reflect"`: pads with the reflection of the vector mirrored on the first and last values of the
                    vector along each axis.
                    - `"replicate"`: pads with the replication of the last value on the edge of the array along each axis.
                    - `"symmetric"`: pads with the reflection of the vector mirrored along the edge of the array.
            constant_values (`float` or `Iterable[float]`, *optional*):
                The value to use for the padding if `mode` is `"constant"`.
            data_format (`str` or `ChannelDimension`, *optional*):
                The channel dimension format for the output image. Can be one of:
                    - `"channels_first"` or `ChannelDimension.FIRST`: image in (num_channels, height, width) format.
                    - `"channels_last"` or `ChannelDimension.LAST`: image in (height, width, num_channels) format.
                If unset, will use same as the input image.
            input_data_format (`str` or `ChannelDimension`, *optional*):
                The channel dimension format for the input image. Can be one of:
                    - `"channels_first"` or `ChannelDimension.FIRST`: image in (num_channels, height, width) format.
                    - `"channels_last"` or `ChannelDimension.LAST`: image in (height, width, num_channels) format.
                If unset, will use the inferred format of the input image.

        Returns:
            `np.ndarray`: The padded image.

        """

        # call the general `pad` if padding on `height/width`, otherwise it's the `num_patched` dim
        if isinstance(padding, int) or len(padding) != 4:
            return pad(image, padding, mode, constant_values, data_format, input_data_format)

        if input_data_format is None:
            input_data_format = infer_channel_dimension_format(image)

        padding_mode_mapping = {
            PaddingMode.CONSTANT: "constant",
            PaddingMode.REFLECT: "reflect",
            PaddingMode.REPLICATE: "edge",
            PaddingMode.SYMMETRIC: "symmetric",
        }
        image = np.pad(image, padding, mode=padding_mode_mapping[mode], constant_values=constant_values)
        image = (
            to_channel_dimension_format(image, data_format, input_data_format) if data_format is not None else image
        )
        return image

    def get_image_patches(
        self,
        image: np.array,
        grid_pinpoints: List[Tuple[int, int]],
        patch_size: int,
        resample: PILImageResampling,
        data_format: ChannelDimension,
        input_data_format: ChannelDimension,
    ) -> List[np.array]:
        """
        Process an image with variable resolutions by dividing it into patches.

        Args:
            image (`np.array`):
                The input image to be processed.
            grid_pinpoints (List[Tuple[int, int]]):
                A list of possible resolutions as tuples.
            patch_size (`int`):
                Size of the patches to divide the image into.
            resample (`PILImageResampling`):
                Resampling filter to use if resizing the image.
            data_format (`ChannelDimension` or `str`):
                The channel dimension format for the output image.
            input_data_format (`ChannelDimension` or `str`):
                The channel dimension format of the input image.

        Returns:
            `List[np.array]`: A list of NumPy arrays containing the processed image patches.
        """
        if not isinstance(grid_pinpoints, list):
            raise TypeError("grid_pinpoints must be a list of possible resolutions.")

        possible_resolutions = grid_pinpoints

        image_size = get_image_size(image, channel_dim=input_data_format)
        best_resolution = select_best_resolution(image_size, possible_resolutions)
        resized_image = self._resize_for_patching(
            image, best_resolution, resample=resample, input_data_format=input_data_format
        )
        padded_image = self._pad_for_patching(resized_image, best_resolution, input_data_format=input_data_format)

        patches = divide_to_patches(padded_image, patch_size=patch_size, input_data_format=input_data_format)

        # make sure that all patches are in the input data format
        patches = [
            to_channel_dimension_format(patch, channel_dim=data_format, input_channel_dim=input_data_format)
            for patch in patches
        ]
        return patches


class AriaProcessorKwargs(ProcessingKwargs, total=False):
    _defaults = {
        "text_kwargs": {
            "padding": False,
        },
        "images_kwargs": {
            "max_image_size": 980,
            "split_image": False,
        },
        "return_tensors": TensorType.PYTORCH,
    }


class AriaProcessor(ProcessorMixin):
    """
    AriaProcessor is a processor for the Aria model which wraps the Aria image preprocessor and the LLama slow tokenizer.

    Args:
        image_processor (`AriaImageProcessor`, *optional*):
            The AriaImageProcessor to use for image preprocessing.
        tokenizer (`PreTrainedTokenizerBase`, *optional*):
            An instance of [`PreTrainedTokenizerBase`]. This should correspond with the model's text model. The tokenizer is a required input.
        chat_template (`str`, *optional*):
            A Jinja template which will be used to convert lists of messages in a chat into a tokenizable string.
        size_conversion (`Dict`, *optional*):
            A dictionary indicating size conversions for images.
    """

    attributes = ["image_processor", "tokenizer"]
    valid_kwargs = ["chat_template", "size_conversion"]
    image_processor_class = "AriaImageProcessor"
    tokenizer_class = "AutoTokenizer"

    def __init__(
        self,
        image_processor=None,
        tokenizer: Union[AutoTokenizer, str] = None,
        chat_template: Optional[str] = None,
        size_conversion: Optional[Dict[Union[float, int], int]] = None,
    ):
        if size_conversion is None:
            size_conversion = {490: 128, 980: 256}
        self.size_conversion = {int(k): v for k, v in size_conversion.items()}

        if tokenizer is not None and tokenizer.pad_token is None:
            tokenizer.pad_token = tokenizer.unk_token

        super().__init__(image_processor, tokenizer, chat_template=chat_template)

    def __call__(
        self,
        text: Union[TextInput, PreTokenizedInput, List[TextInput], List[PreTokenizedInput]],
        images: Optional[ImageInput] = None,
        audio=None,
        videos=None,
        **kwargs: Unpack[AriaProcessorKwargs],
    ) -> BatchFeature:
        """
        Main method to prepare for the model one or several sequences(s) and image(s).

        Args:
            text (`TextInput`, `PreTokenizedInput`, `List[TextInput]`, `List[PreTokenizedInput]`):
                The sequence or batch of sequences to be encoded. Each sequence can be a string or a list of strings
                (pretokenized string). If the sequences are provided as list of strings (pretokenized), you must set
                `is_split_into_words=True` (to lift the ambiguity with a batch of sequences).
            images (`ImageInput`):
                The image or batch of images to be prepared. Each image can be a PIL image, NumPy array or PyTorch
                tensor. Both channels-first and channels-last formats are supported.


        Returns:
            [`BatchFeature`]: A [`BatchFeature`] with the following fields:
            - **input_ids** -- List of token ids to be fed to a model. Returned when `text` is not `None`.
            - **attention_mask** -- List of indices specifying which tokens should be attended to by the model (when
            `return_attention_mask=True` or if *"attention_mask"* is in `self.model_input_names` and if `text` is not
            `None`).
            - **pixel_values** -- Pixel values to be fed to a model. Returned when `images` is not `None`.
            - **pixel_mask** -- Pixel mask to be fed to a model. Returned when `images` is not `None`.
        """
        output_kwargs = self._merge_kwargs(
            AriaProcessorKwargs,
            tokenizer_init_kwargs=self.tokenizer.init_kwargs,
            **kwargs,
        )
        if isinstance(text, str):
            text = [text]
        elif not isinstance(text, list) and not isinstance(text[0], str):
            raise ValueError("Invalid input text. Please provide a string, or a list of strings")
        if images is not None:
            image_inputs = self.image_processor(
                images,
                **output_kwargs["images_kwargs"],
            )
            # expand the image_token according to the num_crops and tokens per image
            tokens_per_image = self.size_conversion[image_inputs.pixel_values.shape[2]]
            prompt_strings = []
            num_crops = image_inputs.pop("num_crops") * tokens_per_image
            for sample in text:
                sample = sample.replace(self.tokenizer.image_token, self.tokenizer.image_token * num_crops)
                prompt_strings.append(sample)

        else:
            image_inputs = {}
            prompt_strings = text

        text_inputs = self.tokenizer(
            prompt_strings,
            **output_kwargs["text_kwargs"],
        )

        return BatchFeature(data={**text_inputs, **image_inputs})

    def batch_decode(self, *args, **kwargs):
        """
        This method forwards all its arguments to LlamaTokenizerFast's [`~PreTrainedTokenizer.batch_decode`]. Please
        refer to the docstring of this method for more information.
        """
        return self.tokenizer.batch_decode(*args, **kwargs)

    def decode(self, *args, **kwargs):
        """
        This method forwards all its arguments to LlamaTokenizerFast's [`~PreTrainedTokenizer.decode`]. Please refer to
        the docstring of this method for more information.
        """
        return self.tokenizer.decode(*args, **kwargs)

    @property
    def model_input_names(self):
        tokenizer_input_names = self.tokenizer.model_input_names
        image_processor_input_names = self.image_processor.model_input_names

        # Remove `num_crops`, it is popped and used only when processing. Make a copy of list when remocing
        # otherwise `self.image_processor.model_input_names` is also modified
        image_processor_input_names = [name for name in image_processor_input_names if name != "num_crops"]
        return list(dict.fromkeys(tokenizer_input_names + image_processor_input_names))


class AriaSharedExpertsMLP(LlamaMLP):
    """
    Shared Expert MLP for shared experts.

    Unlike routed experts, shared experts process all tokens without routing.
    This class reconfigures the intermediate size in comparison to the LlamaMLP.

    Args:
        config (`AriaTextConfig`): Configuration object for the Aria language model.
    """

    def __init__(self, config: AriaTextConfig):
        super().__init__(self)
        self.intermediate_size = config.intermediate_size * config.moe_num_shared_experts


class AriaGroupedExpertsGemm(nn.Module):
    """
    Grouped GEMM (General Matrix Multiplication) module for efficient expert computation.
    This module utilizes the grouped_gemm library (https://github.com/fanshiqing/grouped_gemm)
    for optimized performance. If the grouped_gemm library is not installed, it gracefully
    falls back to a sequential GEMM implementation, which may be slower but ensures
    functionality.

    Args:
        in_features (`int`):
            Number of input features.
        out_features (`int`):
            Number of output features.
        groups (`int`):
            Number of expert groups.
    """

    def __init__(self, in_features, out_features, groups):
        super().__init__()
        self.in_features = in_features
        self.out_features = out_features
        self.groups = groups
        self.weight = nn.Parameter(torch.empty(groups, in_features, out_features))

    def forward(self, input, tokens_per_expert):
        """
        Perform grouped matrix multiplication.

        Args:
            input (`torch.Tensor`):
                Input tensor of shape (num_tokens, in_features).
            tokens_per_expert (`torch.Tensor`):
                Number of tokens assigned to each expert.

        Returns:
            torch.Tensor: Output tensor of shape (num_tokens, out_features).
        """
        return sequential_experts_gemm(
            input,
            self.weight,
            tokens_per_expert.cpu(),
        )


class AriaGroupedExpertsMLP(nn.Module):
    """
    Grouped MLP module for Mixture of Experts.

    Args:
        config (`AriaTextConfig`):
            Configuration object for the model.
    """

    def __init__(self, config: AriaTextConfig) -> None:
        super().__init__()
        self.config = config
        self.fc1 = AriaGroupedExpertsGemm(config.hidden_size, config.intermediate_size * 2, config.moe_num_experts)
        self.fc2 = AriaGroupedExpertsGemm(config.intermediate_size, config.hidden_size, config.moe_num_experts)

    def forward(self, permuted_tokens, tokens_per_expert):
        """
        Forward pass of the Grouped MLP.

        Args:
            permuted_tokens (torch.Tensor): Permuted input tokens.
            tokens_per_expert (torch.Tensor): Number of tokens assigned to each expert.

        Returns:
            torch.Tensor: Output tensor after passing through the MLP.
        """
        fc1_output = self.fc1(permuted_tokens, tokens_per_expert)
        projection, gate = torch.chunk(fc1_output, 2, dim=-1)
        fc1_output = nn.functional.silu(projection) * gate
        fc2_output = self.fc2(fc1_output, tokens_per_expert)
        return fc2_output


# Token permutation adapted from https://github.com/NVIDIA/Megatron-LM/blob/54f1f78529cbc2b9cddad313e7f9d96ac0420a27/megatron/core/transformer/moe/token_dispatcher.py#L291-L587
class AriaTextMoELayer(nn.Module):
    """
    Aria Text Mixture of Experts (MoE) Layer.

    This layer applies a gating mechanism to route input tokens to different experts.

    Args:
        config (`AriaTextConfig`):
            Configuration object for the text component of the model.
    """

    def __init__(self, config: AriaTextConfig):
        super().__init__()

        self.router = nn.Linear(config.hidden_size, config.moe_num_experts, bias=False)
        self.experts = AriaGroupedExpertsMLP(config)
        self.shared_experts = AriaSharedExpertsMLP(config)
        self.config = config

    def forward(self, hidden_states: torch.Tensor) -> torch.Tensor:
        """
        Forward pass of the MoE Layer.

        Args:
            hidden_states (`torch.Tensor`):
                Input tensor of shape (batch_size, sequence_length, hidden_size).

        Returns:
            torch.Tensor: Output tensor after passing through the MoE layer.

        Process:
        1. Route tokens to experts using the router.
        2. Permute tokens based on routing decisions.
        3. Process tokens through experts.
        4. Unpermute and combine expert outputs.
        5. Add shared expert output to the final result.
        """
        original_shape = hidden_states.shape
        hidden_states = hidden_states.view(-1, hidden_states.size(-1))

        # Top K Routing
        logits = self.router(hidden_states)
        top_logits, top_indices = torch.topk(logits, k=self.config.moe_topk, dim=1)
        scores = nn.functional.softmax(top_logits, dim=-1)

        original_dtype = top_indices.dtype

        tokens_per_expert = torch.histc(
            top_indices.flatten().to(torch.float32),
            bins=self.config.moe_num_experts,
            min=0,
            max=self.config.moe_num_experts - 1,
        ).to(original_dtype)
        indices = top_indices

        # Token permutation
        flatten_indices = indices.view(-1)
        sorted_indices = torch.argsort(flatten_indices)
        permuted_tokens = hidden_states.index_select(0, sorted_indices // self.config.moe_topk)

        # Process through experts
        expert_output = self.experts(permuted_tokens, tokens_per_expert)

        # Token unpermutation
        unpermuted_tokens = torch.zeros(
            (scores.shape[0] * self.config.moe_topk, expert_output.size(1)),
            dtype=expert_output.dtype,
            device=expert_output.device,
        )
        unpermuted_tokens.index_copy_(0, sorted_indices, expert_output)
        unpermuted_tokens = unpermuted_tokens.view(-1, self.config.moe_topk, expert_output.size(1))

        output = (unpermuted_tokens * scores.unsqueeze(-1)).sum(dim=1).view(original_shape)

        # Add shared expert output
        shared_expert_output = self.shared_experts(hidden_states.view(original_shape))
        return output + shared_expert_output


class AriaTextDecoderLayer(LlamaDecoderLayer):
    """
    Aria Text Decoder Layer.

    This class defines a single decoder layer in the language model, incorporating self-attention and Mixture of Experts (MoE) feed-forward network.

    Args:
        config (`AriaTextConfig`):
            Configuration object for the text component of the model.
        layer_idx (`int`):
            Index of the layer.
    """

    def __init__(self, config: AriaTextConfig, layer_idx: int):
        super().__init__(self)
        self.mlp = AriaTextMoELayer(config)


class AriaTextPreTrainedModel(PreTrainedModel):
    """
    An abstract class to handle weights initialization and a simple interface for downloading and loading pretrained models.
    """

    config_class = AriaConfig
    base_model_prefix = "model"
    _no_split_modules = ["AriaTextDecoderLayer", "AriaGroupedExpertsGemm"]
    supports_gradient_checkpointing = True
    _skip_keys_device_placement = "past_key_values"
    _supports_flash_attn_2 = False
    _supports_sdpa = True
    _supports_cache_class = True

    def _init_weights(self, module):
        std = self.config.initializer_range
        if isinstance(module, nn.Linear):
            module.weight.data.normal_(mean=0.0, std=std)
            if module.bias is not None:
                module.bias.data.zero_()
        elif isinstance(module, nn.Embedding):
            module.weight.data.normal_(mean=0.0, std=std)
            if module.padding_idx is not None:
                module.weight.data[module.padding_idx].zero_()
        elif isinstance(module, AriaGroupedExpertsGemm):
            module.weight.data.normal_(mean=0.0, std=std)
        elif isinstance(module, nn.Conv2d):
            module.weight.data.normal_(mean=0.0, std=std)
            if hasattr(module, "bias") and module.bias is not None:
                module.bias.data.zero_()


class AriaPreTrainedModel(LlamaPreTrainedModel):
    _supports_static_cache = False  # MoE models don't work with torch.compile (dynamic slicing)
    _supports_attention_backend = False

    def _init_weights(self, module):
        std = self.config.initializer_range
        if isinstance(module, nn.Linear):
            module.weight.data.normal_(mean=0.0, std=std)
            if module.bias is not None:
                module.bias.data.zero_()
        elif isinstance(module, nn.Embedding):
            module.weight.data.normal_(mean=0.0, std=std)
            if module.padding_idx is not None:
                module.weight.data[module.padding_idx].zero_()
        elif isinstance(module, AriaProjector):
            nn.init.trunc_normal_(module.query, std=std)


class AriaTextModel(LlamaModel):
    def __init__(self, config: AriaTextConfig):
        super().__init__(config)
        self.layers = nn.ModuleList(
            [AriaTextDecoderLayer(config, layer_idx) for layer_idx in range(config.num_hidden_layers)]
        )
        self.gradient_checkpointing = False
        self.post_init()


class AriaTextForCausalLM(AriaTextPreTrainedModel, LlamaForCausalLM):
    """
    Aria model for causal language modeling tasks.

    This class extends `LlamaForCausalLM` to incorporate the Mixture of Experts (MoE) approach,
    allowing for more efficient and scalable language modeling.

    Args:
        config (`AriaTextConfig`):
            Configuration object for the model.
    """

    _tied_weights_keys = ["lm_head.weight"]
    config_class = AriaTextConfig

    def __init__(self, config: AriaTextConfig):
        super().__init__(config)
        self.model = AriaTextModel(config)
        self.vocab_size = config.vocab_size
        self.lm_head = nn.Linear(config.hidden_size, config.vocab_size, bias=False)

        # Initialize weights and apply final processing
        self.post_init()


class AriaCausalLMOutputWithPast(LlavaCausalLMOutputWithPast):
    pass


ARIA_INPUTS_DOCSTRING = r"""
    Args:
        input_ids (`torch.LongTensor`, *optional*):
            Input token IDs.
        pixel_values (`torch.FloatTensor`, *optional*):
            Pixel values of the images.
        pixel_mask (`torch.LongTensor`, *optional*):
            Mask for the pixel values.
        attention_mask (`torch.Tensor`, *optional*):
            Attention mask.
        position_ids (`torch.LongTensor`, *optional*):
            Position IDs.
        past_key_values (`List[torch.FloatTensor]`, *optional*):
            Past key values for efficient processing.
        inputs_embeds (`torch.FloatTensor`, *optional*):
            Input embeddings.
        labels (`torch.LongTensor`, *optional*):
            Labels for computing the language modeling loss.
        use_cache (`bool`, *optional*):
            Whether to use the model's cache mechanism.
        output_attentions (`bool`, *optional*):
            Whether to output attention weights.
        output_hidden_states (`bool`, *optional*):
            Whether to output hidden states.
        return_dict (`bool`, *optional*):
            Whether to return a `ModelOutput` object.
        logits_to_keep (`int` or `torch.Tensor`, *optional*, defaults to 0):
            If an `int`, calculate logits for the last `logits_to_keep` tokens, or all `input_ids` if `0`.
            Otherwise, slice according to the 1D tensor in the sequence length dimension
        cache_position (`torch.LongTensor`, *optional*):
            Cache positions.
        **loss_kwargs:
            Additional keyword arguments for loss calculation.
"""

ARIA_START_DOCSTRING = r"""
    This model inherits from [`PreTrainedModel`]. Check the superclass documentation for the generic methods the
    library implements for all its model (such as downloading or saving, resizing the input embeddings, pruning heads
    etc.)

    This model is also a PyTorch [torch.nn.Module](https://pytorch.org/docs/stable/nn.html#torch.nn.Module) subclass.
    Use it as a regular PyTorch Module and refer to the PyTorch documentation for all matter related to general usage
    and behavior.

    Parameters:
        config (`AriaConfig`):
            Model configuration class with all the parameters of the model. Initializing with a config file does not
            load the weights associated with the model, only the configuration. Check out the
            [`~PreTrainedModel.from_pretrained`] method to load the model weights.
"""


@add_start_docstrings(
    """Aria model for conditional generation tasks.

    This model combines a vision tower, a multi-modal projector, and a language model
    to perform tasks that involve both image and text inputs.""",
    ARIA_START_DOCSTRING,
)
class AriaForConditionalGeneration(AriaPreTrainedModel, GenerationMixin):
    config_class = AriaConfig
    _supports_flash_attn_2 = False
    _supports_sdpa = False
    _tied_weights_keys = ["language_model.lm_head.weight"]

    def __init__(self, config: AriaConfig):
        super().__init__(config)

        self.vision_tower = AutoModel.from_config(config.vision_config)
        self.multi_modal_projector = AriaProjector(config)
        self.vocab_size = config.text_config.vocab_size
        self.language_model = AutoModelForCausalLM.from_config(config.text_config)
        self.pad_token_id = self.config.pad_token_id if self.config.pad_token_id is not None else -1
        self._use_flash_attention_2 = config.text_config._attn_implementation == "flash_attention_2"
        self.post_init()

    def _create_patch_attention_mask(self, pixel_mask):
        if pixel_mask is None:
            return None

        patches_subgrid = pixel_mask.unfold(
            dimension=1,
            size=self.vision_tower.config.patch_size,
            step=self.vision_tower.config.patch_size,
        )
        patches_subgrid = patches_subgrid.unfold(
            dimension=2,
            size=self.vision_tower.config.patch_size,
            step=self.vision_tower.config.patch_size,
        )
        return (patches_subgrid.sum(dim=(-1, -2)) > 0).bool()

    def get_input_embeddings(self):
        return self.language_model.get_input_embeddings()

    def set_input_embeddings(self, value):
        self.language_model.set_input_embeddings(value)

    def get_output_embeddings(self):
        return self.language_model.get_output_embeddings()

    def set_output_embeddings(self, new_embeddings):
        self.language_model.set_output_embeddings(new_embeddings)

    def set_decoder(self, decoder):
        self.language_model.set_decoder(decoder)

    def get_decoder(self):
        return self.language_model.get_decoder()

    def get_image_features(
        self,
        pixel_values: torch.FloatTensor,
        pixel_mask: torch.FloatTensor = None,
        vision_feature_layer: int = -1,
    ):
        patch_attention_mask = self._create_patch_attention_mask(pixel_mask)
        image_outputs = self.vision_tower(
            pixel_values, patch_attention_mask=patch_attention_mask, output_hidden_states=True
        )
        image_attn_mask = None
        if patch_attention_mask is not None:
            flattened_mask = patch_attention_mask.flatten(1)
            image_attn_mask = torch.logical_not(flattened_mask)

        selected_image_feature = image_outputs.hidden_states[vision_feature_layer]
        image_features = self.multi_modal_projector(selected_image_feature, attn_mask=image_attn_mask)
        return image_features

    @deprecate_kwarg("num_logits_to_keep", version="4.50", new_name="logits_to_keep")
    @add_start_docstrings_to_model_forward(ARIA_INPUTS_DOCSTRING)
    @replace_return_docstrings(output_type=AriaCausalLMOutputWithPast, config_class=AriaConfig)
    def forward(
        self,
        input_ids: torch.LongTensor = None,
        pixel_values: torch.FloatTensor = None,
        pixel_mask: torch.LongTensor = None,
        attention_mask: Optional[torch.Tensor] = None,
        position_ids: Optional[torch.LongTensor] = None,
        past_key_values: Optional[List[torch.FloatTensor]] = None,
        inputs_embeds: Optional[torch.FloatTensor] = None,
        labels: Optional[torch.LongTensor] = None,
        use_cache: Optional[bool] = None,
        output_attentions: Optional[bool] = None,
        output_hidden_states: Optional[bool] = None,
        return_dict: Optional[bool] = None,
        logits_to_keep: Union[int, torch.Tensor] = 0,
        cache_position: Optional[torch.LongTensor] = None,
        **loss_kwargs,
    ) -> Union[Tuple, AriaCausalLMOutputWithPast]:
        r"""
        Args:
            labels (`torch.LongTensor` of shape `(batch_size, sequence_length)`, *optional*):
                Labels for computing the masked language modeling loss. Indices should either be in `[0, ...,
                config.vocab_size]` or `model.image_token_id` (where `model` is your instance of `Idefics3ForConditionalGeneration`).
                Tokens with indices set to `model.image_token_id` are ignored (masked), the loss is only
                computed for the tokens with labels in `[0, ..., config.vocab_size]`.
        Returns:

        Example:

        ```python
        >>> import requests
        >>> import torch
        >>> from PIL import Image
        >>> from io import BytesIO

        >>> from transformers import AutoProcessor, AutoModel
        >>> from transformers.image_utils import load_image

        >>> # Note that passing the image urls (instead of the actual pil images) to the processor is also possible
        >>> image1 = load_image("https://cdn.britannica.com/61/93061-050-99147DCE/Statue-of-Liberty-Island-New-York-Bay.jpg")
        >>> image2 = load_image("https://cdn.britannica.com/59/94459-050-DBA42467/Skyline-Chicago.jpg")
        >>> image3 = load_image("https://cdn.britannica.com/68/170868-050-8DDE8263/Golden-Gate-Bridge-San-Francisco.jpg")

        >>> processor = AutoProcessor.from_pretrained("Rhymes-AI/Aria")
        >>> model = AutoModel.from_pretrained("Rhymes-AI/Aria", torch_dtype=torch.bfloat16, device_map="auto")

        >>> # Create inputs
        >>> messages = [
        ...     {
        ...         "role": "user",
        ...         "content": [
        ...             {"type": "image"},
        ...             {"type": "text", "text": "In this image, we can see the city of New York, and more specifically the Statue of Liberty."},
        ...             {"type": "image"},
        ...             {"type": "text", "text": "What can we see in this image?"},
        ...         ]
        ...     },
        ...     {
        ...         "role": "user",
        ...         "content": [
        ...             {"type": "image"},
        ...             {"type": "text", "text": "In which city is that bridge located?"},
        ...         ]
        ...     }
        ... ]

        >>> prompts = [processor.apply_chat_template([message], add_generation_prompt=True) for message in messages]
        >>> images = [[image1, image2], [image3]]
        >>> inputs = processor(text=prompts, images=images, padding=True, return_tensors="pt").to(model.device)

        >>> # Generate
        >>> generated_ids = model.generate(**inputs, max_new_tokens=256)
        >>> generated_texts = processor.batch_decode(generated_ids, skip_special_tokens=True)

        >>> print(generated_texts[0])
        Assistant: There are buildings, trees, lights, and water visible in this image.

        >>> print(generated_texts[1])
        Assistant: The bridge is in San Francisco.
        ```"""
        output_attentions = output_attentions if output_attentions is not None else self.config.output_attentions
        output_hidden_states = (
            output_hidden_states if output_hidden_states is not None else self.config.output_hidden_states
        )
        return_dict = return_dict if return_dict is not None else self.config.use_return_dict

        if inputs_embeds is None:
            inputs_embeds = self.get_input_embeddings()(input_ids)

        # 2. Merge text and images
        if pixel_values is not None and inputs_embeds.shape[1] != 1:
            if input_ids is None:
                special_image_mask = inputs_embeds == self.get_input_embeddings()(
                    torch.tensor(self.config.image_token_index, dtype=torch.long, device=inputs_embeds.device)
                )
                n_image_tokens = (special_image_mask).sum(dim=1).sum(dim=0)[0]
            else:
                image_embeds = input_ids == self.config.image_token_index
                special_image_mask = image_embeds.unsqueeze(-1).expand_as(inputs_embeds).to(inputs_embeds.device)
                n_image_tokens = (image_embeds).sum(dim=1).sum(dim=0)
            image_features = self.get_image_features(
                pixel_values=pixel_values,
                pixel_mask=pixel_mask,
                vision_feature_layer=self.config.vision_feature_layer,
            )
            n_images, n_features_per_image = image_features.shape[0], image_features.shape[1]
            n_image_features = n_images * n_features_per_image
            if n_image_tokens != n_image_features:
                raise ValueError(
                    f"Image features and image tokens do not match: tokens: {n_image_tokens}, features {n_image_features}"
                )

            image_features = image_features.to(inputs_embeds.device, inputs_embeds.dtype)
            inputs_embeds = inputs_embeds.masked_scatter(special_image_mask, image_features)

        outputs = self.language_model(
            attention_mask=attention_mask,
            position_ids=position_ids,
            past_key_values=past_key_values,
            inputs_embeds=inputs_embeds,
            use_cache=use_cache,
            output_attentions=output_attentions,
            output_hidden_states=output_hidden_states,
            return_dict=return_dict,
<<<<<<< HEAD
            num_logits_to_keep=num_logits_to_keep,
=======
            logits_to_keep=logits_to_keep,
>>>>>>> 11afab19
            cache_position=cache_position,
        )

        logits = outputs[0]

        loss = None
        if labels is not None:
            loss = self.loss_function(
                logits=logits, labels=labels, vocab_size=self.config.text_config.vocab_size, **loss_kwargs
            )

        if not return_dict:
            output = (logits,) + outputs[1:]
            return (loss,) + output if loss is not None else output

        return AriaCausalLMOutputWithPast(
            loss=loss,
            logits=logits,
            past_key_values=outputs.past_key_values,
            hidden_states=outputs.hidden_states,
            attentions=outputs.attentions,
        )

    def prepare_inputs_for_generation(
        self,
        input_ids,
        past_key_values=None,
        inputs_embeds=None,
        pixel_values=None,
        pixel_mask=None,
        attention_mask=None,
        cache_position=None,
        logits_to_keep=None,
        **kwargs,
    ):
        model_inputs = self.language_model.prepare_inputs_for_generation(
            input_ids,
            past_key_values=past_key_values,
            inputs_embeds=inputs_embeds,
            attention_mask=attention_mask,
            cache_position=cache_position,
            logits_to_keep=logits_to_keep,
            **kwargs,
        )

        if cache_position[0] == 0:
            # If we're in cached decoding stage, pixel values should be None because input ids do not contain special image token anymore
            # Otherwise we need pixel values to be passed to model
            model_inputs["pixel_values"] = pixel_values
            model_inputs["pixel_mask"] = pixel_mask

        return model_inputs


__all__ = [
    "AriaConfig",
    "AriaTextConfig",
    "AriaImageProcessor",
    "AriaProcessor",
    "AriaForConditionalGeneration",
    "AriaPreTrainedModel",
    "AriaTextPreTrainedModel",
    "AriaTextModel",
    "AriaTextForCausalLM",
]<|MERGE_RESOLUTION|>--- conflicted
+++ resolved
@@ -1542,11 +1542,7 @@
             output_attentions=output_attentions,
             output_hidden_states=output_hidden_states,
             return_dict=return_dict,
-<<<<<<< HEAD
-            num_logits_to_keep=num_logits_to_keep,
-=======
             logits_to_keep=logits_to_keep,
->>>>>>> 11afab19
             cache_position=cache_position,
         )
 
