# coding=utf-8
# Copyright 2025 Deepseek AI and The HuggingFace Team. All rights reserved.
#
# Licensed under the Apache License, Version 2.0 (the "License");
# you may not use this file except in compliance with the License.
# You may obtain a copy of the License at
#
#     http://www.apache.org/licenses/LICENSE-2.0
#
# Unless required by applicable law or agreed to in writing, software
# distributed under the License is distributed on an "AS IS" BASIS,
# WITHOUT WARRANTIES OR CONDITIONS OF ANY KIND, either express or implied.
# See the License for the specific language governing permissions and
# limitations under the License.

import copy
from dataclasses import dataclass
from typing import Callable, Dict, Iterable, List, Optional, Tuple, Union

import numpy as np
import torch
import torch.utils.checkpoint
from torch import nn

from transformers.models.blip.image_processing_blip import BlipImageProcessor

from ...activations import ACT2FN
from ...cache_utils import Cache
from ...generation import (
    ClassifierFreeGuidanceLogitsProcessor,
    GenerationMixin,
    GenerationMode,
    LogitsProcessorList,
)
from ...generation.utils import GenerateDecoderOnlyOutput
from ...image_processing_utils import BatchFeature, get_size_dict
from ...image_transforms import (
    resize,
    to_channel_dimension_format,
)
from ...image_utils import (
    ChannelDimension,
    ImageInput,
    PILImageResampling,
    get_image_size,
    infer_channel_dimension_format,
    make_list_of_images,
    to_numpy_array,
)
from ...modeling_flash_attention_utils import FlashAttentionKwargs
from ...modeling_outputs import ModelOutput
from ...modeling_utils import ALL_ATTENTION_FUNCTIONS, PreTrainedModel
from ...processing_utils import Unpack
from ...utils import (
    add_start_docstrings,
    add_start_docstrings_to_model_forward,
    is_torch_available,
    is_vision_available,
    logging,
    replace_return_docstrings,
)
from ..auto import AutoModel
from ..blip_2.modeling_blip_2 import Blip2VisionModel
from ..chameleon.configuration_chameleon import ChameleonVQVAEConfig
from ..chameleon.modeling_chameleon import (
    ChameleonVQVAE,
    ChameleonVQVAEEncoder,
    ChameleonVQVAEEncoderAttnBlock,
    ChameleonVQVAEEncoderConvDownsample,
    ChameleonVQVAEEncoderResnetBlock,
    ChameleonVQVAEVectorQuantizer,
)
from ..idefics.modeling_idefics import IdeficsBaseModelOutputWithPast, IdeficsCausalLMOutputWithPast
from ..llama.modeling_llama import eager_attention_forward
from ..siglip.configuration_siglip import SiglipVisionConfig
from ..siglip.modeling_siglip import (
    SiglipEncoder,
    SiglipEncoderLayer,
    SiglipVisionEmbeddings,
)


if is_torch_available():
    import torch
    import torch.nn as nn
    import torch.nn.functional as F
    import torch.utils.checkpoint

if is_vision_available():
    import PIL


from ...configuration_utils import PretrainedConfig
from ..auto import CONFIG_MAPPING, AutoConfig


logger = logging.get_logger(__name__)

# General docstring
_CONFIG_FOR_DOC = "JanusConfig"


class JanusVisionConfig(SiglipVisionConfig):
    r"""
    This is the configuration class to store the configuration of a [`JanusVisionModel`]. It is used to instantiate a
    `JanusVisionModel` according to the specified arguments, defining the model architecture.

    Configuration objects inherit from [`PretrainedConfig`] and can be used to control the model outputs. Read the
    documentation from [`PretrainedConfig`] for more information.
    Args:
        hidden_size (`int`, *optional*, defaults to 1024):
            Dimensionality of the encoder layers and the pooler layer.
        num_hidden_layers (`int`, *optional*, defaults to 24):
            Number of hidden layers in the Transformer encoder.
        num_attention_heads (`int`, *optional*, defaults to 16):
            Number of attention heads for each attention layer in the Transformer encoder.
        num_channels (`int`, *optional*, defaults to 3):
            The number of input channels.
        patch_size (`int`, *optional*, defaults to 16):
            The size (resolution) of each patch.
        image_size (`int`, *optional*, defaults to 384):
            The size (resolution) of each image.
        attention_dropout (`float`, *optional*, defaults to 0.0):
            Dropout probability for attention weights.
        layer_norm_eps (`float`, *optional*, defaults to 1e-06):
            The epsilon used by the layer normalization layers.
        hidden_act (`str` or `function`, *optional*, defaults to `"gelu"`):
            The non-linear activation function (function or string) in the encoder and pooler. If string, `"gelu"`,
            `"relu"`, `"selu"`, and `"gelu_new"` are supported.
        mlp_ratio (`float`, *optional*, defaults to 4.0):
            Ratio of the hidden size of the MLPs relative to `hidden_size`.
        attention_bias (`bool`, *optional*, defaults to `True`):
            Whether to add a bias to the queries, keys, and values in the attention layers.
        hidden_dropout_rate (`float`, *optional*, defaults to 0.0):
            The dropout probability for fully connected layers in the encoder.
        projection_dim (`int`, *optional*, defaults to 2048):
            Dimensionality of the MLP projection head.
        projection_dropout (`float`, *optional*, defaults to 0.0):
            Dropout probability for the projection layer.
        use_qk_norm (`bool`, *optional*, defaults to `False`):
            Whether to normalize the query and key matrices.
        initializer_range (`float`, *optional*, defaults to 0.02):
            The standard deviation of the truncated normal initializer for initializing all weight matrices.
        depth (`int`, *optional*, defaults to 2):
            Number of hidden layers in the aligner module.
        num_image_tokens (`int`, *optional*, defaults to 576):
            Number of image tokens.
    """

    model_type = "janus_vision_model"
    base_config_key = "vision_config"

    def __init__(
        self,
        hidden_size=1024,
        num_hidden_layers=24,
        num_attention_heads=16,
        num_channels=3,
        patch_size=16,
        image_size=384,
        attention_dropout=0.0,
        layer_norm_eps=1e-6,
        hidden_act="gelu",
        mlp_ratio=4.0,
        attention_bias=True,
        hidden_dropout_rate=0.0,
        projection_dim=2048,
        projection_dropout=0.0,
        use_qk_norm=False,
        initializer_range=0.02,
        depth=2,
        num_image_tokens=576,
        **kwargs,
    ):
        super().__init__(
            hidden_size=hidden_size,
            num_hidden_layers=num_hidden_layers,
            num_attention_heads=num_attention_heads,
            num_channels=num_channels,
            patch_size=patch_size,
            image_size=image_size,
            attention_dropout=attention_dropout,
            layer_norm_eps=layer_norm_eps,
            hidden_act=hidden_act,
            **kwargs,
        )

        self.attention_bias = attention_bias
        self.intermediate_size = int(hidden_size * mlp_ratio)
        self.hidden_dropout_rate = hidden_dropout_rate
        self.projection_dim = projection_dim
        self.projection_dropout = projection_dropout
        self.use_qk_norm = use_qk_norm
        self.initializer_range = initializer_range
        self.depth = depth
        self.num_image_tokens = num_image_tokens


class JanusVQVAEConfig(ChameleonVQVAEConfig):
    r"""
    This is the configuration class to store the configuration of a [`JanusVQVAEModel`]. It is used to instantiate a
    `JanusVQVAEModel` according to the specified arguments, defining the model architecture.
    Configuration objects inherit from [`PretrainedConfig`] and can be used to control the model outputs. Read the
    documentation from [`PretrainedConfig`] for more information. Instantiating a
    configuration with the defaults will yield a similar configuration to the VQModel of the
    [yaswanthgali/Janus-Pro-1B-HF](https://huggingface.co/yaswanthgali/Janus-Pro-1B-HF).

    Args:
        embed_dim (`int`, *optional*, defaults to 8):
            Dimensionality of each embedding vector.
        num_embeddings (`int`, *optional*, defaults to 16384):
            Number of codebook embeddings.
        double_latent (`bool`, *optional*, defaults to `False`):
            Whether to use double z channels.
        latent_channels (`int`, *optional*, defaults to 256):
            Number of channels for the latent space.
        num_patches (`int`, *optional*, defaults to 32):
            Num of patches the input images can be divided into.
        in_channels (`int`, *optional*, defaults to 3):
            Number of input channels.
        out_channels (`int`, *optional*, defaults to 3):
            Number of out channels.
        base_channels (`int`, *optional*, defaults to 128):
            Base channel count.
        channel_multiplier (`List[int]`, *optional*, defaults to `[1, 1, 2, 2, 4]`):
            Channel multipliers for each resolution.
        num_res_blocks (`int`, *optional*, defaults to 2):
            Number of residual blocks.
        dropout (`float`, *optional*, defaults to 0.0):
            Dropout rate.
        attn_type (`str`, *optional*, defaults to `"vanilla"`):
            Attention type used in VQ-GAN encoder. Can be "vanilla" or None.
        initializer_range (`float`, *optional*, defaults to 0.02):
            The standard deviation of the truncated_normal_initializer for initializing all weight matrices.
        projection_dim (`int`, *optional*, defaults to 2048):
            Dimensionality of the MLP projection head.
        num_hidden_layers (`int`, *optional*, defaults to 2):
            Number of hidden layers in VAVAE MLP Connecter module.
        hidden_act (`str` or `Callable`, *optional*, defaults to `"gelu"`):
            The non-linear activation function (function or string) in the encoder and pooler. If string, `"gelu"`,
            `"relu"`, `"silu"` and `"gelu_new"` are supported.
        image_token_embed_dim (`int`, *optional*, defaults to 2048):
            Dimension of image embeddings. It should be same as the dimensionality of text embeddings.
    """

    def __init__(
        self,
        embed_dim: int = 8,
        num_embeddings: int = 16384,
        double_latent: bool = False,
        latent_channels: int = 256,
        num_patches: int = 32,
        in_channels: int = 3,
        out_channels: int = 3,
        base_channels: int = 128,
        channel_multiplier: List[int] = [1, 1, 2, 2, 4],
        num_res_blocks: int = 2,
        dropout: float = 0.0,
        attn_type: str = "vanilla",
        initializer_range=0.02,
        projection_dim=2048,
        num_hidden_layers=2,
        hidden_act="gelu",
        image_token_embed_dim=2048,
        **kwargs,
    ):
        super().__init__(
            embed_dim=embed_dim,
            num_embeddings=num_embeddings,
            double_latent=double_latent,
            latent_channels=latent_channels,
            in_channels=in_channels,
            base_channels=base_channels,
            channel_multiplier=channel_multiplier,
            num_res_blocks=num_res_blocks,
            dropout=dropout,
            attn_type=attn_type,
            initializer_range=initializer_range,
            **kwargs,
        )
        self.num_patches = num_patches
        self.out_channels = out_channels
        self.projection_dim = projection_dim
        self.num_hidden_layers = num_hidden_layers
        self.hidden_act = hidden_act
        self.image_token_embed_dim = image_token_embed_dim

        del self.resolution
        del self.attn_resolutions


class JanusConfig(PretrainedConfig):
    r"""
    This is the configuration class to store the configuration of a [`JanusModel`]. It is used to instantiate an
    Janus model according to the specified arguments, defining the model architecture. Instantiating a configuration
    with the defaults will yield a similar configuration to that of the Janus-1B or Janus-7B models.

    e.g. [yaswanthgali/Janus-Pro-1B-HF](https://huggingface.co/yaswanthgali/Janus-Pro-1B-HF) or
    [hugosilva664/Janus-Pro-7B-HF](https://huggingface.co/hugosilva664/Janus-Pro-7B-HF)

    Configuration objects inherit from [`PretrainedConfig`] and can be used to control the model outputs. Read the
    documentation from [`PretrainedConfig`] for more information.

    Args:
        text_config (`Union[AutoConfig, dict]`, *optional*, defaults to `LlamaConfig`):
            The config object or dictionary of the text backbone.
        vision_config (`Union[AutoConfig, dict]`,  *optional*, defaults to `JanusVisionConfig`):
            The config object or dictionary of the vision backbone.
        vq_config (`Union[AutoConfig, dict]`,  *optional*, defaults to `JanusVQVAEConfig`):
            The config object or dictionary of the VQVAE backbone.

    Example:

    ```python
    >>> from transformers import JanusForConditionalGeneration, JanusConfig, JanusVisionConfig, JanusVQVAEConfig, LlamaConfig

    >>> # Initializing a Janus vision config
    >>> vision_config = JanusVisionConfig()

    >>> # Initializing a Llama config
    >>> text_config = LlamaConfig()

    >>> # Initializing a VQ config
    >>> vq_config = JanusVQVAEConfig()

    >>> # Initializing a Janus Pro 1B style configuration
    >>> configuration = JanusConfig(vision_config=vision_config, text_config=text_config, vq_config=vq_config)

    >>> # Initializing a model from the Janus Pro 1B style configuration
    >>> model = JanusForConditionalGeneration(configuration)

    >>> # Accessing the model configuration
    >>> configuration = model.config
    ```"""

    model_type = "janus"
    sub_configs = {
        "text_config": AutoConfig,
        "vision_config": JanusVisionConfig,
        "vq_config": JanusVQVAEConfig,
    }

    def __init__(self, text_config=None, vision_config=None, vq_config=None, **kwargs):
        if isinstance(text_config, dict):
            text_config["model_type"] = text_config.get("model_type", "llama")
            self.text_config = CONFIG_MAPPING[text_config["model_type"]](**text_config)

        elif text_config is None:
            logger.info("`text_config` is None. Initializing with default values")
            self.text_config = CONFIG_MAPPING["llama"](
                hidden_size=2048,
                num_hidden_layers=24,
                num_attention_heads=16,
                intermediate_size=5632,
                max_position_embeddings=16384,
                num_key_value_heads=16,
                vocab_size=102400,
            )
        elif isinstance(text_config, PretrainedConfig):
            self.text_config = text_config
        else:
            raise ValueError(
                f"Invalid type for `text_config`. Must be either `dict` or `LlamaConfig`."
                f" Type found: {type(text_config)}"
            )

        if vision_config is None:
            logger.info("`vision_config` is None. Initializing with default JanusVisionConfig values")
            self.vision_config = JanusVisionConfig()
        elif isinstance(vision_config, dict):
            self.vision_config = JanusVisionConfig(**vision_config)
        elif isinstance(vision_config, JanusVisionConfig):
            self.vision_config = vision_config
        else:
            raise ValueError(
                f"Invalid type for `vision_config`. Must be either `dict` or `JanusVisionConfig`."
                f" Type found: {type(vision_config)}"
            )

        if vq_config is None:
            logger.info("`vq_config` is None. Initializing with default JanusVQVAEConfig values")
            self.vq_config = JanusVQVAEConfig()
        elif isinstance(vq_config, dict):
            self.vq_config = JanusVQVAEConfig(**vq_config)
        elif isinstance(vq_config, JanusVQVAEConfig):
            self.vq_config = vq_config
        else:
            raise ValueError(
                f"Invalid type for `vq_config`. Must be either `dict` or `JanusVQVAEConfig`."
                f" Type found: {type(vq_config)}"
            )

        # This dimension is required when decoding discrete image tokens to continuous input.
        self.vq_config.num_patches = self.vision_config.image_size // self.vision_config.patch_size
        # The default is only the index for the 1B model, 7B uses a different one
        self.image_token_index = kwargs.get("image_token_index", 100581)
        super().__init__(**kwargs)


JANUS_START_DOCSTRING = r"""
    This model inherits from [`PreTrainedModel`]. Check the superclass documentation for the generic methods the
    library implements for all its model (such as downloading or saving, resizing the input embeddings, pruning heads
    etc.)

    This model is also a PyTorch [torch.nn.Module](https://pytorch.org/docs/stable/nn.html#torch.nn.Module) subclass.
    Use it as a regular PyTorch Module and refer to the PyTorch documentation for all matter related to general usage
    and behavior.

    Parameters:
        config ([`JanusConfig`]):
            Model configuration class with all the parameters of the model. Initializing with a config file does not
            load the weights associated with the model, only the configuration. Check out the
            [`~PreTrainedModel.from_pretrained`] method to load the model weights.
"""


@add_start_docstrings(
    "The bare Janus Model outputting raw hidden-states without any specific head on top.",
    JANUS_START_DOCSTRING,
)
class JanusPreTrainedModel(PreTrainedModel):
    config_class = JanusConfig
    base_model_prefix = "model"
    supports_gradient_checkpointing = True
    _no_split_modules = ["LlamaDecoderLayer"]
    _skip_keys_device_placement = ["past_key_values", "causal_mask"]
    _supports_flash_attn_2 = True
    _supports_sdpa = True
    _supports_quantized_cache = True
    _supports_cache_class = True
    _supports_static_cache = True
    _supports_param_buffer_assignment = False

    def _init_weights(self, module):
        std = (
            self.config.vision_config.initializer_range
            if hasattr(self.config, "vision_config")
            else self.config.initializer_range
        )
        if isinstance(module, JanusVQVAE):
            module.apply(module._init_weights)
        elif isinstance(module, (nn.Linear, nn.Conv2d)):
            module.weight.data.normal_(mean=0.0, std=std)
            if module.bias is not None:
                module.bias.data.zero_()
        elif isinstance(module, nn.Embedding):
            module.weight.data.normal_(mean=0.0, std=std)
            if module.padding_idx is not None:
                module.weight.data[module.padding_idx].zero_()


@dataclass
class JanusVQVAEOutput(ModelOutput):
    """
    Base class for Janus VQ-VAE mode model outputs.
    Args:
        decoded_pixel_values (`torch.FloatTensor` of shape `(batch_size, num_channels, image_size, image_size)`):
            Reconstructed pixel values after encoding and decoding the input.
        embedding_loss (`torch.FloatTensor`):
            Embedding loss.
    """

    decoded_pixel_values: Optional[torch.FloatTensor] = None
    embedding_loss: torch.FloatTensor = None


@dataclass
class JanusBaseModelOutputWithPast(IdeficsBaseModelOutputWithPast):
    pass


@dataclass
class JanusCausalLMOutputWithPast(IdeficsCausalLMOutputWithPast):
    pass


class JanusVisionEmbeddings(SiglipVisionEmbeddings):
    def forward(self, pixel_values: torch.Tensor, interpolate_pos_encoding: bool = False) -> torch.Tensor:
        _, _, height, width = pixel_values.shape
        target_dtype = self.patch_embedding.weight.dtype
        patch_embeds = self.patch_embedding(pixel_values.to(dtype=target_dtype))  # shape = [*, width, grid, grid]
        embeddings = patch_embeds.flatten(2).transpose(1, 2)

        if interpolate_pos_encoding:
            pos_embeds = self.interpolate_pos_encoding(embeddings, height, width)
        else:
            pos_embeds = self.position_embedding(self.position_ids)

        embeddings = embeddings + pos_embeds

        return embeddings


class JanusVisionAttention(nn.Module):
    """Attention Class for Janus Vision Encoder"""

    def __init__(self, config: JanusVisionConfig):
        super().__init__()
        self.config = config
        self.embed_dim = config.hidden_size
        self.num_heads = config.num_attention_heads
        self.head_dim = self.embed_dim // self.num_heads
        if self.head_dim * self.num_heads != self.embed_dim:
            raise ValueError(
                f"embed_dim must be divisible by num_heads (got `embed_dim`: {self.embed_dim} and `num_heads`:"
                f" {self.num_heads})."
            )
        self.scale = self.head_dim**-0.5
        self.attention_dropout = config.attention_dropout
        proj_dropout = config.projection_dropout
        qk_norm = config.use_qk_norm

        # Janus has no MHA, hence for `eager_attention_forward` call setting `num_key_value_groups` to 1.
        self.num_key_value_groups = 1

        self.q_proj = nn.Linear(self.embed_dim, self.num_heads * self.head_dim, bias=config.attention_bias)
        self.k_proj = nn.Linear(self.embed_dim, self.num_heads * self.head_dim, bias=config.attention_bias)
        self.v_proj = nn.Linear(self.embed_dim, self.num_heads * self.head_dim, bias=config.attention_bias)
        self.projection_layer = nn.Linear(self.embed_dim, self.embed_dim)
        self.projection_dropout = nn.Dropout(proj_dropout) if proj_dropout > 0 else nn.Identity()

        self.q_norm = nn.LayerNorm(self.embed_dim) if qk_norm else nn.Identity()
        self.k_norm = nn.LayerNorm(self.embed_dim) if qk_norm else nn.Identity()

    def forward(
        self,
        hidden_states: torch.Tensor,
        attention_mask: Optional[torch.Tensor] = None,
        output_attentions: Optional[torch.Tensor] = None,
        **kwargs: Unpack[FlashAttentionKwargs],
    ):
        batch_size, seq_len, _ = hidden_states.size()

        query_states = self.q_proj(hidden_states)
        key_states = self.k_proj(hidden_states)
        value_states = self.v_proj(hidden_states)

        query_states = query_states.reshape(-1, self.num_heads, self.head_dim)
        query_states = self.q_norm(query_states)

        key_states = key_states.reshape(-1, self.num_heads, self.head_dim)
        key_states = self.k_norm(key_states)

        query_states = query_states.reshape(batch_size, seq_len, self.num_heads, self.head_dim).transpose(1, 2)
        key_states = key_states.reshape(batch_size, seq_len, self.num_heads, self.head_dim).transpose(1, 2)
        value_states = value_states.view(batch_size, seq_len, self.num_heads, self.head_dim).transpose(1, 2)

        attention_interface: Callable = eager_attention_forward
        if self.config._attn_implementation != "eager":
            if self.config._attn_implementation == "sdpa" and kwargs.get("output_attentions", False):
                logger.warning_once(
                    "`torch.nn.functional.scaled_dot_product_attention` does not support `output_attentions=True`. Falling back to "
                    'eager attention. This warning can be removed using the argument `attn_implementation="eager"` when loading the model.'
                )
            else:
                attention_interface = ALL_ATTENTION_FUNCTIONS[self.config._attn_implementation]

        attn_output, attn_weights = attention_interface(
            self,
            query_states,
            key_states,
            value_states,
            attention_mask,
            dropout=0.0 if not self.training else self.attention_dropout,
            scaling=self.scale,
            is_causal=False,
            **kwargs,
        )
        attn_output = attn_output.reshape(batch_size, seq_len, self.embed_dim)

        output = self.projection_layer(attn_output)
        output = self.projection_dropout(output)

        outputs = (output, attn_weights) if output_attentions else (output, None)
        return outputs


class JanusVisionMLP(nn.Module):
    def __init__(self, config: JanusVisionConfig):
        super().__init__()
        self.config = config
        self.activation_fn = ACT2FN[config.hidden_act]  # Gelu act
        self.fc1 = nn.Linear(config.hidden_size, config.intermediate_size)
        self.fc2 = nn.Linear(config.intermediate_size, config.hidden_size)
        self.dropout1 = nn.Dropout(config.hidden_dropout_rate)
        self.dropout2 = nn.Dropout(config.hidden_dropout_rate)

    def forward(self, hidden_states: torch.Tensor) -> torch.Tensor:
        hidden_states = self.fc1(hidden_states)
        hidden_states = self.activation_fn(hidden_states)
        hidden_states = self.dropout1(hidden_states)
        hidden_states = self.fc2(hidden_states)
        hidden_states = self.dropout2(hidden_states)
        return hidden_states


class JanusVisionEncoderLayer(SiglipEncoderLayer):
    def __init__(self, config: JanusVisionConfig):
        super().__init__()
        self.config = config
        self.embed_dim = config.hidden_size
        self.self_attn = JanusVisionAttention(config)
        self.layer_norm1 = nn.LayerNorm(self.embed_dim, eps=config.layer_norm_eps)
        self.layer_norm2 = nn.LayerNorm(self.embed_dim, eps=config.layer_norm_eps)
        self.mlp = JanusVisionMLP(config)

<<<<<<< HEAD
    def forward(
        self,
        hidden_states: torch.Tensor,
        attention_mask: torch.Tensor,
        output_attentions: Optional[bool] = False,
    ) -> Tuple[torch.FloatTensor]:
        """
        Args:
            hidden_states (`torch.FloatTensor`):
                Input to the layer of shape `(batch, seq_len, embed_dim)`.
            attention_mask (`torch.FloatTensor`):
                Attention mask of shape `(batch, 1, q_len, k_v_seq_len)` where padding elements are indicated by very large negative values.
            output_attentions (`bool`, *optional*, defaults to `False`):
                Whether or not to return the attentions tensors of all attention layers. See `attentions` under
                returned tensors for more detail.
        """
        norm_hidden_states = self.layer_norm1(hidden_states)

        attn_output, attn_weights = self.attn(
            norm_hidden_states, attention_mask=attention_mask, output_attentions=output_attentions
        )
        hidden_states = hidden_states + attn_output
        norm_hidden_states = self.layer_norm2(hidden_states)

        mlp_output = self.mlp(norm_hidden_states)
        hidden_states = hidden_states + mlp_output

        return (hidden_states, attn_weights) if output_attentions else (hidden_states,)

=======
>>>>>>> a4fe9bb7

class JanusVisionEncoder(SiglipEncoder):
    def __init__(self, config: JanusVisionConfig):
        super().__init__(config)
        self.layers = nn.ModuleList([JanusVisionEncoderLayer(config) for _ in range(config.num_hidden_layers)])


<<<<<<< HEAD
class JanusVisionTransformer(SiglipVisionTransformer, nn.Module):
    def __init__(self, config: JanusVisionConfig):
        nn.Module.__init__()
        self.config = config
        self.embeddings = JanusVisionEmbeddings(config)
        self.post_layernorm = nn.LayerNorm(config.hidden_size, eps=config.layer_norm_eps)
        self.encoder = JanusVisionEncoder(config)


class JanusVisionModel(SiglipVisionModel):
    config_class = JanusVisionConfig

=======
class JanusVisionModel(Blip2VisionModel):
>>>>>>> a4fe9bb7
    def __init__(self, config: JanusVisionConfig):
        super().__init__(config)
        self.encoder = JanusVisionEncoder(config)


class JanusVisionAlignerMLP(nn.Module):
    def __init__(self, config: JanusVisionConfig):
        super().__init__()

        self.fc1 = nn.Linear(config.hidden_size, config.projection_dim)
        self.hidden_layers = nn.ModuleList(
            [nn.Linear(config.projection_dim, config.projection_dim) for _ in range(1, config.depth)]
        )
        self.activation_fn = ACT2FN[config.hidden_act]

    def forward(self, hidden_states):
        hidden_states = self.fc1(hidden_states)
        for layer in self.hidden_layers:
            hidden_states = self.activation_fn(hidden_states)
            hidden_states = layer(hidden_states)
        return hidden_states


class JanusVQVAEVectorQuantizer(ChameleonVQVAEVectorQuantizer):
    def __init__(self, config: JanusVQVAEConfig):
        super().__init__(config)
        self.quant_state_dims = [config.num_patches] * 2

    def get_codebook_entry(self, image_tokens: torch.LongTensor) -> torch.FloatTensor:
        batch_size = image_tokens.shape[0]
        emb_dim: int = self.embedding.weight.shape[-1]

        # get quantized latent vectors
        hidden_state_quant = self.embedding(image_tokens)
        # l2 normalization on the last dimension
        hidden_state_quant = F.normalize(hidden_state_quant, p=2, dim=-1)

        # reshape back to match original input shape
        hidden_state_quant = hidden_state_quant.view((batch_size, *self.quant_state_dims, emb_dim))
        hidden_state_quant = hidden_state_quant.permute(0, 3, 1, 2).contiguous()

        return hidden_state_quant


class JanusVQVAEResnetBlock(ChameleonVQVAEEncoderResnetBlock):
    pass


class JanusVQVAEAttnBlock(ChameleonVQVAEEncoderAttnBlock):
    pass


class JanusVQVAEConvDownsample(ChameleonVQVAEEncoderConvDownsample):
    pass


class JanusVQVAEConvUpsample(nn.Module):
    def __init__(self, in_channels):
        super().__init__()
        self.conv = torch.nn.Conv2d(in_channels, in_channels, kernel_size=3, stride=1, padding=1)

    def forward(self, hidden_states):
        hidden_states = F.interpolate(hidden_states, scale_factor=2.0, mode="nearest")
        hidden_states = self.conv(hidden_states)
        return hidden_states


class JanusVQVAEEncoder(ChameleonVQVAEEncoder, nn.Module):
    def __init__(self, config):
        nn.Module.__init__()

        self.num_resolutions = len(config.channel_multiplier)
        self.num_res_blocks = config.num_res_blocks
        base_channels = config.base_channels
        in_channels = config.in_channels
        double_latent = config.double_latent
        latent_channels = config.latent_channels
        channel_multiplier = config.channel_multiplier

        self.conv_in = torch.nn.Conv2d(in_channels, base_channels, kernel_size=3, stride=1, padding=1)

        in_channel_multiplier = (1,) + tuple(channel_multiplier)
        self.in_channel_multiplier = in_channel_multiplier
        self.down = nn.ModuleList()
        for i_level in range(self.num_resolutions):
            block = nn.ModuleList()
            attn = nn.ModuleList()
            block_in = base_channels * in_channel_multiplier[i_level]
            block_out = base_channels * channel_multiplier[i_level]
            for i_block in range(self.num_res_blocks):
                block.append(
                    JanusVQVAEResnetBlock(
                        config=config,
                        in_channels=block_in,
                        out_channels=block_out,
                    )
                )
                block_in = block_out
                if i_level == self.num_resolutions - 1:
                    attn.append(JanusVQVAEAttnBlock(block_in))

            down = nn.Module()
            down.block = block
            down.attn = attn
            if i_level != self.num_resolutions - 1:
                down.downsample = JanusVQVAEConvDownsample(block_in)
            self.down.append(down)

        self.mid = nn.Module()
        self.mid.block_1 = JanusVQVAEResnetBlock(
            config=config,
            in_channels=block_in,
            out_channels=block_in,
        )
        self.mid.attn_1 = JanusVQVAEAttnBlock(block_in) if config.attn_type == "vanilla" else nn.Identity()
        self.mid.block_2 = JanusVQVAEResnetBlock(
            config=config,
            in_channels=block_in,
            out_channels=block_in,
        )

        self.norm_out = torch.nn.GroupNorm(num_groups=32, num_channels=block_in, eps=1e-6, affine=True)
        self.conv_out = torch.nn.Conv2d(
            block_in,
            2 * latent_channels if double_latent else latent_channels,
            kernel_size=3,
            stride=1,
            padding=1,
        )


class JanusVQVAEDecoder(nn.Module):
    def __init__(self, config):
        super().__init__()

        self.num_resolutions = len(config.channel_multiplier)
        self.num_res_blocks = config.num_res_blocks
        base_channels = config.base_channels
        latent_channels = config.latent_channels
        out_channels = config.out_channels

        # compute in_ch_mult, block_in and curr_res at lowest res
        block_in = base_channels * config.channel_multiplier[self.num_resolutions - 1]

        # z to block_in
        self.conv_in = torch.nn.Conv2d(latent_channels, block_in, kernel_size=3, stride=1, padding=1)

        # middle
        self.mid = nn.Module()
        self.mid.block_1 = JanusVQVAEResnetBlock(
            config=config,
            in_channels=block_in,
            out_channels=block_in,
        )
        self.mid.attn_1 = JanusVQVAEAttnBlock(block_in) if config.attn_type == "vanilla" else nn.Identity()
        self.mid.block_2 = JanusVQVAEResnetBlock(
            config=config,
            in_channels=block_in,
            out_channels=block_in,
        )

        # upsampling
        self.up = nn.ModuleList()
        for i_level in reversed(range(self.num_resolutions)):
            block = nn.ModuleList()
            attn = nn.ModuleList()
            block_out = base_channels * config.channel_multiplier[i_level]
            for i_block in range(self.num_res_blocks + 1):
                block.append(
                    JanusVQVAEResnetBlock(
                        config=config,
                        in_channels=block_in,
                        out_channels=block_out,
                    )
                )
                block_in = block_out
                if i_level == self.num_resolutions - 1:
                    attn.append(JanusVQVAEAttnBlock(block_in))
            up = nn.Module()
            up.block = block
            up.attn = attn
            if i_level != 0:
                up.upsample = JanusVQVAEConvUpsample(block_in)
            self.up.append(up)

        # end
        self.norm_out = torch.nn.GroupNorm(num_groups=32, num_channels=block_in, eps=1e-6, affine=True)
        self.conv_out = torch.nn.Conv2d(block_in, out_channels, kernel_size=3, stride=1, padding=1)

    def forward(self, hidden_state: torch.FloatTensor) -> torch.FloatTensor:
        hidden_state = self.conv_in(hidden_state)

        # middle
        hidden_state = self.mid.block_1(hidden_state)
        hidden_state = self.mid.attn_1(hidden_state)
        hidden_state = self.mid.block_2(hidden_state)

        # upsampling
        for i_level in range(self.num_resolutions):
            for i_block in range(self.num_res_blocks + 1):
                hidden_state = self.up[i_level].block[i_block](hidden_state)
                if len(self.up[i_level].attn) > 0:
                    hidden_state = self.up[i_level].attn[i_block](hidden_state)
            if i_level != self.num_resolutions - 1:
                hidden_state = self.up[i_level].upsample(hidden_state)

        hidden_state = self.norm_out(hidden_state)
        hidden_state *= torch.sigmoid(hidden_state)
        hidden_state = self.conv_out(hidden_state)
        return hidden_state


class JanusVQVAE(ChameleonVQVAE):
    """Vision Transformer-based VQ-VAE model for encoding and decoding pixel values."""

    _no_split_modules = [
        "JanusVQVAEAttnBlock",
        "JanusVQVAEResnetBlock",
        "JanusVQVAEVectorQuantizer",
    ]
    main_input_name = "pixel_values"

    def __init__(self, config: JanusVQVAEConfig):
        super().__init__(config)
        self.decoder = JanusVQVAEDecoder(config)
        self.gradient_checkpointing = False

        # Initialize the VQVAE model.
        self.post_init()

    def decode(self, image_tokens: torch.LongTensor) -> torch.FloatTensor:
        """
        Decodes quantized token IDs into pixel values.
        Args:
            image_tokens (torch.LongTensor): Batch of token IDs.
        Returns:
            pixel_values (`torch.FloatTensor` of shape `(batch_size, num_channels, image_size, image_size)`):
                Pixel values decoded from the token IDs.
        """
        if image_tokens.shape[1] != self.quantize.quant_state_dims[0] * self.quantize.quant_state_dims[1]:
            raise ValueError(
                f"Expected `image_tokens` to have shape `(batch_size, {self.quantize.quant_state_dims[0] * self.quantize.quant_state_dims[1]})`, "
                f"but got shape `{image_tokens.shape}`."
            )
        codebook_entry = self.quantize.get_codebook_entry(image_tokens)
        hidden_states = self.post_quant_conv(codebook_entry)
        pixel_values = self.decoder(hidden_states)
        return pixel_values

    def forward(
        self, pixel_values: torch.FloatTensor, return_dict: bool = None
    ) -> Tuple[torch.FloatTensor, torch.FloatTensor]:
        """
        Encodes pixel values into quantized tokens and decodes them back.
        Args:
            pixel_values (`torch.FloatTensor` of shape `(batch_size, num_channels, image_size, image_size)):
                The tensors corresponding to the input images.
            return_dict (`bool`, *optional*):
                Whether or not to return a [`~utils.ModelOutput`] instead of a plain tuple.
        Returns:
            decoded_pixel_values (`torch.FloatTensor` of shape `(batch_size, num_channels, image_size, image_size)`):
                Reconstructed pixel values after encoding and decoding the input.
            embedding_loss (`torch.FloatTensor`): Embedding loss.
        """
        return_dict = return_dict if return_dict is not None else self.config.use_return_dict

        batch_size = pixel_values.shape[0]
        quant, embedding_loss, indices = self.encode(pixel_values)
        decoded_pixel_values = self.decode(indices.view(batch_size, -1))

        if not return_dict:
            return (decoded_pixel_values, embedding_loss)
        return JanusVQVAEOutput(decoded_pixel_values, embedding_loss)


class JanusVQVAEAlignerMLP(nn.Module):
    def __init__(self, config: JanusVQVAEConfig):
        super().__init__()

        self.fc1 = nn.Linear(config.embed_dim, config.projection_dim)
        self.hidden_layers = nn.ModuleList(
            [nn.Linear(config.projection_dim, config.projection_dim) for _ in range(1, config.num_hidden_layers)]
        )
        self.activation_fn = ACT2FN[config.hidden_act]

    def forward(self, hidden_states):
        hidden_states = self.fc1(hidden_states)
        for layer in self.hidden_layers:
            hidden_states = self.activation_fn(hidden_states)
            hidden_states = layer(hidden_states)
        return hidden_states


class JanusVQVAEHead(nn.Module):
    """Head used for sampling tokens in image generation, replacing the usual lm head."""

    def __init__(self, config: JanusVQVAEConfig):
        super().__init__()
        self.proj_out = nn.Linear(config.image_token_embed_dim, config.projection_dim)
        self.activation_fn = ACT2FN[config.hidden_act]
        self.vision_head = nn.Linear(config.projection_dim, config.num_embeddings)

    def forward(self, hidden_states: torch.Tensor) -> torch.tensor:
        hidden_states = self.proj_out(hidden_states)
        hidden_states = self.activation_fn(hidden_states)
        hidden_states = self.vision_head(hidden_states)
        return hidden_states


JANUS_INPUTS_DOCSTRING = r"""
    Args:
        input_ids (`torch.LongTensor` of shape `(batch_size, sequence_length)`):
            Indices of input sequence tokens in the vocabulary. Padding will be ignored by default should you provide
            it.

            Indices can be obtained using [`AutoTokenizer`]. See [`PreTrainedTokenizer.encode`] and
            [`PreTrainedTokenizer.__call__`] for details.

            [What are input IDs?](../glossary#input-ids)
        pixel_values (`torch.FloatTensor` of shape `(batch_size, num_channels, image_size, image_size)):
            The tensors corresponding to the input images. Pixel values can be obtained using
            [`AutoImageProcessor`].
        attention_mask (`torch.Tensor` of shape `(batch_size, sequence_length)`, *optional*):
            Mask to avoid performing attention on padding token indices. Mask values selected in `[0, 1]`:

            - 1 for tokens that are **not masked**,
            - 0 for tokens that are **masked**.

            [What are attention masks?](../glossary#attention-mask)

            Indices can be obtained using [`AutoTokenizer`]. See [`PreTrainedTokenizer.encode`] and
            [`PreTrainedTokenizer.__call__`] for details.

            If `past_key_values` is used, optionally only the last `decoder_input_ids` have to be input (see
            `past_key_values`).

            If you want to change padding behavior, you should read [`modeling_opt._prepare_decoder_attention_mask`]
            and modify to your needs. See diagram 1 in [the paper](https://arxiv.org/abs/1910.13461) for more
            information on the default strategy.

            - 1 indicates the head is **not masked**,
            - 0 indicates the head is **masked**.
        position_ids (`torch.LongTensor` of shape `(batch_size, sequence_length)`, *optional*):
            Indices of positions of each input sequence tokens in the position embeddings. Selected in the range `[0,
            config.n_positions - 1]`. [What are position IDs?](../glossary#position-ids)
        past_key_values (`tuple(tuple(torch.FloatTensor))`, *optional*, returned when `use_cache=True` is passed or when `config.use_cache=True`):
            Tuple of `tuple(torch.FloatTensor)` of length `config.n_layers`, with each tuple having 2 tensors of shape
            `(batch_size, num_heads, sequence_length, embed_size_per_head)`) and 2 additional tensors of shape
            `(batch_size, num_heads, encoder_sequence_length, embed_size_per_head)`.

            Contains pre-computed hidden-states (key and values in the self-attention blocks and in the cross-attention
            blocks) that can be used (see `past_key_values` input) to speed up sequential decoding.

            If `past_key_values` are used, the user can optionally input only the last `decoder_input_ids` (those that
            don't have their past key value states given to this model) of shape `(batch_size, 1)` instead of all
            `decoder_input_ids` of shape `(batch_size, sequence_length)`.
        inputs_embeds (`torch.FloatTensor` of shape `(batch_size, sequence_length, hidden_size)`, *optional*):
            Optionally, instead of passing `input_ids` you can choose to directly pass an embedded representation. This
            is useful if you want more control over how to convert `input_ids` indices into associated vectors than the
            model's internal embedding lookup matrix.
        use_cache (`bool`, *optional*):
            If set to `True`, `past_key_values` key value states are returned and can be used to speed up decoding (see
            `past_key_values`).
        output_attentions (`bool`, *optional*):
            Whether or not to return the attentions tensors of all attention layers. See `attentions` under returned
            tensors for more detail.
        output_hidden_states (`bool`, *optional*):
            Whether or not to return the hidden states of all layers. See `hidden_states` under returned tensors for
            more detail.
        return_dict (`bool`, *optional*):
            Whether or not to return a [`~utils.ModelOutput`] instead of a plain tuple.
        cache_position (`torch.LongTensor` of shape `(sequence_length)`, *optional*):
            Indices depicting the position of the input sequence tokens in the sequence. Contrarily to `position_ids`,
            this tensor is not affected by padding. It is used to update the cache in the correct position and to infer
            the complete sequence length.
"""


@add_start_docstrings(
    """The Janus model which consists of a siglip vision backbone, a Llama language model and a VQ model.""",
    JANUS_START_DOCSTRING,
)
class JanusModel(JanusPreTrainedModel):
    def __init__(self, config: JanusConfig):
        super().__init__(config)
        self.config = config
        # This is necessary for backward compatibility, see SiglipModel initialization
        self.vision_model = JanusVisionModel._from_config(config.vision_config)
        self.aligner = JanusVisionAlignerMLP(self.vision_model.config)

        self.vqmodel = JanusVQVAE._from_config(config.vq_config)

        # Below gen_* modules are used for image generation.
        # Embeddings used for image generation, instead of Janus vision embeddings.
        self.gen_embed = nn.Embedding(self.vqmodel.config.num_embeddings, self.vqmodel.config.embed_dim)
        self.gen_aligner = JanusVQVAEAlignerMLP(self.vqmodel.config)
        self.gen_head = JanusVQVAEHead(self.vqmodel.config)

        self.language_model = AutoModel.from_config(config=config.text_config)

        self.gradient_checkpointing = False
        # Initialize weights and apply final processing.
        self.post_init()

    def get_input_embeddings(self):
        return self.language_model.get_input_embeddings()

    def set_input_embeddings(self, value):
        self.language_model.set_input_embeddings(value)

    def get_image_features(self, pixel_values):
        image_embeds = self.vision_model(pixel_values)
        image_embeds = self.aligner(image_embeds.last_hidden_state)
        return image_embeds

    # def _prepare_4d_causal_attention_mask_with_cache_position(self, *args, **kwargs):
    #     return self.language_model._prepare_4d_causal_attention_mask_with_cache_position(*args, **kwargs)

    @add_start_docstrings_to_model_forward(JANUS_INPUTS_DOCSTRING)
    def forward(
        self,
        input_ids: torch.LongTensor = None,
        pixel_values: torch.FloatTensor = None,
        attention_mask: Optional[torch.Tensor] = None,
        position_ids: Optional[torch.LongTensor] = None,
        past_key_values: Optional[Cache] = None,
        cache_position: Optional[torch.LongTensor] = None,
        inputs_embeds: Optional[torch.FloatTensor] = None,
        use_cache: Optional[bool] = None,
        output_attentions: Optional[bool] = None,
        output_hidden_states: Optional[bool] = None,
        return_dict: Optional[bool] = None,
        logits_to_keep: Union[int, torch.Tensor] = 0,
        **kwargs,
    ):
        output_attentions = output_attentions if output_attentions is not None else self.config.output_attentions
        output_hidden_states = (
            output_hidden_states if output_hidden_states is not None else self.config.output_hidden_states
        )
        return_dict = return_dict if return_dict is not None else self.config.use_return_dict

        if (input_ids is None) ^ (inputs_embeds is not None):
            raise ValueError(
                "You cannot specify both input_ids and inputs_embeds at the same time, and must specify either one"
            )

        if self.gradient_checkpointing and self.training:
            if use_cache:
                logger.warning_once(
                    "`use_cache=True` is incompatible with gradient checkpointing. Setting `use_cache=False`..."
                )
                use_cache = False

        if pixel_values is not None and inputs_embeds is not None:
            raise ValueError(
                "You cannot specify both pixel_values and inputs_embeds at the same time, and must specify either one"
            )

        if inputs_embeds is None:
            inputs_embeds = self.get_input_embeddings()(input_ids)

        if pixel_values is not None:
            image_embeds = self.get_image_features(pixel_values)
            image_attention_mask = input_ids == self.config.image_token_index

            embed_dim = inputs_embeds.shape[-1]
            image_features = image_embeds.reshape(-1, embed_dim)
            image_attention_mask = image_attention_mask.unsqueeze(-1).expand(-1, -1, embed_dim)

            image_features = image_features.to(inputs_embeds.device, inputs_embeds.dtype)
            inputs_embeds = inputs_embeds.masked_scatter(image_attention_mask, image_features)

        lm_output = self.language_model(
            inputs_embeds=inputs_embeds,
            attention_mask=attention_mask,
            position_ids=position_ids,
            past_key_values=past_key_values,
            use_cache=use_cache,
            output_attentions=output_attentions,
            output_hidden_states=output_hidden_states,
            cache_position=cache_position,
            logits_to_keep=logits_to_keep,
            **kwargs,
        )

        output = JanusBaseModelOutputWithPast(
            last_hidden_state=lm_output.last_hidden_state,
            past_key_values=lm_output.past_key_values,
            hidden_states=lm_output.hidden_states,
            attentions=lm_output.attentions,
            image_hidden_states=image_embeds if pixel_values is not None else None,
        )

        return output if return_dict else output.to_tuple()


class JanusForConditionalGeneration(JanusPreTrainedModel, GenerationMixin):
    _tied_weights_keys = ["model.language_model.embed_tokens.weight", "lm_head.weight"]
    _supports_static_cache = True

    def __init__(self, config: JanusConfig):
        super().__init__(config)
        self.config = config
        self.model = JanusModel(config)
        self.lm_head = nn.Linear(config.text_config.hidden_size, config.text_config.vocab_size, bias=False)

        # Initialize weights and apply final processing.
        self.post_init()

    def get_input_embeddings(self):
        return self.model.language_model.get_input_embeddings()

    def set_input_embeddings(self, value):
        self.model.language_model.set_input_embeddings(value)

    def prepare_embeddings_for_image_generation(self, inputs: torch.Tensor) -> torch.Tensor:
        hidden_state = self.model.gen_embed(inputs)
        hidden_state = self.model.gen_aligner(hidden_state)
        return hidden_state

    def get_output_embeddings(self):
        return self.lm_head

    def set_output_embeddings(self, new_embeddings):
        self.lm_head = new_embeddings

    def set_decoder(self, decoder):
        self.model = decoder

    def get_decoder(self):
        return self.model

    @add_start_docstrings_to_model_forward(JANUS_INPUTS_DOCSTRING)
    @replace_return_docstrings(output_type=JanusCausalLMOutputWithPast, config_class=_CONFIG_FOR_DOC)
    def forward(
        self,
        input_ids: torch.LongTensor = None,
        pixel_values: torch.FloatTensor = None,
        attention_mask: Optional[torch.Tensor] = None,
        position_ids: Optional[torch.LongTensor] = None,
        past_key_values: Optional[Cache] = None,
        cache_position: Optional[torch.LongTensor] = None,
        inputs_embeds: Optional[torch.FloatTensor] = None,
        labels: Optional[torch.LongTensor] = None,
        use_cache: Optional[bool] = None,
        output_attentions: Optional[bool] = None,
        output_hidden_states: Optional[bool] = None,
        return_dict: Optional[bool] = None,
        logits_to_keep: Union[int, torch.Tensor] = 0,
        **kwargs,
    ):
        r"""
        Args:
            labels (`torch.LongTensor` of shape `(batch_size, sequence_length)`, *optional*):
                Labels for computing the masked language modeling loss. Indices should either be in `[0, ...,
                config.vocab_size]` or -100 (see `input_ids` docstring). Tokens with indices set to `-100` are ignored
                (masked), the loss is only computed for the tokens with labels in `[0, ..., config.vocab_size]`.

            logits_to_keep (`int` or `torch.Tensor`, *optional*):
                If an `int`, compute logits for the last `logits_to_keep` tokens. If `0`, calculate logits for all
                `input_ids` (special case). Only last token logits are needed for generation, and calculating them only for that
                token can save memory, which becomes pretty significant for long sequences or large vocabulary size.
                If a `torch.Tensor`, must be 1D corresponding to the indices to keep in the sequence length dimension.
                This is useful when using packed tensor format (single dimension for batch and sequence length).

        Returns:
        """
        output_attentions = output_attentions if output_attentions is not None else self.config.output_attentions
        output_hidden_states = (
            output_hidden_states if output_hidden_states is not None else self.config.output_hidden_states
        )
        return_dict = return_dict if return_dict is not None else self.config.use_return_dict

        outputs = self.model(
            input_ids=input_ids,
            pixel_values=pixel_values,
            attention_mask=attention_mask,
            position_ids=position_ids,
            past_key_values=past_key_values,
            inputs_embeds=inputs_embeds,
            use_cache=use_cache,
            output_attentions=output_attentions,
            output_hidden_states=output_hidden_states,
            return_dict=return_dict,
            cache_position=cache_position,
            **kwargs,
        )
        hidden_states = outputs[0]
        # Only compute necessary logits, and do not upcast them to float if we are not computing the loss
        slice_indices = slice(-logits_to_keep, None) if isinstance(logits_to_keep, int) else logits_to_keep
        logits = self.lm_head(hidden_states[:, slice_indices, :])

        loss = None
        if labels is not None:
            loss = self.loss_function(logits=logits, labels=labels, vocab_size=self.config.text_config.vocab_size)

        if not return_dict:
            output = (logits,) + outputs[1:]
            return (loss,) + output if loss is not None else output

        return JanusCausalLMOutputWithPast(
            loss=loss,
            logits=logits,
            past_key_values=outputs.past_key_values,
            hidden_states=outputs.hidden_states,
            attentions=outputs.attentions,
            image_hidden_states=outputs.image_hidden_states,
        )

    def prepare_inputs_for_generation(
        self,
        input_ids,
        pixel_values=None,
        past_key_values=None,
        attention_mask=None,
        inputs_embeds=None,
        cache_position=None,
        logits_to_keep=None,
        **kwargs,
    ):
        # Overwritten -- extra custom processing

        model_inputs = self.model.language_model.prepare_inputs_for_generation(
            input_ids,
            past_key_values=past_key_values,
            inputs_embeds=inputs_embeds,
            attention_mask=attention_mask,
            cache_position=cache_position,
            logits_to_keep=logits_to_keep,
            **kwargs,
        )

        # If we're in cached decoding stage, pixel values should be None because input ids do not contain special image token anymore
        # Otherwise we need pixel values to be passed to model
        if cache_position[0] == 0:
            model_inputs["pixel_values"] = pixel_values

        return model_inputs

    def decode_image_tokens(self, image_tokens: torch.Tensor):
        """
        Decodes generated image tokens from language model to continuous pixel values
        with VQGAN module via upsampling.
        Args:
            image_tokens (`torch.LongTensor` of shape `(batch_size, num_of_tokens)`):
                The tensors corresponding to the input images.
        """
        decoded_image = self.model.vqmodel.decode(image_tokens)
        decoded_image = decoded_image.permute(0, 2, 3, 1)
        return decoded_image

    @torch.no_grad
    def generate(
        self,
        inputs: torch.Tensor = None,
        attention_mask: Optional[torch.LongTensor] = None,
        logits_processor: Optional[LogitsProcessorList] = None,
        **kwargs,
    ):
        # 1. Handle generation config and model kwargs
        generation_config = kwargs.pop("generation_config", self.generation_config)
        generation_config = copy.deepcopy(generation_config)

        # Default to "text" generation if mode isn't provided
        generation_mode = kwargs.pop("generation_mode", "text")
        if generation_mode == "text":
            # Set to prevent running UnbatchedCFG processor.
            generation_config.guidance_scale = None
            return super().generate(
                inputs=inputs, attention_mask=attention_mask, generation_config=generation_config, **kwargs
            )

        model_kwargs = generation_config.update(**kwargs)  # All unused kwargs must be model kwargs

        # Validate generation mode
        if generation_config.get_generation_mode() not in (GenerationMode.SAMPLE, GenerationMode.GREEDY_SEARCH):
            raise ValueError(
                "Got incompatible mode for Image Generation, should be one of greedy or sampling. "
                "Ensure that beam search is de-activated by setting `num_beams=1` and `num_beam_groups=1`."
            )

        # Validate the configuration and model kwargs
        generation_config.validate()
        self._validate_model_kwargs(model_kwargs.copy())

        # 2. Initialize logit processors
        logits_processor = logits_processor if logits_processor is not None else LogitsProcessorList()

        # Set `use_cache=True` as we will be using input embeds for generation.
        model_kwargs["use_cache"] = True

        if generation_config.guidance_scale is None:
            logger.warning("`guidance_scale` is required for CFG but not provided. Setting to default value of 5.")
            generation_config.guidance_scale = 5
        model_kwargs["guidance_scale"] = generation_config.guidance_scale

        # 3. Prepare model inputs
        input_ids, model_input_name, model_kwargs = self._prepare_model_inputs(
            inputs, generation_config.bos_token_id, model_kwargs
        )

        batch_size, seq_len = input_ids.shape
        dtype, device = input_ids.dtype, input_ids.device

        if len(input_ids.shape) != 2:
            raise ValueError(
                f"Expected input ids as input of shape (batch_size, seq_len), but got {input_ids.shape}"
                "Passing `inputs embeds` is not supported currently."
            )

        # Prepare special tokens which will be used generate internally.
        kwargs_has_attention_mask = attention_mask is not None
        self._prepare_special_tokens(generation_config, kwargs_has_attention_mask, device=input_ids.device)

        # 4. Add CFG processor along with user passed logit processor.
        if generation_config.guidance_scale and generation_config.guidance_scale > 1:
            logits_processor.append(ClassifierFreeGuidanceLogitsProcessor(generation_config.guidance_scale))
            generation_config.guidance_scale = None  # Reset to prevent processor duplication.

        # 5. Prepare logits processor
        logits_processor = self._get_logits_processor(
            generation_config=generation_config,
            input_ids_seq_length=input_ids.shape[1],
            encoder_input_ids=input_ids,
            prefix_allowed_tokens_fn=None,
            logits_processor=logits_processor,
            device=device,
        )

        # 6. Expand inputs for multiple image generations per prompt.
        input_ids, model_kwargs = self._expand_inputs_for_generation(
            input_ids=input_ids,
            attention_mask=attention_mask,
            expand_size=generation_config.num_return_sequences,
            **model_kwargs,
        )

        # 7. Prepare input and model caches
        num_image_tokens = self.model.vision_model.config.num_image_tokens

        input_tokens = input_ids.repeat(2, 1)  # Double batch size for conditional/unconditional logits
        attention_mask = model_kwargs.pop("attention_mask", None)
        attention_mask = attention_mask.repeat(2, 1)
        model_kwargs["attention_mask"] = attention_mask

        input_tokens[batch_size:, :].masked_fill_(
            (input_tokens[batch_size:, :] != generation_config.bos_token_id)
            & (input_tokens[batch_size:, :] != generation_config.generation_kwargs["boi_token_id"]),
            generation_config.pad_token_id,
        )

        inputs_embeds = self.get_input_embeddings()(input_tokens)

        model_kwargs = self._get_initial_cache_position(input_ids, model_kwargs)

        if model_kwargs.get("past_key_values", None) is None:
            # Prepare cache if not provided.
            model_kwargs["past_key_values"] = self._get_cache(
                cache_implementation=generation_config.cache_implementation or "static",
                # batch_size should account for both conditional/unconditional input; hence multiplied by 2.
                batch_size=batch_size * 2,
                # we should have at least a cache len of seq_len + num_image_tokens.
                max_cache_len=max(generation_config.max_length, num_image_tokens + seq_len),
<<<<<<< HEAD
                device=input_ids.device,
=======
                device=device,
>>>>>>> a4fe9bb7
                model_kwargs=model_kwargs,
            )

        # Placeholder for generated tokens.
        generated_tokens = torch.zeros((batch_size, num_image_tokens), dtype=dtype, device=device)

        # 8. init attention / hidden states / scores tuples
        output_attentions = generation_config.output_attentions
        output_hidden_states = generation_config.output_hidden_states
        output_scores = generation_config.output_scores
        output_logits = generation_config.output_logits
        return_dict_in_generate = generation_config.return_dict_in_generate

        raw_scores = () if (return_dict_in_generate and output_scores) else None
        raw_logits = () if (return_dict_in_generate and output_logits) else None
        decoder_hidden_states = () if (return_dict_in_generate and output_hidden_states) else None
        decoder_attentions = () if (return_dict_in_generate and output_attentions) else None

        for i in range(num_image_tokens):
            model_inputs = self.prepare_inputs_for_generation(
                inputs_embeds=inputs_embeds, input_ids=input_tokens, attention_mask=attention_mask, **model_kwargs
            )

            model_inputs["attention_mask"] = model_inputs["attention_mask"].to(inputs_embeds.device)
            model_inputs["cache_position"] = model_inputs["cache_position"].to(inputs_embeds.device)

            outputs = self.model.language_model(
                **model_inputs,
                output_attentions=output_attentions,
                output_hidden_states=output_hidden_states,
            )

            # Update model_kwargs like cache_position for next generation.
            model_kwargs = self._update_model_kwargs_for_generation(outputs, model_kwargs)
            hidden_state = outputs.last_hidden_state[:, -1, :].clone()

            # Generate scores using the generation head (Not using above defined LM Head)
            scores = self.model.gen_head(hidden_state)
            next_token_scores = logits_processor(input_ids, scores)

            # Sample next token.
            if generation_config.do_sample:
                probs = torch.softmax(next_token_scores, dim=-1)
                next_token = torch.multinomial(probs, num_samples=1).squeeze(-1)
            else:
                next_token = torch.argmax(next_token_scores, dim=-1)

            generated_tokens[:, i] = next_token

            # Prepare embeddings for the next step.
            next_token = torch.cat([next_token, next_token])
            next_token = next_token.unsqueeze(-1)

            inputs_embeds = self.prepare_embeddings_for_image_generation(next_token)

        if return_dict_in_generate:
            if output_scores:
                raw_scores += (scores,)
            if output_logits:
                raw_logits += (hidden_state.float(),)
            if output_attentions:
                decoder_attentions += outputs.attentions
            if output_hidden_states:
                decoder_hidden_states += outputs.hidden_states

        if return_dict_in_generate:
            return GenerateDecoderOnlyOutput(
                sequences=generated_tokens,
                scores=scores,
                logits=raw_logits,
                attentions=decoder_attentions,
                hidden_states=decoder_hidden_states,
                past_key_values=outputs.past_key_values,
            )
        else:
            return generated_tokens


class JanusImageProcessor(BlipImageProcessor):
    r"""
    Constructs a JANUS image processor.

    Args:
        do_resize (`bool`, *optional*, defaults to `True`):
            Whether to resize the image's (height, width) dimensions to the specified `size`. Can be overridden by the
            `do_resize` parameter in the `preprocess` method.
        size (`dict`, *optional*, defaults to `{"height": 384, "width": 384}`):
            Size of the output image after resizing. Can be overridden by the `size` parameter in the `preprocess`
            method.
        min_size (`int`, *optional*, defaults to 14):
            The minimum allowed size for the resized image. Ensures that neither the height nor width
            falls below this value after resizing.
        resample (`PILImageResampling`, *optional*, defaults to `Resampling.BICUBIC`):
            Resampling filter to use if resizing the image. Only has an effect if `do_resize` is set to `True`. Can be
            overridden by the `resample` parameter in the `preprocess` method.
        do_rescale (`bool`, *optional*, defaults to `True`):
            Whether to rescale the image by the specified scale `rescale_factor`. Can be overridden by the
            `do_rescale` parameter in the `preprocess` method.
        rescale_factor (`int` or `float`, *optional*, defaults to `1/255`):
            Scale factor to use if rescaling the image. Only has an effect if `do_rescale` is set to `True`. Can be
            overridden by the `rescale_factor` parameter in the `preprocess` method.
        do_normalize (`bool`, *optional*, defaults to `True`):
            Whether to normalize the image. Can be overridden by the `do_normalize` parameter in the `preprocess`
            method. Can be overridden by the `do_normalize` parameter in the `preprocess` method.
        image_mean (`float` or `List[float]`, *optional*, defaults to `IMAGENET_STANDARD_MEAN`):
            Mean to use if normalizing the image. This is a float or list of floats the length of the number of
            channels in the image. Can be overridden by the `image_mean` parameter in the `preprocess` method. Can be
            overridden by the `image_mean` parameter in the `preprocess` method.
        image_std (`float` or `List[float]`, *optional*, defaults to `IMAGENET_STANDARD_STD`):
            Standard deviation to use if normalizing the image. This is a float or list of floats the length of the
            number of channels in the image. Can be overridden by the `image_std` parameter in the `preprocess` method.
            Can be overridden by the `image_std` parameter in the `preprocess` method.
        do_convert_rgb (`bool`, *optional*, defaults to `True`):
            Whether to convert the image to RGB.
    """

    def __init__(
        self,
        do_resize: bool = True,
        size: Dict[str, int] = None,
        min_size: int = 14,
        resample: PILImageResampling = PILImageResampling.BICUBIC,
        do_rescale: bool = True,
        rescale_factor: Union[int, float] = 1 / 255,
        do_normalize: bool = True,
        image_mean: Optional[Union[float, List[float]]] = None,
        image_std: Optional[Union[float, List[float]]] = None,
        do_convert_rgb: bool = None,
        **kwargs,
    ):
        super().__init__(**kwargs)

        self.min_size = min_size
        if image_mean is None:
            self.background_color = (127, 127, 127)
        else:
            self.background_color = tuple([int(x * 255) for x in image_mean])

    def pad_to_square(
        self,
        image: np.ndarray,
        background_color: Union[int, Tuple[int, int, int]] = 0,
        data_format: Optional[Union[str, ChannelDimension]] = None,
        input_data_format: Optional[Union[str, ChannelDimension]] = None,
    ) -> np.array:
        """
        Pads an image to a square based on the longest edge.

        Args:
            image (`np.ndarray`):
                The image to pad.
            background_color (`int` or `Tuple[int, int, int]`, *optional*, defaults to 0):
                The color to use for the padding. Can be an integer for single channel or a
                tuple of integers representing for multi-channel images. If passed as integer
                in mutli-channel mode, it will default to `0` in subsequent channels.
            data_format (`str` or `ChannelDimension`, *optional*):
                The channel dimension format for the output image. Can be one of:
                    - `"channels_first"` or `ChannelDimension.FIRST`: image in (num_channels, height, width) format.
                    - `"channels_last"` or `ChannelDimension.LAST`: image in (height, width, num_channels) format.
                If unset, will use same as the input image.
            input_data_format (`str` or `ChannelDimension`, *optional*):
                The channel dimension format for the input image. Can be one of:
                    - `"channels_first"` or `ChannelDimension.FIRST`: image in (num_channels, height, width) format.
                    - `"channels_last"` or `ChannelDimension.LAST`: image in (height, width, num_channels) format.

        Returns:
            `np.ndarray`: The padded image.
        """
        height, width = get_image_size(image, input_data_format)
        num_channels = image.shape[0] if input_data_format == ChannelDimension.FIRST else image.shape[-1]

        if height == width:
            image = (
                to_channel_dimension_format(image, data_format, input_data_format)
                if data_format is not None
                else image
            )
            return image

        max_dim = max(height, width)

        # Ensure background_color is the correct shape
        if isinstance(background_color, int):
            background_color = [background_color]
        elif len(background_color) != num_channels:
            raise ValueError(
                f"background_color must have no more than {num_channels} elements to match the number of channels"
            )

        if input_data_format == ChannelDimension.FIRST:
            result = np.zeros((num_channels, max_dim, max_dim), dtype=image.dtype)
            for i, color in enumerate(background_color):
                result[i, :, :] = color
            if width > height:
                start = (max_dim - height) // 2
                result[:, start : start + height, :] = image
            else:
                start = (max_dim - width) // 2
                result[:, :, start : start + width] = image
        else:
            result = np.zeros((max_dim, max_dim, num_channels), dtype=image.dtype)
            for i, color in enumerate(background_color):
                result[:, :, i] = color
            if width > height:
                start = (max_dim - height) // 2
                result[start : start + height, :, :] = image
            else:
                start = (max_dim - width) // 2
                result[:, start : start + width, :] = image

        return result

    def resize(
        self,
        image: np.ndarray,
        size: Union[Dict[str, int], int],
        resample: PILImageResampling = PILImageResampling.BICUBIC,
        data_format: Optional[Union[str, ChannelDimension]] = None,
        input_data_format: Optional[Union[str, ChannelDimension]] = None,
        **kwargs,
    ) -> np.ndarray:
        """
        Resize an image to dynamically calculated size.

        Args:
            image (`np.ndarray`):
                Image to resize.
            resample (`PILImageResampling`, *optional*, defaults to `PILImageResampling.BICUBIC`):
                `PILImageResampling` filter to use when resizing the image e.g. `PILImageResampling.BICUBIC`.
            data_format (`ChannelDimension` or `str`, *optional*):
                The channel dimension format for the output image. If unset, the channel dimension format of the input
                image is used. Can be one of:
                - `"channels_first"` or `ChannelDimension.FIRST`: image in (num_channels, height, width) format.
                - `"channels_last"` or `ChannelDimension.LAST`: image in (height, width, num_channels) format.
                - `None`: will be inferred from input
            input_data_format (`ChannelDimension` or `str`, *optional*):
                The channel dimension format for the input image. If unset, the channel dimension format is inferred
                from the input image. Can be one of:
                - `"channels_first"` or `ChannelDimension.FIRST`: image in (num_channels, height, width) format.
                - `"channels_last"` or `ChannelDimension.LAST`: image in (height, width, num_channels) format.
                - `"none"` or `ChannelDimension.NONE`: image in (height, width) format.

        Returns:
            `np.ndarray`: The resized image.
        """
        if input_data_format is None:
            input_data_format = infer_channel_dimension_format(image)

        height, width = get_image_size(image, input_data_format)
        max_size = max(height, width)

        size = get_size_dict(size, default_to_square=True)
        if size["height"] != size["width"]:
            raise ValueError(
                f"Output height and width must be the same. Got height={size['height']} and width={size['width']}"
            )
        size = size["height"]

        delta = size / max_size
        # Largest side becomes `size` and the other side is scaled according to the aspect ratio.
        output_size_nonpadded = [
            max(int(height * delta), self.min_size),
            max(int(width * delta), self.min_size),
        ]

        image = resize(
            image,
            size=output_size_nonpadded,
            resample=resample,
            data_format=data_format,
            input_data_format=input_data_format,
            **kwargs,
        )
        # Expand and pad the images to obtain a square image of dimensions `size x size`
        image = self.pad_to_square(
            image=image,
            background_color=self.background_color,
            input_data_format=input_data_format,
        )
        return image

    def postprocess(
        self,
        images: ImageInput,
        do_rescale: bool = None,
        rescale_factor: float = None,
        do_normalize: bool = None,
        image_mean: List[float] = None,
        image_std: List[float] = None,
        input_data_format: str = None,
        return_tensors: str = None,
    ):
        """Applies post-processing to the decoded image tokens by reversing transformations applied during preprocessing."""
        do_rescale = do_rescale if do_rescale is not None else self.do_rescale
        rescale_factor = 1.0 / self.rescale_factor if rescale_factor is None else rescale_factor
        do_normalize = do_normalize if do_normalize is not None else self.do_normalize
        image_mean = image_mean if image_mean is not None else self.image_mean
        image_std = image_std if image_std is not None else self.image_std

        images = make_list_of_images(images)  # Ensures input is a list

        if isinstance(images[0], PIL.Image.Image):
            return images if len(images) > 1 else images[0]

        if input_data_format is None:
            input_data_format = infer_channel_dimension_format(images[0])  # Determine format dynamically

        pixel_values = []

        for image in images:
            image = to_numpy_array(image)  # Ensure NumPy format

            if do_normalize:
                image = self.unnormalize(
                    image=image, image_mean=image_mean, image_std=image_std, input_data_format=input_data_format
                )

            if do_rescale:
                image = self.rescale(image, scale=rescale_factor, input_data_format=input_data_format)
                image = image.clip(0, 255).astype(np.uint8)

            if do_normalize and do_rescale and return_tensors == "PIL.Image.Image":
                image = to_channel_dimension_format(image, ChannelDimension.LAST, input_channel_dim=input_data_format)
                image = PIL.Image.fromarray(image)

            pixel_values.append(image)

        data = {"pixel_values": pixel_values}
        return_tensors = return_tensors if return_tensors != "PIL.Image.Image" else None

        return BatchFeature(data=data, tensor_type=return_tensors)

    def unnormalize(
        self,
        image: np.array,
        image_mean: Union[float, Iterable[float]],
        image_std: Union[float, Iterable[float]],
        input_data_format: Optional[Union[str, ChannelDimension]] = None,
    ) -> np.array:
        """
        Unnormalizes `image` using the mean and standard deviation specified by `mean` and `std`.
        image = (image * image_std) + image_mean
        Args:
            image (`torch.Tensor` of shape `(batch_size, num_channels, image_size, image_size)` or `(num_channels, image_size, image_size)`):
                Batch of pixel values to postprocess.
            image_mean (`float` or `Iterable[float]`):
                The mean to use for unnormalization.
            image_std (`float` or `Iterable[float]`):
                The standard deviation to use for unnormalization.
            input_data_format (`ChannelDimension` or `str`, *optional*):
                The channel dimension format for the input image. If unset, the channel dimension format is inferred
                from the input image. Can be one of:
                - `"channels_first"` or `ChannelDimension.FIRST`: image in (num_channels, height, width) format.
                - `"channels_last"` or `ChannelDimension.LAST`: image in (height, width, num_channels) format.
                - `"none"` or `ChannelDimension.NONE`: image in (height, width) format.
        """
        num_channels = 3

        if isinstance(image_mean, Iterable):
            if len(image_mean) != num_channels:
                raise ValueError(f"mean must have {num_channels} elements if it is an iterable, got {len(image_mean)}")
        else:
            image_mean = [image_mean] * num_channels

        if isinstance(image_std, Iterable):
            if len(image_std) != num_channels:
                raise ValueError(f"std must have {num_channels} elements if it is an iterable, got {len(image_std)}")
        else:
            image_std = [image_std] * num_channels

        rev_image_mean = tuple(-mean / std for mean, std in zip(image_mean, image_std))
        rev_image_std = tuple(1 / std for std in image_std)
        image = self.normalize(
            image=image, mean=rev_image_mean, std=rev_image_std, input_data_format=input_data_format
        )
        return image


<<<<<<< HEAD
class JanusVisionConfig(SiglipVisionConfig):
    r"""
    This is the configuration class to store the configuration of a [`JanusVisionModel`]. It is used to instantiate a
    `JanusVisionModel` according to the specified arguments, defining the model architecture.

    Configuration objects inherit from [`PretrainedConfig`] and can be used to control the model outputs. Read the
    documentation from [`PretrainedConfig`] for more information.
    Args:
        hidden_size (`int`, *optional*, defaults to 1024):
            Dimensionality of the encoder layers and the pooler layer.
        num_hidden_layers (`int`, *optional*, defaults to 24):
            Number of hidden layers in the Transformer encoder.
        num_attention_heads (`int`, *optional*, defaults to 16):
            Number of attention heads for each attention layer in the Transformer encoder.
        num_channels (`int`, *optional*, defaults to 3):
            The number of input channels.
        patch_size (`int`, *optional*, defaults to 16):
            The size (resolution) of each patch.
        image_size (`int`, *optional*, defaults to 384):
            The size (resolution) of each image.
        attention_dropout (`float`, *optional*, defaults to 0.0):
            Dropout probability for attention weights.
        layer_norm_eps (`float`, *optional*, defaults to 1e-06):
            The epsilon used by the layer normalization layers.
        hidden_act (`str` or `function`, *optional*, defaults to `"gelu"`):
            The non-linear activation function (function or string) in the encoder and pooler. If string, `"gelu"`,
            `"relu"`, `"selu"`, and `"gelu_new"` are supported.
        mlp_ratio (`float`, *optional*, defaults to 4.0):
            Ratio of the hidden size of the MLPs relative to `hidden_size`.
        attention_bias (`bool`, *optional*, defaults to `True`):
            Whether to add a bias to the queries, keys, and values in the attention layers.
        hidden_dropout_rate (`float`, *optional*, defaults to 0.0):
            The dropout probability for fully connected layers in the encoder.
        projection_dim (`int`, *optional*, defaults to 2048):
            Dimensionality of the MLP projection head.
        projection_dropout (`float`, *optional*, defaults to 0.0):
            Dropout probability for the projection layer.
        use_qk_norm (`bool`, *optional*, defaults to `False`):
            Whether to normalize the query and key matrices.
        initializer_range (`float`, *optional*, defaults to 0.02):
            The standard deviation of the truncated normal initializer for initializing all weight matrices.
        depth (`int`, *optional*, defaults to 2):
            Number of hidden layers in the aligner module.
        num_image_tokens (`int`, *optional*, defaults to 576):
            Number of image tokens.
    """

    model_type = "janus_vision_model"
    base_config_key = "vision_config"

    def __init__(
        self,
        hidden_size=1024,
        num_hidden_layers=24,
        num_attention_heads=16,
        num_channels=3,
        patch_size=16,
        image_size=384,
        attention_dropout=0.0,
        layer_norm_eps=1e-6,
        hidden_act="gelu",
        mlp_ratio=4.0,
        attention_bias=True,
        hidden_dropout_rate=0.0,
        projection_dim=2048,
        projection_dropout=0.0,
        use_qk_norm=False,
        initializer_range=0.02,
        depth=2,
        num_image_tokens=576,
        **kwargs,
    ):
        super().__init__(
            hidden_size=hidden_size,
            num_hidden_layers=num_hidden_layers,
            num_attention_heads=num_attention_heads,
            num_channels=num_channels,
            patch_size=patch_size,
            image_size=image_size,
            attention_dropout=attention_dropout,
            layer_norm_eps=layer_norm_eps,
            hidden_act=hidden_act,
            **kwargs,
        )

        self.mlp_ratio = mlp_ratio
        self.attention_bias = attention_bias
        self.intermediate_size = int(hidden_size * mlp_ratio)
        self.hidden_dropout_rate = hidden_dropout_rate
        self.projection_dim = projection_dim
        self.projection_dropout = projection_dropout
        self.use_qk_norm = use_qk_norm
        self.initializer_range = initializer_range
        self.depth = depth
        self.num_image_tokens = num_image_tokens


class JanusVQVAEConfig(ChameleonVQVAEConfig):
    r"""
    This is the configuration class to store the configuration of a [`JanusVQVAEModel`]. It is used to instantiate a
    `JanusVQVAEModel` according to the specified arguments, defining the model architecture.
    Configuration objects inherit from [`PretrainedConfig`] and can be used to control the model outputs. Read the
    documentation from [`PretrainedConfig`] for more information. Instantiating a
    configuration with the defaults will yield a similar configuration to the VQModel of the
    [yaswanthgali/Janus-Pro-1B-HF](https://huggingface.co/yaswanthgali/Janus-Pro-1B-HF).

    Args:
        embed_dim (`int`, *optional*, defaults to 8):
            Dimensionality of each embedding vector.
        num_embeddings (`int`, *optional*, defaults to 16384):
            Number of codebook embeddings.
        double_latent (`bool`, *optional*, defaults to `False`):
            Whether to use double z channels.
        latent_channels (`int`, *optional*, defaults to 256):
            Number of channels for the latent space.
        num_patches (`int`, *optional*, defaults to 32):
            Num of patches the input images can be divided into.
        in_channels (`int`, *optional*, defaults to 3):
            Number of input channels.
        out_channels (`int`, *optional*, defaults to 3):
            Number of out channels.
        base_channels (`int`, *optional*, defaults to 128):
            Base channel count.
        channel_multiplier (`List[int]`, *optional*, defaults to `[1, 1, 2, 2, 4]`):
            Channel multipliers for each resolution.
        num_res_blocks (`int`, *optional*, defaults to 2):
            Number of residual blocks.
        dropout (`float`, *optional*, defaults to 0.0):
            Dropout rate.
        attn_type (`str`, *optional*, defaults to `"vanilla"`):
            Attention type used in VQ-GAN encoder. Can be "vanilla" or None.
        initializer_range (`float`, *optional*, defaults to 0.02):
            The standard deviation of the truncated_normal_initializer for initializing all weight matrices.
        projection_dim (`int`, *optional*, defaults to 2048):
            Dimensionality of the MLP projection head.
        num_hidden_layers (`int`, *optional*, defaults to 2):
            Number of hidden layers in VAVAE MLP Connecter module.
        hidden_act (`str` or `Callable`, *optional*, defaults to `"gelu"`):
            The non-linear activation function (function or string) in the encoder and pooler. If string, `"gelu"`,
            `"relu"`, `"silu"` and `"gelu_new"` are supported.
        image_token_embed_dim (`int`, *optional*, defaults to 2048):
            Dimension of image embeddings. It should be same as the dimensionality of text embeddings.
    """

    def __init__(
        self,
        embed_dim: int = 8,
        num_embeddings: int = 16384,
        double_latent: bool = False,
        latent_channels: int = 256,
        num_patches: int = 32,
        in_channels: int = 3,
        out_channels: int = 3,
        base_channels: int = 128,
        channel_multiplier: List[int] = [1, 1, 2, 2, 4],
        num_res_blocks: int = 2,
        dropout: float = 0.0,
        attn_type: str = "vanilla",
        initializer_range=0.02,
        projection_dim=2048,
        num_hidden_layers=2,
        hidden_act="gelu",
        image_token_embed_dim=2048,
        **kwargs,
    ):
        super().__init__(
            embed_dim=embed_dim,
            num_embeddings=num_embeddings,
            double_latent=double_latent,
            latent_channels=latent_channels,
            in_channels=in_channels,
            base_channels=base_channels,
            channel_multiplier=channel_multiplier,
            num_res_blocks=num_res_blocks,
            dropout=dropout,
            attn_type=attn_type,
            initializer_range=initializer_range,
            **kwargs,
        )
        self.num_patches = num_patches
        self.out_channels = out_channels
        self.projection_dim = projection_dim
        self.num_hidden_layers = num_hidden_layers
        self.hidden_act = hidden_act
        self.image_token_embed_dim = image_token_embed_dim

        del self.resolution
        del self.attn_resolutions


class JanusConfig(PretrainedConfig):
    r"""
    This is the configuration class to store the configuration of a [`JanusModel`]. It is used to instantiate an
    Janus model according to the specified arguments, defining the model architecture. Instantiating a configuration
    with the defaults will yield a similar configuration to that of the Janus-1B or Janus-7B models.

    e.g. [yaswanthgali/Janus-Pro-1B-HF](https://huggingface.co/yaswanthgali/Janus-Pro-1B-HF) or
    [hugosilva664/Janus-Pro-7B-HF](https://huggingface.co/hugosilva664/Janus-Pro-7B-HF)

    Configuration objects inherit from [`PretrainedConfig`] and can be used to control the model outputs. Read the
    documentation from [`PretrainedConfig`] for more information.

    Args:
        text_config (`Union[AutoConfig, dict]`, *optional*, defaults to `LlamaConfig`):
            The config object or dictionary of the text backbone.
        vision_config (`Union[AutoConfig, dict]`,  *optional*, defaults to `JanusVisionConfig`):
            The config object or dictionary of the vision backbone.
        vq_config (`Union[AutoConfig, dict]`,  *optional*, defaults to `JanusVQVAEConfig`):
            The config object or dictionary of the VQVAE backbone.

    Example:

    ```python
    >>> from transformers import JanusForConditionalGeneration, JanusConfig, JanusVisionConfig, JanusVQVAEConfig, LlamaConfig

    >>> # Initializing a Janus vision config
    >>> vision_config = JanusVisionConfig()

    >>> # Initializing a Llama config
    >>> text_config = LlamaConfig()

    >>> # Initializing a VQ config
    >>> vq_config = JanusVQVAEConfig()

    >>> # Initializing a Janus Pro 1B style configuration
    >>> configuration = JanusConfig(vision_config=vision_config, text_config=text_config, vq_config=vq_config)

    >>> # Initializing a model from the Janus Pro 1B style configuration
    >>> model = JanusForConditionalGeneration(configuration)

    >>> # Accessing the model configuration
    >>> configuration = model.config
    ```"""

    model_type = "janus"
    sub_configs = {
        "text_config": AutoConfig,
        "vision_config": JanusVisionConfig,
        "vq_config": JanusVQVAEConfig,
    }

    def __init__(self, text_config=None, vision_config=None, vq_config=None, **kwargs):
        if isinstance(text_config, dict):
            text_config["model_type"] = text_config.get("model_type", "llama")
            self.text_config = CONFIG_MAPPING[text_config["model_type"]](**text_config)

        elif text_config is None:
            logger.info("`text_config` is None. Initializing with default values")
            self.text_config = CONFIG_MAPPING["llama"](
                hidden_size=2048,
                num_hidden_layers=24,
                num_attention_heads=16,
                intermediate_size=5632,
                max_position_embeddings=16384,
                num_key_value_heads=16,
                vocab_size=102400,
            )
        elif isinstance(text_config, PretrainedConfig):
            self.text_config = text_config
        else:
            raise ValueError(
                f"Invalid type for `text_config`. Must be either `dict` or `LlamaConfig`."
                f" Type found: {type(text_config)}"
            )

        if vision_config is None:
            logger.info("`vision_config` is None. Initializing with default JanusVisionConfig values")
            self.vision_config = JanusVisionConfig()
        elif isinstance(vision_config, dict):
            self.vision_config = JanusVisionConfig(**vision_config)
        elif isinstance(vision_config, JanusVisionConfig):
            self.vision_config = vision_config
        else:
            raise ValueError(
                f"Invalid type for `vision_config`. Must be either `dict` or `JanusVisionConfig`."
                f" Type found: {type(vision_config)}"
            )

        if vq_config is None:
            logger.info("`vq_config` is None. Initializing with default JanusVQVAEConfig values")
            self.vq_config = JanusVQVAEConfig()
        elif isinstance(vq_config, dict):
            self.vq_config = JanusVQVAEConfig(**vq_config)
        elif isinstance(vq_config, JanusVQVAEConfig):
            self.vq_config = vq_config
        else:
            raise ValueError(
                f"Invalid type for `vq_config`. Must be either `dict` or `JanusVQVAEConfig`."
                f" Type found: {type(vq_config)}"
            )

        # This dimension is required when decoding discrete image tokens to continuous input.
        self.vq_config.num_patches = self.vision_config.image_size // self.vision_config.patch_size
        # The default is only the index for the 1B model, 7B uses a different one
        self.image_token_index = kwargs.get("image_token_index", 100581)
        super().__init__(**kwargs)


=======
>>>>>>> a4fe9bb7
__all__ = [
    "JanusImageProcessor",
    "JanusPreTrainedModel",
    "JanusForConditionalGeneration",
    "JanusModel",
    "JanusVQVAE",
    "JanusVisionModel",
    "JanusVQVAEConfig",
    "JanusVisionConfig",
    "JanusConfig",
]<|MERGE_RESOLUTION|>--- conflicted
+++ resolved
@@ -60,7 +60,6 @@
     replace_return_docstrings,
 )
 from ..auto import AutoModel
-from ..blip_2.modeling_blip_2 import Blip2VisionModel
 from ..chameleon.configuration_chameleon import ChameleonVQVAEConfig
 from ..chameleon.modeling_chameleon import (
     ChameleonVQVAE,
@@ -604,38 +603,6 @@
         self.layer_norm2 = nn.LayerNorm(self.embed_dim, eps=config.layer_norm_eps)
         self.mlp = JanusVisionMLP(config)
 
-<<<<<<< HEAD
-    def forward(
-        self,
-        hidden_states: torch.Tensor,
-        attention_mask: torch.Tensor,
-        output_attentions: Optional[bool] = False,
-    ) -> Tuple[torch.FloatTensor]:
-        """
-        Args:
-            hidden_states (`torch.FloatTensor`):
-                Input to the layer of shape `(batch, seq_len, embed_dim)`.
-            attention_mask (`torch.FloatTensor`):
-                Attention mask of shape `(batch, 1, q_len, k_v_seq_len)` where padding elements are indicated by very large negative values.
-            output_attentions (`bool`, *optional*, defaults to `False`):
-                Whether or not to return the attentions tensors of all attention layers. See `attentions` under
-                returned tensors for more detail.
-        """
-        norm_hidden_states = self.layer_norm1(hidden_states)
-
-        attn_output, attn_weights = self.attn(
-            norm_hidden_states, attention_mask=attention_mask, output_attentions=output_attentions
-        )
-        hidden_states = hidden_states + attn_output
-        norm_hidden_states = self.layer_norm2(hidden_states)
-
-        mlp_output = self.mlp(norm_hidden_states)
-        hidden_states = hidden_states + mlp_output
-
-        return (hidden_states, attn_weights) if output_attentions else (hidden_states,)
-
-=======
->>>>>>> a4fe9bb7
 
 class JanusVisionEncoder(SiglipEncoder):
     def __init__(self, config: JanusVisionConfig):
@@ -643,22 +610,7 @@
         self.layers = nn.ModuleList([JanusVisionEncoderLayer(config) for _ in range(config.num_hidden_layers)])
 
 
-<<<<<<< HEAD
-class JanusVisionTransformer(SiglipVisionTransformer, nn.Module):
-    def __init__(self, config: JanusVisionConfig):
-        nn.Module.__init__()
-        self.config = config
-        self.embeddings = JanusVisionEmbeddings(config)
-        self.post_layernorm = nn.LayerNorm(config.hidden_size, eps=config.layer_norm_eps)
-        self.encoder = JanusVisionEncoder(config)
-
-
-class JanusVisionModel(SiglipVisionModel):
-    config_class = JanusVisionConfig
-
-=======
 class JanusVisionModel(Blip2VisionModel):
->>>>>>> a4fe9bb7
     def __init__(self, config: JanusVisionConfig):
         super().__init__(config)
         self.encoder = JanusVisionEncoder(config)
@@ -1422,11 +1374,7 @@
                 batch_size=batch_size * 2,
                 # we should have at least a cache len of seq_len + num_image_tokens.
                 max_cache_len=max(generation_config.max_length, num_image_tokens + seq_len),
-<<<<<<< HEAD
-                device=input_ids.device,
-=======
                 device=device,
->>>>>>> a4fe9bb7
                 model_kwargs=model_kwargs,
             )
 
@@ -1805,307 +1753,6 @@
         return image
 
 
-<<<<<<< HEAD
-class JanusVisionConfig(SiglipVisionConfig):
-    r"""
-    This is the configuration class to store the configuration of a [`JanusVisionModel`]. It is used to instantiate a
-    `JanusVisionModel` according to the specified arguments, defining the model architecture.
-
-    Configuration objects inherit from [`PretrainedConfig`] and can be used to control the model outputs. Read the
-    documentation from [`PretrainedConfig`] for more information.
-    Args:
-        hidden_size (`int`, *optional*, defaults to 1024):
-            Dimensionality of the encoder layers and the pooler layer.
-        num_hidden_layers (`int`, *optional*, defaults to 24):
-            Number of hidden layers in the Transformer encoder.
-        num_attention_heads (`int`, *optional*, defaults to 16):
-            Number of attention heads for each attention layer in the Transformer encoder.
-        num_channels (`int`, *optional*, defaults to 3):
-            The number of input channels.
-        patch_size (`int`, *optional*, defaults to 16):
-            The size (resolution) of each patch.
-        image_size (`int`, *optional*, defaults to 384):
-            The size (resolution) of each image.
-        attention_dropout (`float`, *optional*, defaults to 0.0):
-            Dropout probability for attention weights.
-        layer_norm_eps (`float`, *optional*, defaults to 1e-06):
-            The epsilon used by the layer normalization layers.
-        hidden_act (`str` or `function`, *optional*, defaults to `"gelu"`):
-            The non-linear activation function (function or string) in the encoder and pooler. If string, `"gelu"`,
-            `"relu"`, `"selu"`, and `"gelu_new"` are supported.
-        mlp_ratio (`float`, *optional*, defaults to 4.0):
-            Ratio of the hidden size of the MLPs relative to `hidden_size`.
-        attention_bias (`bool`, *optional*, defaults to `True`):
-            Whether to add a bias to the queries, keys, and values in the attention layers.
-        hidden_dropout_rate (`float`, *optional*, defaults to 0.0):
-            The dropout probability for fully connected layers in the encoder.
-        projection_dim (`int`, *optional*, defaults to 2048):
-            Dimensionality of the MLP projection head.
-        projection_dropout (`float`, *optional*, defaults to 0.0):
-            Dropout probability for the projection layer.
-        use_qk_norm (`bool`, *optional*, defaults to `False`):
-            Whether to normalize the query and key matrices.
-        initializer_range (`float`, *optional*, defaults to 0.02):
-            The standard deviation of the truncated normal initializer for initializing all weight matrices.
-        depth (`int`, *optional*, defaults to 2):
-            Number of hidden layers in the aligner module.
-        num_image_tokens (`int`, *optional*, defaults to 576):
-            Number of image tokens.
-    """
-
-    model_type = "janus_vision_model"
-    base_config_key = "vision_config"
-
-    def __init__(
-        self,
-        hidden_size=1024,
-        num_hidden_layers=24,
-        num_attention_heads=16,
-        num_channels=3,
-        patch_size=16,
-        image_size=384,
-        attention_dropout=0.0,
-        layer_norm_eps=1e-6,
-        hidden_act="gelu",
-        mlp_ratio=4.0,
-        attention_bias=True,
-        hidden_dropout_rate=0.0,
-        projection_dim=2048,
-        projection_dropout=0.0,
-        use_qk_norm=False,
-        initializer_range=0.02,
-        depth=2,
-        num_image_tokens=576,
-        **kwargs,
-    ):
-        super().__init__(
-            hidden_size=hidden_size,
-            num_hidden_layers=num_hidden_layers,
-            num_attention_heads=num_attention_heads,
-            num_channels=num_channels,
-            patch_size=patch_size,
-            image_size=image_size,
-            attention_dropout=attention_dropout,
-            layer_norm_eps=layer_norm_eps,
-            hidden_act=hidden_act,
-            **kwargs,
-        )
-
-        self.mlp_ratio = mlp_ratio
-        self.attention_bias = attention_bias
-        self.intermediate_size = int(hidden_size * mlp_ratio)
-        self.hidden_dropout_rate = hidden_dropout_rate
-        self.projection_dim = projection_dim
-        self.projection_dropout = projection_dropout
-        self.use_qk_norm = use_qk_norm
-        self.initializer_range = initializer_range
-        self.depth = depth
-        self.num_image_tokens = num_image_tokens
-
-
-class JanusVQVAEConfig(ChameleonVQVAEConfig):
-    r"""
-    This is the configuration class to store the configuration of a [`JanusVQVAEModel`]. It is used to instantiate a
-    `JanusVQVAEModel` according to the specified arguments, defining the model architecture.
-    Configuration objects inherit from [`PretrainedConfig`] and can be used to control the model outputs. Read the
-    documentation from [`PretrainedConfig`] for more information. Instantiating a
-    configuration with the defaults will yield a similar configuration to the VQModel of the
-    [yaswanthgali/Janus-Pro-1B-HF](https://huggingface.co/yaswanthgali/Janus-Pro-1B-HF).
-
-    Args:
-        embed_dim (`int`, *optional*, defaults to 8):
-            Dimensionality of each embedding vector.
-        num_embeddings (`int`, *optional*, defaults to 16384):
-            Number of codebook embeddings.
-        double_latent (`bool`, *optional*, defaults to `False`):
-            Whether to use double z channels.
-        latent_channels (`int`, *optional*, defaults to 256):
-            Number of channels for the latent space.
-        num_patches (`int`, *optional*, defaults to 32):
-            Num of patches the input images can be divided into.
-        in_channels (`int`, *optional*, defaults to 3):
-            Number of input channels.
-        out_channels (`int`, *optional*, defaults to 3):
-            Number of out channels.
-        base_channels (`int`, *optional*, defaults to 128):
-            Base channel count.
-        channel_multiplier (`List[int]`, *optional*, defaults to `[1, 1, 2, 2, 4]`):
-            Channel multipliers for each resolution.
-        num_res_blocks (`int`, *optional*, defaults to 2):
-            Number of residual blocks.
-        dropout (`float`, *optional*, defaults to 0.0):
-            Dropout rate.
-        attn_type (`str`, *optional*, defaults to `"vanilla"`):
-            Attention type used in VQ-GAN encoder. Can be "vanilla" or None.
-        initializer_range (`float`, *optional*, defaults to 0.02):
-            The standard deviation of the truncated_normal_initializer for initializing all weight matrices.
-        projection_dim (`int`, *optional*, defaults to 2048):
-            Dimensionality of the MLP projection head.
-        num_hidden_layers (`int`, *optional*, defaults to 2):
-            Number of hidden layers in VAVAE MLP Connecter module.
-        hidden_act (`str` or `Callable`, *optional*, defaults to `"gelu"`):
-            The non-linear activation function (function or string) in the encoder and pooler. If string, `"gelu"`,
-            `"relu"`, `"silu"` and `"gelu_new"` are supported.
-        image_token_embed_dim (`int`, *optional*, defaults to 2048):
-            Dimension of image embeddings. It should be same as the dimensionality of text embeddings.
-    """
-
-    def __init__(
-        self,
-        embed_dim: int = 8,
-        num_embeddings: int = 16384,
-        double_latent: bool = False,
-        latent_channels: int = 256,
-        num_patches: int = 32,
-        in_channels: int = 3,
-        out_channels: int = 3,
-        base_channels: int = 128,
-        channel_multiplier: List[int] = [1, 1, 2, 2, 4],
-        num_res_blocks: int = 2,
-        dropout: float = 0.0,
-        attn_type: str = "vanilla",
-        initializer_range=0.02,
-        projection_dim=2048,
-        num_hidden_layers=2,
-        hidden_act="gelu",
-        image_token_embed_dim=2048,
-        **kwargs,
-    ):
-        super().__init__(
-            embed_dim=embed_dim,
-            num_embeddings=num_embeddings,
-            double_latent=double_latent,
-            latent_channels=latent_channels,
-            in_channels=in_channels,
-            base_channels=base_channels,
-            channel_multiplier=channel_multiplier,
-            num_res_blocks=num_res_blocks,
-            dropout=dropout,
-            attn_type=attn_type,
-            initializer_range=initializer_range,
-            **kwargs,
-        )
-        self.num_patches = num_patches
-        self.out_channels = out_channels
-        self.projection_dim = projection_dim
-        self.num_hidden_layers = num_hidden_layers
-        self.hidden_act = hidden_act
-        self.image_token_embed_dim = image_token_embed_dim
-
-        del self.resolution
-        del self.attn_resolutions
-
-
-class JanusConfig(PretrainedConfig):
-    r"""
-    This is the configuration class to store the configuration of a [`JanusModel`]. It is used to instantiate an
-    Janus model according to the specified arguments, defining the model architecture. Instantiating a configuration
-    with the defaults will yield a similar configuration to that of the Janus-1B or Janus-7B models.
-
-    e.g. [yaswanthgali/Janus-Pro-1B-HF](https://huggingface.co/yaswanthgali/Janus-Pro-1B-HF) or
-    [hugosilva664/Janus-Pro-7B-HF](https://huggingface.co/hugosilva664/Janus-Pro-7B-HF)
-
-    Configuration objects inherit from [`PretrainedConfig`] and can be used to control the model outputs. Read the
-    documentation from [`PretrainedConfig`] for more information.
-
-    Args:
-        text_config (`Union[AutoConfig, dict]`, *optional*, defaults to `LlamaConfig`):
-            The config object or dictionary of the text backbone.
-        vision_config (`Union[AutoConfig, dict]`,  *optional*, defaults to `JanusVisionConfig`):
-            The config object or dictionary of the vision backbone.
-        vq_config (`Union[AutoConfig, dict]`,  *optional*, defaults to `JanusVQVAEConfig`):
-            The config object or dictionary of the VQVAE backbone.
-
-    Example:
-
-    ```python
-    >>> from transformers import JanusForConditionalGeneration, JanusConfig, JanusVisionConfig, JanusVQVAEConfig, LlamaConfig
-
-    >>> # Initializing a Janus vision config
-    >>> vision_config = JanusVisionConfig()
-
-    >>> # Initializing a Llama config
-    >>> text_config = LlamaConfig()
-
-    >>> # Initializing a VQ config
-    >>> vq_config = JanusVQVAEConfig()
-
-    >>> # Initializing a Janus Pro 1B style configuration
-    >>> configuration = JanusConfig(vision_config=vision_config, text_config=text_config, vq_config=vq_config)
-
-    >>> # Initializing a model from the Janus Pro 1B style configuration
-    >>> model = JanusForConditionalGeneration(configuration)
-
-    >>> # Accessing the model configuration
-    >>> configuration = model.config
-    ```"""
-
-    model_type = "janus"
-    sub_configs = {
-        "text_config": AutoConfig,
-        "vision_config": JanusVisionConfig,
-        "vq_config": JanusVQVAEConfig,
-    }
-
-    def __init__(self, text_config=None, vision_config=None, vq_config=None, **kwargs):
-        if isinstance(text_config, dict):
-            text_config["model_type"] = text_config.get("model_type", "llama")
-            self.text_config = CONFIG_MAPPING[text_config["model_type"]](**text_config)
-
-        elif text_config is None:
-            logger.info("`text_config` is None. Initializing with default values")
-            self.text_config = CONFIG_MAPPING["llama"](
-                hidden_size=2048,
-                num_hidden_layers=24,
-                num_attention_heads=16,
-                intermediate_size=5632,
-                max_position_embeddings=16384,
-                num_key_value_heads=16,
-                vocab_size=102400,
-            )
-        elif isinstance(text_config, PretrainedConfig):
-            self.text_config = text_config
-        else:
-            raise ValueError(
-                f"Invalid type for `text_config`. Must be either `dict` or `LlamaConfig`."
-                f" Type found: {type(text_config)}"
-            )
-
-        if vision_config is None:
-            logger.info("`vision_config` is None. Initializing with default JanusVisionConfig values")
-            self.vision_config = JanusVisionConfig()
-        elif isinstance(vision_config, dict):
-            self.vision_config = JanusVisionConfig(**vision_config)
-        elif isinstance(vision_config, JanusVisionConfig):
-            self.vision_config = vision_config
-        else:
-            raise ValueError(
-                f"Invalid type for `vision_config`. Must be either `dict` or `JanusVisionConfig`."
-                f" Type found: {type(vision_config)}"
-            )
-
-        if vq_config is None:
-            logger.info("`vq_config` is None. Initializing with default JanusVQVAEConfig values")
-            self.vq_config = JanusVQVAEConfig()
-        elif isinstance(vq_config, dict):
-            self.vq_config = JanusVQVAEConfig(**vq_config)
-        elif isinstance(vq_config, JanusVQVAEConfig):
-            self.vq_config = vq_config
-        else:
-            raise ValueError(
-                f"Invalid type for `vq_config`. Must be either `dict` or `JanusVQVAEConfig`."
-                f" Type found: {type(vq_config)}"
-            )
-
-        # This dimension is required when decoding discrete image tokens to continuous input.
-        self.vq_config.num_patches = self.vision_config.image_size // self.vision_config.patch_size
-        # The default is only the index for the 1B model, 7B uses a different one
-        self.image_token_index = kwargs.get("image_token_index", 100581)
-        super().__init__(**kwargs)
-
-
-=======
->>>>>>> a4fe9bb7
 __all__ = [
     "JanusImageProcessor",
     "JanusPreTrainedModel",
