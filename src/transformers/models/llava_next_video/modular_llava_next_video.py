--- conflicted
+++ resolved
@@ -688,13 +688,8 @@
             output_hidden_states=output_hidden_states,
             return_dict=return_dict,
             cache_position=cache_position,
-<<<<<<< HEAD
-            logits_to_keep=logits_to_keep,
+            image_sizes=image_sizes,
             **kwargs,
-=======
-            image_sizes=image_sizes,
-            **lm_kwargs,
->>>>>>> 17742bd9
         )
 
         hidden_states = outputs[0]
