--- conflicted
+++ resolved
@@ -31,10 +31,7 @@
     ModelOutput,
     add_start_docstrings,
     add_start_docstrings_to_model_forward,
-<<<<<<< HEAD
-=======
     can_return_tuple,
->>>>>>> bf41e54f
     logging,
     replace_return_docstrings,
 )
