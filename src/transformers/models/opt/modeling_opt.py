# coding=utf-8
# Copyright 2022 The Fairseq Authors and The HuggingFace Inc. team. All rights reserved.
#
# Licensed under the Apache License, Version 2.0 (the "License");
# you may not use this file except in compliance with the License.
# You may obtain a copy of the License at
#
#     http://www.apache.org/licenses/LICENSE-2.0
#
# Unless required by applicable law or agreed to in writing, software
# distributed under the License is distributed on an "AS IS" BASIS,
# WITHOUT WARRANTIES OR CONDITIONS OF ANY KIND, either express or implied.
# See the License for the specific language governing permissions and
# limitations under the License.
"""PyTorch OPT model."""

from typing import Callable, List, Optional, Tuple, Union

import torch
import torch.utils.checkpoint
from torch import nn
from torch.nn import BCEWithLogitsLoss, CrossEntropyLoss, MSELoss

from ...activations import ACT2FN
from ...cache_utils import Cache, DynamicCache
from ...generation import GenerationMixin
<<<<<<< HEAD
from ...modeling_attn_mask_utils import AttentionMaskConverter
from ...modeling_flash_attention_utils import flash_attn_supports_top_left_mask, is_flash_attn_available
=======
from ...modeling_attn_mask_utils import (
    AttentionMaskConverter,
)
from ...modeling_flash_attention_utils import FlashAttentionKwargs, is_flash_attn_available
>>>>>>> d23aae2b
from ...modeling_outputs import (
    BaseModelOutputWithPast,
    CausalLMOutputWithPast,
    QuestionAnsweringModelOutput,
    SequenceClassifierOutputWithPast,
)
<<<<<<< HEAD
from ...modeling_utils import PreTrainedModel
from ...utils import auto_docstring, is_torch_flex_attn_available, logging
=======
from ...modeling_utils import ALL_ATTENTION_FUNCTIONS, PreTrainedModel
from ...processing_utils import Unpack
from ...utils import (
    LossKwargs,
    add_code_sample_docstrings,
    add_start_docstrings,
    add_start_docstrings_to_model_forward,
    can_return_tuple,
    is_torch_flex_attn_available,
    logging,
    replace_return_docstrings,
)
>>>>>>> d23aae2b
from .configuration_opt import OPTConfig


if is_torch_flex_attn_available():
    from torch.nn.attention.flex_attention import BlockMask

    from ...integrations.flex_attention import make_flex_block_causal_mask


if is_flash_attn_available():
    pass


logger = logging.get_logger(__name__)


class OPTLearnedPositionalEmbedding(nn.Embedding):
    """
    This module learns positional embeddings up to a fixed maximum size.
    """

    def __init__(self, num_embeddings: int, embedding_dim: int):
        # OPT is set up so that if padding_idx is specified then offset the embedding ids by 2
        # and adjust num_embeddings appropriately. Other models don't have this hack
        self.offset = 2
        super().__init__(num_embeddings + self.offset, embedding_dim)

    def forward(
        self,
        attention_mask: torch.LongTensor,
        past_key_values_length: int = 0,
        position_ids: Optional[torch.LongTensor] = None,
    ):
        """`input_ids_shape` is expected to be [bsz x seqlen]."""

        if position_ids is None:
            position_ids = torch.cumsum(attention_mask, dim=1)
            position_ids = (position_ids * attention_mask - 1).long()
            # cut positions if `past_key_values_length` is > 0
            position_ids = position_ids[:, past_key_values_length:]

        return super().forward(position_ids + self.offset)


# Copied from transformers.models.siglip.modeling_siglip.eager_attention_forward
def eager_attention_forward(
    module: nn.Module,
    query: torch.Tensor,
    key: torch.Tensor,
    value: torch.Tensor,
    attention_mask: Optional[torch.Tensor],
    scaling: float,
    dropout: float = 0.0,
    **kwargs,
):
    attn_weights = torch.matmul(query, key.transpose(-1, -2)) * scaling
    if attention_mask is not None:
        attn_weights = attn_weights + attention_mask

    attn_weights = nn.functional.softmax(attn_weights, dim=-1, dtype=torch.float32).to(query.dtype)
    attn_weights = nn.functional.dropout(attn_weights, p=dropout, training=module.training)

    attn_output = torch.matmul(attn_weights, value)
    attn_output = attn_output.transpose(1, 2).contiguous()

    return attn_output, attn_weights


class OPTAttention(nn.Module):
    """Multi-headed attention from 'Attention Is All You Need' paper"""

    def __init__(
        self,
        config: OPTConfig,
        layer_idx: Optional[int] = None,
        **kwargs,
    ):
        super().__init__()
        self.config = config
        self.embed_dim = config.hidden_size
        self.num_heads = config.num_attention_heads
        self.dropout = config.attention_dropout
        self.enable_bias = config.enable_bias
        self.layer_idx = layer_idx
        if layer_idx is None:
            logger.warning_once(
                f"Instantiating {self.__class__.__name__} without passing a `layer_idx` is not recommended and will "
                "lead to errors during the forward call if caching is used. Please make sure to provide a `layer_idx` "
                "when creating this class."
            )

        self.head_dim = self.embed_dim // self.num_heads
        self.is_causal = True

        if (self.head_dim * self.num_heads) != self.embed_dim:
            raise ValueError(
                f"embed_dim must be divisible by num_heads (got `embed_dim`: {self.embed_dim}"
                f" and `num_heads`: {self.num_heads})."
            )
        self.scaling = self.head_dim**-0.5

        self.k_proj = nn.Linear(self.embed_dim, self.embed_dim, bias=self.enable_bias)
        self.v_proj = nn.Linear(self.embed_dim, self.embed_dim, bias=self.enable_bias)
        self.q_proj = nn.Linear(self.embed_dim, self.embed_dim, bias=self.enable_bias)
        self.out_proj = nn.Linear(self.embed_dim, self.embed_dim, bias=self.enable_bias)

    def forward(
        self,
        hidden_states: torch.Tensor,
        past_key_value: Optional[Tuple[torch.Tensor]] = None,
        attention_mask: Optional[torch.Tensor] = None,
        layer_head_mask: Optional[torch.Tensor] = None,
        output_attentions: bool = False,
        cache_position: Optional[torch.Tensor] = None,
        **kwargs,
    ) -> Tuple[torch.Tensor, Optional[torch.Tensor], Optional[Cache]]:
        """Input shape: Batch x Time x Channel"""
        bsz, tgt_len, _ = hidden_states.size()

        # get query proj
        query_states = self.q_proj(hidden_states) * self.scaling
        query_states = query_states.view(bsz, -1, self.num_heads, self.head_dim).transpose(1, 2)

        key_states = self.k_proj(hidden_states)
        value_states = self.v_proj(hidden_states)
        key_states = key_states.view(bsz, -1, self.num_heads, self.head_dim).transpose(1, 2)
        value_states = value_states.view(bsz, -1, self.num_heads, self.head_dim).transpose(1, 2)

        if past_key_value is not None:
            # save all key/value_states to cache to be re-used for fast auto-regressive generation
            key_states, value_states = past_key_value.update(
                key_states, value_states, self.layer_idx, {"cache_position": cache_position}
            )

        attention_interface: Callable = eager_attention_forward

        if self.config._attn_implementation != "eager":
            if self.config._attn_implementation == "sdpa" and output_attentions:
                logger.warning_once(
                    "`torch.nn.functional.scaled_dot_product_attention` does not support `output_attentions=True`. Falling back to "
                    'eager attention. This warning can be removed using the argument `attn_implementation="eager"` when loading the model.'
                )
            else:
                attention_interface = ALL_ATTENTION_FUNCTIONS[self.config._attn_implementation]

        attn_output, attn_weights = attention_interface(
            self,
            query_states,
            key_states,
            value_states,
            attention_mask,
            dropout=0.0 if not self.training else self.dropout,
            scaling=self.scaling,
            **kwargs,
        )

        attn_output = attn_output.reshape(bsz, tgt_len, -1).contiguous()
        attn_output = self.out_proj(attn_output)

        if not output_attentions:
            attn_weights = None

        return attn_output, attn_weights, past_key_value


class OPTDecoderLayer(nn.Module):
    def __init__(self, config: OPTConfig, layer_idx: Optional[int] = None):
        super().__init__()
        self.embed_dim = config.hidden_size

        self.self_attn = OPTAttention(config=config, layer_idx=layer_idx)

        self.do_layer_norm_before = config.do_layer_norm_before
        self.dropout = config.dropout
        self.activation_fn = ACT2FN[config.activation_function]

        self.self_attn_layer_norm = nn.LayerNorm(
            self.embed_dim, elementwise_affine=config.layer_norm_elementwise_affine
        )
        self.fc1 = nn.Linear(self.embed_dim, config.ffn_dim, bias=config.enable_bias)
        self.fc2 = nn.Linear(config.ffn_dim, self.embed_dim, bias=config.enable_bias)
        self.final_layer_norm = nn.LayerNorm(self.embed_dim, elementwise_affine=config.layer_norm_elementwise_affine)

    def forward(
        self,
        hidden_states: torch.Tensor,
        attention_mask: Optional[torch.Tensor] = None,
        layer_head_mask: Optional[torch.Tensor] = None,
        past_key_value: Optional[Tuple[torch.Tensor]] = None,
        output_attentions: Optional[bool] = False,
        use_cache: Optional[bool] = False,
        position_ids: Optional[torch.LongTensor] = None,
        cache_position: Optional[torch.Tensor] = None,
        **kwargs: Unpack[FlashAttentionKwargs],
    ) -> Tuple[torch.FloatTensor, Optional[Tuple[torch.FloatTensor, torch.FloatTensor]]]:
        """
        Args:
            hidden_states (`torch.FloatTensor`): input to the layer of shape `(batch, seq_len, embed_dim)`
            attention_mask (`torch.FloatTensor`, *optional*): attention mask of size
                `(batch, 1, tgt_len, src_len)` where padding elements are indicated by very large negative values.
            layer_head_mask (`torch.FloatTensor`, *optional*): mask for attention heads in a given layer of size
                `(encoder_attention_heads,)`.
            output_attentions (`bool`, *optional*):
                Whether or not to return the attentions tensors of all attention layers. See `attentions` under
                returned tensors for more detail.
            use_cache (`bool`, *optional*):
                If set to `True`, `past_key_values` key value states are returned and can be used to speed up decoding
                (see `past_key_values`).
            past_key_value (`Tuple(torch.FloatTensor)`, *optional*): cached past key and value projection states
            cache_position (`torch.LongTensor` of shape `(sequence_length)`, *optional*):
                Indices depicting the position of the input sequence tokens in the sequence..
        """

        residual = hidden_states

        # 125m, 1.7B, ..., 175B applies layer norm BEFORE attention
        if self.do_layer_norm_before:
            hidden_states = self.self_attn_layer_norm(hidden_states)

        # Self Attention
        hidden_states, self_attn_weights, present_key_value = self.self_attn(
            hidden_states=hidden_states,
            past_key_value=past_key_value,
            position_ids=position_ids,
            attention_mask=attention_mask,
            layer_head_mask=layer_head_mask,
            output_attentions=output_attentions,
            cache_position=cache_position,
            **kwargs,
        )
        hidden_states = nn.functional.dropout(hidden_states, p=self.dropout, training=self.training)
        hidden_states = residual + hidden_states

        # 350m applies layer norm AFTER attention
        if not self.do_layer_norm_before:
            hidden_states = self.self_attn_layer_norm(hidden_states)

        # Fully Connected
        hidden_states_shape = hidden_states.shape
        hidden_states = hidden_states.reshape(-1, hidden_states.size(-1))
        residual = hidden_states

        # 125m, 1.7B, ..., 175B applies layer norm BEFORE attention
        if self.do_layer_norm_before:
            hidden_states = self.final_layer_norm(hidden_states)

        hidden_states = self.fc1(hidden_states)
        hidden_states = self.activation_fn(hidden_states)

        hidden_states = self.fc2(hidden_states)
        hidden_states = nn.functional.dropout(hidden_states, p=self.dropout, training=self.training)

        hidden_states = (residual + hidden_states).view(hidden_states_shape)

        # 350m applies layer norm AFTER attention
        if not self.do_layer_norm_before:
            hidden_states = self.final_layer_norm(hidden_states)

        outputs = (hidden_states,)

        if output_attentions:
            outputs += (self_attn_weights,)

        if use_cache:
            outputs += (present_key_value,)

        return outputs


@auto_docstring
class OPTPreTrainedModel(PreTrainedModel):
    config_class = OPTConfig
    base_model_prefix = "model"
    supports_gradient_checkpointing = True
    _no_split_modules = ["OPTDecoderLayer"]
    _supports_attention_backend = True
    _supports_flash_attn_2 = True
    _supports_sdpa = True
    _supports_flex_attn = True
    _supports_cache_class = True
    _supports_quantized_cache = True
    _supports_static_cache = True

    def _init_weights(self, module):
        std = self.config.init_std
        if isinstance(module, nn.Linear):
            module.weight.data.normal_(mean=0.0, std=std)
            if module.bias is not None:
                module.bias.data.zero_()
        elif isinstance(module, nn.Embedding):
            module.weight.data.normal_(mean=0.0, std=std)
            if module.padding_idx is not None:
                module.weight.data[module.padding_idx].zero_()
        elif isinstance(module, nn.LayerNorm):
            module.weight.data.fill_(1.0)
            module.bias.data.zero_()


class OPTDecoder(OPTPreTrainedModel):
    """
    Transformer decoder consisting of *config.num_hidden_layers* layers. Each layer is a [`OPTDecoderLayer`]

    Args:
        config: OPTConfig
    """

    def __init__(self, config: OPTConfig):
        super().__init__(config)
        self.dropout = config.dropout
        self.layerdrop = config.layerdrop
        self.padding_idx = config.pad_token_id
        self.max_target_positions = config.max_position_embeddings
        self.vocab_size = config.vocab_size

        self.embed_tokens = nn.Embedding(config.vocab_size, config.word_embed_proj_dim, self.padding_idx)
        self.embed_positions = OPTLearnedPositionalEmbedding(config.max_position_embeddings, config.hidden_size)

        if config.word_embed_proj_dim != config.hidden_size:
            self.project_out = nn.Linear(config.hidden_size, config.word_embed_proj_dim, bias=False)
        else:
            self.project_out = None

        if config.word_embed_proj_dim != config.hidden_size:
            self.project_in = nn.Linear(config.word_embed_proj_dim, config.hidden_size, bias=False)
        else:
            self.project_in = None

        # Note that the only purpose of `config._remove_final_layer_norm` is to keep backward compatibility
        # with checkpoints that have been fine-tuned before transformers v4.20.1
        # see https://github.com/facebookresearch/metaseq/pull/164
        if config.do_layer_norm_before and not config._remove_final_layer_norm:
            self.final_layer_norm = nn.LayerNorm(
                config.hidden_size, elementwise_affine=config.layer_norm_elementwise_affine
            )
        else:
            self.final_layer_norm = None

        self.layers = nn.ModuleList([OPTDecoderLayer(config, layer_idx=i) for i in range(config.num_hidden_layers)])

        self.gradient_checkpointing = False
        # Initialize weights and apply final processing
        self.post_init()

    def get_input_embeddings(self):
        return self.embed_tokens

    def set_input_embeddings(self, value):
        self.embed_tokens = value

    # Copied from transformers.models.llama.modeling_llama.LlamaModel._update_causal_mask
    def _update_causal_mask(
        self,
        attention_mask: Union[torch.Tensor, "BlockMask"],
        input_tensor: torch.Tensor,
        cache_position: torch.Tensor,
        past_key_values: Cache,
        output_attentions: bool = False,
    ):
        if self.config._attn_implementation == "flash_attention_2":
            if attention_mask is not None and (attention_mask == 0.0).any():
                return attention_mask
            return None
        if self.config._attn_implementation == "flex_attention":
            if isinstance(attention_mask, torch.Tensor):
                attention_mask = make_flex_block_causal_mask(attention_mask)
            return attention_mask

        # For SDPA, when possible, we will rely on its `is_causal` argument instead of its `attn_mask` argument, in
        # order to dispatch on Flash Attention 2. This feature is not compatible with static cache, as SDPA will fail
        # to infer the attention mask.
        past_seen_tokens = past_key_values.get_seq_length() if past_key_values is not None else 0
        using_compilable_cache = past_key_values.is_compileable if past_key_values is not None else False

        # When output attentions is True, sdpa implementation's forward method calls the eager implementation's forward
        if self.config._attn_implementation == "sdpa" and not using_compilable_cache and not output_attentions:
            if AttentionMaskConverter._ignore_causal_mask_sdpa(
                attention_mask,
                inputs_embeds=input_tensor,
                past_key_values_length=past_seen_tokens,
                is_training=self.training,
            ):
                return None

        dtype = input_tensor.dtype
        sequence_length = input_tensor.shape[1]
        if using_compilable_cache:
            target_length = past_key_values.get_max_cache_shape()
        else:
            target_length = (
                attention_mask.shape[-1]
                if isinstance(attention_mask, torch.Tensor)
                else past_seen_tokens + sequence_length + 1
            )

        # In case the provided `attention` mask is 2D, we generate a causal mask here (4D).
        causal_mask = self._prepare_4d_causal_attention_mask_with_cache_position(
            attention_mask,
            sequence_length=sequence_length,
            target_length=target_length,
            dtype=dtype,
            cache_position=cache_position,
            batch_size=input_tensor.shape[0],
        )

        if (
            self.config._attn_implementation == "sdpa"
            and attention_mask is not None
            and attention_mask.device.type in ["cuda", "xpu", "npu"]
            and not output_attentions
        ):
            # Attend to all tokens in fully masked rows in the causal_mask, for example the relevant first rows when
            # using left padding. This is required by F.scaled_dot_product_attention memory-efficient attention path.
            # Details: https://github.com/pytorch/pytorch/issues/110213
            min_dtype = torch.finfo(dtype).min
            causal_mask = AttentionMaskConverter._unmask_unattended(causal_mask, min_dtype)

        return causal_mask

    @staticmethod
    # Copied from transformers.models.llama.modeling_llama.LlamaModel._prepare_4d_causal_attention_mask_with_cache_position
    def _prepare_4d_causal_attention_mask_with_cache_position(
        attention_mask: torch.Tensor,
        sequence_length: int,
        target_length: int,
        dtype: torch.dtype,
        cache_position: torch.Tensor,
        batch_size: int,
        **kwargs,
    ):
        """
        Creates a causal 4D mask of shape `(batch_size, 1, query_length, key_value_length)` from a 2D mask of shape
        `(batch_size, key_value_length)`, or if the input `attention_mask` is already 4D, do nothing.

        Args:
            attention_mask (`torch.Tensor`):
                A 2D attention mask of shape `(batch_size, key_value_length)` or a 4D attention mask of shape
                `(batch_size, 1, query_length, key_value_length)`.
            sequence_length (`int`):
                The sequence length being processed.
            target_length (`int`):
                The target length: when generating with static cache, the mask should be as long as the static cache,
                to account for the 0 padding, the part of the cache that is not filled yet.
            dtype (`torch.dtype`):
                The dtype to use for the 4D attention mask.
            cache_position (`torch.Tensor`):
                Indices depicting the position of the input sequence tokens in the sequence.
            batch_size (`torch.Tensor`):
                Batch size.
        """
        if attention_mask is not None and attention_mask.dim() == 4:
            # In this case we assume that the mask comes already in inverted form and requires no inversion or slicing.
            causal_mask = attention_mask
        else:
            min_dtype = torch.finfo(dtype).min
            causal_mask = torch.full(
                (sequence_length, target_length), fill_value=min_dtype, dtype=dtype, device=cache_position.device
            )
            if sequence_length != 1:
                causal_mask = torch.triu(causal_mask, diagonal=1)
            causal_mask *= torch.arange(target_length, device=cache_position.device) > cache_position.reshape(-1, 1)
            causal_mask = causal_mask[None, None, :, :].expand(batch_size, 1, -1, -1)
            if attention_mask is not None:
                causal_mask = causal_mask.clone()  # copy to contiguous memory for in-place edit
                mask_length = attention_mask.shape[-1]
                padding_mask = causal_mask[:, :, :, :mask_length] + attention_mask[:, None, None, :].to(
                    causal_mask.device
                )
                padding_mask = padding_mask == 0
                causal_mask[:, :, :, :mask_length] = causal_mask[:, :, :, :mask_length].masked_fill(
                    padding_mask, min_dtype
                )

        return causal_mask

    @can_return_tuple
    def forward(
        self,
        input_ids: Optional[torch.LongTensor] = None,
        attention_mask: Optional[torch.Tensor] = None,
        head_mask: Optional[torch.Tensor] = None,
        past_key_values: Optional[List[torch.FloatTensor]] = None,
        inputs_embeds: Optional[torch.FloatTensor] = None,
        use_cache: Optional[bool] = None,
        output_attentions: Optional[bool] = None,
        output_hidden_states: Optional[bool] = None,
        return_dict: Optional[bool] = None,
        position_ids: Optional[torch.LongTensor] = None,
        cache_position: Optional[torch.Tensor] = None,
        **kwargs: Unpack[FlashAttentionKwargs],
    ) -> Union[Tuple, BaseModelOutputWithPast]:
        r"""
        Args:
            input_ids (`torch.LongTensor` of shape `(batch_size, sequence_length)`):
                Indices of input sequence tokens in the vocabulary. Padding will be ignored by default should you
                provide it.

                Indices can be obtained using [`AutoTokenizer`]. See [`PreTrainedTokenizer.encode`] and
                [`PreTrainedTokenizer.__call__`] for details.

                [What are input IDs?](../glossary#input-ids)
            attention_mask (`torch.Tensor` of shape `(batch_size, sequence_length)`, *optional*):
                Mask to avoid performing attention on padding token indices. Mask values selected in `[0, 1]`:

                - 1 for tokens that are **not masked**,
                - 0 for tokens that are **masked**.

                [What are attention masks?](../glossary#attention-mask)
            head_mask (`torch.Tensor` of shape `(num_hidden_layers, num_attention_heads)`, *optional*):
                Mask to nullify selected heads of the attention modules. Mask values selected in `[0, 1]`:

                - 1 indicates the head is **not masked**,
                - 0 indicates the head is **masked**.

            past_key_values (`tuple(tuple(torch.FloatTensor))`, *optional*, returned when `use_cache=True` is passed or when `config.use_cache=True`):
                Tuple of `tuple(torch.FloatTensor)` of length `config.n_layers`, with each tuple having 2 tensors of
                shape `(batch_size, num_heads, sequence_length, embed_size_per_head)`) and 2 additional tensors of

                Contains pre-computed hidden-states (key and values in the self-attention blocks and in the
                cross-attention blocks) that can be used (see `past_key_values` input) to speed up sequential decoding.

                If `past_key_values` are used, the user can optionally input only the last `decoder_input_ids` (those
                that don't have their past key value states given to this model) of shape `(batch_size, 1)` instead of
                all `decoder_input_ids` of shape `(batch_size, sequence_length)`.

            inputs_embeds (`torch.FloatTensor` of shape `(batch_size, sequence_length, hidden_size)`, *optional*):
                Optionally, instead of passing `input_ids` you can choose to directly pass an embedded representation.
                This is useful if you want more control over how to convert `input_ids` indices into associated vectors
                than the model's internal embedding lookup matrix.
            output_attentions (`bool`, *optional*):
                Whether or not to return the attentions tensors of all attention layers. See `attentions` under
                returned tensors for more detail.
            output_hidden_states (`bool`, *optional*):
                Whether or not to return the hidden states of all layers. See `hidden_states` under returned tensors
                for more detail.
            return_dict (`bool`, *optional*):
                Whether or not to return a [`~utils.ModelOutput`] instead of a plain tuple.
            position_ids (`torch.LongTensor` of shape `(batch_size, sequence_length)`, *optional*):
                Indices of positions of each input sequence tokens in the position embeddings. Selected in the range `[0,
                config.n_positions - 1]`. for padding use -1.

                [What are position IDs?](../glossary#position-ids)
            cache_position (`torch.LongTensor` of shape `(sequence_length)`, *optional*):
                Indices depicting the position of the input sequence tokens in the sequence. Contrarily to `position_ids`,
                this tensor is not affected by padding. It is used to update the cache in the correct position and to infer
                the complete sequence length.
        """
        output_attentions = output_attentions if output_attentions is not None else self.config.output_attentions
        output_hidden_states = (
            output_hidden_states if output_hidden_states is not None else self.config.output_hidden_states
        )
        use_cache = use_cache if use_cache is not None else self.config.use_cache

        return_dict = return_dict if return_dict is not None else self.config.use_return_dict

        if (input_ids is None) ^ (inputs_embeds is not None):
            raise ValueError("You must specify exactly one of input_ids or inputs_embeds")

        if self.gradient_checkpointing and self.training and use_cache:
            logger.warning_once(
                "`use_cache=True` is incompatible with gradient checkpointing. Setting `use_cache=False`."
            )
            use_cache = False

        if input_ids is not None:
            input_ids = input_ids.view(-1, input_ids.shape[-1])

        if inputs_embeds is None:
            inputs_embeds = self.embed_tokens(input_ids)

        return_legacy_cache = False
        if use_cache and not isinstance(past_key_values, Cache):
            return_legacy_cache = True
            past_key_values = DynamicCache.from_legacy_cache(past_key_values)
            if past_key_values is None:
                logger.warning_once(
                    "Passing a tuple of `past_key_values` is deprecated and will be removed in Transformers v4.53.0. "
                    "You should pass an instance of `DynamicCache` instead, e.g. "
                    "`past_key_values=DynamicCache.from_legacy_cache(past_key_values)`."
                )

        past_seen_tokens = past_key_values.get_seq_length() if past_key_values is not None else 0
        if cache_position is None:
            cache_position = torch.arange(
                past_seen_tokens, past_seen_tokens + inputs_embeds.shape[1], device=inputs_embeds.device
            )

        if attention_mask is None:
            seq_length = past_seen_tokens + inputs_embeds.shape[1]
            attention_mask = torch.ones(inputs_embeds.shape[0], seq_length, device=inputs_embeds.device)

        causal_mask = self._update_causal_mask(
            attention_mask, inputs_embeds, cache_position, past_key_values, output_attentions
        )

        # embed positions
        if position_ids is None:
            # position_ids = cache_position.unsqueeze(0)
            position_ids = torch.cumsum(attention_mask, dim=1)
            position_ids = (position_ids * attention_mask - 1).long()
            # cut positions if `past_seen_tokens` is > 0
            position_ids = position_ids[:, past_seen_tokens:]

        pos_embeds = self.embed_positions(attention_mask, past_seen_tokens, position_ids=position_ids)

        if self.project_in is not None:
            inputs_embeds = self.project_in(inputs_embeds)

        hidden_states = inputs_embeds + pos_embeds.to(inputs_embeds.device)

        # decoder layers
        all_hidden_states = () if output_hidden_states else None
        all_self_attns = () if output_attentions else None
        next_decoder_cache = None

        # check if head_mask has a correct number of layers specified if desired
        for attn_mask, mask_name in zip([head_mask], ["head_mask"]):
            if attn_mask is not None:
                if attn_mask.size()[0] != (len(self.layers)):
                    raise ValueError(
                        f"The `{mask_name}` should be specified for {len(self.layers)} layers, but it is for"
                        f" {head_mask.size()[0]}."
                    )

        for idx, decoder_layer in enumerate(self.layers):
            # add LayerDrop (see https://arxiv.org/abs/1909.11556 for description)
            if output_hidden_states:
                all_hidden_states += (hidden_states,)

            if self.training:
                dropout_probability = torch.rand([])
                if dropout_probability < self.layerdrop:
                    continue

            if self.gradient_checkpointing and self.training:
                layer_outputs = self._gradient_checkpointing_func(
                    decoder_layer.__call__,
                    hidden_states,
                    causal_mask,
                    head_mask[idx] if head_mask is not None else None,
                    None,
                    output_attentions,
                    use_cache,
                    position_ids,
                    cache_position,
                )
            else:
                layer_outputs = decoder_layer(
                    hidden_states,
                    attention_mask=causal_mask,
                    position_ids=position_ids,
                    layer_head_mask=(head_mask[idx] if head_mask is not None else None),
                    past_key_value=past_key_values,
                    output_attentions=output_attentions,
                    use_cache=use_cache,
                    cache_position=cache_position,
                    **kwargs,
                )

            hidden_states = layer_outputs[0]

            if use_cache:
                next_decoder_cache = layer_outputs[2 if output_attentions else 1]

            if output_attentions:
                all_self_attns += (layer_outputs[1],)

        if self.final_layer_norm is not None:
            hidden_states = self.final_layer_norm(hidden_states)

        if self.project_out is not None:
            hidden_states = self.project_out(hidden_states)

        # add hidden states from the last decoder layer
        if output_hidden_states:
            all_hidden_states += (hidden_states,)

        next_cache = next_decoder_cache if use_cache else None
        if return_legacy_cache:
            next_cache = next_cache.to_legacy_cache()

        return BaseModelOutputWithPast(
            last_hidden_state=hidden_states,
            past_key_values=next_cache,
            hidden_states=all_hidden_states,
            attentions=all_self_attns,
        )


@auto_docstring
class OPTModel(OPTPreTrainedModel):
    def __init__(self, config: OPTConfig):
        super().__init__(config)
        self.decoder = OPTDecoder(config)
        # Initialize weights and apply final processing
        self.post_init()

    def get_input_embeddings(self):
        return self.decoder.embed_tokens

    def set_input_embeddings(self, value):
        self.decoder.embed_tokens = value

    def get_decoder(self):
        return self.decoder

<<<<<<< HEAD
    @auto_docstring
=======
    @can_return_tuple
    @add_start_docstrings_to_model_forward(OPT_INPUTS_DOCSTRING)
    @add_code_sample_docstrings(
        checkpoint=_CHECKPOINT_FOR_DOC,
        output_type=BaseModelOutputWithPast,
        config_class=_CONFIG_FOR_DOC,
        expected_output=_EXPECTED_OUTPUT_SHAPE,
    )
>>>>>>> d23aae2b
    def forward(
        self,
        input_ids: Optional[torch.LongTensor] = None,
        attention_mask: Optional[torch.Tensor] = None,
        head_mask: Optional[torch.Tensor] = None,
        past_key_values: Optional[Union[List[torch.FloatTensor], Cache]] = None,
        inputs_embeds: Optional[torch.FloatTensor] = None,
        use_cache: Optional[bool] = None,
        output_attentions: Optional[bool] = None,
        output_hidden_states: Optional[bool] = None,
        return_dict: Optional[bool] = None,
        position_ids: Optional[torch.LongTensor] = None,
        cache_position: Optional[torch.Tensor] = None,
        **kwargs: Unpack[FlashAttentionKwargs],
    ) -> Union[Tuple, BaseModelOutputWithPast]:
        output_attentions = output_attentions if output_attentions is not None else self.config.output_attentions
        output_hidden_states = (
            output_hidden_states if output_hidden_states is not None else self.config.output_hidden_states
        )
        use_cache = use_cache if use_cache is not None else self.config.use_cache
        return_dict = return_dict if return_dict is not None else self.config.use_return_dict

        # decoder outputs consists of (dec_features, past_key_value, dec_hidden, dec_attn)
        decoder_outputs = self.decoder(
            input_ids=input_ids,
            attention_mask=attention_mask,
            position_ids=position_ids,
            head_mask=head_mask,
            past_key_values=past_key_values,
            inputs_embeds=inputs_embeds,
            use_cache=use_cache,
            output_attentions=output_attentions,
            output_hidden_states=output_hidden_states,
            return_dict=True,
            cache_position=cache_position,
            **kwargs,
        )

        return BaseModelOutputWithPast(
            last_hidden_state=decoder_outputs.last_hidden_state,
            past_key_values=decoder_outputs.past_key_values,
            hidden_states=decoder_outputs.hidden_states,
            attentions=decoder_outputs.attentions,
        )


class KwargsForCausalLM(FlashAttentionKwargs, LossKwargs): ...


class OPTForCausalLM(OPTPreTrainedModel, GenerationMixin):
    _tied_weights_keys = ["lm_head.weight"]

    def __init__(self, config):
        super().__init__(config)
        self.model = OPTModel(config)

        # the lm_head weight is automatically tied to the embed tokens weight
        self.lm_head = nn.Linear(config.word_embed_proj_dim, config.vocab_size, bias=False)

        # Initialize weights and apply final processing
        self.post_init()

    def get_input_embeddings(self):
        return self.model.decoder.embed_tokens

    def set_input_embeddings(self, value):
        self.model.decoder.embed_tokens = value

    def get_output_embeddings(self):
        return self.lm_head

    def set_output_embeddings(self, new_embeddings):
        self.lm_head = new_embeddings

    def set_decoder(self, decoder):
        self.model.decoder = decoder

    def get_decoder(self):
        return self.model.decoder

<<<<<<< HEAD
    @auto_docstring
=======
    @can_return_tuple
    @replace_return_docstrings(output_type=CausalLMOutputWithPast, config_class=_CONFIG_FOR_DOC)
>>>>>>> d23aae2b
    def forward(
        self,
        input_ids: Optional[torch.LongTensor] = None,
        attention_mask: Optional[torch.Tensor] = None,
        head_mask: Optional[torch.Tensor] = None,
        past_key_values: Optional[Union[List[torch.FloatTensor], Cache]] = None,
        inputs_embeds: Optional[torch.FloatTensor] = None,
        labels: Optional[torch.LongTensor] = None,
        use_cache: Optional[bool] = None,
        output_attentions: Optional[bool] = None,
        output_hidden_states: Optional[bool] = None,
        return_dict: Optional[bool] = None,
        position_ids: Optional[torch.LongTensor] = None,
        cache_position: Optional[torch.Tensor] = None,
        **kwargs: Unpack[KwargsForCausalLM],
    ) -> Union[Tuple, CausalLMOutputWithPast]:
        r"""
        labels (`torch.LongTensor` of shape `(batch_size, sequence_length)`, *optional*):
            Labels for computing the masked language modeling loss. Indices should either be in `[0, ...,
            config.vocab_size]` or -100 (see `input_ids` docstring). Tokens with indices set to `-100` are ignored
            (masked), the loss is only computed for the tokens with labels in `[0, ..., config.vocab_size]`.

        Example:

        ```python
        >>> from transformers import AutoTokenizer, OPTForCausalLM

        >>> model = OPTForCausalLM.from_pretrained("facebook/opt-350m")
        >>> tokenizer = AutoTokenizer.from_pretrained("facebook/opt-350m")

        >>> prompt = "Hey, are you conscious? Can you talk to me?"
        >>> inputs = tokenizer(prompt, return_tensors="pt")

        >>> # Generate
        >>> generate_ids = model.generate(inputs.input_ids, max_length=30)
        >>> tokenizer.batch_decode(generate_ids, skip_special_tokens=True, clean_up_tokenization_spaces=False)[0]
        "Hey, are you conscious? Can you talk to me?\nI'm not conscious. I'm just a little bit of a weirdo."
        ```"""

        output_attentions = output_attentions if output_attentions is not None else self.config.output_attentions
        output_hidden_states = (
            output_hidden_states if output_hidden_states is not None else self.config.output_hidden_states
        )
        return_dict = return_dict if return_dict is not None else self.config.use_return_dict

        # decoder outputs consists of (dec_features, layer_state, dec_hidden, dec_attn)
        outputs = self.model.decoder(
            input_ids=input_ids,
            attention_mask=attention_mask,
            position_ids=position_ids,
            head_mask=head_mask,
            past_key_values=past_key_values,
            inputs_embeds=inputs_embeds,
            use_cache=use_cache,
            output_attentions=output_attentions,
            output_hidden_states=output_hidden_states,
            return_dict=True,
            cache_position=cache_position,
            **kwargs,
        )

        logits = self.lm_head(outputs[0]).contiguous()

        loss = None
        if labels is not None:
            # move labels to correct device to enable model parallelism
            labels = labels.to(logits.device)
            loss = self.loss_function(
                logits,
                labels,
                vocab_size=self.config.vocab_size,
                **kwargs,
            )

        return CausalLMOutputWithPast(
            loss=loss,
            logits=logits,
            past_key_values=outputs.past_key_values,
            hidden_states=outputs.hidden_states,
            attentions=outputs.attentions,
        )

    @staticmethod
    def _reorder_cache(past_key_values, beam_idx):
        reordered_past = ()
        for layer_past in past_key_values:
            reordered_past += (
                tuple(past_state.index_select(0, beam_idx.to(past_state.device)) for past_state in layer_past),
            )
        return reordered_past


@auto_docstring(
    custom_intro="""
    The OPT Model transformer with a sequence classification head on top (linear layer).

    [`OPTForSequenceClassification`] uses the last token in order to do the classification, as other causal models
    (e.g. GPT-2) do.

    Since it does classification on the last token, it requires to know the position of the last token. If a
    `pad_token_id` is defined in the configuration, it finds the last token that is not a padding token in each row. If
    no `pad_token_id` is defined, it simply takes the last value in each row of the batch. Since it cannot guess the
    padding tokens when `inputs_embeds` are passed instead of `input_ids`, it does the same (take the last value in
    each row of the batch).
    """
)
class OPTForSequenceClassification(OPTPreTrainedModel):
    def __init__(self, config: OPTConfig):
        super().__init__(config)
        self.num_labels = config.num_labels
        self.model = OPTModel(config)
        self.score = nn.Linear(config.word_embed_proj_dim, self.num_labels, bias=False)

        # Initialize weights and apply final processing
        self.post_init()

    @auto_docstring
    def forward(
        self,
        input_ids: Optional[torch.LongTensor] = None,
        attention_mask: Optional[torch.FloatTensor] = None,
        head_mask: Optional[torch.FloatTensor] = None,
        past_key_values: Optional[Union[List[torch.FloatTensor], Cache]] = None,
        inputs_embeds: Optional[torch.FloatTensor] = None,
        labels: Optional[torch.LongTensor] = None,
        use_cache: Optional[bool] = None,
        output_attentions: Optional[bool] = None,
        output_hidden_states: Optional[bool] = None,
        return_dict: Optional[bool] = None,
        position_ids: Optional[torch.LongTensor] = None,
    ) -> Union[Tuple, SequenceClassifierOutputWithPast]:
        r"""
        labels (`torch.LongTensor` of shape `(batch_size,)`, *optional*):
            Labels for computing the sequence classification/regression loss. Indices should be in `[0, ...,
            config.num_labels - 1]`. If `config.num_labels == 1` a regression loss is computed (Mean-Square loss), If
            `config.num_labels > 1` a classification loss is computed (Cross-Entropy).
        """
        return_dict = return_dict if return_dict is not None else self.config.use_return_dict

        transformer_outputs = self.model(
            input_ids,
            past_key_values=past_key_values,
            attention_mask=attention_mask,
            position_ids=position_ids,
            head_mask=head_mask,
            inputs_embeds=inputs_embeds,
            use_cache=use_cache,
            output_attentions=output_attentions,
            output_hidden_states=output_hidden_states,
            return_dict=return_dict,
        )
        hidden_states = transformer_outputs[0]
        logits = self.score(hidden_states)

        if input_ids is not None:
            batch_size, sequence_length = input_ids.shape[:2]
        else:
            batch_size, sequence_length = inputs_embeds.shape[:2]

        if self.config.pad_token_id is None and batch_size != 1:
            raise ValueError("Cannot handle batch sizes > 1 if no padding token is defined.")
        if self.config.pad_token_id is None:
            last_non_pad_token = -1
        elif input_ids is not None:
            # To handle both left- and right- padding, we take the rightmost token that is not equal to pad_token_id
            non_pad_mask = (input_ids != self.config.pad_token_id).to(logits.device, torch.int32)
            token_indices = torch.arange(input_ids.shape[-1], device=logits.device, dtype=torch.int32)
            last_non_pad_token = (token_indices * non_pad_mask).argmax(-1)
        else:
            last_non_pad_token = -1
            logger.warning_once(
                f"{self.__class__.__name__} will not detect padding tokens in `inputs_embeds`. Results may be "
                "unexpected if using padding tokens in conjunction with `inputs_embeds.`"
            )

        pooled_logits = logits[torch.arange(batch_size, device=logits.device), last_non_pad_token]

        loss = None
        if labels is not None:
            if self.config.problem_type is None:
                if self.num_labels == 1:
                    self.config.problem_type = "regression"
                elif self.num_labels > 1 and (labels.dtype == torch.long or labels.dtype == torch.int):
                    self.config.problem_type = "single_label_classification"
                else:
                    self.config.problem_type = "multi_label_classification"

            if self.config.problem_type == "regression":
                loss_fct = MSELoss()
                if self.num_labels == 1:
                    loss = loss_fct(pooled_logits.squeeze(), labels.squeeze())
                else:
                    loss = loss_fct(pooled_logits, labels)
            elif self.config.problem_type == "single_label_classification":
                loss_fct = CrossEntropyLoss()
                loss = loss_fct(pooled_logits.view(-1, self.num_labels), labels.view(-1))
            elif self.config.problem_type == "multi_label_classification":
                loss_fct = BCEWithLogitsLoss()
                loss = loss_fct(pooled_logits, labels)
        if not return_dict:
            output = (pooled_logits,) + transformer_outputs[1:]
            return ((loss,) + output) if loss is not None else output

        return SequenceClassifierOutputWithPast(
            loss=loss,
            logits=pooled_logits,
            past_key_values=transformer_outputs.past_key_values,
            hidden_states=transformer_outputs.hidden_states,
            attentions=transformer_outputs.attentions,
        )

    def get_input_embeddings(self):
        return self.model.decoder.embed_tokens

    def set_input_embeddings(self, value):
        self.model.decoder.embed_tokens = value


@auto_docstring
class OPTForQuestionAnswering(OPTPreTrainedModel):
    def __init__(self, config: OPTConfig):
        super().__init__(config)
        self.model = OPTModel(config)
        self.qa_outputs = nn.Linear(config.word_embed_proj_dim, 2)

        # Initialize weights and apply final processing
        self.post_init()

    @auto_docstring
    def forward(
        self,
        input_ids: Optional[torch.LongTensor] = None,
        attention_mask: Optional[torch.FloatTensor] = None,
        head_mask: Optional[torch.FloatTensor] = None,
        past_key_values: Optional[Union[List[torch.FloatTensor], Cache]] = None,
        inputs_embeds: Optional[torch.FloatTensor] = None,
        start_positions: Optional[torch.LongTensor] = None,
        end_positions: Optional[torch.LongTensor] = None,
        use_cache: Optional[bool] = None,
        output_attentions: Optional[bool] = None,
        output_hidden_states: Optional[bool] = None,
        return_dict: Optional[bool] = None,
        position_ids: Optional[torch.LongTensor] = None,
    ) -> Union[Tuple, QuestionAnsweringModelOutput]:
        r"""
        Example:

        ```python
        >>> from transformers import AutoTokenizer, OPTForQuestionAnswering
        >>> import torch

        >>> torch.manual_seed(4)  # doctest: +IGNORE_RESULT
        >>> tokenizer = AutoTokenizer.from_pretrained("facebook/opt-350m")

        >>> # note: we are loading a OPTForQuestionAnswering from the hub here,
        >>> # so the head will be randomly initialized, hence the predictions will be random
        >>> model = OPTForQuestionAnswering.from_pretrained("facebook/opt-350m")

        >>> question, text = "Who was Jim Henson?", "Jim Henson was a nice puppet"

        >>> inputs = tokenizer(question, text, return_tensors="pt")
        >>> with torch.no_grad():
        ...     outputs = model(**inputs)

        >>> answer_start_index = outputs.start_logits.argmax()
        >>> answer_end_index = outputs.end_logits.argmax()

        >>> answer_offset = len(tokenizer(question)[0])

        >>> predict_answer_tokens = inputs.input_ids[
        ...     0, answer_offset + answer_start_index : answer_offset + answer_end_index + 1
        ... ]
        >>> predicted = tokenizer.decode(predict_answer_tokens)
        >>> predicted
        ' a nice puppet'
        ```"""
        return_dict = return_dict if return_dict is not None else self.config.use_return_dict

        transformer_outputs = self.model(
            input_ids,
            past_key_values=past_key_values,
            attention_mask=attention_mask,
            position_ids=position_ids,
            head_mask=head_mask,
            inputs_embeds=inputs_embeds,
            use_cache=use_cache,
            output_attentions=output_attentions,
            output_hidden_states=output_hidden_states,
            return_dict=return_dict,
        )
        hidden_states = transformer_outputs[0]

        logits = self.qa_outputs(hidden_states)
        start_logits, end_logits = logits.split(1, dim=-1)
        start_logits = start_logits.squeeze(-1).contiguous()
        end_logits = end_logits.squeeze(-1).contiguous()

        total_loss = None
        if start_positions is not None and end_positions is not None:
            # If we are on multi-GPU, split add a dimension
            if len(start_positions.size()) > 1:
                start_positions = start_positions.squeeze(-1)
            if len(end_positions.size()) > 1:
                end_positions = end_positions.squeeze(-1)
            # sometimes the start/end positions are outside our model inputs, we ignore these terms
            ignored_index = start_logits.size(1)
            start_positions = start_positions.clamp(0, ignored_index).to(logits.device)
            end_positions = end_positions.clamp(0, ignored_index).to(logits.device)

            loss_fct = CrossEntropyLoss(ignore_index=ignored_index)
            start_loss = loss_fct(start_logits, start_positions)
            end_loss = loss_fct(end_logits, end_positions)
            total_loss = (start_loss + end_loss) / 2

        if not return_dict:
            output = (start_logits, end_logits) + transformer_outputs[2:]
            return ((total_loss,) + output) if total_loss is not None else output

        return QuestionAnsweringModelOutput(
            loss=total_loss,
            start_logits=start_logits,
            end_logits=end_logits,
            hidden_states=transformer_outputs.hidden_states,
            attentions=transformer_outputs.attentions,
        )

    def get_input_embeddings(self):
        return self.model.decoder.embed_tokens

    def set_input_embeddings(self, value):
        self.model.decoder.embed_tokens = value


__all__ = [
    "OPTForCausalLM",
    "OPTModel",
    "OPTPreTrainedModel",
    "OPTForSequenceClassification",
    "OPTForQuestionAnswering",
]<|MERGE_RESOLUTION|>--- conflicted
+++ resolved
@@ -24,38 +24,17 @@
 from ...activations import ACT2FN
 from ...cache_utils import Cache, DynamicCache
 from ...generation import GenerationMixin
-<<<<<<< HEAD
 from ...modeling_attn_mask_utils import AttentionMaskConverter
-from ...modeling_flash_attention_utils import flash_attn_supports_top_left_mask, is_flash_attn_available
-=======
-from ...modeling_attn_mask_utils import (
-    AttentionMaskConverter,
-)
 from ...modeling_flash_attention_utils import FlashAttentionKwargs, is_flash_attn_available
->>>>>>> d23aae2b
 from ...modeling_outputs import (
     BaseModelOutputWithPast,
     CausalLMOutputWithPast,
     QuestionAnsweringModelOutput,
     SequenceClassifierOutputWithPast,
 )
-<<<<<<< HEAD
-from ...modeling_utils import PreTrainedModel
-from ...utils import auto_docstring, is_torch_flex_attn_available, logging
-=======
 from ...modeling_utils import ALL_ATTENTION_FUNCTIONS, PreTrainedModel
 from ...processing_utils import Unpack
-from ...utils import (
-    LossKwargs,
-    add_code_sample_docstrings,
-    add_start_docstrings,
-    add_start_docstrings_to_model_forward,
-    can_return_tuple,
-    is_torch_flex_attn_available,
-    logging,
-    replace_return_docstrings,
-)
->>>>>>> d23aae2b
+from ...utils import LossKwargs, auto_docstring, can_return_tuple, is_torch_flex_attn_available, logging
 from .configuration_opt import OPTConfig
 
 
@@ -761,18 +740,8 @@
     def get_decoder(self):
         return self.decoder
 
-<<<<<<< HEAD
+    @can_return_tuple
     @auto_docstring
-=======
-    @can_return_tuple
-    @add_start_docstrings_to_model_forward(OPT_INPUTS_DOCSTRING)
-    @add_code_sample_docstrings(
-        checkpoint=_CHECKPOINT_FOR_DOC,
-        output_type=BaseModelOutputWithPast,
-        config_class=_CONFIG_FOR_DOC,
-        expected_output=_EXPECTED_OUTPUT_SHAPE,
-    )
->>>>>>> d23aae2b
     def forward(
         self,
         input_ids: Optional[torch.LongTensor] = None,
@@ -853,12 +822,8 @@
     def get_decoder(self):
         return self.model.decoder
 
-<<<<<<< HEAD
+    @can_return_tuple
     @auto_docstring
-=======
-    @can_return_tuple
-    @replace_return_docstrings(output_type=CausalLMOutputWithPast, config_class=_CONFIG_FOR_DOC)
->>>>>>> d23aae2b
     def forward(
         self,
         input_ids: Optional[torch.LongTensor] = None,
