# coding=utf-8
# Copyright 2022 The Fairseq Authors and The HuggingFace Inc. team. All rights reserved.
#
# Licensed under the Apache License, Version 2.0 (the "License");
# you may not use this file except in compliance with the License.
# You may obtain a copy of the License at
#
#     http://www.apache.org/licenses/LICENSE-2.0
#
# Unless required by applicable law or agreed to in writing, software
# distributed under the License is distributed on an "AS IS" BASIS,
# WITHOUT WARRANTIES OR CONDITIONS OF ANY KIND, either express or implied.
# See the License for the specific language governing permissions and
# limitations under the License.
"""PyTorch OPT model."""

from typing import List, Optional, Tuple, Union

import torch
import torch.utils.checkpoint
from torch import nn
from torch.nn import BCEWithLogitsLoss, CrossEntropyLoss, MSELoss

from ...activations import ACT2FN
from ...cache_utils import Cache, DynamicCache, StaticCache
from ...generation import GenerationMixin
from ...modeling_attn_mask_utils import (
    AttentionMaskConverter,
)
from ...modeling_outputs import (
    BaseModelOutputWithPast,
    CausalLMOutputWithPast,
    QuestionAnsweringModelOutput,
    SequenceClassifierOutputWithPast,
)
from ...modeling_utils import PreTrainedModel
from ...utils import (
    add_code_sample_docstrings,
    add_start_docstrings,
    add_start_docstrings_to_model_forward,
    is_flash_attn_2_available,
    is_flash_attn_greater_or_equal_2_10,
    logging,
    replace_return_docstrings,
)
from .configuration_opt import OPTConfig


if is_flash_attn_2_available():
    from ...modeling_flash_attention_utils import _flash_attention_forward


logger = logging.get_logger(__name__)

_CHECKPOINT_FOR_DOC = "facebook/opt-350m"
_CONFIG_FOR_DOC = "OPTConfig"

# Base model docstring
_EXPECTED_OUTPUT_SHAPE = [1, 8, 1024]

# SequenceClassification docstring
_CHECKPOINT_FOR_SEQUENCE_CLASSIFICATION = "ArthurZ/opt-350m-dummy-sc"
_SEQ_CLASS_EXPECTED_LOSS = 1.71
_SEQ_CLASS_EXPECTED_OUTPUT = "'LABEL_0'"


class OPTLearnedPositionalEmbedding(nn.Embedding):
    """
    This module learns positional embeddings up to a fixed maximum size.
    """

    def __init__(self, num_embeddings: int, embedding_dim: int):
        # OPT is set up so that if padding_idx is specified then offset the embedding ids by 2
        # and adjust num_embeddings appropriately. Other models don't have this hack
        self.offset = 2
        super().__init__(num_embeddings + self.offset, embedding_dim)

    def forward(
        self,
        attention_mask: torch.LongTensor,
        past_key_values_length: int = 0,
        position_ids: Optional[torch.LongTensor] = None,
    ):
        """`input_ids_shape` is expected to be [bsz x seqlen]."""

        if position_ids is None:
            position_ids = torch.cumsum(attention_mask, dim=1)
            position_ids = (position_ids * attention_mask - 1).long()
            # cut positions if `past_key_values_length` is > 0
            position_ids = position_ids[:, past_key_values_length:]

        return super().forward(position_ids + self.offset)


class OPTAttention(nn.Module):
    """Multi-headed attention from 'Attention Is All You Need' paper"""

    def __init__(
        self,
        config: OPTConfig,
        layer_idx: int = None,
        **kwargs,
    ):
        super().__init__()
        self.config = config
        self.embed_dim = config.hidden_size
        self.num_heads = config.num_attention_heads
        self.dropout = config.attention_dropout
        self.enable_bias = config.enable_bias
        self.layer_idx = layer_idx
        if layer_idx is None:
            logger.warning_once(
                f"Instantiating {self.__class__.__name__} without passing a `layer_idx` is not recommended and will "
                "lead to errors during the forward call if caching is used. Please make sure to provide a `layer_idx` "
                "when creating this class."
            )

        self.head_dim = self.embed_dim // self.num_heads
        self.is_causal = True

        if (self.head_dim * self.num_heads) != self.embed_dim:
            raise ValueError(
                f"embed_dim must be divisible by num_heads (got `embed_dim`: {self.embed_dim}"
                f" and `num_heads`: {self.num_heads})."
            )
        self.scaling = self.head_dim**-0.5

        self.k_proj = nn.Linear(self.embed_dim, self.embed_dim, bias=self.enable_bias)
        self.v_proj = nn.Linear(self.embed_dim, self.embed_dim, bias=self.enable_bias)
        self.q_proj = nn.Linear(self.embed_dim, self.embed_dim, bias=self.enable_bias)
        self.out_proj = nn.Linear(self.embed_dim, self.embed_dim, bias=self.enable_bias)

    def forward(
        self,
        hidden_states: torch.Tensor,
        past_key_value: Optional[Tuple[torch.Tensor]] = None,
        attention_mask: Optional[torch.Tensor] = None,
        layer_head_mask: Optional[torch.Tensor] = None,
        output_attentions: bool = False,
        # isn't needed in normal attention, but needed in flash attention so to keep the signature same
        position_ids: Optional[torch.Tensor] = None,
        cache_position: Optional[torch.Tensor] = None,
    ) -> Tuple[torch.Tensor, Optional[torch.Tensor], Optional[Cache]]:
        """Input shape: Batch x Time x Channel"""
        bsz, tgt_len, _ = hidden_states.size()

        # get query proj
        query_states = self.q_proj(hidden_states) * self.scaling
        query_states = query_states.view(bsz, -1, self.num_heads, self.head_dim).transpose(1, 2)

        key_states = self.k_proj(hidden_states)
        value_states = self.v_proj(hidden_states)
        key_states = key_states.view(bsz, -1, self.num_heads, self.head_dim).transpose(1, 2)
        value_states = value_states.view(bsz, -1, self.num_heads, self.head_dim).transpose(1, 2)

        if past_key_value is not None:
            # save all key/value_states to cache to be re-used for fast auto-regressive generation
            key_states, value_states = past_key_value.update(
                key_states, value_states, self.layer_idx, {"cache_position": cache_position}
            )

        attn_weights = torch.matmul(query_states, key_states.transpose(3, 2))
        if attention_mask is not None:
            causal_mask = attention_mask[:, :, :, : key_states.shape[-2]]
            attn_weights = attn_weights + causal_mask

        # upcast to fp32 if the weights are in fp16. Please see https://github.com/huggingface/transformers/pull/17437
        attn_weights = nn.functional.softmax(attn_weights, dim=-1, dtype=torch.float32).to(query_states.dtype)

        if layer_head_mask is not None:
            if layer_head_mask.size() != (self.num_heads,):
                raise ValueError(
                    f"Head mask for a single layer should be of size {(self.num_heads,)}, but is"
                    f" {layer_head_mask.size()}"
                )
            attn_weights = layer_head_mask.view(1, -1, 1, 1) * attn_weights

        attn_probs = nn.functional.dropout(attn_weights, p=self.dropout, training=self.training)
        attn_output = torch.matmul(attn_probs, value_states)

        attn_output = attn_output.transpose(1, 2).contiguous()

        # Use the `embed_dim` from the config (stored in the class) rather than `hidden_state` because `attn_output` can be
        # partitioned aross GPUs when using tensor-parallelism.
        attn_output = attn_output.reshape(bsz, tgt_len, self.embed_dim)
        attn_output = self.out_proj(attn_output)

        return attn_output, attn_probs, past_key_value


class OptFlashAttention2(OPTAttention):
    """
    OPT flash attention module. This module inherits from `OPTAttention` as the weights of the module stays untouched.
    The only required change would be on the forward pass where it needs to correctly call the public API of flash
    attention and deal with padding tokens in case the input contains any of them.
    """

    def __init__(self, *args, **kwargs):
        super().__init__(*args, **kwargs)

        # TODO: Should be removed once Flash Attention for RoCm is bumped to 2.1.
        # flash_attn<2.1 generates top-left aligned causal mask, while what is needed here is bottom-right alignement, that was made default for flash_attn>=2.1. This attribute is used to handle this difference. Reference: https://github.com/Dao-AILab/flash-attention/releases/tag/v2.1.0.
        # Beware that with flash_attn<2.1, using q_seqlen != k_seqlen (except for the case q_seqlen == 1) produces a wrong mask (top-left).
        self._flash_attn_uses_top_left_mask = not is_flash_attn_greater_or_equal_2_10()

    def forward(
        self,
        hidden_states: torch.Tensor,
        past_key_value: Optional[Tuple[torch.Tensor]] = None,
        attention_mask: Optional[torch.Tensor] = None,
        layer_head_mask: Optional[torch.Tensor] = None,
        output_attentions: bool = False,
        position_ids: Optional[torch.Tensor] = None,
        cache_position: Optional[torch.Tensor] = None,
    ) -> Tuple[torch.Tensor, Optional[torch.Tensor], Optional[Tuple[torch.Tensor]]]:
        """Input shape: Batch x Time x Channel"""

        bsz, query_length, _ = hidden_states.size()

        query_states = self.q_proj(hidden_states)
        query_states = query_states.view(bsz, -1, self.num_heads, self.head_dim)

        key_states = self.k_proj(hidden_states)
        value_states = self.v_proj(hidden_states)
        key_states = key_states.view(bsz, -1, self.num_heads, self.head_dim).transpose(1, 2)
        value_states = value_states.view(bsz, -1, self.num_heads, self.head_dim).transpose(1, 2)

        if past_key_value is not None:
            # save all key/value_states to cache to be re-used for fast auto-regressive generation
            key_states, value_states = past_key_value.update(
                key_states, value_states, self.layer_idx, {"cache_position": cache_position}
            )

        attn_dropout = self.dropout if self.training else 0.0

        # TODO: These transpose are quite inefficient but Flash Attention requires the layout [batch_size, sequence_length, num_heads, head_dim]. We would need to refactor the KV cache
        # to be able to avoid many of these transpose/reshape/view.
        key_states = key_states.transpose(1, 2)
        value_states = value_states.transpose(1, 2)

        # In PEFT, usually we cast the layer norms in float32 for training stability reasons
        # therefore the input hidden states gets silently casted in float32. Hence, we need
        # cast them back in float16 just to be sure everything works as expected.
        input_dtype = query_states.dtype
        if input_dtype == torch.float32:
            if torch.is_autocast_enabled():
                target_dtype = torch.get_autocast_gpu_dtype()
            # Handle the case where the model is quantized
            elif hasattr(self.config, "_pre_quantization_dtype"):
                target_dtype = self.config._pre_quantization_dtype
            else:
                target_dtype = self.q_proj.weight.dtype

            logger.warning_once(
                f"The input hidden states seems to be silently casted in float32, this might be related to"
                f" the fact you have upcasted embedding or layer norm layers in float32. We will cast back the input in"
                f" {target_dtype}."
            )

            query_states = query_states.to(target_dtype)
            key_states = key_states.to(target_dtype)
            value_states = value_states.to(target_dtype)

        attn_output = _flash_attention_forward(
            query_states,
            key_states,
            value_states,
            attention_mask,
            query_length,
            position_ids=position_ids,
            dropout=attn_dropout,
            is_causal=self.is_causal,
            use_top_left_mask=self._flash_attn_uses_top_left_mask,
        )

        attn_weights_reshaped = attn_output.reshape(bsz, query_length, self.num_heads * self.head_dim)
        attn_output = self.out_proj(attn_weights_reshaped)

        if not output_attentions:
            attn_weights_reshaped = None

        return attn_output, attn_weights_reshaped, past_key_value


class OPTSdpaAttention(OPTAttention):
    """
    OPT sdpa attention module. This module inherits from `OPTAttention` as the weights of the module stays untouched.
    The only required change would be on the forward pass where it needs to correctly call the public API of sdpa
    attention and deal with padding tokens in case the input contains any of them.
    """

    def forward(
        self,
        hidden_states: torch.Tensor,
        past_key_value: Optional[Tuple[torch.Tensor]] = None,
        attention_mask: Optional[torch.Tensor] = None,
        layer_head_mask: Optional[torch.Tensor] = None,
        output_attentions: bool = False,
        position_ids: Optional[torch.Tensor] = None,
        cache_position: Optional[torch.Tensor] = None,
    ) -> Tuple[torch.Tensor, Optional[torch.Tensor], Optional[Tuple[torch.Tensor]]]:
        if output_attentions or layer_head_mask is not None:
            logger.warning_once(
                "OPTModel is using SDPA attention, which currently does not support output_attentions=True."
                'failing back to eager attention. remove warning using attn_implementation="eager".'
            )

            return super().forward(
                hidden_states=hidden_states,
                attention_mask=attention_mask,
                layer_head_mask=layer_head_mask,
                past_key_value=past_key_value,
                output_attentions=output_attentions,
                cache_position=cache_position,
            )

        bsz, q_len, _ = hidden_states.size()

        query_states = self.q_proj(hidden_states)
        query_states = query_states.view(bsz, -1, self.num_heads, self.head_dim).transpose(1, 2)

        key_states = self.k_proj(hidden_states)
        value_states = self.v_proj(hidden_states)
        key_states = key_states.view(bsz, -1, self.num_heads, self.head_dim).transpose(1, 2)
        value_states = value_states.view(bsz, -1, self.num_heads, self.head_dim).transpose(1, 2)

        if past_key_value is not None:
            # save all key/value_states to cache to be re-used for fast auto-regressive generation
            key_states, value_states = past_key_value.update(
                key_states, value_states, self.layer_idx, {"cache_position": cache_position}
            )

        causal_mask = attention_mask
        if attention_mask is not None:
            causal_mask = causal_mask[:, :, :, : key_states.shape[-2]]

        # We dispatch to SDPA's Flash Attention or Efficient kernels via this `is_causal` if statement instead of an inline conditional assignment
        # in SDPA to support both torch.compile's dynamic shapes and full graph options. An inline conditional prevents dynamic shapes from compiling.
        is_causal = True if causal_mask is None and q_len > 1 else False

        attn_output = torch.nn.functional.scaled_dot_product_attention(
            query_states,
            key_states,
            value_states,
            attn_mask=causal_mask,
            dropout_p=self.dropout if self.training else 0.0,
            is_causal=is_causal,
        )

        attn_output = attn_output.transpose(1, 2).contiguous()
        attn_output = attn_output.view(bsz, q_len, -1)
        attn_output = self.out_proj(attn_output)

        return attn_output, None, past_key_value


OPT_ATTENTION_CLASSES = {
    "eager": OPTAttention,
    "flash_attention_2": OptFlashAttention2,
    "sdpa": OPTSdpaAttention,
}


class OPTDecoderLayer(nn.Module):
    def __init__(self, config: OPTConfig, layer_idx: int = None):
        super().__init__()
        self.embed_dim = config.hidden_size

        self.self_attn = OPT_ATTENTION_CLASSES[config._attn_implementation](config=config, layer_idx=layer_idx)

        self.do_layer_norm_before = config.do_layer_norm_before
        self.dropout = config.dropout
        self.activation_fn = ACT2FN[config.activation_function]

        self.self_attn_layer_norm = nn.LayerNorm(
            self.embed_dim, elementwise_affine=config.layer_norm_elementwise_affine
        )
        self.fc1 = nn.Linear(self.embed_dim, config.ffn_dim, bias=config.enable_bias)
        self.fc2 = nn.Linear(config.ffn_dim, self.embed_dim, bias=config.enable_bias)
        self.final_layer_norm = nn.LayerNorm(self.embed_dim, elementwise_affine=config.layer_norm_elementwise_affine)

    def forward(
        self,
        hidden_states: torch.Tensor,
        attention_mask: Optional[torch.Tensor] = None,
        layer_head_mask: Optional[torch.Tensor] = None,
        past_key_value: Optional[Tuple[torch.Tensor]] = None,
        output_attentions: Optional[bool] = False,
        use_cache: Optional[bool] = False,
        position_ids: Optional[torch.LongTensor] = None,
        cache_position: Optional[torch.Tensor] = None,
    ) -> Tuple[torch.FloatTensor, Optional[Tuple[torch.FloatTensor, torch.FloatTensor]]]:
        """
        Args:
            hidden_states (`torch.FloatTensor`): input to the layer of shape `(batch, seq_len, embed_dim)`
            attention_mask (`torch.FloatTensor`, *optional*): attention mask of size
                `(batch, 1, tgt_len, src_len)` where padding elements are indicated by very large negative values.
            layer_head_mask (`torch.FloatTensor`, *optional*): mask for attention heads in a given layer of size
                `(encoder_attention_heads,)`.
            output_attentions (`bool`, *optional*):
                Whether or not to return the attentions tensors of all attention layers. See `attentions` under
                returned tensors for more detail.
            use_cache (`bool`, *optional*):
                If set to `True`, `past_key_values` key value states are returned and can be used to speed up decoding
                (see `past_key_values`).
            past_key_value (`Tuple(torch.FloatTensor)`, *optional*): cached past key and value projection states
            cache_position (`torch.LongTensor` of shape `(sequence_length)`, *optional*):
                Indices depicting the position of the input sequence tokens in the sequence..
        """

        residual = hidden_states

        # 125m, 1.7B, ..., 175B applies layer norm BEFORE attention
        if self.do_layer_norm_before:
            hidden_states = self.self_attn_layer_norm(hidden_states)

        # Self Attention
        hidden_states, self_attn_weights, present_key_value = self.self_attn(
            hidden_states=hidden_states,
            past_key_value=past_key_value,
            position_ids=position_ids,
            attention_mask=attention_mask,
            layer_head_mask=layer_head_mask,
            output_attentions=output_attentions,
            cache_position=cache_position,
        )
        hidden_states = nn.functional.dropout(hidden_states, p=self.dropout, training=self.training)
        hidden_states = residual + hidden_states

        # 350m applies layer norm AFTER attention
        if not self.do_layer_norm_before:
            hidden_states = self.self_attn_layer_norm(hidden_states)

        # Fully Connected
        hidden_states_shape = hidden_states.shape
        hidden_states = hidden_states.reshape(-1, hidden_states.size(-1))
        residual = hidden_states

        # 125m, 1.7B, ..., 175B applies layer norm BEFORE attention
        if self.do_layer_norm_before:
            hidden_states = self.final_layer_norm(hidden_states)

        hidden_states = self.fc1(hidden_states)
        hidden_states = self.activation_fn(hidden_states)

        hidden_states = self.fc2(hidden_states)
        hidden_states = nn.functional.dropout(hidden_states, p=self.dropout, training=self.training)

        hidden_states = (residual + hidden_states).view(hidden_states_shape)

        # 350m applies layer norm AFTER attention
        if not self.do_layer_norm_before:
            hidden_states = self.final_layer_norm(hidden_states)

        outputs = (hidden_states,)

        if output_attentions:
            outputs += (self_attn_weights,)

        if use_cache:
            outputs += (present_key_value,)

        return outputs


OPT_START_DOCSTRING = r"""
    This model inherits from [`PreTrainedModel`]. Check the superclass documentation for the generic methods the
    library implements for all its model (such as downloading or saving, resizing the input embeddings, pruning heads
    etc.)

    This model is also a PyTorch [torch.nn.Module](https://pytorch.org/docs/stable/nn.html#torch.nn.Module) subclass.
    Use it as a regular PyTorch Module and refer to the PyTorch documentation for all matter related to general usage
    and behavior.

    Parameters:
        config ([`OPTConfig`]):
            Model configuration class with all the parameters of the model. Initializing with a config file does not
            load the weights associated with the model, only the configuration. Check out the
            [`~PreTrainedModel.from_pretrained`] method to load the model weights.
"""


@add_start_docstrings(
    "The bare OPT Model outputting raw hidden-states without any specific head on top.",
    OPT_START_DOCSTRING,
)
class OPTPreTrainedModel(PreTrainedModel):
    config_class = OPTConfig
    base_model_prefix = "model"
    supports_gradient_checkpointing = True
    _no_split_modules = ["OPTDecoderLayer"]
    _supports_flash_attn_2 = True
    _supports_flash_attn_3 = True
    _supports_sdpa = True
    _supports_cache_class = True
    _supports_quantized_cache = True
    _supports_static_cache = True

    def _init_weights(self, module):
        std = self.config.init_std
        if isinstance(module, nn.Linear):
            module.weight.data.normal_(mean=0.0, std=std)
            if module.bias is not None:
                module.bias.data.zero_()
        elif isinstance(module, nn.Embedding):
            module.weight.data.normal_(mean=0.0, std=std)
            if module.padding_idx is not None:
                module.weight.data[module.padding_idx].zero_()


OPT_INPUTS_DOCSTRING = r"""
    Args:
        input_ids (`torch.LongTensor` of shape `(batch_size, sequence_length)`):
            Indices of input sequence tokens in the vocabulary. Padding will be ignored by default should you provide
            it.

            Indices can be obtained using [`AutoTokenizer`]. See [`PreTrainedTokenizer.encode`] and
            [`PreTrainedTokenizer.__call__`] for details.

            [What are input IDs?](../glossary#input-ids)
        attention_mask (`torch.Tensor` of shape `(batch_size, sequence_length)`, *optional*):
            Mask to avoid performing attention on padding token indices. Mask values selected in `[0, 1]`:

            - 1 for tokens that are **not masked**,
            - 0 for tokens that are **masked**.

            [What are attention masks?](../glossary#attention-mask)

            Indices can be obtained using [`AutoTokenizer`]. See [`PreTrainedTokenizer.encode`] and
            [`PreTrainedTokenizer.__call__`] for details.

            If `past_key_values` is used, optionally only the last `decoder_input_ids` have to be input (see
            `past_key_values`).

            If you want to change padding behavior, you should read [`modeling_opt._prepare_decoder_attention_mask`]
            and modify to your needs. See diagram 1 in [the paper](https://arxiv.org/abs/1910.13461) for more
            information on the default strategy.
        head_mask (`torch.Tensor` of shape `(encoder_layers, encoder_attention_heads)`, *optional*):
            Mask to nullify selected heads of the attention modules in the encoder. Mask values selected in `[0, 1]`:

            - 1 indicates the head is **not masked**,
            - 0 indicates the head is **masked**.

        past_key_values (`tuple(tuple(torch.FloatTensor))`, *optional*, returned when `use_cache=True` is passed or when `config.use_cache=True`):
            Tuple of `tuple(torch.FloatTensor)` of length `config.n_layers`, with each tuple having 2 tensors of shape
            `(batch_size, num_heads, sequence_length, embed_size_per_head)`) and 2 additional tensors of shape
            `(batch_size, num_heads, encoder_sequence_length, embed_size_per_head)`.

            Contains pre-computed hidden-states (key and values in the self-attention blocks and in the cross-attention
            blocks) that can be used (see `past_key_values` input) to speed up sequential decoding.

            If `past_key_values` are used, the user can optionally input only the last `decoder_input_ids` (those that
            don't have their past key value states given to this model) of shape `(batch_size, 1)` instead of all
            `decoder_input_ids` of shape `(batch_size, sequence_length)`.
        inputs_embeds (`torch.FloatTensor` of shape `(batch_size, sequence_length, hidden_size)`, *optional*):
            Optionally, instead of passing `input_ids` you can choose to directly pass an embedded representation. This
            is useful if you want more control over how to convert `input_ids` indices into associated vectors than the
            model's internal embedding lookup matrix.
        use_cache (`bool`, *optional*):
            If set to `True`, `past_key_values` key value states are returned and can be used to speed up decoding (see
            `past_key_values`).
        output_attentions (`bool`, *optional*):
            Whether or not to return the attentions tensors of all attention layers. See `attentions` under returned
            tensors for more detail.
        output_hidden_states (`bool`, *optional*):
            Whether or not to return the hidden states of all layers. See `hidden_states` under returned tensors for
            more detail.
        return_dict (`bool`, *optional*):
            Whether or not to return a [`~utils.ModelOutput`] instead of a plain tuple.
        position_ids (`torch.LongTensor` of shape `(batch_size, sequence_length)`, *optional*):
            Indices of positions of each input sequence tokens in the position embeddings. Selected in the range `[0,
            config.n_positions - 1]`. for padding use -1.

            [What are position IDs?](../glossary#position-ids)
        cache_position (`torch.LongTensor` of shape `(sequence_length)`, *optional*):
            Indices depicting the position of the input sequence tokens in the sequence. Contrarily to `position_ids`,
            this tensor is not affected by padding. It is used to update the cache in the correct position and to infer
            the complete sequence length.
"""


class OPTDecoder(OPTPreTrainedModel):
    """
    Transformer decoder consisting of *config.num_hidden_layers* layers. Each layer is a [`OPTDecoderLayer`]

    Args:
        config: OPTConfig
    """

    def __init__(self, config: OPTConfig):
        super().__init__(config)
        self.dropout = config.dropout
        self.layerdrop = config.layerdrop
        self.padding_idx = config.pad_token_id
        self.max_target_positions = config.max_position_embeddings
        self.vocab_size = config.vocab_size

        self.embed_tokens = nn.Embedding(config.vocab_size, config.word_embed_proj_dim, self.padding_idx)
        self.embed_positions = OPTLearnedPositionalEmbedding(config.max_position_embeddings, config.hidden_size)

        if config.word_embed_proj_dim != config.hidden_size:
            self.project_out = nn.Linear(config.hidden_size, config.word_embed_proj_dim, bias=False)
        else:
            self.project_out = None

        if config.word_embed_proj_dim != config.hidden_size:
            self.project_in = nn.Linear(config.word_embed_proj_dim, config.hidden_size, bias=False)
        else:
            self.project_in = None

        # Note that the only purpose of `config._remove_final_layer_norm` is to keep backward compatibility
        # with checkpoints that have been fine-tuned before transformers v4.20.1
        # see https://github.com/facebookresearch/metaseq/pull/164
        if config.do_layer_norm_before and not config._remove_final_layer_norm:
            self.final_layer_norm = nn.LayerNorm(
                config.hidden_size, elementwise_affine=config.layer_norm_elementwise_affine
            )
        else:
            self.final_layer_norm = None

<<<<<<< HEAD
        self.layers = nn.ModuleList([OPTDecoderLayer(config) for _ in range(config.num_hidden_layers)])
        self._use_flash_attention_2 = config._attn_implementation == "flash_attention_2"
        self._use_flash_attention_3 = config._attn_implementation == "flash_attention_3"
        self._use_sdpa = config._attn_implementation == "sdpa"
=======
        self.layers = nn.ModuleList([OPTDecoderLayer(config, layer_idx=i) for i in range(config.num_hidden_layers)])
>>>>>>> 626666c4

        self.gradient_checkpointing = False
        # Initialize weights and apply final processing
        self.post_init()

    def get_input_embeddings(self):
        return self.embed_tokens

    def set_input_embeddings(self, value):
        self.embed_tokens = value

    # Copied from transformers.models.llama.modeling_llama.LlamaModel._update_causal_mask
    def _update_causal_mask(
        self,
        attention_mask: torch.Tensor,
        input_tensor: torch.Tensor,
        cache_position: torch.Tensor,
        past_key_values: Cache,
        output_attentions: bool,
    ):
<<<<<<< HEAD
        """
        Updates the causal mask for the decoder.
        """
        batch_size, seq_length = input_shape
        mask_seq_length = past_key_values_length + seq_length
        if self._use_flash_attention_2 or self._use_flash_attention_3:
            # 2d mask is passed through the layers
            causal_attention_mask = attention_mask if (attention_mask is not None and 0 in attention_mask) else None
            attention_mask = (
                torch.ones(batch_size, mask_seq_length, device=inputs_embeds.device)
                if attention_mask is None
                else attention_mask
=======
        if self.config._attn_implementation == "flash_attention_2":
            if attention_mask is not None and (attention_mask == 0.0).any():
                return attention_mask
            return None

        # For SDPA, when possible, we will rely on its `is_causal` argument instead of its `attn_mask` argument, in
        # order to dispatch on Flash Attention 2. This feature is not compatible with static cache, as SDPA will fail
        # to infer the attention mask.
        past_seen_tokens = past_key_values.get_seq_length() if past_key_values is not None else 0
        using_static_cache = isinstance(past_key_values, StaticCache)

        # When output attentions is True, sdpa implementation's forward method calls the eager implementation's forward
        if self.config._attn_implementation == "sdpa" and not using_static_cache and not output_attentions:
            if AttentionMaskConverter._ignore_causal_mask_sdpa(
                attention_mask,
                inputs_embeds=input_tensor,
                past_key_values_length=past_seen_tokens,
                is_training=self.training,
            ):
                return None

        dtype, device = input_tensor.dtype, input_tensor.device
        sequence_length = input_tensor.shape[1]
        if using_static_cache:
            target_length = past_key_values.get_max_cache_shape()
        else:
            target_length = (
                attention_mask.shape[-1]
                if isinstance(attention_mask, torch.Tensor)
                else past_seen_tokens + sequence_length + 1
>>>>>>> 626666c4
            )

        # In case the provided `attention` mask is 2D, we generate a causal mask here (4D).
        causal_mask = self._prepare_4d_causal_attention_mask_with_cache_position(
            attention_mask,
            sequence_length=sequence_length,
            target_length=target_length,
            dtype=dtype,
            device=device,
            cache_position=cache_position,
            batch_size=input_tensor.shape[0],
        )

        if (
            self.config._attn_implementation == "sdpa"
            and attention_mask is not None
            and attention_mask.device.type in ["cuda", "xpu"]
            and not output_attentions
        ):
            # Attend to all tokens in fully masked rows in the causal_mask, for example the relevant first rows when
            # using left padding. This is required by F.scaled_dot_product_attention memory-efficient attention path.
            # Details: https://github.com/pytorch/pytorch/issues/110213
            min_dtype = torch.finfo(dtype).min
            causal_mask = AttentionMaskConverter._unmask_unattended(causal_mask, min_dtype)

        return causal_mask

    @staticmethod
    # Copied from transformers.models.llama.modeling_llama.LlamaModel._prepare_4d_causal_attention_mask_with_cache_position
    def _prepare_4d_causal_attention_mask_with_cache_position(
        attention_mask: torch.Tensor,
        sequence_length: int,
        target_length: int,
        dtype: torch.dtype,
        device: torch.device,
        cache_position: torch.Tensor,
        batch_size: int,
        **kwargs,
    ):
        """
        Creates a causal 4D mask of shape `(batch_size, 1, query_length, key_value_length)` from a 2D mask of shape
        `(batch_size, key_value_length)`, or if the input `attention_mask` is already 4D, do nothing.

        Args:
            attention_mask (`torch.Tensor`):
                A 2D attention mask of shape `(batch_size, key_value_length)` or a 4D attention mask of shape
                `(batch_size, 1, query_length, key_value_length)`.
            sequence_length (`int`):
                The sequence length being processed.
            target_length (`int`):
                The target length: when generating with static cache, the mask should be as long as the static cache,
                to account for the 0 padding, the part of the cache that is not filled yet.
            dtype (`torch.dtype`):
                The dtype to use for the 4D attention mask.
            device (`torch.device`):
                The device to plcae the 4D attention mask on.
            cache_position (`torch.Tensor`):
                Indices depicting the position of the input sequence tokens in the sequence.
            batch_size (`torch.Tensor`):
                Batch size.
        """
        if attention_mask is not None and attention_mask.dim() == 4:
            # In this case we assume that the mask comes already in inverted form and requires no inversion or slicing.
            causal_mask = attention_mask
        else:
            min_dtype = torch.finfo(dtype).min
            causal_mask = torch.full(
                (sequence_length, target_length), fill_value=min_dtype, dtype=dtype, device=device
            )
            if sequence_length != 1:
                causal_mask = torch.triu(causal_mask, diagonal=1)
            causal_mask *= torch.arange(target_length, device=device) > cache_position.reshape(-1, 1)
            causal_mask = causal_mask[None, None, :, :].expand(batch_size, 1, -1, -1)
            if attention_mask is not None:
                causal_mask = causal_mask.clone()  # copy to contiguous memory for in-place edit
                mask_length = attention_mask.shape[-1]
                padding_mask = causal_mask[:, :, :, :mask_length] + attention_mask[:, None, None, :].to(
                    causal_mask.device
                )
                padding_mask = padding_mask == 0
                causal_mask[:, :, :, :mask_length] = causal_mask[:, :, :, :mask_length].masked_fill(
                    padding_mask, min_dtype
                )

        return causal_mask

    def forward(
        self,
        input_ids: torch.LongTensor = None,
        attention_mask: Optional[torch.Tensor] = None,
        head_mask: Optional[torch.Tensor] = None,
        past_key_values: Optional[List[torch.FloatTensor]] = None,
        inputs_embeds: Optional[torch.FloatTensor] = None,
        use_cache: Optional[bool] = None,
        output_attentions: Optional[bool] = None,
        output_hidden_states: Optional[bool] = None,
        return_dict: Optional[bool] = None,
        position_ids: Optional[torch.LongTensor] = None,
        cache_position: Optional[torch.Tensor] = None,
    ) -> Union[Tuple, BaseModelOutputWithPast]:
        r"""
        Args:
            input_ids (`torch.LongTensor` of shape `(batch_size, sequence_length)`):
                Indices of input sequence tokens in the vocabulary. Padding will be ignored by default should you
                provide it.

                Indices can be obtained using [`AutoTokenizer`]. See [`PreTrainedTokenizer.encode`] and
                [`PreTrainedTokenizer.__call__`] for details.

                [What are input IDs?](../glossary#input-ids)
            attention_mask (`torch.Tensor` of shape `(batch_size, sequence_length)`, *optional*):
                Mask to avoid performing attention on padding token indices. Mask values selected in `[0, 1]`:

                - 1 for tokens that are **not masked**,
                - 0 for tokens that are **masked**.

                [What are attention masks?](../glossary#attention-mask)
            head_mask (`torch.Tensor` of shape `(num_hidden_layers, num_attention_heads)`, *optional*):
                Mask to nullify selected heads of the attention modules. Mask values selected in `[0, 1]`:

                - 1 indicates the head is **not masked**,
                - 0 indicates the head is **masked**.

            past_key_values (`tuple(tuple(torch.FloatTensor))`, *optional*, returned when `use_cache=True` is passed or when `config.use_cache=True`):
                Tuple of `tuple(torch.FloatTensor)` of length `config.n_layers`, with each tuple having 2 tensors of
                shape `(batch_size, num_heads, sequence_length, embed_size_per_head)`) and 2 additional tensors of

                Contains pre-computed hidden-states (key and values in the self-attention blocks and in the
                cross-attention blocks) that can be used (see `past_key_values` input) to speed up sequential decoding.

                If `past_key_values` are used, the user can optionally input only the last `decoder_input_ids` (those
                that don't have their past key value states given to this model) of shape `(batch_size, 1)` instead of
                all `decoder_input_ids` of shape `(batch_size, sequence_length)`.

            inputs_embeds (`torch.FloatTensor` of shape `(batch_size, sequence_length, hidden_size)`, *optional*):
                Optionally, instead of passing `input_ids` you can choose to directly pass an embedded representation.
                This is useful if you want more control over how to convert `input_ids` indices into associated vectors
                than the model's internal embedding lookup matrix.
            output_attentions (`bool`, *optional*):
                Whether or not to return the attentions tensors of all attention layers. See `attentions` under
                returned tensors for more detail.
            output_hidden_states (`bool`, *optional*):
                Whether or not to return the hidden states of all layers. See `hidden_states` under returned tensors
                for more detail.
            return_dict (`bool`, *optional*):
                Whether or not to return a [`~utils.ModelOutput`] instead of a plain tuple.
            position_ids (`torch.LongTensor` of shape `(batch_size, sequence_length)`, *optional*):
                Indices of positions of each input sequence tokens in the position embeddings. Selected in the range `[0,
                config.n_positions - 1]`. for padding use -1.

                [What are position IDs?](../glossary#position-ids)
            cache_position (`torch.LongTensor` of shape `(sequence_length)`, *optional*):
                Indices depicting the position of the input sequence tokens in the sequence. Contrarily to `position_ids`,
                this tensor is not affected by padding. It is used to update the cache in the correct position and to infer
                the complete sequence length.
        """
        output_attentions = output_attentions if output_attentions is not None else self.config.output_attentions
        output_hidden_states = (
            output_hidden_states if output_hidden_states is not None else self.config.output_hidden_states
        )
        use_cache = use_cache if use_cache is not None else self.config.use_cache

        return_dict = return_dict if return_dict is not None else self.config.use_return_dict

        if (input_ids is None) ^ (inputs_embeds is not None):
            raise ValueError("You must specify exactly one of input_ids or inputs_embeds")

        if self.gradient_checkpointing and self.training and use_cache:
            logger.warning_once(
                "`use_cache=True` is incompatible with gradient checkpointing. Setting `use_cache=False`."
            )
            use_cache = False

        if input_ids is not None:
            input_ids = input_ids.view(-1, input_ids.shape[-1])

        if inputs_embeds is None:
            inputs_embeds = self.embed_tokens(input_ids)

        return_legacy_cache = False
        if use_cache and not isinstance(past_key_values, Cache):
            return_legacy_cache = True
            past_key_values = DynamicCache.from_legacy_cache(past_key_values)
            if past_key_values is None:
                logger.warning_once(
                    "Passing a tuple of `past_key_values` is deprecated and will be removed in Transformers v4.53.0. "
                    "You should pass an instance of `DynamicCache` instead, e.g. "
                    "`past_key_values=DynamicCache.from_legacy_cache(past_key_values)`."
                )

        past_seen_tokens = past_key_values.get_seq_length() if past_key_values is not None else 0
        if cache_position is None:
            cache_position = torch.arange(
                past_seen_tokens, past_seen_tokens + inputs_embeds.shape[1], device=inputs_embeds.device
            )

        if attention_mask is None:
            seq_length = past_seen_tokens + inputs_embeds.shape[1]
            attention_mask = torch.ones(inputs_embeds.shape[0], seq_length, device=inputs_embeds.device)

        causal_mask = self._update_causal_mask(
            attention_mask, inputs_embeds, cache_position, past_key_values, output_attentions
        )

        # embed positions
        if position_ids is None:
            # position_ids = cache_position.unsqueeze(0)
            position_ids = torch.cumsum(attention_mask, dim=1)
            position_ids = (position_ids * attention_mask - 1).long()
            # cut positions if `past_seen_tokens` is > 0
            position_ids = position_ids[:, past_seen_tokens:]

        pos_embeds = self.embed_positions(attention_mask, past_seen_tokens, position_ids=position_ids)

        if self.project_in is not None:
            inputs_embeds = self.project_in(inputs_embeds)

        hidden_states = inputs_embeds + pos_embeds.to(inputs_embeds.device)

        # decoder layers
        all_hidden_states = () if output_hidden_states else None
        all_self_attns = () if output_attentions else None
        next_decoder_cache = None

        # check if head_mask has a correct number of layers specified if desired
        for attn_mask, mask_name in zip([head_mask], ["head_mask"]):
            if attn_mask is not None:
                if attn_mask.size()[0] != (len(self.layers)):
                    raise ValueError(
                        f"The `{mask_name}` should be specified for {len(self.layers)} layers, but it is for"
                        f" {head_mask.size()[0]}."
                    )

        for idx, decoder_layer in enumerate(self.layers):
            # add LayerDrop (see https://arxiv.org/abs/1909.11556 for description)
            if output_hidden_states:
                all_hidden_states += (hidden_states,)

            if self.training:
                dropout_probability = torch.rand([])
                if dropout_probability < self.layerdrop:
                    continue

            if self.gradient_checkpointing and self.training:
                layer_outputs = self._gradient_checkpointing_func(
                    decoder_layer.__call__,
                    hidden_states,
                    causal_mask,
                    head_mask[idx] if head_mask is not None else None,
                    None,
                    output_attentions,
                    use_cache,
                    position_ids,
                    cache_position,
                )
            else:
                layer_outputs = decoder_layer(
                    hidden_states,
                    attention_mask=causal_mask,
                    position_ids=position_ids,
                    layer_head_mask=(head_mask[idx] if head_mask is not None else None),
                    past_key_value=past_key_values,
                    output_attentions=output_attentions,
                    use_cache=use_cache,
                    cache_position=cache_position,
                )

            hidden_states = layer_outputs[0]

            if use_cache:
                next_decoder_cache = layer_outputs[2 if output_attentions else 1]

            if output_attentions:
                all_self_attns += (layer_outputs[1],)

        if self.final_layer_norm is not None:
            hidden_states = self.final_layer_norm(hidden_states)

        if self.project_out is not None:
            hidden_states = self.project_out(hidden_states)

        # add hidden states from the last decoder layer
        if output_hidden_states:
            all_hidden_states += (hidden_states,)

        next_cache = next_decoder_cache if use_cache else None
        if return_legacy_cache:
            next_cache = next_cache.to_legacy_cache()

        if not return_dict:
            return tuple(v for v in [hidden_states, next_cache, all_hidden_states, all_self_attns] if v is not None)
        return BaseModelOutputWithPast(
            last_hidden_state=hidden_states,
            past_key_values=next_cache,
            hidden_states=all_hidden_states,
            attentions=all_self_attns,
        )


@add_start_docstrings(
    "The bare OPT Model outputting raw hidden-states without any specific head on top.",
    OPT_START_DOCSTRING,
)
class OPTModel(OPTPreTrainedModel):
    def __init__(self, config: OPTConfig):
        super().__init__(config)
        self.decoder = OPTDecoder(config)
        # Initialize weights and apply final processing
        self.post_init()

    def get_input_embeddings(self):
        return self.decoder.embed_tokens

    def set_input_embeddings(self, value):
        self.decoder.embed_tokens = value

    def get_decoder(self):
        return self.decoder

    @add_start_docstrings_to_model_forward(OPT_INPUTS_DOCSTRING)
    @add_code_sample_docstrings(
        checkpoint=_CHECKPOINT_FOR_DOC,
        output_type=BaseModelOutputWithPast,
        config_class=_CONFIG_FOR_DOC,
        expected_output=_EXPECTED_OUTPUT_SHAPE,
    )
    def forward(
        self,
        input_ids: torch.LongTensor = None,
        attention_mask: Optional[torch.Tensor] = None,
        head_mask: Optional[torch.Tensor] = None,
        past_key_values: Optional[List[torch.FloatTensor]] = None,
        inputs_embeds: Optional[torch.FloatTensor] = None,
        use_cache: Optional[bool] = None,
        output_attentions: Optional[bool] = None,
        output_hidden_states: Optional[bool] = None,
        return_dict: Optional[bool] = None,
        position_ids: Optional[torch.LongTensor] = None,
        cache_position: Optional[torch.Tensor] = None,
    ) -> Union[Tuple, BaseModelOutputWithPast]:
        output_attentions = output_attentions if output_attentions is not None else self.config.output_attentions
        output_hidden_states = (
            output_hidden_states if output_hidden_states is not None else self.config.output_hidden_states
        )
        use_cache = use_cache if use_cache is not None else self.config.use_cache
        return_dict = return_dict if return_dict is not None else self.config.use_return_dict

        # decoder outputs consists of (dec_features, past_key_value, dec_hidden, dec_attn)
        decoder_outputs = self.decoder(
            input_ids=input_ids,
            attention_mask=attention_mask,
            position_ids=position_ids,
            head_mask=head_mask,
            past_key_values=past_key_values,
            inputs_embeds=inputs_embeds,
            use_cache=use_cache,
            output_attentions=output_attentions,
            output_hidden_states=output_hidden_states,
            return_dict=return_dict,
            cache_position=cache_position,
        )

        if not return_dict:
            return decoder_outputs

        return BaseModelOutputWithPast(
            last_hidden_state=decoder_outputs.last_hidden_state,
            past_key_values=decoder_outputs.past_key_values,
            hidden_states=decoder_outputs.hidden_states,
            attentions=decoder_outputs.attentions,
        )


class OPTForCausalLM(OPTPreTrainedModel, GenerationMixin):
    _tied_weights_keys = ["lm_head.weight"]

    def __init__(self, config):
        super().__init__(config)
        self.model = OPTModel(config)

        # the lm_head weight is automatically tied to the embed tokens weight
        self.lm_head = nn.Linear(config.word_embed_proj_dim, config.vocab_size, bias=False)

        # Initialize weights and apply final processing
        self.post_init()

    def get_input_embeddings(self):
        return self.model.decoder.embed_tokens

    def set_input_embeddings(self, value):
        self.model.decoder.embed_tokens = value

    def get_output_embeddings(self):
        return self.lm_head

    def set_output_embeddings(self, new_embeddings):
        self.lm_head = new_embeddings

    def set_decoder(self, decoder):
        self.model.decoder = decoder

    def get_decoder(self):
        return self.model.decoder

    @replace_return_docstrings(output_type=CausalLMOutputWithPast, config_class=_CONFIG_FOR_DOC)
    def forward(
        self,
        input_ids: torch.LongTensor = None,
        attention_mask: Optional[torch.Tensor] = None,
        head_mask: Optional[torch.Tensor] = None,
        past_key_values: Optional[List[torch.FloatTensor]] = None,
        inputs_embeds: Optional[torch.FloatTensor] = None,
        labels: Optional[torch.LongTensor] = None,
        use_cache: Optional[bool] = None,
        output_attentions: Optional[bool] = None,
        output_hidden_states: Optional[bool] = None,
        return_dict: Optional[bool] = None,
        position_ids: Optional[torch.LongTensor] = None,
        cache_position: Optional[torch.Tensor] = None,
        **kwargs,
    ) -> Union[Tuple, CausalLMOutputWithPast]:
        r"""
        Args:
            input_ids (`torch.LongTensor` of shape `(batch_size, sequence_length)`):
                Indices of input sequence tokens in the vocabulary. Padding will be ignored by default should you
                provide it.

                Indices can be obtained using [`AutoTokenizer`]. See [`PreTrainedTokenizer.encode`] and
                [`PreTrainedTokenizer.__call__`] for details.

                [What are input IDs?](../glossary#input-ids)
            attention_mask (`torch.Tensor` of shape `(batch_size, sequence_length)`, *optional*):
                Mask to avoid performing attention on padding token indices. Mask values selected in `[0, 1]`:

                - 1 for tokens that are **not masked**,
                - 0 for tokens that are **masked**.

                [What are attention masks?](../glossary#attention-mask)
            head_mask (`torch.Tensor` of shape `(num_hidden_layers, num_attention_heads)`, *optional*):
                Mask to nullify selected heads of the attention modules. Mask values selected in `[0, 1]`:

                - 1 indicates the head is **not masked**,
                - 0 indicates the head is **masked**.

            past_key_values (`tuple(tuple(torch.FloatTensor))`, *optional*, returned when `use_cache=True` is passed or when `config.use_cache=True`):
                Tuple of `tuple(torch.FloatTensor)` of length `config.n_layers`, with each tuple having 2 tensors of
                shape `(batch_size, num_heads, sequence_length, embed_size_per_head)`) and 2 additional tensors of
                shape `(batch_size, num_heads, encoder_sequence_length, embed_size_per_head)`. The two additional
                tensors are only required when the model is used as a decoder in a Sequence to Sequence model.

                Contains pre-computed hidden-states (key and values in the self-attention blocks and in the
                cross-attention blocks) that can be used (see `past_key_values` input) to speed up sequential decoding.

                If `past_key_values` are used, the user can optionally input only the last `decoder_input_ids` (those
                that don't have their past key value states given to this model) of shape `(batch_size, 1)` instead of
                all `decoder_input_ids` of shape `(batch_size, sequence_length)`.
            inputs_embeds (`torch.FloatTensor` of shape `(batch_size, sequence_length, hidden_size)`, *optional*):
                Optionally, instead of passing `input_ids` you can choose to directly pass an embedded representation.
                This is useful if you want more control over how to convert `input_ids` indices into associated vectors
                than the model's internal embedding lookup matrix.
            labels (`torch.LongTensor` of shape `(batch_size, sequence_length)`, *optional*):
                Labels for computing the masked language modeling loss. Indices should either be in `[0, ...,
                config.vocab_size]` or -100 (see `input_ids` docstring). Tokens with indices set to `-100` are ignored
                (masked), the loss is only computed for the tokens with labels in `[0, ..., config.vocab_size]`.
            use_cache (`bool`, *optional*):
                If set to `True`, `past_key_values` key value states are returned and can be used to speed up decoding
                (see `past_key_values`).
            output_attentions (`bool`, *optional*):
                Whether or not to return the attentions tensors of all attention layers. See `attentions` under
                returned tensors for more detail.
            output_hidden_states (`bool`, *optional*):
                Whether or not to return the hidden states of all layers. See `hidden_states` under returned tensors
                for more detail.
            return_dict (`bool`, *optional*):
                Whether or not to return a [`~utils.ModelOutput`] instead of a plain tuple.
            position_ids (`torch.LongTensor` of shape `(batch_size, sequence_length)`, *optional*):
                Indices of positions of each input sequence tokens in the position embeddings. Selected in the range `[0,
                config.n_positions - 1]`. for padding use -1.

                [What are position IDs?](../glossary#position-ids)
            cache_position (`torch.LongTensor` of shape `(sequence_length)`, *optional*):
                Indices depicting the position of the input sequence tokens in the sequence. Contrarily to `position_ids`,
                this tensor is not affected by padding. It is used to update the cache in the correct position and to infer
                the complete sequence length.

        Returns:

        Example:

        ```python
        >>> from transformers import AutoTokenizer, OPTForCausalLM

        >>> model = OPTForCausalLM.from_pretrained("facebook/opt-350m")
        >>> tokenizer = AutoTokenizer.from_pretrained("facebook/opt-350m")

        >>> prompt = "Hey, are you conscious? Can you talk to me?"
        >>> inputs = tokenizer(prompt, return_tensors="pt")

        >>> # Generate
        >>> generate_ids = model.generate(inputs.input_ids, max_length=30)
        >>> tokenizer.batch_decode(generate_ids, skip_special_tokens=True, clean_up_tokenization_spaces=False)[0]
        "Hey, are you conscious? Can you talk to me?\nI'm not conscious. I'm just a little bit of a weirdo."
        ```"""

        output_attentions = output_attentions if output_attentions is not None else self.config.output_attentions
        output_hidden_states = (
            output_hidden_states if output_hidden_states is not None else self.config.output_hidden_states
        )
        return_dict = return_dict if return_dict is not None else self.config.use_return_dict

        # decoder outputs consists of (dec_features, layer_state, dec_hidden, dec_attn)
        outputs = self.model.decoder(
            input_ids=input_ids,
            attention_mask=attention_mask,
            position_ids=position_ids,
            head_mask=head_mask,
            past_key_values=past_key_values,
            inputs_embeds=inputs_embeds,
            use_cache=use_cache,
            output_attentions=output_attentions,
            output_hidden_states=output_hidden_states,
            return_dict=return_dict,
            cache_position=cache_position,
        )

        logits = self.lm_head(outputs[0]).contiguous()

        loss = None
        if labels is not None:
            # move labels to correct device to enable model parallelism
            labels = labels.to(logits.device)
            loss = self.loss_function(
                logits,
                labels,
                vocab_size=self.config.vocab_size,
                **kwargs,
            )

        if not return_dict:
            output = (logits,) + outputs[1:]
            return (loss,) + output if loss is not None else output

        return CausalLMOutputWithPast(
            loss=loss,
            logits=logits,
            past_key_values=outputs.past_key_values,
            hidden_states=outputs.hidden_states,
            attentions=outputs.attentions,
        )

    @staticmethod
    def _reorder_cache(past_key_values, beam_idx):
        reordered_past = ()
        for layer_past in past_key_values:
            reordered_past += (
                tuple(past_state.index_select(0, beam_idx.to(past_state.device)) for past_state in layer_past),
            )
        return reordered_past


@add_start_docstrings(
    """
    The OPT Model transformer with a sequence classification head on top (linear layer).

    [`OPTForSequenceClassification`] uses the last token in order to do the classification, as other causal models
    (e.g. GPT-2) do.

    Since it does classification on the last token, it requires to know the position of the last token. If a
    `pad_token_id` is defined in the configuration, it finds the last token that is not a padding token in each row. If
    no `pad_token_id` is defined, it simply takes the last value in each row of the batch. Since it cannot guess the
    padding tokens when `inputs_embeds` are passed instead of `input_ids`, it does the same (take the last value in
    each row of the batch).
    """,
    OPT_START_DOCSTRING,
)
class OPTForSequenceClassification(OPTPreTrainedModel):
    def __init__(self, config: OPTConfig):
        super().__init__(config)
        self.num_labels = config.num_labels
        self.model = OPTModel(config)
        self.score = nn.Linear(config.word_embed_proj_dim, self.num_labels, bias=False)

        # Initialize weights and apply final processing
        self.post_init()

    @add_start_docstrings_to_model_forward(OPT_INPUTS_DOCSTRING)
    @add_code_sample_docstrings(
        checkpoint=_CHECKPOINT_FOR_SEQUENCE_CLASSIFICATION,
        output_type=SequenceClassifierOutputWithPast,
        config_class=_CONFIG_FOR_DOC,
        expected_output=_SEQ_CLASS_EXPECTED_OUTPUT,
        expected_loss=_SEQ_CLASS_EXPECTED_LOSS,
    )
    def forward(
        self,
        input_ids: Optional[torch.LongTensor] = None,
        attention_mask: Optional[torch.FloatTensor] = None,
        head_mask: Optional[torch.FloatTensor] = None,
        past_key_values: Optional[Tuple[Tuple[torch.Tensor]]] = None,
        inputs_embeds: Optional[torch.FloatTensor] = None,
        labels: Optional[torch.LongTensor] = None,
        use_cache: Optional[bool] = None,
        output_attentions: Optional[bool] = None,
        output_hidden_states: Optional[bool] = None,
        return_dict: Optional[bool] = None,
        position_ids: Optional[torch.LongTensor] = None,
    ) -> Union[Tuple, SequenceClassifierOutputWithPast]:
        r"""
        labels (`torch.LongTensor` of shape `(batch_size,)`, *optional*):
            Labels for computing the sequence classification/regression loss. Indices should be in `[0, ...,
            config.num_labels - 1]`. If `config.num_labels == 1` a regression loss is computed (Mean-Square loss), If
            `config.num_labels > 1` a classification loss is computed (Cross-Entropy).
        """
        return_dict = return_dict if return_dict is not None else self.config.use_return_dict

        transformer_outputs = self.model(
            input_ids,
            past_key_values=past_key_values,
            attention_mask=attention_mask,
            position_ids=position_ids,
            head_mask=head_mask,
            inputs_embeds=inputs_embeds,
            use_cache=use_cache,
            output_attentions=output_attentions,
            output_hidden_states=output_hidden_states,
            return_dict=return_dict,
        )
        hidden_states = transformer_outputs[0]
        logits = self.score(hidden_states)

        if input_ids is not None:
            batch_size, sequence_length = input_ids.shape[:2]
        else:
            batch_size, sequence_length = inputs_embeds.shape[:2]

        if self.config.pad_token_id is None and batch_size != 1:
            raise ValueError("Cannot handle batch sizes > 1 if no padding token is defined.")
        if self.config.pad_token_id is None:
            last_non_pad_token = -1
        elif input_ids is not None:
            # To handle both left- and right- padding, we take the rightmost token that is not equal to pad_token_id
            non_pad_mask = (input_ids != self.config.pad_token_id).to(logits.device, torch.int32)
            token_indices = torch.arange(input_ids.shape[-1], device=logits.device)
            last_non_pad_token = (token_indices * non_pad_mask).argmax(-1)
        else:
            last_non_pad_token = -1
            logger.warning_once(
                f"{self.__class__.__name__} will not detect padding tokens in `inputs_embeds`. Results may be "
                "unexpected if using padding tokens in conjunction with `inputs_embeds.`"
            )

        pooled_logits = logits[torch.arange(batch_size, device=logits.device), last_non_pad_token]

        loss = None
        if labels is not None:
            if self.config.problem_type is None:
                if self.num_labels == 1:
                    self.config.problem_type = "regression"
                elif self.num_labels > 1 and (labels.dtype == torch.long or labels.dtype == torch.int):
                    self.config.problem_type = "single_label_classification"
                else:
                    self.config.problem_type = "multi_label_classification"

            if self.config.problem_type == "regression":
                loss_fct = MSELoss()
                if self.num_labels == 1:
                    loss = loss_fct(pooled_logits.squeeze(), labels.squeeze())
                else:
                    loss = loss_fct(pooled_logits, labels)
            elif self.config.problem_type == "single_label_classification":
                loss_fct = CrossEntropyLoss()
                loss = loss_fct(pooled_logits.view(-1, self.num_labels), labels.view(-1))
            elif self.config.problem_type == "multi_label_classification":
                loss_fct = BCEWithLogitsLoss()
                loss = loss_fct(pooled_logits, labels)
        if not return_dict:
            output = (pooled_logits,) + transformer_outputs[1:]
            return ((loss,) + output) if loss is not None else output

        return SequenceClassifierOutputWithPast(
            loss=loss,
            logits=pooled_logits,
            past_key_values=transformer_outputs.past_key_values,
            hidden_states=transformer_outputs.hidden_states,
            attentions=transformer_outputs.attentions,
        )

    def get_input_embeddings(self):
        return self.model.decoder.embed_tokens

    def set_input_embeddings(self, value):
        self.model.decoder.embed_tokens = value


@add_start_docstrings(
    """
    The OPT Model transformer with a span classification head on top for extractive question-answering tasks like SQuAD
    (a linear layers on top of the hidden-states output to compute `span start logits` and `span end logits`).
    """,
    OPT_START_DOCSTRING,
)
class OPTForQuestionAnswering(OPTPreTrainedModel):
    def __init__(self, config: OPTConfig):
        super().__init__(config)
        self.model = OPTModel(config)
        self.qa_outputs = nn.Linear(config.word_embed_proj_dim, 2)

        # Initialize weights and apply final processing
        self.post_init()

    @add_start_docstrings_to_model_forward(OPT_INPUTS_DOCSTRING)
    @replace_return_docstrings(output_type=QuestionAnsweringModelOutput, config_class=_CONFIG_FOR_DOC)
    def forward(
        self,
        input_ids: Optional[torch.LongTensor] = None,
        attention_mask: Optional[torch.FloatTensor] = None,
        head_mask: Optional[torch.FloatTensor] = None,
        past_key_values: Optional[Tuple[Tuple[torch.Tensor]]] = None,
        inputs_embeds: Optional[torch.FloatTensor] = None,
        start_positions: Optional[torch.LongTensor] = None,
        end_positions: Optional[torch.LongTensor] = None,
        use_cache: Optional[bool] = None,
        output_attentions: Optional[bool] = None,
        output_hidden_states: Optional[bool] = None,
        return_dict: Optional[bool] = None,
        position_ids: Optional[torch.LongTensor] = None,
    ) -> Union[Tuple, QuestionAnsweringModelOutput]:
        r"""
        start_positions (`torch.LongTensor` of shape `(batch_size,)`, *optional*):
            Labels for position (index) of the start of the labelled span for computing the token classification loss.
            Positions are clamped to the length of the sequence (`sequence_length`). Position outside of the sequence
            are not taken into account for computing the loss.
        end_positions (`torch.LongTensor` of shape `(batch_size,)`, *optional*):
            Labels for position (index) of the end of the labelled span for computing the token classification loss.
            Positions are clamped to the length of the sequence (`sequence_length`). Position outside of the sequence
            are not taken into account for computing the loss.

        Returns:

        Example:

        ```python
        >>> from transformers import AutoTokenizer, OPTForQuestionAnswering
        >>> import torch

        >>> torch.manual_seed(4)  # doctest: +IGNORE_RESULT
        >>> tokenizer = AutoTokenizer.from_pretrained("facebook/opt-350m")

        >>> # note: we are loading a OPTForQuestionAnswering from the hub here,
        >>> # so the head will be randomly initialized, hence the predictions will be random
        >>> model = OPTForQuestionAnswering.from_pretrained("facebook/opt-350m")

        >>> question, text = "Who was Jim Henson?", "Jim Henson was a nice puppet"

        >>> inputs = tokenizer(question, text, return_tensors="pt")
        >>> with torch.no_grad():
        ...     outputs = model(**inputs)

        >>> answer_start_index = outputs.start_logits.argmax()
        >>> answer_end_index = outputs.end_logits.argmax()

        >>> answer_offset = len(tokenizer(question)[0])

        >>> predict_answer_tokens = inputs.input_ids[
        ...     0, answer_offset + answer_start_index : answer_offset + answer_end_index + 1
        ... ]
        >>> predicted = tokenizer.decode(predict_answer_tokens)
        >>> predicted
        ' a nice puppet'
        ```"""
        return_dict = return_dict if return_dict is not None else self.config.use_return_dict

        transformer_outputs = self.model(
            input_ids,
            past_key_values=past_key_values,
            attention_mask=attention_mask,
            position_ids=position_ids,
            head_mask=head_mask,
            inputs_embeds=inputs_embeds,
            use_cache=use_cache,
            output_attentions=output_attentions,
            output_hidden_states=output_hidden_states,
            return_dict=return_dict,
        )
        hidden_states = transformer_outputs[0]

        logits = self.qa_outputs(hidden_states)
        start_logits, end_logits = logits.split(1, dim=-1)
        start_logits = start_logits.squeeze(-1).contiguous()
        end_logits = end_logits.squeeze(-1).contiguous()

        total_loss = None
        if start_positions is not None and end_positions is not None:
            # If we are on multi-GPU, split add a dimension
            if len(start_positions.size()) > 1:
                start_positions = start_positions.squeeze(-1)
            if len(end_positions.size()) > 1:
                end_positions = end_positions.squeeze(-1)
            # sometimes the start/end positions are outside our model inputs, we ignore these terms
            ignored_index = start_logits.size(1)
            start_positions = start_positions.clamp(0, ignored_index).to(logits.device)
            end_positions = end_positions.clamp(0, ignored_index).to(logits.device)

            loss_fct = CrossEntropyLoss(ignore_index=ignored_index)
            start_loss = loss_fct(start_logits, start_positions)
            end_loss = loss_fct(end_logits, end_positions)
            total_loss = (start_loss + end_loss) / 2

        if not return_dict:
            output = (start_logits, end_logits) + transformer_outputs[2:]
            return ((total_loss,) + output) if total_loss is not None else output

        return QuestionAnsweringModelOutput(
            loss=total_loss,
            start_logits=start_logits,
            end_logits=end_logits,
            hidden_states=transformer_outputs.hidden_states,
            attentions=transformer_outputs.attentions,
        )

    def get_input_embeddings(self):
        return self.model.decoder.embed_tokens

    def set_input_embeddings(self, value):
        self.model.decoder.embed_tokens = value


__all__ = [
    "OPTForCausalLM",
    "OPTModel",
    "OPTPreTrainedModel",
    "OPTForSequenceClassification",
    "OPTForQuestionAnswering",
]<|MERGE_RESOLUTION|>--- conflicted
+++ resolved
@@ -618,14 +618,7 @@
         else:
             self.final_layer_norm = None
 
-<<<<<<< HEAD
-        self.layers = nn.ModuleList([OPTDecoderLayer(config) for _ in range(config.num_hidden_layers)])
-        self._use_flash_attention_2 = config._attn_implementation == "flash_attention_2"
-        self._use_flash_attention_3 = config._attn_implementation == "flash_attention_3"
-        self._use_sdpa = config._attn_implementation == "sdpa"
-=======
         self.layers = nn.ModuleList([OPTDecoderLayer(config, layer_idx=i) for i in range(config.num_hidden_layers)])
->>>>>>> 626666c4
 
         self.gradient_checkpointing = False
         # Initialize weights and apply final processing
@@ -646,21 +639,7 @@
         past_key_values: Cache,
         output_attentions: bool,
     ):
-<<<<<<< HEAD
-        """
-        Updates the causal mask for the decoder.
-        """
-        batch_size, seq_length = input_shape
-        mask_seq_length = past_key_values_length + seq_length
-        if self._use_flash_attention_2 or self._use_flash_attention_3:
-            # 2d mask is passed through the layers
-            causal_attention_mask = attention_mask if (attention_mask is not None and 0 in attention_mask) else None
-            attention_mask = (
-                torch.ones(batch_size, mask_seq_length, device=inputs_embeds.device)
-                if attention_mask is None
-                else attention_mask
-=======
-        if self.config._attn_implementation == "flash_attention_2":
+        if "flash_attention" in self.config._attn_implementation:
             if attention_mask is not None and (attention_mask == 0.0).any():
                 return attention_mask
             return None
@@ -690,7 +669,6 @@
                 attention_mask.shape[-1]
                 if isinstance(attention_mask, torch.Tensor)
                 else past_seen_tokens + sequence_length + 1
->>>>>>> 626666c4
             )
 
         # In case the provided `attention` mask is 2D, we generate a causal mask here (4D).
