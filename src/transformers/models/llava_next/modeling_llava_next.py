# coding=utf-8
# Copyright 2024 the HuggingFace Inc. team. All rights reserved.
#
# Licensed under the Apache License, Version 2.0 (the "License");
# you may not use this file except in compliance with the License.
# You may obtain a copy of the License at
#
#     http://www.apache.org/licenses/LICENSE-2.0
#
# Unless required by applicable law or agreed to in writing, software
# distributed under the License is distributed on an "AS IS" BASIS,
# WITHOUT WARRANTIES OR CONDITIONS OF ANY KIND, either express or implied.
# See the License for the specific language governing permissions and
# limitations under the License.
"""PyTorch Llava-NeXT model."""

from dataclasses import dataclass
from typing import List, Optional, Tuple, Union

import numpy as np
import torch
import torch.utils.checkpoint
from torch import nn

from ... import PreTrainedModel
from ...activations import ACT2FN
from ...cache_utils import Cache
from ...image_processing_utils import select_best_resolution
from ...modeling_outputs import ModelOutput
from ...utils import (
    add_start_docstrings,
    add_start_docstrings_to_model_forward,
    logging,
    replace_return_docstrings,
)
from ..auto import AutoModel, AutoModelForCausalLM
from .configuration_llava_next import LlavaNextConfig


logger = logging.get_logger(__name__)

_CONFIG_FOR_DOC = "LlavaNextConfig"

LLAVA_NEXT_PRETRAINED_MODEL_ARCHIVE_LIST = [
    "llava-hf/llava-v1.6-mistral-7b-hf",
    # See all LLaVA-NeXT models at https://huggingface.co/models?filter=llava_next
]


def get_anyres_image_grid_shape(image_size, grid_pinpoints, patch_size):
    """
    Calculate the shape of the image patch grid after the preprocessing for images of any resolution.

    Args:
        image_size (`tuple`):
            The size of the input image in the format (width, height).
        grid_pinpoints (`List`):
            A list containing possible resolutions. Each item in the list should be a tuple or list
            of the form `(height, width)`.
        patch_size (`int`):
            The size of each image patch.

    Returns:
        tuple: The shape of the image patch grid in the format (width, height).
    """
    if not isinstance(grid_pinpoints, list):
        raise ValueError("grid_pinpoints should be a list of tuples or lists")

    # ! VERY IMPORTANT if image_size is tensor, must convert to into tuple, otherwise it will cause wrong calculate
    if not isinstance(image_size, (list, tuple)):
        if not isinstance(image_size, (torch.Tensor, np.ndarray)):
            raise ValueError(
                f"image_size invalid type: {type(image_size)} not valid, should be either list, tuple, np.ndarray or tensor"
            )
        image_size = image_size.tolist()

    height, width = select_best_resolution(image_size, grid_pinpoints)
    return height // patch_size, width // patch_size


def image_size_to_num_patches(image_size, grid_pinpoints, patch_size: int):
    """
    Calculate the number of patches after the preprocessing for images of any resolution.

    Args:
        image_size (`Union[torch.LongTensor, np.ndarray, Tuple[int, int]):
            The size of the input image in the format (height, width). ?
        grid_pinpoints (`List`):
            A list containing possible resolutions. Each item in the list should be a tuple or list
            of the form `(height, width)`.
        patch_size (`int`):
            The size of each image patch.

    Returns:
        int: the number of patches
    """
    if not isinstance(grid_pinpoints, list):
        raise ValueError("grid_pinpoints should be a list of tuples or lists")

    # ! VERY IMPORTANT if image_size is tensor, must convert to into tuple, otherwise it will cause wrong calculate
    if not isinstance(image_size, (list, tuple)):
        if not isinstance(image_size, (torch.Tensor, np.ndarray)):
            raise ValueError(f"image_size invalid type {type(image_size)} with value {image_size}")
        image_size = image_size.tolist()

    best_resolution = select_best_resolution(image_size, grid_pinpoints)
    height, width = best_resolution
    num_patches = 0
    # consider change to ceil(height/patch_size)*ceil(width/patch_size) + 1
    for i in range(0, height, patch_size):
        for j in range(0, width, patch_size):
            num_patches += 1
    # add the base patch
    num_patches += 1
    return num_patches


def unpad_image(tensor, original_size):
    """
    Unpads a PyTorch tensor of a padded and resized image.

    Args:
        tensor (`torch.Tensor`):
            The image tensor, assumed to be of shape (num_channels, height, width).
        original_size (`tuple`):
            The original size of the image (height, width).

    Returns:
        `torch.Tensor`: The unpadded image tensor.
    """
    original_height, original_width = original_size
    current_height, current_width = tensor.shape[1:]

    original_aspect_ratio = original_width / original_height
    current_aspect_ratio = current_width / current_height

    if original_aspect_ratio > current_aspect_ratio:
        scale_factor = current_width / original_width
        new_height = int(original_height * scale_factor)
        padding = (current_height - new_height) // 2
        unpadded_tensor = tensor[:, padding : current_height - padding, :]
    else:
        scale_factor = current_height / original_height
        new_width = int(original_width * scale_factor)
        padding = (current_width - new_width) // 2
        unpadded_tensor = tensor[:, :, padding : current_width - padding]

    return unpadded_tensor


@dataclass
# Copied from transformers.models.idefics.modeling_idefics.IdeficsCausalLMOutputWithPast with Idefics->LlavaNext
class LlavaNextCausalLMOutputWithPast(ModelOutput):
    """
    Base class for LlavaNext causal language model (or autoregressive) outputs.

    Args:
        loss (`torch.FloatTensor` of shape `(1,)`, *optional*, returned when `labels` is provided):
            Language modeling loss (for next-token prediction).
        logits (`torch.FloatTensor` of shape `(batch_size, sequence_length, config.vocab_size)`):
            Prediction scores of the language modeling head (scores for each vocabulary token before SoftMax).
        past_key_values (`tuple(tuple(torch.FloatTensor))`, *optional*, returned when `use_cache=True` is passed or when `config.use_cache=True`):
            Tuple of `tuple(torch.FloatTensor)` of length `config.n_layers`, with each tuple having 2 tensors of shape
            `(batch_size, num_heads, sequence_length, embed_size_per_head)`)

            Contains pre-computed hidden-states (key and values in the self-attention blocks) that can be used (see
            `past_key_values` input) to speed up sequential decoding.
        hidden_states (`tuple(torch.FloatTensor)`, *optional*, returned when `output_hidden_states=True` is passed or when `config.output_hidden_states=True`):
            Tuple of `torch.FloatTensor` (one for the output of the embeddings, if the model has an embedding layer, +
            one for the output of each layer) of shape `(batch_size, sequence_length, hidden_size)`.

            Hidden-states of the model at the output of each layer plus the optional initial embedding outputs.
        attentions (`tuple(torch.FloatTensor)`, *optional*, returned when `output_attentions=True` is passed or when `config.output_attentions=True`):
            Tuple of `torch.FloatTensor` (one for each layer) of shape `(batch_size, num_heads, sequence_length,
            sequence_length)`.

            Attentions weights after the attention softmax, used to compute the weighted average in the self-attention
            heads.
        image_hidden_states (`tuple(torch.FloatTensor)`, *optional*):
            Tuple of `torch.FloatTensor` (one for the output of the image embeddings, `(batch_size, num_images,
            sequence_length, hidden_size)`.

            image_hidden_states of the model produced by the vision encoder, and optionally by the perceiver
    """

    loss: Optional[torch.FloatTensor] = None
    logits: torch.FloatTensor = None
    past_key_values: Optional[List[torch.FloatTensor]] = None
    hidden_states: Optional[Tuple[torch.FloatTensor]] = None
    attentions: Optional[Tuple[torch.FloatTensor]] = None
    image_hidden_states: Optional[Tuple[torch.FloatTensor]] = None


# Copied from transformers.models.llava.modeling_llava.LlavaMultiModalProjector with Llava->LlavaNext
class LlavaNextMultiModalProjector(nn.Module):
    def __init__(self, config: LlavaNextConfig):
        super().__init__()

        self.linear_1 = nn.Linear(config.vision_config.hidden_size, config.text_config.hidden_size, bias=True)
        self.act = ACT2FN[config.projector_hidden_act]
        self.linear_2 = nn.Linear(config.text_config.hidden_size, config.text_config.hidden_size, bias=True)

    def forward(self, image_features):
        hidden_states = self.linear_1(image_features)
        hidden_states = self.act(hidden_states)
        hidden_states = self.linear_2(hidden_states)
        return hidden_states


LLAVA_NEXT_START_DOCSTRING = r"""
    This model inherits from [`PreTrainedModel`]. Check the superclass documentation for the generic methods the
    library implements for all its model (such as downloading or saving, resizing the input embeddings, pruning heads
    etc.)

    This model is also a PyTorch [torch.nn.Module](https://pytorch.org/docs/stable/nn.html#torch.nn.Module) subclass.
    Use it as a regular PyTorch Module and refer to the PyTorch documentation for all matter related to general usage
    and behavior.

    Parameters:
        config ([`LlavaNextConfig`] or [`LlavaNextVisionConfig`]):
            Model configuration class with all the parameters of the model. Initializing with a config file does not
            load the weights associated with the model, only the configuration. Check out the
            [`~PreTrainedModel.from_pretrained`] method to load the model weights.
"""


@add_start_docstrings(
    "The bare LLaMA Model outputting raw hidden-states without any specific head on top.",
    LLAVA_NEXT_START_DOCSTRING,
)
# Copied from transformers.models.llava.modeling_llava.LlavaPreTrainedModel with Llava->LlavaNext,llava->llava_next
class LlavaNextPreTrainedModel(PreTrainedModel):
    config_class = LlavaNextConfig
    base_model_prefix = "model"
    supports_gradient_checkpointing = True
    _no_split_modules = ["LlavaNextVisionAttention"]
    _skip_keys_device_placement = "past_key_values"
    _supports_flash_attn_2 = True

    def _init_weights(self, module):
        # important: this ported version of LlavaNext isn't meant for training from scratch - only
        # inference and fine-tuning - so the proper init weights code has been removed - the original codebase
        # https://github.com/haotian-liu/LLaVA/tree/main/llava_next should serve for that purpose
        std = (
            self.config.initializer_range
            if hasattr(self.config, "initializer_range")
            else self.config.text_config.initializer_range
        )

        if hasattr(module, "class_embedding"):
            module.class_embedding.data.normal_(mean=0.0, std=std)

        if isinstance(module, (nn.Linear, nn.Conv2d)):
            module.weight.data.normal_(mean=0.0, std=std)
            if module.bias is not None:
                module.bias.data.zero_()
        elif isinstance(module, nn.Embedding):
            module.weight.data.normal_(mean=0.0, std=std)
            if module.padding_idx is not None:
                module.weight.data[module.padding_idx].zero_()

    @property
    def _supports_sdpa(self):
        """
        Retrieve language_model's attribute to check whether the model supports
        SDPA or not.
        """
        return self.language_model._supports_sdpa


LLAVA_NEXT_INPUTS_DOCSTRING = r"""
    Args:
        input_ids (`torch.LongTensor` of shape `(batch_size, sequence_length)`):
            Indices of input sequence tokens in the vocabulary. Padding will be ignored by default should you provide
            it.

            Indices can be obtained using [`AutoTokenizer`]. See [`PreTrainedTokenizer.encode`] and
            [`PreTrainedTokenizer.__call__`] for details.

            [What are input IDs?](../glossary#input-ids)
        pixel_values (`torch.FloatTensor` of shape `(batch_size, num_channels, image_size, image_size)):
            The tensors corresponding to the input images. Pixel values can be obtained using
            [`AutoImageProcessor`]. See [`LlavaNextImageProcessor.__call__`] for details. [`LlavaProcessor`] uses
            [`LlavaNextImageProcessor`] for processing images.
        image_sizes (`torch.LongTensor` of shape `(batch_size, 2)`, *optional*):
            The sizes of the images in the batch, being (height, width) for each image.
        attention_mask (`torch.Tensor` of shape `(batch_size, sequence_length)`, *optional*):
            Mask to avoid performing attention on padding token indices. Mask values selected in `[0, 1]`:

            - 1 for tokens that are **not masked**,
            - 0 for tokens that are **masked**.

            [What are attention masks?](../glossary#attention-mask)

            Indices can be obtained using [`AutoTokenizer`]. See [`PreTrainedTokenizer.encode`] and
            [`PreTrainedTokenizer.__call__`] for details.

            If `past_key_values` is used, optionally only the last `decoder_input_ids` have to be input (see
            `past_key_values`).

            If you want to change padding behavior, you should read [`modeling_opt._prepare_decoder_attention_mask`]
            and modify to your needs. See diagram 1 in [the paper](https://arxiv.org/abs/1910.13461) for more
            information on the default strategy.

            - 1 indicates the head is **not masked**,
            - 0 indicates the head is **masked**.
        position_ids (`torch.LongTensor` of shape `(batch_size, sequence_length)`, *optional*):
            Indices of positions of each input sequence tokens in the position embeddings. Selected in the range `[0,
            config.n_positions - 1]`. [What are position IDs?](../glossary#position-ids)
        past_key_values (`tuple(tuple(torch.FloatTensor))`, *optional*, returned when `use_cache=True` is passed or when `config.use_cache=True`):
            Tuple of `tuple(torch.FloatTensor)` of length `config.n_layers`, with each tuple having 2 tensors of shape
            `(batch_size, num_heads, sequence_length, embed_size_per_head)`) and 2 additional tensors of shape
            `(batch_size, num_heads, encoder_sequence_length, embed_size_per_head)`.

            Contains pre-computed hidden-states (key and values in the self-attention blocks and in the cross-attention
            blocks) that can be used (see `past_key_values` input) to speed up sequential decoding.

            If `past_key_values` are used, the user can optionally input only the last `decoder_input_ids` (those that
            don't have their past key value states given to this model) of shape `(batch_size, 1)` instead of all
            `decoder_input_ids` of shape `(batch_size, sequence_length)`.
        inputs_embeds (`torch.FloatTensor` of shape `(batch_size, sequence_length, hidden_size)`, *optional*):
            Optionally, instead of passing `input_ids` you can choose to directly pass an embedded representation. This
            is useful if you want more control over how to convert `input_ids` indices into associated vectors than the
            model's internal embedding lookup matrix.
        vision_feature_layer (`int`, *optional*, defaults to -2):
            The index of the layer to select the vision feature.
        vision_feature_select_strategy (`str`, *optional*, defaults to `"default"`):
            The feature selection strategy used to select the vision feature from the vision backbone.
            Can be one of `"default"` or `"full"`. If `"default"`, the CLS token is removed from the vision features.
            If `"full"`, the full vision features are used.
        use_cache (`bool`, *optional*):
            If set to `True`, `past_key_values` key value states are returned and can be used to speed up decoding (see
            `past_key_values`).
        output_attentions (`bool`, *optional*):
            Whether or not to return the attentions tensors of all attention layers. See `attentions` under returned
            tensors for more detail.
        output_hidden_states (`bool`, *optional*):
            Whether or not to return the hidden states of all layers. See `hidden_states` under returned tensors for
            more detail.
        return_dict (`bool`, *optional*):
            Whether or not to return a [`~utils.ModelOutput`] instead of a plain tuple.
"""


@add_start_docstrings(
    """The LLAVA-NeXT model which consists of a vision backbone and a language model.""",
    LLAVA_NEXT_START_DOCSTRING,
)
class LlavaNextForConditionalGeneration(LlavaNextPreTrainedModel):
    def __init__(self, config: LlavaNextConfig):
        super().__init__(config)
        self.vision_tower = AutoModel.from_config(config.vision_config)

        self.multi_modal_projector = LlavaNextMultiModalProjector(config)

        self.image_newline = nn.Parameter(torch.empty(config.text_config.hidden_size, dtype=self.dtype))

        self.vocab_size = config.text_config.vocab_size
        self.language_model = AutoModelForCausalLM.from_config(
            config.text_config, attn_implementation=config._attn_implementation
        )
        self.pad_token_id = self.config.pad_token_id if self.config.pad_token_id is not None else -1
        self.post_init()
        self._padding_side = "left"

    def padding_side(self):
        return self._padding_side

    def set_padding_side(self, padding_side: str):
        if padding_side not in ["left", "right"]:
            raise ValueError(f"{padding_side} is not `left` or `right`.")
        self._padding_side = padding_side

    # Copied from transformers.models.llava.modeling_llava.LlavaForConditionalGeneration.get_input_embeddings
    def get_input_embeddings(self):
        return self.language_model.get_input_embeddings()

    # Copied from transformers.models.llava.modeling_llava.LlavaForConditionalGeneration.set_input_embeddings
    def set_input_embeddings(self, value):
        self.language_model.set_input_embeddings(value)

    # Copied from transformers.models.llava.modeling_llava.LlavaForConditionalGeneration.get_output_embeddings
    def get_output_embeddings(self):
        return self.language_model.get_output_embeddings()

    # Copied from transformers.models.llava.modeling_llava.LlavaForConditionalGeneration.set_output_embeddings
    def set_output_embeddings(self, new_embeddings):
        self.language_model.set_output_embeddings(new_embeddings)

    # Copied from transformers.models.llava.modeling_llava.LlavaForConditionalGeneration.set_decoder
    def set_decoder(self, decoder):
        self.language_model.set_decoder(decoder)

    # Copied from transformers.models.llava.modeling_llava.LlavaForConditionalGeneration.get_decoder
    def get_decoder(self):
        return self.language_model.get_decoder()

    # Copied from transformers.models.llava.modeling_llava.LlavaForConditionalGeneration.tie_weights
    def tie_weights(self):
        return self.language_model.tie_weights()

    # Copied from transformers.models.llava.modeling_llava.LlavaForConditionalGeneration.resize_token_embeddings
    def resize_token_embeddings(self, new_num_tokens: Optional[int] = None, pad_to_multiple_of=None) -> nn.Embedding:
        model_embeds = self.language_model.resize_token_embeddings(new_num_tokens, pad_to_multiple_of)
        # update vocab size
        self.config.text_config.vocab_size = model_embeds.num_embeddings
        self.vocab_size = model_embeds.num_embeddings
        return model_embeds

    def _merge_input_ids_with_image_features(
        self,
        image_features,
        feature_lens,
        inputs_embeds,
        input_ids,
        attention_mask,
        position_ids=None,
        labels=None,
        image_token_index=None,
        ignore_index=-100,
    ):
        """
        Merge input_ids with with image features into final embeddings

        Args:
            image_features (`torch.Tensor` of shape `(all_feature_lens, embed_dim)`)
                All vision vectors of all images in the batch
            feature_lens (`torch.LongTensor` of shape `(num_images)`)
                The length of visual embeddings of each image as stacked in `image_features`
            inputs_embeds (`torch.Tensor` of shape `(batch_size, sequence_length, embed_dim)`)
                token embeddings before merging with visual embeddings
            input_ids (`torch.LongTensor` of shape `(batch_size, sequence_length)`)
                input_ids of tokens, possibly filled with image token
            attention_mask (`torch.LongTensor` of shape `(batch_size, sequence_length)`)
                attention_mask for input_ids
            position_ids (`torch.LongTensor` of shape `(batch_size, sequence_length)`)
            labels (`torch.Tensor` of shape `(batch_size, sequence_length)`, *optional*, defaults to None)
                labels need to be recalculated to support training (if provided)
        Returns:
            final_embedding, final_attention_mask, position_ids, final_labels

        Explanation:
            each image has variable length embeddings, with length specified by feature_lens
            image_features is concatenation of all visual embed vectors
            task: fill each <image> with the correct number of visual embeddings
            Example:
                X (5 patches), Y (3 patches), Z (8)
                X, Y is on the same sequence (in-context learning)
            if right padding
                input_ids: [
                    a b c d e f X g h i j k Y l m
                    o p q r Z s t u v _ _ _ _ _ _
                ]
                input_ids should be: [
                    a b c d e f X X X X X g h i j k Y Y Y l m
                    o p q r Z Z Z Z Z Z Z Z s t u v _ _ _ _ _
                ]
                labels should be: [
                    a b c d e f _ _ _ _ _ g h i j k _ _ _ l m
                    o p q r _ _ _ _ _ _ _ _ s t u v _ _ _ _ _
                ]
            elif left padding
                input_ids: [
                    a b c d e f X g h i j k Y l m
                    _ _ _ _ _ _ o p q r Z s t u v
                ]
                input_ids should be: [
                    a b c d e f X X X X X g h i j k Y Y Y l m
                    _ _ _ _ _ o p q r Z Z Z Z Z Z Z Z s t u v
                ]
                labels should be: [
                    a b c d e f _ _ _ _ _ g h i j k _ _ _ l m
                    _ _ _ _ _ o p q r _ _ _ _ _ _ _ _ s t u v
                ]
            Edge cases:
                * If tokens are same but image token sizes are different, then cannot infer left or right padding
                ```python
                cat_img = Image.open(requests.get("http://images.cocodataset.org/val2017/000000039769.jpg", stream=True).raw)
                chart_img = Image.open(requests.get("https://github.com/haotian-liu/LLaVA/blob/1a91fc274d7c35a9b50b3cb29c4247ae5837ce39/images/llava_v1_5_radar.jpg?raw=true", stream=True).raw)
                prompts = [
                    "[INST] <image>\nWhat is shown in this image? [/INST]",
                    "[INST] <image>\nWhat is shown in this image? [/INST]",
                ]
                inputs = processor(prompts, [chart_img, cat_img], return_tensors='pt', padding=True).to("cuda")
                    chart_img has 2634 tokens, while cat_img has 2340 tokens
                ```

                input_ids: [
                    a b c d X g h
                    i j Y k l m n
                ]
                where X is 3 tokens while Y is 5, this mean after merge
                if left-padding (batched generation)
                    input_ids should be: [
                        _ _ a b c d X X X g h
                        i j Y Y Y Y Y k l m n
                    ]
                elif (right padding) (training)
                    input_ids should be: [
                        a b c d X X X g h _ _
                        i j Y Y Y Y Y k l m n
                    ]


        """
        image_token_index = image_token_index if image_token_index is not None else self.config.image_token_index
        ignore_index = ignore_index if ignore_index is not None else self.config.ignore_index

        with torch.no_grad():
            # ! in llava 1.6, number of patches is variable
            num_images = feature_lens.size(0)
            num_image_features, embed_dim = image_features.shape
            if feature_lens.sum() != num_image_features:
                raise ValueError(f"{feature_lens=} / {feature_lens.sum()} != {image_features.shape=}")
            batch_size, sequence_length = input_ids.shape
            _left_padding = torch.any(attention_mask[:, 0] == 0)
            _right_padding = torch.any(attention_mask[:, -1] == 0)

            if _left_padding and not _right_padding:
                left_padding = True
            elif not _left_padding and _right_padding:
                left_padding = False
            elif not _left_padding and not _right_padding:
                # both side is 1, so cannot tell
                left_padding = self.padding_side == "left"
            else:
                # invalid attention_mask
                raise ValueError(f"both side of attention_mask has zero, invalid. {attention_mask}")

            # Whether to turn off right padding
            # 1. Create a mask to know where special image tokens are
            special_image_token_mask = input_ids == image_token_index
            # special_image_token_mask: [bsz, seqlen]
            num_special_image_tokens = torch.sum(special_image_token_mask, dim=-1)
            # num_special_image_tokens: [bsz]
            # Reserve for padding of num_images
            total_num_special_image_tokens = torch.sum(special_image_token_mask)
            if total_num_special_image_tokens != num_images:
                raise ValueError(
                    f"Number of image tokens in input_ids ({total_num_special_image_tokens}) different from num_images ({num_images})."
                )
            # Compute the maximum embed dimension
            # max_image_feature_lens is max_feature_lens per batch
            feature_lens_batch = feature_lens.split(num_special_image_tokens.tolist(), dim=0)
            feature_lens_batch_sum = torch.tensor([x.sum() for x in feature_lens_batch], device=feature_lens.device)
            embed_sequence_lengths = (
                (attention_mask == 1).long().sum(-1) - num_special_image_tokens + feature_lens_batch_sum
            )
            max_embed_dim = embed_sequence_lengths.max()

            batch_indices, non_image_indices = torch.where((input_ids != image_token_index) & (attention_mask == 1))
            # 2. Compute the positions where text should be written
            # Calculate new positions for text tokens in merged image-text sequence.
            # `special_image_token_mask` identifies image tokens. Each image token will be replaced by `nb_text_tokens_per_images - 1` text tokens.
            # `torch.cumsum` computes how each image token shifts subsequent text token positions.
            # - 1 to adjust for zero-based indexing, as `cumsum` inherently increases indices by one.
            # ! instead of special_image_token_mask * (num_image_patches - 1)
            #   special_image_token_mask * (num_feature_len - 1)
            special_image_len_mask = special_image_token_mask.clone().long()
            special_image_len_mask[special_image_len_mask == 1] = feature_lens - 1
            new_token_positions = torch.cumsum((special_image_len_mask + 1), -1) - 1
            if left_padding:
                # shift right token positions so that they are ending at the same number
                # the below here was incorrect? new_token_positions += new_token_positions[:, -1].max() - new_token_positions[:, -1:]
                new_token_positions += max_embed_dim - 1 - new_token_positions[:, -1:]

            text_to_overwrite = new_token_positions[batch_indices, non_image_indices]

        # 3. Create the full embedding, already padded to the maximum position
        final_embedding = torch.zeros(
            batch_size, max_embed_dim, embed_dim, dtype=inputs_embeds.dtype, device=inputs_embeds.device
        )
        final_attention_mask = torch.zeros(
            batch_size, max_embed_dim, dtype=attention_mask.dtype, device=inputs_embeds.device
        )
        final_labels = None
        if labels is not None:
            final_labels = torch.full_like(final_attention_mask, ignore_index).to(torch.long)
        # In case the Vision model or the Language model has been offloaded to CPU, we need to manually
        # set the corresponding tensors into their correct target device.
        target_device = inputs_embeds.device
        batch_indices, non_image_indices, text_to_overwrite = (
            batch_indices.to(target_device),
            non_image_indices.to(target_device),
            text_to_overwrite.to(target_device),
        )
        attention_mask = attention_mask.to(target_device)

        # 4. Fill the embeddings based on the mask. If we have ["hey" "<image>", "how", "are"]
        # we need to index copy on [0, 577, 578, 579] for the text and [1:576] for the image features
        final_embedding[batch_indices, text_to_overwrite] = inputs_embeds[batch_indices, non_image_indices]
        final_attention_mask[batch_indices, text_to_overwrite] = attention_mask[batch_indices, non_image_indices]
        if labels is not None:
            final_labels[batch_indices, text_to_overwrite] = labels[batch_indices, non_image_indices]

<<<<<<< HEAD
        # 5. Fill the embeddings corresponding to the images. Anything that is still zeros needs filling
        with torch.no_grad():
            image_to_overwrite = torch.all(final_embedding == 0, dim=-1)
            embed_indices = torch.arange(max_embed_dim).unsqueeze(0).to(target_device)
            embed_indices = embed_indices.expand(batch_size, max_embed_dim)
            embed_seq_lens = embed_sequence_lengths[:, None].to(target_device)

            if left_padding:
                # exclude padding on the left
                val = (max_embed_dim - embed_indices) <= embed_seq_lens
            else:
                # exclude padding on the right
                val = embed_indices < embed_seq_lens
            image_to_overwrite &= val

            if image_to_overwrite.sum() != num_image_features:
                raise ValueError(
                    f"{image_to_overwrite.sum()=} != {num_image_features=} The input provided to the model are wrong. "
                    f"The number of image tokens is {torch.sum(special_image_token_mask)} while"
                    f" the number of image given to the model is {num_images}. "
                    f"This prevents correct indexing and breaks batch generation."
                )
        final_embedding[image_to_overwrite] = image_features.to(target_device)
=======
        # 5. Fill the embeddings corresponding to the images. Anything that is not `text_positions` needs filling (#29835)
        image_to_overwrite = torch.full(
            (batch_size, max_embed_dim), True, dtype=torch.bool, device=inputs_embeds.device
        )
        image_to_overwrite[batch_indices, text_to_overwrite] = False
        image_to_overwrite &= image_to_overwrite.cumsum(-1) - 1 >= nb_image_pad[:, None].to(target_device)

        if image_to_overwrite.sum() != image_features.shape[:-1].numel():
            raise ValueError(
                f"The input provided to the model are wrong. The number of image tokens is {torch.sum(special_image_token_mask)} while"
                f" the number of image given to the model is {num_images}. This prevents correct indexing and breaks batch generation."
            )

        final_embedding[image_to_overwrite] = image_features.contiguous().reshape(-1, embed_dim).to(target_device)
>>>>>>> 59e715f7
        final_attention_mask |= image_to_overwrite
        position_ids = (final_attention_mask.cumsum(-1) - 1).masked_fill_((final_attention_mask == 0), 1)

        return final_embedding, final_attention_mask, position_ids, final_labels

    def pack_image_features(self, image_features, image_sizes, image_newline=None):
        """
        Reshape, unpad and then pack each image_feature into a single image_features tensor containing all visual vectors.

        Args:
            image_features (`List[torch.Tensor]` of length num_images, each of shape `(num_patches, image_length, embed_dim)`)
                List of image feature tensor, each contains all the visual feature of all patches.
            image_sizes (`torch.Tensor`) of shape `(num_images, 2)`
                Actual image size of each images (H, W).
            image_newline (`torch.Tensor`) of shape `(embed_dim)`
                New line embedding vector.
        Returns:
            image_features (`torch.Tensor` of shape `(all_feat_len, embed_dim)`)
            feature_lens (List[int])
                token length of each image in image_features
        """
        new_image_features = []
        feature_lens = []
        for image_idx, image_feature in enumerate(image_features):
            if image_feature.shape[0] > 1:
                base_image_feature = image_feature[0]
                image_feature = image_feature[1:]
                height = width = self.config.vision_config.image_size // self.config.vision_config.patch_size
                if height * width != base_image_feature.shape[0]:
                    raise ValueError("The number of patches is not consistent with the image size.")
                num_patch_width, num_patch_height = get_anyres_image_grid_shape(
                    image_sizes[image_idx],
                    self.config.image_grid_pinpoints,
                    self.config.vision_config.image_size,
                )
                image_feature = image_feature.view(num_patch_height, num_patch_width, height, width, -1)
                image_feature = image_feature.permute(4, 0, 2, 1, 3).contiguous()
                image_feature = image_feature.flatten(1, 2).flatten(2, 3)
                image_feature = unpad_image(image_feature, image_sizes[image_idx])
                if image_newline is not None:
                    image_feature = torch.cat(
                        (
                            image_feature,
                            image_newline[:, None, None].expand(*image_feature.shape[:-1], 1).to(image_feature),
                        ),
                        dim=-1,
                    )
                image_feature = image_feature.flatten(1, 2).transpose(0, 1)
                image_feature = torch.cat((base_image_feature, image_feature), dim=0)
            else:
                image_feature = image_feature[0]
                if image_newline is not None:
                    image_feature = torch.cat((image_feature, image_newline[None].to(image_feature)), dim=0)
            new_image_features.append(image_feature)
            feature_lens.append(image_feature.size(0))
        image_features = torch.cat(new_image_features, dim=0)
        feature_lens = torch.tensor(feature_lens, dtype=torch.long, device=image_features.device)
        return image_features, feature_lens

    @add_start_docstrings_to_model_forward(LLAVA_NEXT_INPUTS_DOCSTRING)
    @replace_return_docstrings(output_type=LlavaNextCausalLMOutputWithPast, config_class=_CONFIG_FOR_DOC)
    def forward(
        self,
        input_ids: torch.LongTensor = None,
        pixel_values: torch.FloatTensor = None,
        image_sizes: Optional[torch.LongTensor] = None,
        attention_mask: Optional[torch.Tensor] = None,
        position_ids: Optional[torch.LongTensor] = None,
        past_key_values: Optional[List[torch.FloatTensor]] = None,
        inputs_embeds: Optional[torch.FloatTensor] = None,
        vision_feature_layer: Optional[int] = None,
        vision_feature_select_strategy: Optional[str] = None,
        labels: Optional[torch.LongTensor] = None,
        use_cache: Optional[bool] = None,
        output_attentions: Optional[bool] = None,
        output_hidden_states: Optional[bool] = None,
        return_dict: Optional[bool] = None,
    ) -> Union[Tuple, LlavaNextCausalLMOutputWithPast]:
        r"""
        Args:
            labels (`torch.LongTensor` of shape `(batch_size, sequence_length)`, *optional*):
                Labels for computing the masked language modeling loss. Indices should either be in `[0, ...,
                config.vocab_size]` or -100 (see `input_ids` docstring). Tokens with indices set to `-100` are ignored
                (masked), the loss is only computed for the tokens with labels in `[0, ..., config.vocab_size]`.

        Returns:

        Example:

        ```python
        >>> from PIL import Image
        >>> import requests
        >>> from transformers import AutoProcessor, LlavaNextForConditionalGeneration

        >>> model = LlavaNextForConditionalGeneration.from_pretrained("llava-hf/llava-v1.6-mistral-7b-hf")
        >>> processor = AutoProcessor.from_pretrained("llava-hf/llava-v1.6-mistral-7b-hf")

        >>> prompt = "[INST] <image>\nWhat is shown in this image? [/INST]"
        >>> url = "https://www.ilankelman.org/stopsigns/australia.jpg"
        >>> image = Image.open(requests.get(url, stream=True).raw)

        >>> inputs = processor(text=prompt, images=image, return_tensors="pt")

        >>> # Generate
        >>> generate_ids = model.generate(**inputs, max_length=30)
        >>> processor.batch_decode(generate_ids, skip_special_tokens=True, clean_up_tokenization_spaces=False)[0]
        "[INST]  \nWhat is shown in this image? [/INST] The image appears to be a radar chart, which is a type of multi-dimensional plot (...)"
        ```"""

        output_attentions = output_attentions if output_attentions is not None else self.config.output_attentions
        output_hidden_states = (
            output_hidden_states if output_hidden_states is not None else self.config.output_hidden_states
        )
        return_dict = return_dict if return_dict is not None else self.config.use_return_dict
        vision_feature_layer = (
            vision_feature_layer if vision_feature_layer is not None else self.config.vision_feature_layer
        )
        vision_feature_select_strategy = (
            vision_feature_select_strategy
            if vision_feature_select_strategy is not None
            else self.config.vision_feature_select_strategy
        )

        if inputs_embeds is None:
            # 1. Extract the input embeddings
            # In case image_token_index is not in the embeddings (extra token but embedding don't have it)
            for_inputs_embeds_ids = input_ids.clone()
            for_inputs_embeds_ids[(input_ids == self.config.image_token_index)] = 0
            inputs_embeds = self.get_input_embeddings()(for_inputs_embeds_ids)

            # 2. Merge text and images
            if pixel_values is not None and input_ids.shape[1] != 1 and pixel_values.size(0) > 0:
                # ! infer image_num_patches from image_sizes
                image_num_patches = [
                    image_size_to_num_patches(
                        image_size=imsize,
                        grid_pinpoints=self.config.image_grid_pinpoints,
                        patch_size=self.config.vision_config.image_size,
                    )
                    for imsize in image_sizes
                ]
                # figure out if pixel_values is concatenate or stacking
                if pixel_values.dim() == 5:
                    # stacking: e.g [2, 5, 3, 336, 336], convert to concat
                    _pixel_values_list = [
                        pix_val[:num_patch] for pix_val, num_patch in zip(pixel_values, image_num_patches)
                    ]
                    pixel_values = torch.cat(_pixel_values_list, dim=0)
                elif pixel_values.dim() != 4:
                    # concat:   e.g: [8, 3, 336, 336]
                    raise ValueError(f"pixel_values of shape {pixel_values.shape}, expect to be of 4 or 5 dimensions")

                image_features = self.vision_tower(pixel_values, output_hidden_states=True)
                selected_image_feature = image_features.hidden_states[vision_feature_layer]

                if vision_feature_select_strategy == "default":
                    selected_image_feature = selected_image_feature[:, 1:]
                elif vision_feature_select_strategy == "full":
                    selected_image_feature = selected_image_feature

                image_features = self.multi_modal_projector(selected_image_feature)

                image_features = torch.split(image_features, image_num_patches, dim=0)

                # NOTE we only support multimodal_patch_merge_type == "spatial_unpad"

                image_features, feature_lens = self.pack_image_features(
                    image_features,
                    image_sizes,
                    image_newline=self.image_newline,
                )

                inputs_embeds, attention_mask, position_ids, labels = self._merge_input_ids_with_image_features(
                    image_features,
                    feature_lens,
                    inputs_embeds,
                    input_ids,
                    attention_mask,
                    position_ids,
                    labels=labels,
                )

            # pixel_values is not None but is empty ---> text only cases
            elif pixel_values is not None and input_ids.shape[1] != 1 and pixel_values.size(0) == 0:
                # there are no images
                pass

            # In case input_ids.shape[1] == 1 & pixel_values==None & past_key_values != None, we are in the case of
            # generation with cache
            elif past_key_values is not None and pixel_values is not None and input_ids.shape[1] == 1:
                # Retrieve the first layer to inspect the logits and mask out the hidden states
                # that are set to 0
                first_layer_past_key_value = past_key_values[0][0][:, :, :, 0]

                # Sum all dimensions of head_dim (-2) to avoid random errors such as: https://github.com/huggingface/transformers/pull/28032#issuecomment-1863691941
                batch_index, non_attended_tokens = torch.where(first_layer_past_key_value.float().sum(-2) == 0)

                # Get the target length
                target_length = input_ids.shape[1]
                past_length = first_layer_past_key_value.shape[-1]

                extended_attention_mask = torch.ones(
                    (attention_mask.shape[0], past_length),
                    dtype=attention_mask.dtype,
                    device=attention_mask.device,
                )

                # Filter out only the tokens that can be un-attended, this can happen
                # if one uses Llava + Fused modules where the cache on the
                # first iteration is already big enough, or if one passes custom cache
                valid_indices = non_attended_tokens < extended_attention_mask.size(-1)
                new_batch_index = batch_index[valid_indices]
                new_non_attended_tokens = non_attended_tokens[valid_indices]

                # Zero-out the places where we don't need to attend
                extended_attention_mask[new_batch_index, new_non_attended_tokens] = 0

                attention_mask = torch.cat((extended_attention_mask, attention_mask[:, -target_length:]), dim=1)

                position_ids = torch.sum(attention_mask, dim=1).unsqueeze(-1) - 1

        outputs = self.language_model(
            attention_mask=attention_mask,
            position_ids=position_ids,
            past_key_values=past_key_values,
            inputs_embeds=inputs_embeds,
            use_cache=use_cache,
            output_attentions=output_attentions,
            output_hidden_states=output_hidden_states,
            return_dict=return_dict,
        )

        logits = outputs[0]

        loss = None
        if labels is not None:
            # Shift so that tokens < n predict n
            if attention_mask is not None:
                shift_attention_mask = attention_mask[..., 1:]
                shift_logits = logits[..., :-1, :][shift_attention_mask.to(logits.device) != 0].contiguous()
                shift_labels = labels[..., 1:][shift_attention_mask.to(labels.device) != 0].contiguous()
            else:
                shift_logits = logits[..., :-1, :].contiguous()
                shift_labels = labels[..., 1:].contiguous()
            # Flatten the tokens
            loss_fct = nn.CrossEntropyLoss()
            loss = loss_fct(
                shift_logits.view(-1, shift_logits.size(-1)), shift_labels.view(-1).to(shift_logits.device)
            )

        if not return_dict:
            output = (logits,) + outputs[1:]
            return (loss,) + output if loss is not None else output

        return LlavaNextCausalLMOutputWithPast(
            loss=loss,
            logits=logits,
            past_key_values=outputs.past_key_values,
            hidden_states=outputs.hidden_states,
            attentions=outputs.attentions,
        )

    def prepare_inputs_for_generation(
        self,
        input_ids,
        past_key_values=None,
        inputs_embeds=None,
        pixel_values=None,
        image_sizes=None,
        attention_mask=None,
        **kwargs,
    ):
        if past_key_values is not None:
            if isinstance(past_key_values, Cache):
                cache_length = past_key_values.get_seq_length()
                past_length = past_key_values.seen_tokens
            else:
                cache_length = past_length = past_key_values[0][0].shape[2]

            # Keep only the unprocessed tokens:
            # 1 - If the length of the attention_mask exceeds the length of input_ids, then we are in a setting where
            # some of the inputs are exclusively passed as part of the cache (e.g. when passing input_embeds as
            # input)
            if attention_mask is not None and attention_mask.shape[1] > input_ids.shape[1]:
                input_ids = input_ids[:, -(attention_mask.shape[1] - past_length) :]
            # 2 - If the past_length is smaller than input_ids', then input_ids holds all input tokens. We can discard
            # input_ids based on the past_length.
            elif past_length < input_ids.shape[1]:
                input_ids = input_ids[:, past_length:]
            # 3 - Otherwise (past_length >= input_ids.shape[1]), let's assume input_ids only has unprocessed tokens.
            elif self.config.image_token_index in input_ids:
                input_ids = input_ids[:, input_ids.shape[1] - 1 :]
            # If the cache has seen more tokens than it can hold, then the cache has a size limit. Let's discard the
            # older attention values, as their corresponding values are not part of the input.
            if cache_length < past_length and attention_mask is not None:
                attention_mask = attention_mask[:, -(cache_length + input_ids.shape[1]) :]

        position_ids = kwargs.get("position_ids", None)
        if attention_mask is not None and position_ids is None:
            # create position_ids on the fly for batch generation
            position_ids = attention_mask.long().cumsum(-1) - 1
            position_ids.masked_fill_(attention_mask == 0, 1)
            if past_key_values:
                position_ids = position_ids[:, -input_ids.shape[1] :]

        # if `inputs_embeds` are passed, we only want to use them in the 1st generation step
        if inputs_embeds is not None and past_key_values is None:
            model_inputs = {"inputs_embeds": inputs_embeds}
        else:
            model_inputs = {"input_ids": input_ids}

        model_inputs.update(
            {
                "position_ids": position_ids,
                "past_key_values": past_key_values,
                "use_cache": kwargs.get("use_cache"),
                "attention_mask": attention_mask,
                "pixel_values": pixel_values,
                "image_sizes": image_sizes,
            }
        )
        return model_inputs

    # Copied from transformers.models.llava.modeling_llava.LlavaForConditionalGeneration._reorder_cache
    def _reorder_cache(self, *args, **kwargs):
        return self.language_model._reorder_cache(*args, **kwargs)<|MERGE_RESOLUTION|>--- conflicted
+++ resolved
@@ -593,10 +593,12 @@
         if labels is not None:
             final_labels[batch_indices, text_to_overwrite] = labels[batch_indices, non_image_indices]
 
-<<<<<<< HEAD
-        # 5. Fill the embeddings corresponding to the images. Anything that is still zeros needs filling
+        # 5. Fill the embeddings corresponding to the images. Anything that is not `text_positions` needs filling (#29835)
         with torch.no_grad():
-            image_to_overwrite = torch.all(final_embedding == 0, dim=-1)
+            image_to_overwrite = torch.full(
+                (batch_size, max_embed_dim), True, dtype=torch.bool, device=inputs_embeds.device
+            )
+            image_to_overwrite[batch_indices, text_to_overwrite] = False
             embed_indices = torch.arange(max_embed_dim).unsqueeze(0).to(target_device)
             embed_indices = embed_indices.expand(batch_size, max_embed_dim)
             embed_seq_lens = embed_sequence_lengths[:, None].to(target_device)
@@ -616,23 +618,7 @@
                     f" the number of image given to the model is {num_images}. "
                     f"This prevents correct indexing and breaks batch generation."
                 )
-        final_embedding[image_to_overwrite] = image_features.to(target_device)
-=======
-        # 5. Fill the embeddings corresponding to the images. Anything that is not `text_positions` needs filling (#29835)
-        image_to_overwrite = torch.full(
-            (batch_size, max_embed_dim), True, dtype=torch.bool, device=inputs_embeds.device
-        )
-        image_to_overwrite[batch_indices, text_to_overwrite] = False
-        image_to_overwrite &= image_to_overwrite.cumsum(-1) - 1 >= nb_image_pad[:, None].to(target_device)
-
-        if image_to_overwrite.sum() != image_features.shape[:-1].numel():
-            raise ValueError(
-                f"The input provided to the model are wrong. The number of image tokens is {torch.sum(special_image_token_mask)} while"
-                f" the number of image given to the model is {num_images}. This prevents correct indexing and breaks batch generation."
-            )
-
         final_embedding[image_to_overwrite] = image_features.contiguous().reshape(-1, embed_dim).to(target_device)
->>>>>>> 59e715f7
         final_attention_mask |= image_to_overwrite
         position_ids = (final_attention_mask.cumsum(-1) - 1).masked_fill_((final_attention_mask == 0), 1)
 
