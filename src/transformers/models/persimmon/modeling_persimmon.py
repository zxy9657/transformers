--- conflicted
+++ resolved
@@ -457,11 +457,6 @@
     supports_gradient_checkpointing = True
     _no_split_modules = ["PersimmonDecoderLayer"]
     _skip_keys_device_placement = "past_key_values"
-<<<<<<< HEAD
-    _supports_cache_class = True
-    _supports_quantized_cache = True
-=======
->>>>>>> d8f8a9cd
 
     def _init_weights(self, module):
         std = self.config.initializer_range
