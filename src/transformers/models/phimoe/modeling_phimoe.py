# coding=utf-8
# Copyright 2024 Microsoft and the HuggingFace Inc. team. All rights reserved.
#
# Licensed under the Apache License, Version 2.0 (the "License");
# you may not use this file except in compliance with the License.
# You may obtain a copy of the License at
#
#     http://www.apache.org/licenses/LICENSE-2.0
#
# Unless required by applicable law or agreed to in writing, software
# distributed under the License is distributed on an "AS IS" BASIS,
# WITHOUT WARRANTIES OR CONDITIONS OF ANY KIND, either express or implied.
# See the License for the specific language governing permissions and
# limitations under the License.

"""PyTorch Phimoe model."""

import math
from typing import List, Optional, Tuple, Union

import torch
import torch.utils.checkpoint
from torch import nn

from ...activations import ACT2FN
from ...cache_utils import Cache, DynamicCache, SlidingWindowCache, StaticCache
from ...generation import GenerationMixin
from ...modeling_attn_mask_utils import AttentionMaskConverter, _prepare_4d_causal_attention_mask
from ...modeling_flash_attention_utils import is_flash_attn_available
from ...modeling_outputs import (
    MoeCausalLMOutputWithPast,
    MoeModelOutputWithPast,
    SequenceClassifierOutputWithPast,
)
from ...modeling_rope_utils import ROPE_INIT_FUNCTIONS
from ...modeling_utils import PreTrainedModel
from ...utils import (
<<<<<<< HEAD
    auto_class_docstring,
    auto_docstring,
    is_flash_attn_2_available,
=======
    add_start_docstrings,
    add_start_docstrings_to_model_forward,
    can_return_tuple,
>>>>>>> 41b9b92b
    logging,
)
from ...utils.import_utils import is_torch_fx_available
from .configuration_phimoe import PhimoeConfig


if is_flash_attn_available():
    from ...modeling_flash_attention_utils import _flash_attention_forward

# This makes `_prepare_4d_causal_attention_mask` a leaf function in the FX graph.
# It means that the function will not be traced through and simply appear as a node in the graph.
if is_torch_fx_available():
    _prepare_4d_causal_attention_mask = torch.fx.wrap(_prepare_4d_causal_attention_mask)


logger = logging.get_logger(__name__)

_CONFIG_FOR_DOC = "PhimoeConfig"


# Copied from transformers.models.mixtral.modeling_mixtral.load_balancing_loss_func
def load_balancing_loss_func(
    gate_logits: Union[torch.Tensor, Tuple[torch.Tensor], None],
    num_experts: Optional[int] = None,
    top_k=2,
    attention_mask: Optional[torch.Tensor] = None,
) -> Union[torch.Tensor, int]:
    r"""
    Computes auxiliary load balancing loss as in Switch Transformer - implemented in Pytorch.

    See Switch Transformer (https://arxiv.org/abs/2101.03961) for more details. This function implements the loss
    function presented in equations (4) - (6) of the paper. It aims at penalizing cases where the routing between
    experts is too unbalanced.

    Args:
        gate_logits:
            Logits from the `gate`, should be a tuple of model.config.num_hidden_layers tensors of
            shape [batch_size X sequence_length, num_experts].
        num_experts:
            Number of experts
        top_k:
            The number of experts to route per-token, can be also interpreted as the `top-k` routing
            parameter.
        attention_mask (`torch.Tensor`, *optional*):
            The attention_mask used in forward function
            shape [batch_size X sequence_length] if not None.

    Returns:
        The auxiliary loss.
    """
    if gate_logits is None or not isinstance(gate_logits, tuple):
        return 0

    if isinstance(gate_logits, tuple):
        compute_device = gate_logits[0].device
        concatenated_gate_logits = torch.cat([layer_gate.to(compute_device) for layer_gate in gate_logits], dim=0)

    routing_weights = torch.nn.functional.softmax(concatenated_gate_logits, dim=-1)

    _, selected_experts = torch.topk(routing_weights, top_k, dim=-1)

    expert_mask = torch.nn.functional.one_hot(selected_experts, num_experts)

    if attention_mask is None:
        # Compute the percentage of tokens routed to each experts
        tokens_per_expert = torch.mean(expert_mask.float(), dim=0)

        # Compute the average probability of routing to these experts
        router_prob_per_expert = torch.mean(routing_weights, dim=0)
    else:
        batch_size, sequence_length = attention_mask.shape
        num_hidden_layers = concatenated_gate_logits.shape[0] // (batch_size * sequence_length)

        # Compute the mask that masks all padding tokens as 0 with the same shape of expert_mask
        expert_attention_mask = (
            attention_mask[None, :, :, None, None]
            .expand((num_hidden_layers, batch_size, sequence_length, top_k, num_experts))
            .reshape(-1, top_k, num_experts)
            .to(compute_device)
        )

        # Compute the percentage of tokens routed to each experts
        tokens_per_expert = torch.sum(expert_mask.float() * expert_attention_mask, dim=0) / torch.sum(
            expert_attention_mask, dim=0
        )

        # Compute the mask that masks all padding tokens as 0 with the same shape of tokens_per_expert
        router_per_expert_attention_mask = (
            attention_mask[None, :, :, None]
            .expand((num_hidden_layers, batch_size, sequence_length, num_experts))
            .reshape(-1, num_experts)
            .to(compute_device)
        )

        # Compute the average probability of routing to these experts
        router_prob_per_expert = torch.sum(routing_weights * router_per_expert_attention_mask, dim=0) / torch.sum(
            router_per_expert_attention_mask, dim=0
        )

    overall_loss = torch.sum(tokens_per_expert * router_prob_per_expert.unsqueeze(0))
    return overall_loss * num_experts


class PhimoeRotaryEmbedding(nn.Module):
    def __init__(
        self,
        config: Optional[PhimoeConfig] = None,
    ):
        super().__init__()

        self.config = config
        if config.rope_scaling is not None:
            self.rope_type = config.rope_scaling.get("rope_type", config.rope_scaling.get("type"))
            self.short_mscale = config.rope_scaling.get("short_mscale")
            self.long_mscale = config.rope_scaling.get("long_mscale")
        else:
            self.rope_type = "default"
        self.rope_init_fn = ROPE_INIT_FUNCTIONS[self.rope_type]

    def forward(self, x, seq_len=None):
        mscale = None
        if self.config.rope_scaling and seq_len:
            mscale = (
                self.long_mscale
                if seq_len > self.config.rope_scaling["original_max_position_embeddings"]
                else self.short_mscale
            )
        inv_freq, attention_scaling = self.rope_init_fn(self.config, x.device, seq_len)
        mscale = attention_scaling if mscale is None else mscale
        t = torch.arange(seq_len, device=x.device, dtype=torch.float32)
        freqs = torch.outer(t, inv_freq)

        emb = torch.cat((freqs, freqs), dim=-1)
        return (emb.cos() * mscale).to(x.dtype), (emb.sin() * mscale).to(x.dtype)


# Copied from transformers.models.llama.modeling_llama.rotate_half
def rotate_half(x):
    """Rotates half the hidden dims of the input."""
    x1 = x[..., : x.shape[-1] // 2]
    x2 = x[..., x.shape[-1] // 2 :]
    return torch.cat((-x2, x1), dim=-1)


def apply_rotary_pos_emb(q, k, cos, sin, position_ids, unsqueeze_dim=1):
    """Applies Rotary Position Embedding to the query and key tensors.

    Args:
        q (`torch.Tensor`): The query tensor.
        k (`torch.Tensor`): The key tensor.
        cos (`torch.Tensor`): The cosine part of the rotary embedding.
        sin (`torch.Tensor`): The sine part of the rotary embedding.
        position_ids (`torch.Tensor`):
            The position indices of the tokens corresponding to the query and key tensors. For example, this can be
            used to pass offsetted position ids when working with a KV-cache.
        unsqueeze_dim (`int`, *optional*, defaults to 1):
            The 'unsqueeze_dim' argument specifies the dimension along which to unsqueeze cos[position_ids] and
            sin[position_ids] so that they can be properly broadcasted to the dimensions of q and k. For example, note
            that cos[position_ids] and sin[position_ids] have the shape [batch_size, seq_len, head_dim]. Then, if q and
            k have the shape [batch_size, heads, seq_len, head_dim], then setting unsqueeze_dim=1 makes
            cos[position_ids] and sin[position_ids] broadcastable to the shapes of q and k. Similarly, if q and k have
            the shape [batch_size, seq_len, heads, head_dim], then set unsqueeze_dim=2.
    Returns:
        `tuple(torch.Tensor)` comprising of the query and key tensors rotated using the Rotary Position Embedding.
    """
    cos = cos[position_ids].unsqueeze(unsqueeze_dim)
    sin = sin[position_ids].unsqueeze(unsqueeze_dim)
    q_embed = (q * cos) + (rotate_half(q) * sin)
    k_embed = (k * cos) + (rotate_half(k) * sin)
    return q_embed, k_embed


# Copied from transformers.models.llama.modeling_llama.repeat_kv
def repeat_kv(hidden_states: torch.Tensor, n_rep: int) -> torch.Tensor:
    """
    This is the equivalent of torch.repeat_interleave(x, dim=1, repeats=n_rep). The hidden states go from (batch,
    num_key_value_heads, seqlen, head_dim) to (batch, num_attention_heads, seqlen, head_dim)
    """
    batch, num_key_value_heads, slen, head_dim = hidden_states.shape
    if n_rep == 1:
        return hidden_states
    hidden_states = hidden_states[:, :, None, :, :].expand(batch, num_key_value_heads, n_rep, slen, head_dim)
    return hidden_states.reshape(batch, num_key_value_heads * n_rep, slen, head_dim)


class PhimoeAttention(nn.Module):
    """
    Multi-headed attention from 'Attention Is All You Need' paper. Modified to use sliding window attention: Longformer
    and "Generating Long Sequences with Sparse Transformers".
    """

    def __init__(self, config: PhimoeConfig, layer_idx: Optional[int] = None):
        super().__init__()
        self.config = config
        self.layer_idx = layer_idx
        if layer_idx is None:
            logger.warning_once(
                f"Instantiating {self.__class__.__name__} without passing a `layer_idx` is not recommended and will "
                "lead to errors during the forward call if caching is used. Please make sure to provide a `layer_idx` "
                "when creating this class."
            )

        self.hidden_size = config.hidden_size
        self.num_heads = config.num_attention_heads
        self.head_dim = self.hidden_size // self.num_heads
        self.num_key_value_heads = config.num_key_value_heads
        self.num_key_value_groups = self.num_heads // self.num_key_value_heads
        self.max_position_embeddings = config.max_position_embeddings
        self.rope_theta = config.rope_theta
        self.is_causal = True
        self.attention_dropout = config.attention_dropout

        if (self.head_dim * self.num_heads) != self.hidden_size:
            raise ValueError(
                f"hidden_size must be divisible by num_heads (got `hidden_size`: {self.hidden_size}"
                f" and `num_heads`: {self.num_heads})."
            )
        self.q_proj = nn.Linear(self.hidden_size, self.num_heads * self.head_dim, bias=self.config.attention_bias)
        self.k_proj = nn.Linear(
            self.hidden_size, self.num_key_value_heads * self.head_dim, bias=self.config.attention_bias
        )
        self.v_proj = nn.Linear(
            self.hidden_size, self.num_key_value_heads * self.head_dim, bias=self.config.attention_bias
        )
        self.o_proj = nn.Linear(self.num_heads * self.head_dim, self.hidden_size, bias=self.config.attention_bias)

    def _shape(self, tensor: torch.Tensor, seq_len: int, bsz: int):
        return tensor.view(bsz, seq_len, self.num_heads, self.head_dim).transpose(1, 2).contiguous()

    def forward(
        self,
        hidden_states: torch.Tensor,
        attention_mask: Optional[torch.Tensor] = None,
        position_ids: Optional[torch.LongTensor] = None,
        past_key_value: Optional[Cache] = None,
        output_attentions: bool = False,
        use_cache: bool = False,
        cache_position: Optional[torch.LongTensor] = None,
        position_embeddings: Optional[Tuple[torch.Tensor, torch.Tensor]] = None,
    ) -> Tuple[torch.Tensor, Optional[torch.Tensor], Optional[Tuple[torch.Tensor]]]:
        bsz, q_len, _ = hidden_states.size()

        query_states = self.q_proj(hidden_states)
        key_states = self.k_proj(hidden_states)
        value_states = self.v_proj(hidden_states)

        query_states = query_states.view(bsz, q_len, self.num_heads, self.head_dim).transpose(1, 2)
        key_states = key_states.view(bsz, q_len, self.num_key_value_heads, self.head_dim).transpose(1, 2)
        value_states = value_states.view(bsz, q_len, self.num_key_value_heads, self.head_dim).transpose(1, 2)

        cos, sin = position_embeddings
        query_states, key_states = apply_rotary_pos_emb(query_states, key_states, cos, sin, position_ids)

        if past_key_value is not None:
            cache_kwargs = {"sin": sin, "cos": cos, "cache_position": cache_position}  # Specific to RoPE models
            key_states, value_states = past_key_value.update(key_states, value_states, self.layer_idx, cache_kwargs)

        # repeat k/v heads if n_kv_heads < n_heads
        key_states = repeat_kv(key_states, self.num_key_value_groups)
        value_states = repeat_kv(value_states, self.num_key_value_groups)

        attn_weights = torch.matmul(query_states, key_states.transpose(2, 3)) / math.sqrt(self.head_dim)

        if attention_mask is not None:  # no matter the length, we just slice it
            causal_mask = attention_mask[:, :, :, : key_states.shape[-2]]
            attn_weights = attn_weights + causal_mask

        # upcast attention to fp32
        attn_weights = nn.functional.softmax(attn_weights, dim=-1, dtype=torch.float32).to(query_states.dtype)
        attn_weights = nn.functional.dropout(attn_weights, p=self.attention_dropout, training=self.training)
        attn_output = torch.matmul(attn_weights, value_states)

        if attn_output.size() != (bsz, self.num_heads, q_len, self.head_dim):
            raise ValueError(
                f"`attn_output` should be of size {(bsz, self.num_heads, q_len, self.head_dim)}, but is"
                f" {attn_output.size()}"
            )

        attn_output = attn_output.transpose(1, 2).contiguous()

        attn_output = attn_output.reshape(bsz, q_len, self.hidden_size)

        attn_output = self.o_proj(attn_output)

        if not output_attentions:
            attn_weights = None

        return attn_output, attn_weights, past_key_value


class PhimoeFlashAttention2(PhimoeAttention):
    """
    Phimoe flash attention module. This module inherits from `PhimoeAttention` as the weights of the module stays
    untouched. The only required change would be on the forward pass where it needs to correctly call the public API of
    flash attention and deal with padding tokens in case the input contains any of them.
    """

    def forward(
        self,
        hidden_states: torch.Tensor,
        attention_mask: Optional[torch.Tensor] = None,
        position_ids: Optional[torch.LongTensor] = None,
        past_key_value: Optional[Cache] = None,
        output_attentions: bool = False,
        use_cache: bool = False,
        cache_position: Optional[torch.LongTensor] = None,
        position_embeddings: Optional[Tuple[torch.Tensor, torch.Tensor]] = None,
    ):
        bsz, q_len, _ = hidden_states.size()

        query_states = self.q_proj(hidden_states)
        key_states = self.k_proj(hidden_states)
        value_states = self.v_proj(hidden_states)

        query_states = query_states.view(bsz, q_len, self.num_heads, self.head_dim).transpose(1, 2)
        key_states = key_states.view(bsz, q_len, self.num_key_value_heads, self.head_dim).transpose(1, 2)
        value_states = value_states.view(bsz, q_len, self.num_key_value_heads, self.head_dim).transpose(1, 2)

        kv_seq_len = key_states.shape[-2]
        if past_key_value is not None:
            kv_seq_len += past_key_value.get_usable_length(kv_seq_len, self.layer_idx)

        cos, sin = position_embeddings
        query_states, key_states = apply_rotary_pos_emb(query_states, key_states, cos, sin, position_ids)

        if past_key_value is not None:
            cache_kwargs = {"sin": sin, "cos": cos, "cache_position": cache_position}  # Specific to RoPE models
            key_states, value_states = past_key_value.update(key_states, value_states, self.layer_idx, cache_kwargs)

        # repeat k/v heads if n_kv_heads < n_heads
        key_states = repeat_kv(key_states, self.num_key_value_groups)
        value_states = repeat_kv(value_states, self.num_key_value_groups)
        dropout_rate = 0.0 if not self.training else self.attention_dropout

        # In PEFT, usually we cast the layer norms in float32 for training stability reasons
        # therefore the input hidden states gets silently casted in float32. Hence, we need
        # cast them back in float16 just to be sure everything works as expected.
        input_dtype = query_states.dtype
        if input_dtype == torch.float32:
            if torch.is_autocast_enabled():
                target_dtype = torch.get_autocast_gpu_dtype()
            # Handle the case where the model is quantized
            elif hasattr(self.config, "_pre_quantization_dtype"):
                target_dtype = self.config._pre_quantization_dtype
            else:
                target_dtype = self.q_proj.weight.dtype

            logger.warning_once(
                f"The input hidden states seems to be silently casted in float32, this might be related to"
                f" the fact you have upcasted embedding or layer norm layers in float32. We will cast back the input in"
                f" {target_dtype}."
            )

            query_states = query_states.to(target_dtype)
            key_states = key_states.to(target_dtype)
            value_states = value_states.to(target_dtype)

        # Reashape to the expected shape for Flash Attention
        query_states = query_states.transpose(1, 2)
        key_states = key_states.transpose(1, 2)
        value_states = value_states.transpose(1, 2)

        attn_output = _flash_attention_forward(
            query_states,
            key_states,
            value_states,
            attention_mask,
            q_len,
            position_ids=position_ids,
            dropout=dropout_rate,
            sliding_window=getattr(self.config, "sliding_window", None),
            is_causal=self.is_causal,
        )

        attn_output = attn_output.reshape(bsz, q_len, self.hidden_size).contiguous()
        attn_output = self.o_proj(attn_output)

        if not output_attentions:
            attn_weights = None

        return attn_output, attn_weights, past_key_value


class PhimoeSdpaAttention(PhimoeAttention):
    """
    Phimoe attention module using torch.nn.functional.scaled_dot_product_attention. This module inherits from
    `PhimoeAttention` as the weights of the module stays untouched. The only changes are on the forward pass to adapt to
    SDPA API.
    """

    # Adapted from PhimoeAttention.forward
    def forward(
        self,
        hidden_states: torch.Tensor,
        attention_mask: Optional[torch.Tensor] = None,
        position_ids: Optional[torch.LongTensor] = None,
        past_key_value: Optional[Cache] = None,
        output_attentions: bool = False,
        use_cache: bool = False,
        cache_position: Optional[torch.LongTensor] = None,
        position_embeddings: Optional[Tuple[torch.Tensor, torch.Tensor]] = None,
    ) -> Tuple[torch.Tensor, Optional[torch.Tensor], Optional[Tuple[torch.Tensor]]]:
        if output_attentions:
            # TODO: Improve this warning with e.g. `model.config.attn_implementation = "manual"` once this is implemented.
            logger.warning_once(
                "PhimoeModel is using PhimoeSdpaAttention, but `torch.nn.functional.scaled_dot_product_attention` does not support `output_attentions=True`. Falling back to the manual attention implementation, "
                'but specifying the manual implementation will be required from Transformers version v5.0.0 onwards. This warning can be removed using the argument `attn_implementation="eager"` when loading the model.'
            )
            return super().forward(
                hidden_states=hidden_states,
                attention_mask=attention_mask,
                position_ids=position_ids,
                past_key_value=past_key_value,
                output_attentions=output_attentions,
                use_cache=use_cache,
                position_embeddings=position_embeddings,
            )

        bsz, q_len, _ = hidden_states.size()

        query_states = self.q_proj(hidden_states)
        key_states = self.k_proj(hidden_states)
        value_states = self.v_proj(hidden_states)

        query_states = query_states.view(bsz, q_len, self.num_heads, self.head_dim).transpose(1, 2)
        key_states = key_states.view(bsz, q_len, self.num_key_value_heads, self.head_dim).transpose(1, 2)
        value_states = value_states.view(bsz, q_len, self.num_key_value_heads, self.head_dim).transpose(1, 2)

        cos, sin = position_embeddings
        query_states, key_states = apply_rotary_pos_emb(query_states, key_states, cos, sin, position_ids)

        if past_key_value is not None:
            cache_kwargs = {"sin": sin, "cos": cos, "cache_position": cache_position}  # Specific to RoPE models
            key_states, value_states = past_key_value.update(key_states, value_states, self.layer_idx, cache_kwargs)

        key_states = repeat_kv(key_states, self.num_key_value_groups)
        value_states = repeat_kv(value_states, self.num_key_value_groups)

        causal_mask = attention_mask
        if attention_mask is not None:  # no matter the length, we just slice it
            causal_mask = attention_mask[:, :, :, : key_states.shape[-2]]

        # SDPA with memory-efficient backend is currently (torch==2.1.2) bugged with non-contiguous inputs with custom attn_mask,
        # Reference: https://github.com/pytorch/pytorch/issues/112577.
        if query_states.device.type == "cuda" and attention_mask is not None:
            query_states = query_states.contiguous()
            key_states = key_states.contiguous()
            value_states = value_states.contiguous()

        # We dispatch to SDPA's Flash Attention or Efficient kernels via this `is_causal` if statement instead of an inline conditional assignment
        # in SDPA to support both torch.compile's dynamic shapes and full graph options. An inline conditional prevents dynamic shapes from compiling.
        # The q_len > 1 is necessary to match with AttentionMaskConverter.to_causal_4d that does not create a causal mask in case q_len == 1.
        is_causal = True if causal_mask is None and q_len > 1 else False

        attn_output = torch.nn.functional.scaled_dot_product_attention(
            query_states,
            key_states,
            value_states,
            attn_mask=causal_mask,
            dropout_p=self.attention_dropout if self.training else 0.0,
            is_causal=is_causal,
        )

        attn_output = attn_output.transpose(1, 2).contiguous()
        attn_output = attn_output.view(bsz, q_len, self.hidden_size)

        attn_output = self.o_proj(attn_output)

        return attn_output, None, past_key_value


PHIMOE_ATTENTION_CLASSES = {
    "eager": PhimoeAttention,
    "flash_attention_2": PhimoeFlashAttention2,
    "sdpa": PhimoeSdpaAttention,
}


# Copied from transformers.models.mixtral.modeling_mixtral.MixtralBlockSparseTop2MLP with Mixtral->Phimoe
class PhimoeBlockSparseTop2MLP(nn.Module):
    def __init__(self, config: PhimoeConfig):
        super().__init__()
        self.ffn_dim = config.intermediate_size
        self.hidden_dim = config.hidden_size

        self.w1 = nn.Linear(self.hidden_dim, self.ffn_dim, bias=False)
        self.w2 = nn.Linear(self.ffn_dim, self.hidden_dim, bias=False)
        self.w3 = nn.Linear(self.hidden_dim, self.ffn_dim, bias=False)

        self.act_fn = ACT2FN[config.hidden_act]

    def forward(self, hidden_states):
        current_hidden_states = self.act_fn(self.w1(hidden_states)) * self.w3(hidden_states)
        current_hidden_states = self.w2(current_hidden_states)
        return current_hidden_states


class MultiplierProcessor(torch.autograd.Function):
    @staticmethod
    def forward(
        ctx,
        scores: torch.Tensor,
        multiplier: torch.Tensor,
        selected_experts: torch.Tensor,
        masked_gates: torch.Tensor,
        mask_for_one: torch.Tensor,
    ):
        """
        Forward pass for the custom autograd function.

        Args:
            ctx: Context object to save information for backward computation.
            scores (torch.Tensor): Input scores tensor.
            multiplier (torch.Tensor): Multiplier tensor.
            selected_experts (torch.Tensor): Tensor of selected experts.
            masked_gates (torch.Tensor): Masked gates tensor.
            mask_for_one (torch.Tensor): Mask for one tensor.

        Returns:
            torch.Tensor: Result of the forward pass.
        """
        ctx.save_for_backward(multiplier, selected_experts, masked_gates)
        return multiplier * mask_for_one

    @staticmethod
    def backward(
        ctx,
        grad_at_output: torch.Tensor,
    ):
        """
        Backward pass for the custom autograd function.

        Args:
            ctx: Context object with saved tensors from the forward pass.
            grad_at_output (torch.Tensor): Gradient at the output.

        Returns:
            Tuple[torch.Tensor, None, None, None, None]: Gradients for the inputs.
        """
        multiplier, selected_experts, masked_gates = ctx.saved_tensors

        grad_at_output = grad_at_output * multiplier

        grad_at_scores_expanded = masked_gates * grad_at_output.mul(-1)
        grad_at_scores_expanded.scatter_add_(
            dim=-1,
            index=selected_experts,
            src=grad_at_output,
        )

        return (
            grad_at_scores_expanded,
            None,
            None,
            None,
            None,
        )


def sparsemixer(scores, jitter_eps, training, top_k=2):
    """
    Sparse mixer function to select top-k experts and compute multipliers.
    Based on the paper: https://arxiv.org/pdf/2409.12136
    We first replace the TopK(·) function as random sampling of discrete variables
    in model training. Then, following Liu et al. (2023a) and Liu et al. (2023b), we apply Heun's
    third order method to approximate the expert routing gradient and construct a modified
    back-propagation to give a mathematically sound gradient estimation for expert routing.

    Args:
        scores (torch.Tensor): Input scores tensor.
        jitter_eps (float): Jitter epsilon for numerical stability.
        training (bool): Flag indicating if the model is in training mode.
        top_k (int): Number of top experts to select.

    Returns:
        Tuple[torch.Tensor, torch.Tensor]: Multiplier and selected experts tensors.
    """
    if top_k != 2:
        raise ValueError("top_k must be equal to 2")

    # first expert

    with torch.no_grad():
        # Compute mask for sparsity
        mask_logits_threshold, max_ind = scores.max(dim=-1, keepdim=True)
        factor = scores.abs().clamp(min=mask_logits_threshold)
        mask_logits_threshold = ((mask_logits_threshold - scores) / factor) > (2 * jitter_eps)

    # Apply mask
    masked_gates = scores.masked_fill(mask_logits_threshold, float("-inf"))
    if training:
        selected_experts = (
            (
                masked_gates
                - torch.empty_like(masked_gates, memory_format=torch.legacy_contiguous_format).exponential_().log()
            )
            .max(dim=-1)[1]
            .unsqueeze(-1)
        )  # Gumbel sampling, more robust than the multinomial method
    else:
        selected_experts = max_ind

    # Compute scores for gradients
    masked_gates = torch.softmax(masked_gates, dim=-1)
    multiplier_o = masked_gates.gather(dim=-1, index=selected_experts)

    if training:
        # Compute midpoint mask
        max_scores, max_ind = masked_gates.max(dim=-1, keepdim=True)
        mask_for_one = torch.logical_or(
            selected_experts == max_ind,
            torch.rand_like(max_scores) > 0.75,  # Heun's third-order method
        )
        # 1 -> 1.0 & 0 -> 1./3: lambda x: (x + 0.5) / 1.5
        mask_for_one = torch.add(0.3333, mask_for_one, alpha=0.6667).type_as(masked_gates)

        multiplier = MultiplierProcessor.apply(
            scores,
            multiplier_o,
            selected_experts,
            masked_gates,
            mask_for_one,
        )
    else:
        multiplier = multiplier_o

    # Masked out first expert
    masked_scores = torch.scatter(
        scores,
        -1,
        selected_experts,
        float("-inf"),
    )
    with torch.no_grad():
        # Compute mask for sparsity
        mask_logits_threshold, max_ind = masked_scores.max(dim=-1, keepdim=True)
        factor = scores.abs().clamp(min=mask_logits_threshold)
        mask_logits_threshold = ((mask_logits_threshold - scores) / factor) > (2 * jitter_eps)

    # Apply mask
    masked_gates_top2 = masked_scores.masked_fill(mask_logits_threshold, float("-inf"))
    if training:
        selected_experts_top2 = (
            (
                masked_gates_top2
                - torch.empty_like(masked_gates_top2, memory_format=torch.legacy_contiguous_format)
                .exponential_()
                .log()
            )
            .max(dim=-1)[1]
            .unsqueeze(-1)
        )  # Gumbel sampling, more robust than the multinomial method
    else:
        selected_experts_top2 = max_ind
    # Compute scores for gradients
    masked_gates_top2 = torch.softmax(masked_gates_top2, dim=-1)
    multiplier_top2_o = masked_gates_top2.gather(dim=-1, index=selected_experts_top2)

    if training:
        # Compute midpoint mask
        max_scores, max_ind = masked_gates_top2.max(dim=-1, keepdim=True)
        mask_for_one_top2 = torch.logical_or(
            selected_experts_top2 == max_ind,
            torch.rand_like(max_scores).uniform_() > 0.75,  # Heun's third-order method
        )
        # 1 -> 1.0 & 0 -> 1./3: lambda x: (x + 0.5) / 1.5
        mask_for_one_top2 = torch.add(0.3333, mask_for_one_top2, alpha=0.6667).type_as(masked_gates_top2)

        multiplier_top2 = MultiplierProcessor.apply(
            scores,
            multiplier_top2_o,
            selected_experts_top2,
            masked_gates_top2,
            mask_for_one_top2,
        )
    else:
        multiplier_top2 = multiplier_top2_o

    multiplier = torch.concat((multiplier, multiplier_top2), dim=-1)
    selected_experts = torch.concat((selected_experts, selected_experts_top2), dim=-1)

    return (
        multiplier,
        selected_experts,
    )


class PhimoeSparseMoeBlock(nn.Module):
    """
    This implementation is
    strictly equivalent to standard MoE with full capacity (no
    dropped tokens). It's faster since it formulates MoE operations
    in terms of block-sparse operations to accommodate imbalanced
    assignments of tokens to experts, whereas standard MoE either
    (1) drop tokens at the cost of reduced performance or (2) set
    capacity factor to number of experts and thus waste computation
    and memory on padding.
    """

    def __init__(self, config):
        super().__init__()
        self.hidden_dim = config.hidden_size
        self.ffn_dim = config.intermediate_size
        self.num_experts = config.num_local_experts
        self.top_k = config.num_experts_per_tok
        # gating
        self.gate = nn.Linear(self.hidden_dim, self.num_experts, bias=False)

        self.experts = nn.ModuleList([PhimoeBlockSparseTop2MLP(config) for _ in range(self.num_experts)])

        # Jitter parameters
        self.router_jitter_noise = config.router_jitter_noise
        self.input_jitter_noise = config.input_jitter_noise

    def forward(self, hidden_states: torch.Tensor) -> torch.Tensor:
        """ """
        batch_size, sequence_length, hidden_dim = hidden_states.shape
        if self.training and self.input_jitter_noise > 0:
            hidden_states *= torch.empty_like(hidden_states).uniform_(
                1.0 - self.input_jitter_noise, 1.0 + self.input_jitter_noise
            )
        hidden_states = hidden_states.view(-1, hidden_dim)
        router_logits = self.gate(hidden_states)

        routing_weights, selected_experts = sparsemixer(
            router_logits,
            jitter_eps=self.router_jitter_noise,
            training=self.training,
        )

        final_hidden_states = torch.zeros(
            (batch_size * sequence_length, hidden_dim), dtype=hidden_states.dtype, device=hidden_states.device
        )

        # One hot encode the selected experts to create an expert mask
        # this will be used to easily index which expert is going to be sollicitated
        expert_mask = torch.nn.functional.one_hot(selected_experts, num_classes=self.num_experts).permute(2, 1, 0)

        # Loop over all available experts in the model and perform the computation on each expert
        for expert_idx in range(self.num_experts):
            expert_layer = self.experts[expert_idx]
            idx, top_x = torch.where(expert_mask[expert_idx])

            if top_x.shape[0] == 0:
                continue

            # Index the correct hidden states and compute the expert hidden state for
            # the current expert. We need to make sure to multiply the output hidden
            # states by `routing_weights` on the corresponding tokens (top-1 and top-2)
            current_state = hidden_states[None, top_x].reshape(-1, hidden_dim)
            current_hidden_states = expert_layer(current_state) * routing_weights[top_x, idx, None]

            # However `index_add_` only support torch tensors for indexing so we'll use
            # the `top_x` tensor here.
            final_hidden_states.index_add_(0, top_x, current_hidden_states.to(hidden_states.dtype))
        final_hidden_states = final_hidden_states.reshape(batch_size, sequence_length, hidden_dim)
        return final_hidden_states, router_logits


class PhimoeDecoderLayer(nn.Module):
    def __init__(self, config: PhimoeConfig, layer_idx: int):
        super().__init__()
        self.hidden_size = config.hidden_size

        self.self_attn = PHIMOE_ATTENTION_CLASSES[config._attn_implementation](config, layer_idx)

        self.block_sparse_moe = PhimoeSparseMoeBlock(config)
        self.input_layernorm = nn.LayerNorm(config.hidden_size, eps=config.rms_norm_eps, elementwise_affine=True)
        self.post_attention_layernorm = nn.LayerNorm(
            config.hidden_size, eps=config.rms_norm_eps, elementwise_affine=True
        )

    def forward(
        self,
        hidden_states: torch.Tensor,
        attention_mask: Optional[torch.Tensor] = None,
        position_ids: Optional[torch.LongTensor] = None,
        past_key_value: Optional[Tuple[torch.Tensor]] = None,
        output_attentions: Optional[bool] = False,
        output_router_logits: Optional[bool] = False,
        use_cache: Optional[bool] = False,
        cache_position: Optional[torch.LongTensor] = None,
        position_embeddings: Optional[Tuple[torch.Tensor, torch.Tensor]] = None,
        **kwargs,
    ) -> Tuple[torch.FloatTensor, Optional[Tuple[torch.FloatTensor, torch.FloatTensor]]]:
        """
        Args:
            hidden_states (`torch.FloatTensor`): input to the layer of shape `(batch, seq_len, embed_dim)`
            attention_mask (`torch.FloatTensor`, *optional*): attention mask of size
                `(batch, sequence_length)` where padding elements are indicated by 0.
            past_key_value (`Tuple(torch.FloatTensor)`, *optional*): cached past key and value projection states
            output_attentions (`bool`, *optional*):
                Whether or not to return the attentions tensors of all attention layers. See `attentions` under
                returned tensors for more detail.
            output_router_logits (`bool`, *optional*):
                Whether or not to return the logits of all the routers. They are useful for computing the router loss, and
                should not be returned during inference.
            use_cache (`bool`, *optional*):
                If set to `True`, `past_key_values` key value states are returned and can be used to speed up decoding
                (see `past_key_values`).
            cache_position (`torch.LongTensor` of shape `(sequence_length)`, *optional*):
                Indices depicting the position of the input sequence tokens in the sequence.
            kwargs (`dict`, *optional*):
                Arbitrary kwargs to be ignored, used for FSDP and other methods that injects code
                into the model
        """

        residual = hidden_states

        hidden_states = self.input_layernorm(hidden_states)

        # Self Attention
        hidden_states, self_attn_weights, present_key_value = self.self_attn(
            hidden_states=hidden_states,
            attention_mask=attention_mask,
            position_ids=position_ids,
            past_key_value=past_key_value,
            output_attentions=output_attentions,
            use_cache=use_cache,
            cache_position=cache_position,
            position_embeddings=position_embeddings,
        )
        hidden_states = residual + hidden_states

        # Fully Connected
        residual = hidden_states
        hidden_states = self.post_attention_layernorm(hidden_states)
        hidden_states, router_logits = self.block_sparse_moe(hidden_states)
        hidden_states = residual + hidden_states

        outputs = (hidden_states,)

        if output_attentions:
            outputs += (self_attn_weights,)

        if use_cache:
            outputs += (present_key_value,)

        if output_router_logits:
            outputs += (router_logits,)

        return outputs


@auto_class_docstring
# Copied from transformers.models.mixtral.modeling_mixtral.MixtralPreTrainedModel with Mixtral->Phimoe
class PhimoePreTrainedModel(PreTrainedModel):
    config_class = PhimoeConfig
    base_model_prefix = "model"
    supports_gradient_checkpointing = True
    _no_split_modules = ["PhimoeDecoderLayer"]
    _skip_keys_device_placement = ["past_key_values"]
    _supports_flash_attn_2 = True
    _supports_sdpa = True
    _supports_flex_attn = True
    _supports_cache_class = True
    _supports_quantized_cache = True
    _supports_static_cache = False  # MoE models don't work with torch.compile (`torch.where(condition)` not supported)
    _supports_attention_backend = True

    def _init_weights(self, module):
        std = self.config.initializer_range
        if isinstance(module, nn.Linear):
            module.weight.data.normal_(mean=0.0, std=std)
            if module.bias is not None:
                module.bias.data.zero_()
        elif isinstance(module, nn.Embedding):
            module.weight.data.normal_(mean=0.0, std=std)
            if module.padding_idx is not None:
                module.weight.data[module.padding_idx].zero_()


@auto_class_docstring
class PhimoeModel(PhimoePreTrainedModel):
    def __init__(self, config: PhimoeConfig):
        super().__init__(config)
        self.padding_idx = config.pad_token_id
        self.vocab_size = config.vocab_size

        self.embed_tokens = nn.Embedding(config.vocab_size, config.hidden_size, self.padding_idx)
        self.layers = nn.ModuleList(
            [PhimoeDecoderLayer(config, layer_idx) for layer_idx in range(config.num_hidden_layers)]
        )
        self._attn_implementation = config._attn_implementation
        self.norm = nn.LayerNorm(config.hidden_size, eps=config.rms_norm_eps, elementwise_affine=True)
        self.rotary_emb = PhimoeRotaryEmbedding(config=config)

        self.gradient_checkpointing = False
        # Initialize weights and apply final processing
        self.post_init()

    def get_input_embeddings(self):
        return self.embed_tokens

    def set_input_embeddings(self, value):
        self.embed_tokens = value

<<<<<<< HEAD
    @auto_docstring
=======
    @can_return_tuple
    @add_start_docstrings_to_model_forward(PHIMOE_INPUTS_DOCSTRING)
>>>>>>> 41b9b92b
    def forward(
        self,
        input_ids: Optional[torch.LongTensor] = None,
        attention_mask: Optional[torch.Tensor] = None,
        position_ids: Optional[torch.LongTensor] = None,
        past_key_values: Optional[List[torch.FloatTensor]] = None,
        inputs_embeds: Optional[torch.FloatTensor] = None,
        use_cache: Optional[bool] = None,
        output_attentions: Optional[bool] = None,
        output_hidden_states: Optional[bool] = None,
        output_router_logits: Optional[bool] = None,
        cache_position: Optional[torch.LongTensor] = None,
    ) -> MoeModelOutputWithPast:
        output_attentions = output_attentions if output_attentions is not None else self.config.output_attentions
        output_router_logits = (
            output_router_logits if output_router_logits is not None else self.config.output_router_logits
        )
        output_hidden_states = (
            output_hidden_states if output_hidden_states is not None else self.config.output_hidden_states
        )
        use_cache = use_cache if use_cache is not None else self.config.use_cache

        if (input_ids is None) ^ (inputs_embeds is not None):
            raise ValueError(
                "You cannot specify both input_ids and inputs_embeds at the same time, and must specify either one"
            )

        if self.gradient_checkpointing and self.training:
            if use_cache:
                logger.warning_once(
                    "`use_cache=True` is incompatible with gradient checkpointing. Setting `use_cache=False`..."
                )
                use_cache = False

        # kept for BC (non `Cache` `past_key_values` inputs)
        return_legacy_cache = False
        if use_cache and not isinstance(past_key_values, Cache):
            return_legacy_cache = True
            if past_key_values is None:
                past_key_values = DynamicCache()
            else:
                past_key_values = DynamicCache.from_legacy_cache(past_key_values)
                logger.warning_once(
                    "We detected that you are passing `past_key_values` as a tuple of tuples. This is deprecated and "
                    "will be removed in v4.47. Please convert your cache or use an appropriate `Cache` class "
                    "(https://huggingface.co/docs/transformers/kv_cache#legacy-cache-format)"
                )

        if inputs_embeds is None:
            inputs_embeds = self.embed_tokens(input_ids)

        if cache_position is None:
            past_seen_tokens = past_key_values.get_seq_length() if past_key_values is not None else 0
            cache_position = torch.arange(
                past_seen_tokens, past_seen_tokens + inputs_embeds.shape[1], device=inputs_embeds.device
            )
        if position_ids is None:
            position_ids = cache_position.unsqueeze(0)

        causal_mask = self._update_causal_mask(
            attention_mask, inputs_embeds, cache_position, past_key_values, output_attentions
        )

        hidden_states = inputs_embeds

        position_embeddings = self.rotary_emb(hidden_states, seq_len=cache_position[-1] + 1)

        # decoder layers
        all_hidden_states = () if output_hidden_states else None
        all_self_attns = () if output_attentions else None
        all_router_logits = () if output_router_logits else None
        next_decoder_cache = None

        for decoder_layer in self.layers:
            if output_hidden_states:
                all_hidden_states += (hidden_states,)

            if self.gradient_checkpointing and self.training:
                layer_outputs = self._gradient_checkpointing_func(
                    decoder_layer.__call__,
                    hidden_states,
                    causal_mask,
                    position_ids,
                    past_key_values,
                    output_attentions,
                    output_router_logits,
                    use_cache,
                    cache_position,
                    position_embeddings,
                )
            else:
                layer_outputs = decoder_layer(
                    hidden_states,
                    attention_mask=causal_mask,
                    position_ids=position_ids,
                    past_key_value=past_key_values,
                    output_attentions=output_attentions,
                    output_router_logits=output_router_logits,
                    use_cache=use_cache,
                    cache_position=cache_position,
                    position_embeddings=position_embeddings,
                )

            hidden_states = layer_outputs[0]

            if use_cache:
                next_decoder_cache = layer_outputs[2 if output_attentions else 1]

            if output_attentions:
                all_self_attns += (layer_outputs[1],)

            if output_router_logits:
                all_router_logits += (layer_outputs[-1],)

        hidden_states = self.norm(hidden_states)

        # add hidden states from the last decoder layer
        if output_hidden_states:
            all_hidden_states += (hidden_states,)

        next_cache = next_decoder_cache if use_cache else None
        if return_legacy_cache:
            next_cache = next_cache.to_legacy_cache()

        return MoeModelOutputWithPast(
            last_hidden_state=hidden_states,
            past_key_values=next_cache,
            hidden_states=all_hidden_states,
            attentions=all_self_attns,
            router_logits=all_router_logits,
        )

    # Copied from transformers.models.phi3.modeling_phi3.Phi3Model._update_causal_mask with Phi3->Phimoe
    def _update_causal_mask(
        self,
        attention_mask: torch.Tensor,
        input_tensor: torch.Tensor,
        cache_position: torch.Tensor,
        past_key_values: Cache,
        output_attentions: bool = False,
    ):
        if self.config._attn_implementation == "flash_attention_2":
            if attention_mask is not None and past_key_values is not None:
                is_padding_right = attention_mask[:, -1].sum().item() != input_tensor.size()[0]
                if is_padding_right:
                    raise ValueError(
                        "You are attempting to perform batched generation with padding_side='right'"
                        " this may lead to unexpected behaviour for Flash Attention version of Phimoe. Make sure to "
                        " call `tokenizer.padding_side  = 'left'` before tokenizing the input. "
                    )
            if attention_mask is not None and 0.0 in attention_mask:
                return attention_mask
            return None

        # For SDPA, when possible, we will rely on its `is_causal` argument instead of its `attn_mask` argument, in
        # order to dispatch on Flash Attention 2. This feature is not compatible with static cache, as SDPA will fail
        # to infer the attention mask.
        past_seen_tokens = past_key_values.get_seq_length() if past_key_values is not None else 0
        using_static_cache = isinstance(past_key_values, StaticCache)
        using_sliding_window_cache = isinstance(past_key_values, SlidingWindowCache)

        # When output attentions is True, sdpa implementation's forward method calls the eager implementation's forward
        if (
            self.config._attn_implementation == "sdpa"
            and not (using_static_cache or using_sliding_window_cache)
            and not output_attentions
        ):
            if AttentionMaskConverter._ignore_causal_mask_sdpa(
                attention_mask,
                inputs_embeds=input_tensor,
                past_key_values_length=past_seen_tokens,
                sliding_window=self.config.sliding_window,
                is_training=self.training,
            ):
                return None

        dtype, device = input_tensor.dtype, input_tensor.device
        min_dtype = torch.finfo(dtype).min
        sequence_length = input_tensor.shape[1]
        # SlidingWindowCache or StaticCache
        if using_sliding_window_cache or using_static_cache:
            target_length = past_key_values.get_max_cache_shape()
        # DynamicCache or no cache
        else:
            target_length = (
                attention_mask.shape[-1]
                if isinstance(attention_mask, torch.Tensor)
                else past_seen_tokens + sequence_length + 1
            )

        # In case the provided `attention` mask is 2D, we generate a causal mask here (4D).
        causal_mask = self._prepare_4d_causal_attention_mask_with_cache_position(
            attention_mask,
            sequence_length=sequence_length,
            target_length=target_length,
            dtype=dtype,
            device=device,
            cache_position=cache_position,
            batch_size=input_tensor.shape[0],
            config=self.config,
            past_key_values=past_key_values,
        )

        if (
            self.config._attn_implementation == "sdpa"
            and attention_mask is not None
            and attention_mask.device.type in ["cuda", "xpu"]
            and not output_attentions
        ):
            # Attend to all tokens in fully masked rows in the causal_mask, for example the relevant first rows when
            # using left padding. This is required by F.scaled_dot_product_attention memory-efficient attention path.
            # Details: https://github.com/pytorch/pytorch/issues/110213
            causal_mask = AttentionMaskConverter._unmask_unattended(causal_mask, min_dtype)

        return causal_mask

    @staticmethod
    # Copied from transformers.models.mistral.modeling_mistral.MistralModel._prepare_4d_causal_attention_mask_with_cache_position with Mistral->Phimoe
    def _prepare_4d_causal_attention_mask_with_cache_position(
        attention_mask: torch.Tensor,
        sequence_length: int,
        target_length: int,
        dtype: torch.dtype,
        device: torch.device,
        cache_position: torch.Tensor,
        batch_size: int,
        config: PhimoeConfig,
        past_key_values: Cache,
    ):
        """
        Creates a causal 4D mask of shape `(batch_size, 1, query_length, key_value_length)` from a 2D mask of shape
        `(batch_size, key_value_length)`, or if the input `attention_mask` is already 4D, do nothing.

        Args:
            attention_mask (`torch.Tensor`):
                A 2D attention mask of shape `(batch_size, key_value_length)` or a 4D attention mask of shape `(batch_size, 1, query_length, key_value_length)`.
            sequence_length (`int`):
                The sequence length being processed.
            target_length (`int`):
                The target length: when generating with static cache, the mask should be as long as the static cache, to account for the 0 padding, the part of the cache that is not filled yet.
            dtype (`torch.dtype`):
                The dtype to use for the 4D attention mask.
            device (`torch.device`):
                The device to place the 4D attention mask on.
            cache_position (`torch.Tensor`):
                Indices depicting the position of the input sequence tokens in the sequence.
            batch_size (`torch.Tensor`):
                Batch size.
            config (`PhimoeConfig`):
                The model's configuration class
            past_key_values (`Cache`):
                The cache class that is being used currently to generate
        """
        if attention_mask is not None and attention_mask.dim() == 4:
            # In this case we assume that the mask comes already in inverted form and requires no inversion or slicing.
            causal_mask = attention_mask
        else:
            min_dtype = torch.finfo(dtype).min
            causal_mask = torch.full(
                (sequence_length, target_length), fill_value=min_dtype, dtype=dtype, device=device
            )
            diagonal_attend_mask = torch.arange(target_length, device=device) > cache_position.reshape(-1, 1)
            if config.sliding_window is not None:
                # if we have sliding window, we should not attend to tokens beyond sliding window length, so we mask them out also
                # the check is needed to verify is current checkpoint was trained with sliding window or not
                if not isinstance(past_key_values, SlidingWindowCache) or sequence_length > target_length:
                    sliding_attend_mask = torch.arange(target_length, device=device) <= (
                        cache_position.reshape(-1, 1) - config.sliding_window
                    )
                    diagonal_attend_mask.bitwise_or_(sliding_attend_mask)
            causal_mask *= diagonal_attend_mask
            causal_mask = causal_mask[None, None, :, :].expand(batch_size, 1, -1, -1)
            if attention_mask is not None:
                causal_mask = causal_mask.clone()  # copy to contiguous memory for in-place edit
                if attention_mask.shape[-1] > target_length:
                    attention_mask = attention_mask[:, :target_length]
                mask_length = attention_mask.shape[-1]
                padding_mask = causal_mask[:, :, :, :mask_length] + attention_mask[:, None, None, :].to(
                    causal_mask.device
                )
                padding_mask = padding_mask == 0
                causal_mask[:, :, :, :mask_length] = causal_mask[:, :, :, :mask_length].masked_fill(
                    padding_mask, min_dtype
                )
        return causal_mask


class PhimoeForCausalLM(PhimoePreTrainedModel, GenerationMixin):
    _tied_weights_keys = ["lm_head.weight"]

    def __init__(self, config):
        super().__init__(config)
        self.model = PhimoeModel(config)
        self.vocab_size = config.vocab_size
        self.lm_head = nn.Linear(config.hidden_size, config.vocab_size, bias=self.config.lm_head_bias)
        self.router_aux_loss_coef = config.router_aux_loss_coef
        self.num_experts = config.num_local_experts
        self.num_experts_per_tok = config.num_experts_per_tok
        # Initialize weights and apply final processing
        self.post_init()

    # Copied from transformers.models.llama.modeling_llama.LlamaForCausalLM.get_input_embeddings
    def get_input_embeddings(self):
        return self.model.embed_tokens

    # Copied from transformers.models.llama.modeling_llama.LlamaForCausalLM.set_input_embeddings
    def set_input_embeddings(self, value):
        self.model.embed_tokens = value

    # Copied from transformers.models.llama.modeling_llama.LlamaForCausalLM.get_output_embeddings
    def get_output_embeddings(self):
        return self.lm_head

    # Copied from transformers.models.llama.modeling_llama.LlamaForCausalLM.set_output_embeddings
    def set_output_embeddings(self, new_embeddings):
        self.lm_head = new_embeddings

    # Copied from transformers.models.llama.modeling_llama.LlamaForCausalLM.set_decoder
    def set_decoder(self, decoder):
        self.model = decoder

    # Copied from transformers.models.llama.modeling_llama.LlamaForCausalLM.get_decoder
    def get_decoder(self):
        return self.model

<<<<<<< HEAD
=======
    @can_return_tuple
    @deprecate_kwarg("num_logits_to_keep", version="4.50", new_name="logits_to_keep")
    @add_start_docstrings_to_model_forward(PHIMOE_INPUTS_DOCSTRING)
    @replace_return_docstrings(output_type=MoeCausalLMOutputWithPast, config_class=_CONFIG_FOR_DOC)
>>>>>>> 41b9b92b
    # Ignore copy
    @auto_docstring
    def forward(
        self,
        input_ids: Optional[torch.LongTensor] = None,
        attention_mask: Optional[torch.Tensor] = None,
        position_ids: Optional[torch.LongTensor] = None,
        past_key_values: Optional[List[torch.FloatTensor]] = None,
        inputs_embeds: Optional[torch.FloatTensor] = None,
        labels: Optional[torch.LongTensor] = None,
        use_cache: Optional[bool] = None,
        output_attentions: Optional[bool] = None,
        output_hidden_states: Optional[bool] = None,
        output_router_logits: Optional[bool] = None,
        cache_position: Optional[torch.LongTensor] = None,
        logits_to_keep: Union[int, torch.Tensor] = 0,
        **loss_kwargs,
    ) -> MoeCausalLMOutputWithPast:
        r"""
        Args:
            labels (`torch.LongTensor` of shape `(batch_size, sequence_length)`, *optional*):
                Labels for computing the masked language modeling loss. Indices should either be in `[0, ...,
                config.vocab_size]` or -100 (see `input_ids` docstring). Tokens with indices set to `-100` are ignored
                (masked), the loss is only computed for the tokens with labels in `[0, ..., config.vocab_size]`.

            num_logits_to_keep (`int`, *optional*):
                Calculate logits for the last `num_logits_to_keep` tokens. If `0`, calculate logits for all
                `input_ids` (special case). Only last token logits are needed for generation, and calculating them only for that
                token can save memory, which becomes pretty significant for long sequences or large vocabulary size.
        Returns:

        Example:

        ```python
        >>> from transformers import AutoTokenizer, PhimoeForCausalLM
        >>> model = PhimoeForCausalLM.from_pretrained("microsoft/Phi-3.5-MoE-instruct")
        >>> tokenizer = AutoTokenizer.from_pretrained("microsoft/Phi-3.5-MoE-instruct")
        >>> prompt = "Hey, are you conscious? Can you talk to me?"
        >>> inputs = tokenizer(prompt, return_tensors="pt")
        >>> # Generate
        >>> generate_ids = model.generate(inputs.input_ids, max_length=30)
        >>> tokenizer.batch_decode(generate_ids, skip_special_tokens=True, clean_up_tokenization_spaces=False)[0]
        "Hey, are you conscious? Can you talk to me?\nI'm not conscious, but I can talk to you."
        ```"""
        if (
            use_cache
            and self.config.rope_scaling
            and cache_position is not None
            and cache_position[0] == self.config.original_max_position_embeddings
        ):
            logger.warning(
                f"If you are not using the generate method, you may encounter nonsensical outputs after the {self.config.original_max_position_embeddings}th token, as the KV cache needs to be recomputed."
            )
        output_attentions = output_attentions if output_attentions is not None else self.config.output_attentions
        output_router_logits = (
            output_router_logits if output_router_logits is not None else self.config.output_router_logits
        )

        output_hidden_states = (
            output_hidden_states if output_hidden_states is not None else self.config.output_hidden_states
        )

        # decoder outputs consists of (dec_features, layer_state, dec_hidden, dec_attn)
        outputs: MoeModelOutputWithPast = self.model(
            input_ids=input_ids,
            attention_mask=attention_mask,
            position_ids=position_ids,
            past_key_values=past_key_values,
            inputs_embeds=inputs_embeds,
            use_cache=use_cache,
            output_attentions=output_attentions,
            output_hidden_states=output_hidden_states,
            output_router_logits=output_router_logits,
            cache_position=cache_position,
        )

        hidden_states = outputs.last_hidden_state
        # Only compute necessary logits, and do not upcast them to float if we are not computing the loss
        slice_indices = slice(-logits_to_keep, None) if isinstance(logits_to_keep, int) else logits_to_keep
        logits = self.lm_head(hidden_states[:, slice_indices, :])

        loss = None
        if labels is not None:
            loss = self.loss_function(logits, labels, self.vocab_size, **loss_kwargs)

        aux_loss = None
        if output_router_logits:
            aux_loss = load_balancing_loss_func(
                outputs.router_logits,
                self.num_experts,
                self.num_experts_per_tok,
                attention_mask,
            )
            if labels is not None:
                loss += self.router_aux_loss_coef * aux_loss.to(loss.device)  # make sure to reside in the same device

        return MoeCausalLMOutputWithPast(
            loss=loss,
            aux_loss=aux_loss,
            logits=logits,
            past_key_values=outputs.past_key_values,
            hidden_states=outputs.hidden_states,
            attentions=outputs.attentions,
            router_logits=outputs.router_logits,
        )

    # Copied from transformers.models.phi3.modeling_phi3.Phi3ForCausalLM.prepare_inputs_for_generation
    def prepare_inputs_for_generation(
        self,
        input_ids,
        past_key_values=None,
        attention_mask=None,
        inputs_embeds=None,
        cache_position=None,
        position_ids=None,
        use_cache=True,
        logits_to_keep=None,
        **kwargs,
    ):
        # Overwritten -- this model may need to switch between short and long rope, invalidating the cache in the
        # process

        # When the first time input length reached long and short factor switching point, enforce re-compute cache
        # It will cause downside of slower at this single token position, however, better than current failure.
        if (
            past_key_values
            and self.config.rope_scaling
            and input_ids.shape[1] >= self.config.original_max_position_embeddings + 1
        ):
            past_length = cache_position[0]
            if past_length <= self.config.original_max_position_embeddings:
                past_key_values = None

        model_inputs = super().prepare_inputs_for_generation(
            input_ids=input_ids,
            past_key_values=past_key_values,
            attention_mask=attention_mask,
            inputs_embeds=inputs_embeds,
            cache_position=cache_position,
            position_ids=position_ids,
            use_cache=use_cache,
            logits_to_keep=logits_to_keep,
            **kwargs,
        )
        return model_inputs


<<<<<<< HEAD
@auto_class_docstring
# Copied from transformers.models.llama.modeling_llama.LlamaForSequenceClassification with Llama->Phimoe, LLAMA->PHIMOE
=======
@add_start_docstrings(
    """
    The Phimoe Model transformer with a sequence classification head on top (linear layer).
    [`PhimoeForSequenceClassification`] uses the last token in order to do the classification, as other causal models
    (e.g. GPT-2) do.
    Since it does classification on the last token, it requires to know the position of the last token. If a
    `pad_token_id` is defined in the configuration, it finds the last token that is not a padding token in each row. If
    no `pad_token_id` is defined, it simply takes the last value in each row of the batch. Since it cannot guess the
    padding tokens when `inputs_embeds` are passed instead of `input_ids`, it does the same (take the last value in
    each row of the batch).
    """,
    PHIMOE_START_DOCSTRING,
)

# Copied from transformers.models.llama.modeling_llama.LlamaForSequenceClassification with Llama->Phimoe, LLAMA->PHIMOE, BaseModelOutputWithPast->MoeModelOutputWithPast
>>>>>>> 41b9b92b
class PhimoeForSequenceClassification(PhimoePreTrainedModel):
    def __init__(self, config):
        super().__init__(config)
        self.num_labels = config.num_labels
        self.model = PhimoeModel(config)
        self.score = nn.Linear(config.hidden_size, self.num_labels, bias=False)

        # Initialize weights and apply final processing
        self.post_init()

    def get_input_embeddings(self):
        return self.model.embed_tokens

    def set_input_embeddings(self, value):
        self.model.embed_tokens = value

<<<<<<< HEAD
    @auto_docstring
=======
    @can_return_tuple
    @add_start_docstrings_to_model_forward(PHIMOE_INPUTS_DOCSTRING)
>>>>>>> 41b9b92b
    def forward(
        self,
        input_ids: Optional[torch.LongTensor] = None,
        attention_mask: Optional[torch.Tensor] = None,
        position_ids: Optional[torch.LongTensor] = None,
        past_key_values: Optional[Cache] = None,
        inputs_embeds: Optional[torch.FloatTensor] = None,
        labels: Optional[torch.LongTensor] = None,
        use_cache: Optional[bool] = None,
        output_attentions: Optional[bool] = None,
        output_hidden_states: Optional[bool] = None,
<<<<<<< HEAD
        return_dict: Optional[bool] = None,
    ) -> Union[Tuple, SequenceClassifierOutputWithPast]:
        return_dict = return_dict if return_dict is not None else self.config.use_return_dict
=======
    ) -> SequenceClassifierOutputWithPast:
        r"""
        labels (`torch.LongTensor` of shape `(batch_size,)`, *optional*):
            Labels for computing the sequence classification/regression loss. Indices should be in `[0, ...,
            config.num_labels - 1]`. If `config.num_labels == 1` a regression loss is computed (Mean-Square loss), If
            `config.num_labels > 1` a classification loss is computed (Cross-Entropy).
        """
>>>>>>> 41b9b92b

        transformer_outputs: MoeModelOutputWithPast = self.model(
            input_ids,
            attention_mask=attention_mask,
            position_ids=position_ids,
            past_key_values=past_key_values,
            inputs_embeds=inputs_embeds,
            use_cache=use_cache,
            output_attentions=output_attentions,
            output_hidden_states=output_hidden_states,
        )
        hidden_states = transformer_outputs.last_hidden_state
        logits = self.score(hidden_states)

        if input_ids is not None:
            batch_size = input_ids.shape[0]
        else:
            batch_size = inputs_embeds.shape[0]

        if self.config.pad_token_id is None and batch_size != 1:
            raise ValueError("Cannot handle batch sizes > 1 if no padding token is defined.")
        if self.config.pad_token_id is None:
            last_non_pad_token = -1
        elif input_ids is not None:
            # To handle both left- and right- padding, we take the rightmost token that is not equal to pad_token_id
            non_pad_mask = (input_ids != self.config.pad_token_id).to(logits.device, torch.int32)
            token_indices = torch.arange(input_ids.shape[-1], device=logits.device, dtype=torch.int32)
            last_non_pad_token = (token_indices * non_pad_mask).argmax(-1)
        else:
            last_non_pad_token = -1
            logger.warning_once(
                f"{self.__class__.__name__} will not detect padding tokens in `inputs_embeds`. Results may be "
                "unexpected if using padding tokens in conjunction with `inputs_embeds.`"
            )

        pooled_logits = logits[torch.arange(batch_size, device=logits.device), last_non_pad_token]

        loss = None
        if labels is not None:
            loss = self.loss_function(logits=logits, labels=labels, pooled_logits=pooled_logits, config=self.config)

        return SequenceClassifierOutputWithPast(
            loss=loss,
            logits=pooled_logits,
            past_key_values=transformer_outputs.past_key_values,
            hidden_states=transformer_outputs.hidden_states,
            attentions=transformer_outputs.attentions,
        )


__all__ = [
    "PhimoePreTrainedModel",
    "PhimoeModel",
    "PhimoeForCausalLM",
    "PhimoeForSequenceClassification",
]<|MERGE_RESOLUTION|>--- conflicted
+++ resolved
@@ -35,15 +35,9 @@
 from ...modeling_rope_utils import ROPE_INIT_FUNCTIONS
 from ...modeling_utils import PreTrainedModel
 from ...utils import (
-<<<<<<< HEAD
     auto_class_docstring,
     auto_docstring,
-    is_flash_attn_2_available,
-=======
-    add_start_docstrings,
-    add_start_docstrings_to_model_forward,
     can_return_tuple,
->>>>>>> 41b9b92b
     logging,
 )
 from ...utils.import_utils import is_torch_fx_available
@@ -941,12 +935,8 @@
     def set_input_embeddings(self, value):
         self.embed_tokens = value
 
-<<<<<<< HEAD
+    @can_return_tuple
     @auto_docstring
-=======
-    @can_return_tuple
-    @add_start_docstrings_to_model_forward(PHIMOE_INPUTS_DOCSTRING)
->>>>>>> 41b9b92b
     def forward(
         self,
         input_ids: Optional[torch.LongTensor] = None,
@@ -1272,14 +1262,8 @@
     def get_decoder(self):
         return self.model
 
-<<<<<<< HEAD
-=======
+    # Ignore copy
     @can_return_tuple
-    @deprecate_kwarg("num_logits_to_keep", version="4.50", new_name="logits_to_keep")
-    @add_start_docstrings_to_model_forward(PHIMOE_INPUTS_DOCSTRING)
-    @replace_return_docstrings(output_type=MoeCausalLMOutputWithPast, config_class=_CONFIG_FOR_DOC)
->>>>>>> 41b9b92b
-    # Ignore copy
     @auto_docstring
     def forward(
         self,
@@ -1426,26 +1410,8 @@
         return model_inputs
 
 
-<<<<<<< HEAD
 @auto_class_docstring
 # Copied from transformers.models.llama.modeling_llama.LlamaForSequenceClassification with Llama->Phimoe, LLAMA->PHIMOE
-=======
-@add_start_docstrings(
-    """
-    The Phimoe Model transformer with a sequence classification head on top (linear layer).
-    [`PhimoeForSequenceClassification`] uses the last token in order to do the classification, as other causal models
-    (e.g. GPT-2) do.
-    Since it does classification on the last token, it requires to know the position of the last token. If a
-    `pad_token_id` is defined in the configuration, it finds the last token that is not a padding token in each row. If
-    no `pad_token_id` is defined, it simply takes the last value in each row of the batch. Since it cannot guess the
-    padding tokens when `inputs_embeds` are passed instead of `input_ids`, it does the same (take the last value in
-    each row of the batch).
-    """,
-    PHIMOE_START_DOCSTRING,
-)
-
-# Copied from transformers.models.llama.modeling_llama.LlamaForSequenceClassification with Llama->Phimoe, LLAMA->PHIMOE, BaseModelOutputWithPast->MoeModelOutputWithPast
->>>>>>> 41b9b92b
 class PhimoeForSequenceClassification(PhimoePreTrainedModel):
     def __init__(self, config):
         super().__init__(config)
@@ -1462,12 +1428,8 @@
     def set_input_embeddings(self, value):
         self.model.embed_tokens = value
 
-<<<<<<< HEAD
+    @can_return_tuple
     @auto_docstring
-=======
-    @can_return_tuple
-    @add_start_docstrings_to_model_forward(PHIMOE_INPUTS_DOCSTRING)
->>>>>>> 41b9b92b
     def forward(
         self,
         input_ids: Optional[torch.LongTensor] = None,
@@ -1479,11 +1441,6 @@
         use_cache: Optional[bool] = None,
         output_attentions: Optional[bool] = None,
         output_hidden_states: Optional[bool] = None,
-<<<<<<< HEAD
-        return_dict: Optional[bool] = None,
-    ) -> Union[Tuple, SequenceClassifierOutputWithPast]:
-        return_dict = return_dict if return_dict is not None else self.config.use_return_dict
-=======
     ) -> SequenceClassifierOutputWithPast:
         r"""
         labels (`torch.LongTensor` of shape `(batch_size,)`, *optional*):
@@ -1491,7 +1448,6 @@
             config.num_labels - 1]`. If `config.num_labels == 1` a regression loss is computed (Mean-Square loss), If
             `config.num_labels > 1` a classification loss is computed (Cross-Entropy).
         """
->>>>>>> 41b9b92b
 
         transformer_outputs: MoeModelOutputWithPast = self.model(
             input_ids,
