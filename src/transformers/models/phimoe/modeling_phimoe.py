# coding=utf-8
# Copyright 2024 Microsoft and the HuggingFace Inc. team. All rights reserved.
#
# Licensed under the Apache License, Version 2.0 (the "License");
# you may not use this file except in compliance with the License.
# You may obtain a copy of the License at
#
#     http://www.apache.org/licenses/LICENSE-2.0
#
# Unless required by applicable law or agreed to in writing, software
# distributed under the License is distributed on an "AS IS" BASIS,
# WITHOUT WARRANTIES OR CONDITIONS OF ANY KIND, either express or implied.
# See the License for the specific language governing permissions and
# limitations under the License.

"""PyTorch Phimoe model."""

import math
from typing import List, Optional, Tuple, Union

import torch
import torch.utils.checkpoint
from torch import nn

from ...activations import ACT2FN
from ...cache_utils import Cache, DynamicCache, SlidingWindowCache, StaticCache
from ...generation import GenerationMixin
from ...modeling_attn_mask_utils import AttentionMaskConverter, _prepare_4d_causal_attention_mask
from ...modeling_flash_attention_utils import is_flash_attn_available
from ...modeling_outputs import (
    MoeCausalLMOutputWithPast,
    MoeModelOutputWithPast,
    SequenceClassifierOutputWithPast,
)
from ...modeling_rope_utils import ROPE_INIT_FUNCTIONS
from ...modeling_utils import PreTrainedModel
from ...utils import (
    add_start_docstrings,
    add_start_docstrings_to_model_forward,
<<<<<<< HEAD
    can_return_tuple,
    is_flash_attn_2_available,
=======
>>>>>>> 88056004
    logging,
    replace_return_docstrings,
)
from ...utils.deprecation import deprecate_kwarg
from ...utils.import_utils import is_torch_fx_available
from .configuration_phimoe import PhimoeConfig


if is_flash_attn_available():
    from ...modeling_flash_attention_utils import _flash_attention_forward

# This makes `_prepare_4d_causal_attention_mask` a leaf function in the FX graph.
# It means that the function will not be traced through and simply appear as a node in the graph.
if is_torch_fx_available():
    _prepare_4d_causal_attention_mask = torch.fx.wrap(_prepare_4d_causal_attention_mask)


logger = logging.get_logger(__name__)

_CONFIG_FOR_DOC = "PhimoeConfig"


# Copied from transformers.models.mixtral.modeling_mixtral.load_balancing_loss_func
def load_balancing_loss_func(
    gate_logits: Union[torch.Tensor, Tuple[torch.Tensor], None],
    num_experts: Optional[int] = None,
    top_k=2,
    attention_mask: Optional[torch.Tensor] = None,
) -> Union[torch.Tensor, int]:
    r"""
    Computes auxiliary load balancing loss as in Switch Transformer - implemented in Pytorch.

    See Switch Transformer (https://arxiv.org/abs/2101.03961) for more details. This function implements the loss
    function presented in equations (4) - (6) of the paper. It aims at penalizing cases where the routing between
    experts is too unbalanced.

    Args:
        gate_logits:
            Logits from the `gate`, should be a tuple of model.config.num_hidden_layers tensors of
            shape [batch_size X sequence_length, num_experts].
        num_experts:
            Number of experts
        top_k:
            The number of experts to route per-token, can be also interpreted as the `top-k` routing
            parameter.
        attention_mask (`torch.Tensor`, *optional*):
            The attention_mask used in forward function
            shape [batch_size X sequence_length] if not None.

    Returns:
        The auxiliary loss.
    """
    if gate_logits is None or not isinstance(gate_logits, tuple):
        return 0

    if isinstance(gate_logits, tuple):
        compute_device = gate_logits[0].device
        concatenated_gate_logits = torch.cat([layer_gate.to(compute_device) for layer_gate in gate_logits], dim=0)

    routing_weights = torch.nn.functional.softmax(concatenated_gate_logits, dim=-1)

    _, selected_experts = torch.topk(routing_weights, top_k, dim=-1)

    expert_mask = torch.nn.functional.one_hot(selected_experts, num_experts)

    if attention_mask is None:
        # Compute the percentage of tokens routed to each experts
        tokens_per_expert = torch.mean(expert_mask.float(), dim=0)

        # Compute the average probability of routing to these experts
        router_prob_per_expert = torch.mean(routing_weights, dim=0)
    else:
        batch_size, sequence_length = attention_mask.shape
        num_hidden_layers = concatenated_gate_logits.shape[0] // (batch_size * sequence_length)

        # Compute the mask that masks all padding tokens as 0 with the same shape of expert_mask
        expert_attention_mask = (
            attention_mask[None, :, :, None, None]
            .expand((num_hidden_layers, batch_size, sequence_length, top_k, num_experts))
            .reshape(-1, top_k, num_experts)
            .to(compute_device)
        )

        # Compute the percentage of tokens routed to each experts
        tokens_per_expert = torch.sum(expert_mask.float() * expert_attention_mask, dim=0) / torch.sum(
            expert_attention_mask, dim=0
        )

        # Compute the mask that masks all padding tokens as 0 with the same shape of tokens_per_expert
        router_per_expert_attention_mask = (
            attention_mask[None, :, :, None]
            .expand((num_hidden_layers, batch_size, sequence_length, num_experts))
            .reshape(-1, num_experts)
            .to(compute_device)
        )

        # Compute the average probability of routing to these experts
        router_prob_per_expert = torch.sum(routing_weights * router_per_expert_attention_mask, dim=0) / torch.sum(
            router_per_expert_attention_mask, dim=0
        )

    overall_loss = torch.sum(tokens_per_expert * router_prob_per_expert.unsqueeze(0))
    return overall_loss * num_experts


class PhimoeRotaryEmbedding(nn.Module):
    def __init__(
        self,
        config: Optional[PhimoeConfig] = None,
    ):
        super().__init__()

        self.config = config
        if config.rope_scaling is not None:
            self.rope_type = config.rope_scaling.get("rope_type", config.rope_scaling.get("type"))
            self.short_mscale = config.rope_scaling.get("short_mscale")
            self.long_mscale = config.rope_scaling.get("long_mscale")
        else:
            self.rope_type = "default"
        self.rope_init_fn = ROPE_INIT_FUNCTIONS[self.rope_type]

    def forward(self, x, seq_len=None):
        mscale = None
        if self.config.rope_scaling and seq_len:
            mscale = (
                self.long_mscale
                if seq_len > self.config.rope_scaling["original_max_position_embeddings"]
                else self.short_mscale
            )
        inv_freq, attention_scaling = self.rope_init_fn(self.config, x.device, seq_len)
        mscale = attention_scaling if mscale is None else mscale
        t = torch.arange(seq_len, device=x.device, dtype=torch.float32)
        freqs = torch.outer(t, inv_freq)

        emb = torch.cat((freqs, freqs), dim=-1)
        return (emb.cos() * mscale).to(x.dtype), (emb.sin() * mscale).to(x.dtype)


# Copied from transformers.models.llama.modeling_llama.rotate_half
def rotate_half(x):
    """Rotates half the hidden dims of the input."""
    x1 = x[..., : x.shape[-1] // 2]
    x2 = x[..., x.shape[-1] // 2 :]
    return torch.cat((-x2, x1), dim=-1)


def apply_rotary_pos_emb(q, k, cos, sin, position_ids, unsqueeze_dim=1):
    """Applies Rotary Position Embedding to the query and key tensors.

    Args:
        q (`torch.Tensor`): The query tensor.
        k (`torch.Tensor`): The key tensor.
        cos (`torch.Tensor`): The cosine part of the rotary embedding.
        sin (`torch.Tensor`): The sine part of the rotary embedding.
        position_ids (`torch.Tensor`):
            The position indices of the tokens corresponding to the query and key tensors. For example, this can be
            used to pass offsetted position ids when working with a KV-cache.
        unsqueeze_dim (`int`, *optional*, defaults to 1):
            The 'unsqueeze_dim' argument specifies the dimension along which to unsqueeze cos[position_ids] and
            sin[position_ids] so that they can be properly broadcasted to the dimensions of q and k. For example, note
            that cos[position_ids] and sin[position_ids] have the shape [batch_size, seq_len, head_dim]. Then, if q and
            k have the shape [batch_size, heads, seq_len, head_dim], then setting unsqueeze_dim=1 makes
            cos[position_ids] and sin[position_ids] broadcastable to the shapes of q and k. Similarly, if q and k have
            the shape [batch_size, seq_len, heads, head_dim], then set unsqueeze_dim=2.
    Returns:
        `tuple(torch.Tensor)` comprising of the query and key tensors rotated using the Rotary Position Embedding.
    """
    cos = cos[position_ids].unsqueeze(unsqueeze_dim)
    sin = sin[position_ids].unsqueeze(unsqueeze_dim)
    q_embed = (q * cos) + (rotate_half(q) * sin)
    k_embed = (k * cos) + (rotate_half(k) * sin)
    return q_embed, k_embed


# Copied from transformers.models.llama.modeling_llama.repeat_kv
def repeat_kv(hidden_states: torch.Tensor, n_rep: int) -> torch.Tensor:
    """
    This is the equivalent of torch.repeat_interleave(x, dim=1, repeats=n_rep). The hidden states go from (batch,
    num_key_value_heads, seqlen, head_dim) to (batch, num_attention_heads, seqlen, head_dim)
    """
    batch, num_key_value_heads, slen, head_dim = hidden_states.shape
    if n_rep == 1:
        return hidden_states
    hidden_states = hidden_states[:, :, None, :, :].expand(batch, num_key_value_heads, n_rep, slen, head_dim)
    return hidden_states.reshape(batch, num_key_value_heads * n_rep, slen, head_dim)


class PhimoeAttention(nn.Module):
    """
    Multi-headed attention from 'Attention Is All You Need' paper. Modified to use sliding window attention: Longformer
    and "Generating Long Sequences with Sparse Transformers".
    """

    def __init__(self, config: PhimoeConfig, layer_idx: Optional[int] = None):
        super().__init__()
        self.config = config
        self.layer_idx = layer_idx
        if layer_idx is None:
            logger.warning_once(
                f"Instantiating {self.__class__.__name__} without passing a `layer_idx` is not recommended and will "
                "lead to errors during the forward call if caching is used. Please make sure to provide a `layer_idx` "
                "when creating this class."
            )

        self.hidden_size = config.hidden_size
        self.num_heads = config.num_attention_heads
        self.head_dim = self.hidden_size // self.num_heads
        self.num_key_value_heads = config.num_key_value_heads
        self.num_key_value_groups = self.num_heads // self.num_key_value_heads
        self.max_position_embeddings = config.max_position_embeddings
        self.rope_theta = config.rope_theta
        self.is_causal = True
        self.attention_dropout = config.attention_dropout

        if (self.head_dim * self.num_heads) != self.hidden_size:
            raise ValueError(
                f"hidden_size must be divisible by num_heads (got `hidden_size`: {self.hidden_size}"
                f" and `num_heads`: {self.num_heads})."
            )
        self.q_proj = nn.Linear(self.hidden_size, self.num_heads * self.head_dim, bias=self.config.attention_bias)
        self.k_proj = nn.Linear(
            self.hidden_size, self.num_key_value_heads * self.head_dim, bias=self.config.attention_bias
        )
        self.v_proj = nn.Linear(
            self.hidden_size, self.num_key_value_heads * self.head_dim, bias=self.config.attention_bias
        )
        self.o_proj = nn.Linear(self.num_heads * self.head_dim, self.hidden_size, bias=self.config.attention_bias)

    def _shape(self, tensor: torch.Tensor, seq_len: int, bsz: int):
        return tensor.view(bsz, seq_len, self.num_heads, self.head_dim).transpose(1, 2).contiguous()

    def forward(
        self,
        hidden_states: torch.Tensor,
        attention_mask: Optional[torch.Tensor] = None,
        position_ids: Optional[torch.LongTensor] = None,
        past_key_value: Optional[Cache] = None,
        output_attentions: bool = False,
        use_cache: bool = False,
        cache_position: Optional[torch.LongTensor] = None,
        position_embeddings: Optional[Tuple[torch.Tensor, torch.Tensor]] = None,
    ) -> Tuple[torch.Tensor, Optional[torch.Tensor], Optional[Tuple[torch.Tensor]]]:
        bsz, q_len, _ = hidden_states.size()

        query_states = self.q_proj(hidden_states)
        key_states = self.k_proj(hidden_states)
        value_states = self.v_proj(hidden_states)

        query_states = query_states.view(bsz, q_len, self.num_heads, self.head_dim).transpose(1, 2)
        key_states = key_states.view(bsz, q_len, self.num_key_value_heads, self.head_dim).transpose(1, 2)
        value_states = value_states.view(bsz, q_len, self.num_key_value_heads, self.head_dim).transpose(1, 2)

        cos, sin = position_embeddings
        query_states, key_states = apply_rotary_pos_emb(query_states, key_states, cos, sin, position_ids)

        if past_key_value is not None:
            cache_kwargs = {"sin": sin, "cos": cos, "cache_position": cache_position}  # Specific to RoPE models
            key_states, value_states = past_key_value.update(key_states, value_states, self.layer_idx, cache_kwargs)

        # repeat k/v heads if n_kv_heads < n_heads
        key_states = repeat_kv(key_states, self.num_key_value_groups)
        value_states = repeat_kv(value_states, self.num_key_value_groups)

        attn_weights = torch.matmul(query_states, key_states.transpose(2, 3)) / math.sqrt(self.head_dim)

        if attention_mask is not None:  # no matter the length, we just slice it
            causal_mask = attention_mask[:, :, :, : key_states.shape[-2]]
            attn_weights = attn_weights + causal_mask

        # upcast attention to fp32
        attn_weights = nn.functional.softmax(attn_weights, dim=-1, dtype=torch.float32).to(query_states.dtype)
        attn_weights = nn.functional.dropout(attn_weights, p=self.attention_dropout, training=self.training)
        attn_output = torch.matmul(attn_weights, value_states)

        if attn_output.size() != (bsz, self.num_heads, q_len, self.head_dim):
            raise ValueError(
                f"`attn_output` should be of size {(bsz, self.num_heads, q_len, self.head_dim)}, but is"
                f" {attn_output.size()}"
            )

        attn_output = attn_output.transpose(1, 2).contiguous()

        attn_output = attn_output.reshape(bsz, q_len, self.hidden_size)

        attn_output = self.o_proj(attn_output)

        if not output_attentions:
            attn_weights = None

        return attn_output, attn_weights, past_key_value


class PhimoeFlashAttention2(PhimoeAttention):
    """
    Phimoe flash attention module. This module inherits from `PhimoeAttention` as the weights of the module stays
    untouched. The only required change would be on the forward pass where it needs to correctly call the public API of
    flash attention and deal with padding tokens in case the input contains any of them.
    """

    def forward(
        self,
        hidden_states: torch.Tensor,
        attention_mask: Optional[torch.Tensor] = None,
        position_ids: Optional[torch.LongTensor] = None,
        past_key_value: Optional[Cache] = None,
        output_attentions: bool = False,
        use_cache: bool = False,
        cache_position: Optional[torch.LongTensor] = None,
        position_embeddings: Optional[Tuple[torch.Tensor, torch.Tensor]] = None,
    ):
        bsz, q_len, _ = hidden_states.size()

        query_states = self.q_proj(hidden_states)
        key_states = self.k_proj(hidden_states)
        value_states = self.v_proj(hidden_states)

        query_states = query_states.view(bsz, q_len, self.num_heads, self.head_dim).transpose(1, 2)
        key_states = key_states.view(bsz, q_len, self.num_key_value_heads, self.head_dim).transpose(1, 2)
        value_states = value_states.view(bsz, q_len, self.num_key_value_heads, self.head_dim).transpose(1, 2)

        kv_seq_len = key_states.shape[-2]
        if past_key_value is not None:
            kv_seq_len += past_key_value.get_usable_length(kv_seq_len, self.layer_idx)

        cos, sin = position_embeddings
        query_states, key_states = apply_rotary_pos_emb(query_states, key_states, cos, sin, position_ids)

        if past_key_value is not None:
            cache_kwargs = {"sin": sin, "cos": cos, "cache_position": cache_position}  # Specific to RoPE models
            key_states, value_states = past_key_value.update(key_states, value_states, self.layer_idx, cache_kwargs)

        # repeat k/v heads if n_kv_heads < n_heads
        key_states = repeat_kv(key_states, self.num_key_value_groups)
        value_states = repeat_kv(value_states, self.num_key_value_groups)
        dropout_rate = 0.0 if not self.training else self.attention_dropout

        # In PEFT, usually we cast the layer norms in float32 for training stability reasons
        # therefore the input hidden states gets silently casted in float32. Hence, we need
        # cast them back in float16 just to be sure everything works as expected.
        input_dtype = query_states.dtype
        if input_dtype == torch.float32:
            if torch.is_autocast_enabled():
                target_dtype = torch.get_autocast_gpu_dtype()
            # Handle the case where the model is quantized
            elif hasattr(self.config, "_pre_quantization_dtype"):
                target_dtype = self.config._pre_quantization_dtype
            else:
                target_dtype = self.q_proj.weight.dtype

            logger.warning_once(
                f"The input hidden states seems to be silently casted in float32, this might be related to"
                f" the fact you have upcasted embedding or layer norm layers in float32. We will cast back the input in"
                f" {target_dtype}."
            )

            query_states = query_states.to(target_dtype)
            key_states = key_states.to(target_dtype)
            value_states = value_states.to(target_dtype)

        # Reashape to the expected shape for Flash Attention
        query_states = query_states.transpose(1, 2)
        key_states = key_states.transpose(1, 2)
        value_states = value_states.transpose(1, 2)

        attn_output = _flash_attention_forward(
            query_states,
            key_states,
            value_states,
            attention_mask,
            q_len,
            position_ids=position_ids,
            dropout=dropout_rate,
            sliding_window=getattr(self.config, "sliding_window", None),
            is_causal=self.is_causal,
        )

        attn_output = attn_output.reshape(bsz, q_len, self.hidden_size).contiguous()
        attn_output = self.o_proj(attn_output)

        if not output_attentions:
            attn_weights = None

        return attn_output, attn_weights, past_key_value


class PhimoeSdpaAttention(PhimoeAttention):
    """
    Phimoe attention module using torch.nn.functional.scaled_dot_product_attention. This module inherits from
    `PhimoeAttention` as the weights of the module stays untouched. The only changes are on the forward pass to adapt to
    SDPA API.
    """

    # Adapted from PhimoeAttention.forward
    def forward(
        self,
        hidden_states: torch.Tensor,
        attention_mask: Optional[torch.Tensor] = None,
        position_ids: Optional[torch.LongTensor] = None,
        past_key_value: Optional[Cache] = None,
        output_attentions: bool = False,
        use_cache: bool = False,
        cache_position: Optional[torch.LongTensor] = None,
        position_embeddings: Optional[Tuple[torch.Tensor, torch.Tensor]] = None,
    ) -> Tuple[torch.Tensor, Optional[torch.Tensor], Optional[Tuple[torch.Tensor]]]:
        if output_attentions:
            # TODO: Improve this warning with e.g. `model.config.attn_implementation = "manual"` once this is implemented.
            logger.warning_once(
                "PhimoeModel is using PhimoeSdpaAttention, but `torch.nn.functional.scaled_dot_product_attention` does not support `output_attentions=True`. Falling back to the manual attention implementation, "
                'but specifying the manual implementation will be required from Transformers version v5.0.0 onwards. This warning can be removed using the argument `attn_implementation="eager"` when loading the model.'
            )
            return super().forward(
                hidden_states=hidden_states,
                attention_mask=attention_mask,
                position_ids=position_ids,
                past_key_value=past_key_value,
                output_attentions=output_attentions,
                use_cache=use_cache,
                position_embeddings=position_embeddings,
            )

        bsz, q_len, _ = hidden_states.size()

        query_states = self.q_proj(hidden_states)
        key_states = self.k_proj(hidden_states)
        value_states = self.v_proj(hidden_states)

        query_states = query_states.view(bsz, q_len, self.num_heads, self.head_dim).transpose(1, 2)
        key_states = key_states.view(bsz, q_len, self.num_key_value_heads, self.head_dim).transpose(1, 2)
        value_states = value_states.view(bsz, q_len, self.num_key_value_heads, self.head_dim).transpose(1, 2)

        cos, sin = position_embeddings
        query_states, key_states = apply_rotary_pos_emb(query_states, key_states, cos, sin, position_ids)

        if past_key_value is not None:
            cache_kwargs = {"sin": sin, "cos": cos, "cache_position": cache_position}  # Specific to RoPE models
            key_states, value_states = past_key_value.update(key_states, value_states, self.layer_idx, cache_kwargs)

        key_states = repeat_kv(key_states, self.num_key_value_groups)
        value_states = repeat_kv(value_states, self.num_key_value_groups)

        causal_mask = attention_mask
        if attention_mask is not None:  # no matter the length, we just slice it
            causal_mask = attention_mask[:, :, :, : key_states.shape[-2]]

        # SDPA with memory-efficient backend is currently (torch==2.1.2) bugged with non-contiguous inputs with custom attn_mask,
        # Reference: https://github.com/pytorch/pytorch/issues/112577.
        if query_states.device.type == "cuda" and attention_mask is not None:
            query_states = query_states.contiguous()
            key_states = key_states.contiguous()
            value_states = value_states.contiguous()

        # We dispatch to SDPA's Flash Attention or Efficient kernels via this `is_causal` if statement instead of an inline conditional assignment
        # in SDPA to support both torch.compile's dynamic shapes and full graph options. An inline conditional prevents dynamic shapes from compiling.
        # The q_len > 1 is necessary to match with AttentionMaskConverter.to_causal_4d that does not create a causal mask in case q_len == 1.
        is_causal = True if causal_mask is None and q_len > 1 else False

        attn_output = torch.nn.functional.scaled_dot_product_attention(
            query_states,
            key_states,
            value_states,
            attn_mask=causal_mask,
            dropout_p=self.attention_dropout if self.training else 0.0,
            is_causal=is_causal,
        )

        attn_output = attn_output.transpose(1, 2).contiguous()
        attn_output = attn_output.view(bsz, q_len, self.hidden_size)

        attn_output = self.o_proj(attn_output)

        return attn_output, None, past_key_value


PHIMOE_ATTENTION_CLASSES = {
    "eager": PhimoeAttention,
    "flash_attention_2": PhimoeFlashAttention2,
    "sdpa": PhimoeSdpaAttention,
}


# Copied from transformers.models.mixtral.modeling_mixtral.MixtralBlockSparseTop2MLP with Mixtral->Phimoe
class PhimoeBlockSparseTop2MLP(nn.Module):
    def __init__(self, config: PhimoeConfig):
        super().__init__()
        self.ffn_dim = config.intermediate_size
        self.hidden_dim = config.hidden_size

        self.w1 = nn.Linear(self.hidden_dim, self.ffn_dim, bias=False)
        self.w2 = nn.Linear(self.ffn_dim, self.hidden_dim, bias=False)
        self.w3 = nn.Linear(self.hidden_dim, self.ffn_dim, bias=False)

        self.act_fn = ACT2FN[config.hidden_act]

    def forward(self, hidden_states):
        current_hidden_states = self.act_fn(self.w1(hidden_states)) * self.w3(hidden_states)
        current_hidden_states = self.w2(current_hidden_states)
        return current_hidden_states


class MultiplierProcessor(torch.autograd.Function):
    @staticmethod
    def forward(
        ctx,
        scores: torch.Tensor,
        multiplier: torch.Tensor,
        selected_experts: torch.Tensor,
        masked_gates: torch.Tensor,
        mask_for_one: torch.Tensor,
    ):
        """
        Forward pass for the custom autograd function.

        Args:
            ctx: Context object to save information for backward computation.
            scores (torch.Tensor): Input scores tensor.
            multiplier (torch.Tensor): Multiplier tensor.
            selected_experts (torch.Tensor): Tensor of selected experts.
            masked_gates (torch.Tensor): Masked gates tensor.
            mask_for_one (torch.Tensor): Mask for one tensor.

        Returns:
            torch.Tensor: Result of the forward pass.
        """
        ctx.save_for_backward(multiplier, selected_experts, masked_gates)
        return multiplier * mask_for_one

    @staticmethod
    def backward(
        ctx,
        grad_at_output: torch.Tensor,
    ):
        """
        Backward pass for the custom autograd function.

        Args:
            ctx: Context object with saved tensors from the forward pass.
            grad_at_output (torch.Tensor): Gradient at the output.

        Returns:
            Tuple[torch.Tensor, None, None, None, None]: Gradients for the inputs.
        """
        multiplier, selected_experts, masked_gates = ctx.saved_tensors

        grad_at_output = grad_at_output * multiplier

        grad_at_scores_expanded = masked_gates * grad_at_output.mul(-1)
        grad_at_scores_expanded.scatter_add_(
            dim=-1,
            index=selected_experts,
            src=grad_at_output,
        )

        return (
            grad_at_scores_expanded,
            None,
            None,
            None,
            None,
        )


def sparsemixer(scores, jitter_eps, training, top_k=2):
    """
    Sparse mixer function to select top-k experts and compute multipliers.
    Based on the paper: https://arxiv.org/pdf/2409.12136
    We first replace the TopK(·) function as random sampling of discrete variables
    in model training. Then, following Liu et al. (2023a) and Liu et al. (2023b), we apply Heun's
    third order method to approximate the expert routing gradient and construct a modified
    back-propagation to give a mathematically sound gradient estimation for expert routing.

    Args:
        scores (torch.Tensor): Input scores tensor.
        jitter_eps (float): Jitter epsilon for numerical stability.
        training (bool): Flag indicating if the model is in training mode.
        top_k (int): Number of top experts to select.

    Returns:
        Tuple[torch.Tensor, torch.Tensor]: Multiplier and selected experts tensors.
    """
    if top_k != 2:
        raise ValueError("top_k must be equal to 2")

    # first expert

    with torch.no_grad():
        # Compute mask for sparsity
        mask_logits_threshold, max_ind = scores.max(dim=-1, keepdim=True)
        factor = scores.abs().clamp(min=mask_logits_threshold)
        mask_logits_threshold = ((mask_logits_threshold - scores) / factor) > (2 * jitter_eps)

    # Apply mask
    masked_gates = scores.masked_fill(mask_logits_threshold, float("-inf"))
    if training:
        selected_experts = (
            (
                masked_gates
                - torch.empty_like(masked_gates, memory_format=torch.legacy_contiguous_format).exponential_().log()
            )
            .max(dim=-1)[1]
            .unsqueeze(-1)
        )  # Gumbel sampling, more robust than the multinomial method
    else:
        selected_experts = max_ind

    # Compute scores for gradients
    masked_gates = torch.softmax(masked_gates, dim=-1)
    multiplier_o = masked_gates.gather(dim=-1, index=selected_experts)

    if training:
        # Compute midpoint mask
        max_scores, max_ind = masked_gates.max(dim=-1, keepdim=True)
        mask_for_one = torch.logical_or(
            selected_experts == max_ind,
            torch.rand_like(max_scores) > 0.75,  # Heun's third-order method
        )
        # 1 -> 1.0 & 0 -> 1./3: lambda x: (x + 0.5) / 1.5
        mask_for_one = torch.add(0.3333, mask_for_one, alpha=0.6667).type_as(masked_gates)

        multiplier = MultiplierProcessor.apply(
            scores,
            multiplier_o,
            selected_experts,
            masked_gates,
            mask_for_one,
        )
    else:
        multiplier = multiplier_o

    # Masked out first expert
    masked_scores = torch.scatter(
        scores,
        -1,
        selected_experts,
        float("-inf"),
    )
    with torch.no_grad():
        # Compute mask for sparsity
        mask_logits_threshold, max_ind = masked_scores.max(dim=-1, keepdim=True)
        factor = scores.abs().clamp(min=mask_logits_threshold)
        mask_logits_threshold = ((mask_logits_threshold - scores) / factor) > (2 * jitter_eps)

    # Apply mask
    masked_gates_top2 = masked_scores.masked_fill(mask_logits_threshold, float("-inf"))
    if training:
        selected_experts_top2 = (
            (
                masked_gates_top2
                - torch.empty_like(masked_gates_top2, memory_format=torch.legacy_contiguous_format)
                .exponential_()
                .log()
            )
            .max(dim=-1)[1]
            .unsqueeze(-1)
        )  # Gumbel sampling, more robust than the multinomial method
    else:
        selected_experts_top2 = max_ind
    # Compute scores for gradients
    masked_gates_top2 = torch.softmax(masked_gates_top2, dim=-1)
    multiplier_top2_o = masked_gates_top2.gather(dim=-1, index=selected_experts_top2)

    if training:
        # Compute midpoint mask
        max_scores, max_ind = masked_gates_top2.max(dim=-1, keepdim=True)
        mask_for_one_top2 = torch.logical_or(
            selected_experts_top2 == max_ind,
            torch.rand_like(max_scores).uniform_() > 0.75,  # Heun's third-order method
        )
        # 1 -> 1.0 & 0 -> 1./3: lambda x: (x + 0.5) / 1.5
        mask_for_one_top2 = torch.add(0.3333, mask_for_one_top2, alpha=0.6667).type_as(masked_gates_top2)

        multiplier_top2 = MultiplierProcessor.apply(
            scores,
            multiplier_top2_o,
            selected_experts_top2,
            masked_gates_top2,
            mask_for_one_top2,
        )
    else:
        multiplier_top2 = multiplier_top2_o

    multiplier = torch.concat((multiplier, multiplier_top2), dim=-1)
    selected_experts = torch.concat((selected_experts, selected_experts_top2), dim=-1)

    return (
        multiplier,
        selected_experts,
    )


class PhimoeSparseMoeBlock(nn.Module):
    """
    This implementation is
    strictly equivalent to standard MoE with full capacity (no
    dropped tokens). It's faster since it formulates MoE operations
    in terms of block-sparse operations to accommodate imbalanced
    assignments of tokens to experts, whereas standard MoE either
    (1) drop tokens at the cost of reduced performance or (2) set
    capacity factor to number of experts and thus waste computation
    and memory on padding.
    """

    def __init__(self, config):
        super().__init__()
        self.hidden_dim = config.hidden_size
        self.ffn_dim = config.intermediate_size
        self.num_experts = config.num_local_experts
        self.top_k = config.num_experts_per_tok
        # gating
        self.gate = nn.Linear(self.hidden_dim, self.num_experts, bias=False)

        self.experts = nn.ModuleList([PhimoeBlockSparseTop2MLP(config) for _ in range(self.num_experts)])

        # Jitter parameters
        self.router_jitter_noise = config.router_jitter_noise
        self.input_jitter_noise = config.input_jitter_noise

    def forward(self, hidden_states: torch.Tensor) -> torch.Tensor:
        """ """
        batch_size, sequence_length, hidden_dim = hidden_states.shape
        if self.training and self.input_jitter_noise > 0:
            hidden_states *= torch.empty_like(hidden_states).uniform_(
                1.0 - self.input_jitter_noise, 1.0 + self.input_jitter_noise
            )
        hidden_states = hidden_states.view(-1, hidden_dim)
        router_logits = self.gate(hidden_states)

        routing_weights, selected_experts = sparsemixer(
            router_logits,
            jitter_eps=self.router_jitter_noise,
            training=self.training,
        )

        final_hidden_states = torch.zeros(
            (batch_size * sequence_length, hidden_dim), dtype=hidden_states.dtype, device=hidden_states.device
        )

        # One hot encode the selected experts to create an expert mask
        # this will be used to easily index which expert is going to be sollicitated
        expert_mask = torch.nn.functional.one_hot(selected_experts, num_classes=self.num_experts).permute(2, 1, 0)

        # Loop over all available experts in the model and perform the computation on each expert
        for expert_idx in range(self.num_experts):
            expert_layer = self.experts[expert_idx]
            idx, top_x = torch.where(expert_mask[expert_idx])

            if top_x.shape[0] == 0:
                continue

            # Index the correct hidden states and compute the expert hidden state for
            # the current expert. We need to make sure to multiply the output hidden
            # states by `routing_weights` on the corresponding tokens (top-1 and top-2)
            current_state = hidden_states[None, top_x].reshape(-1, hidden_dim)
            current_hidden_states = expert_layer(current_state) * routing_weights[top_x, idx, None]

            # However `index_add_` only support torch tensors for indexing so we'll use
            # the `top_x` tensor here.
            final_hidden_states.index_add_(0, top_x, current_hidden_states.to(hidden_states.dtype))
        final_hidden_states = final_hidden_states.reshape(batch_size, sequence_length, hidden_dim)
        return final_hidden_states, router_logits


class PhimoeDecoderLayer(nn.Module):
    def __init__(self, config: PhimoeConfig, layer_idx: int):
        super().__init__()
        self.hidden_size = config.hidden_size

        self.self_attn = PHIMOE_ATTENTION_CLASSES[config._attn_implementation](config, layer_idx)

        self.block_sparse_moe = PhimoeSparseMoeBlock(config)
        self.input_layernorm = nn.LayerNorm(config.hidden_size, eps=config.rms_norm_eps, elementwise_affine=True)
        self.post_attention_layernorm = nn.LayerNorm(
            config.hidden_size, eps=config.rms_norm_eps, elementwise_affine=True
        )

    def forward(
        self,
        hidden_states: torch.Tensor,
        attention_mask: Optional[torch.Tensor] = None,
        position_ids: Optional[torch.LongTensor] = None,
        past_key_value: Optional[Tuple[torch.Tensor]] = None,
        output_attentions: Optional[bool] = False,
        output_router_logits: Optional[bool] = False,
        use_cache: Optional[bool] = False,
        cache_position: Optional[torch.LongTensor] = None,
        position_embeddings: Optional[Tuple[torch.Tensor, torch.Tensor]] = None,
        **kwargs,
    ) -> Tuple[torch.FloatTensor, Optional[Tuple[torch.FloatTensor, torch.FloatTensor]]]:
        """
        Args:
            hidden_states (`torch.FloatTensor`): input to the layer of shape `(batch, seq_len, embed_dim)`
            attention_mask (`torch.FloatTensor`, *optional*): attention mask of size
                `(batch, sequence_length)` where padding elements are indicated by 0.
            past_key_value (`Tuple(torch.FloatTensor)`, *optional*): cached past key and value projection states
            output_attentions (`bool`, *optional*):
                Whether or not to return the attentions tensors of all attention layers. See `attentions` under
                returned tensors for more detail.
            output_router_logits (`bool`, *optional*):
                Whether or not to return the logits of all the routers. They are useful for computing the router loss, and
                should not be returned during inference.
            use_cache (`bool`, *optional*):
                If set to `True`, `past_key_values` key value states are returned and can be used to speed up decoding
                (see `past_key_values`).
            cache_position (`torch.LongTensor` of shape `(sequence_length)`, *optional*):
                Indices depicting the position of the input sequence tokens in the sequence.
            kwargs (`dict`, *optional*):
                Arbitrary kwargs to be ignored, used for FSDP and other methods that injects code
                into the model
        """

        residual = hidden_states

        hidden_states = self.input_layernorm(hidden_states)

        # Self Attention
        hidden_states, self_attn_weights, present_key_value = self.self_attn(
            hidden_states=hidden_states,
            attention_mask=attention_mask,
            position_ids=position_ids,
            past_key_value=past_key_value,
            output_attentions=output_attentions,
            use_cache=use_cache,
            cache_position=cache_position,
            position_embeddings=position_embeddings,
        )
        hidden_states = residual + hidden_states

        # Fully Connected
        residual = hidden_states
        hidden_states = self.post_attention_layernorm(hidden_states)
        hidden_states, router_logits = self.block_sparse_moe(hidden_states)
        hidden_states = residual + hidden_states

        outputs = (hidden_states,)

        if output_attentions:
            outputs += (self_attn_weights,)

        if use_cache:
            outputs += (present_key_value,)

        if output_router_logits:
            outputs += (router_logits,)

        return outputs


PHIMOE_START_DOCSTRING = r"""
    This model inherits from [`PreTrainedModel`]. Check the superclass documentation for the generic methods the
    library implements for all its model (such as downloading or saving, resizing the input embeddings, pruning heads
    etc.)
    This model is also a PyTorch [torch.nn.Module](https://pytorch.org/docs/stable/nn.html#torch.nn.Module) subclass.
    Use it as a regular PyTorch Module and refer to the PyTorch documentation for all matter related to general usage
    and behavior.
    Parameters:
        config ([`PhimoeConfig`]):
            Model configuration class with all the parameters of the model. Initializing with a config file does not
            load the weights associated with the model, only the configuration. Check out the
            [`~PreTrainedModel.from_pretrained`] method to load the model weights.
"""


@add_start_docstrings(
    "The bare Phimoe Model outputting raw hidden-states without any specific head on top.",
    PHIMOE_START_DOCSTRING,
)
class PhimoePreTrainedModel(PreTrainedModel):
    config_class = PhimoeConfig
    base_model_prefix = "model"
    supports_gradient_checkpointing = True
    _no_split_modules = ["PhimoeDecoderLayer"]
    _skip_keys_device_placement = ["past_key_values"]
    _supports_flash_attn_2 = True
    _supports_sdpa = True
    _supports_cache_class = True
    _supports_quantized_cache = True
    _supports_static_cache = False  # MoE models don't work with torch.compile (`torch.where(condition)` not supported)

    def _init_weights(self, module):
        std = self.config.initializer_range
        if isinstance(module, nn.Linear):
            module.weight.data.normal_(mean=0.0, std=std)
            if module.bias is not None:
                module.bias.data.zero_()
        elif isinstance(module, nn.Embedding):
            module.weight.data.normal_(mean=0.0, std=std)
            if module.padding_idx is not None:
                module.weight.data[module.padding_idx].zero_()


PHIMOE_INPUTS_DOCSTRING = r"""
    Args:
        input_ids (`torch.LongTensor` of shape `(batch_size, sequence_length)`):
            Indices of input sequence tokens in the vocabulary. Padding will be ignored by default should you provide
            it.

            Indices can be obtained using [`AutoTokenizer`]. See [`PreTrainedTokenizer.encode`] and
            [`PreTrainedTokenizer.__call__`] for details.

            [What are input IDs?](../glossary#input-ids)
        attention_mask (`torch.Tensor` of shape `(batch_size, sequence_length)`, *optional*):
            Mask to avoid performing attention on padding token indices. Mask values selected in `[0, 1]`:

            - 1 for tokens that are **not masked**,
            - 0 for tokens that are **masked**.

            [What are attention masks?](../glossary#attention-mask)

            Indices can be obtained using [`AutoTokenizer`]. See [`PreTrainedTokenizer.encode`] and
            [`PreTrainedTokenizer.__call__`] for details.

            If `past_key_values` is used, optionally only the last `decoder_input_ids` have to be input (see
            `past_key_values`).

            If you want to change padding behavior, you should read [`modeling_opt._prepare_decoder_attention_mask`]
            and modify to your needs. See diagram 1 in [the paper](https://arxiv.org/abs/1910.13461) for more
            information on the default strategy.

            - 1 indicates the head is **not masked**,
            - 0 indicates the head is **masked**.
        position_ids (`torch.LongTensor` of shape `(batch_size, sequence_length)`, *optional*):
            Indices of positions of each input sequence tokens in the position embeddings. Selected in the range `[0,
            config.n_positions - 1]`.

            [What are position IDs?](../glossary#position-ids)
        past_key_values (`tuple(tuple(torch.FloatTensor))`, *optional*, returned when `use_cache=True` is passed or when `config.use_cache=True`):
            Tuple of `tuple(torch.FloatTensor)` of length `config.n_layers`, with each tuple having 2 tensors of shape
            `(batch_size, num_heads, sequence_length, embed_size_per_head)`) and 2 additional tensors of shape
            `(batch_size, num_heads, encoder_sequence_length, embed_size_per_head)`.

            Contains pre-computed hidden-states (key and values in the self-attention blocks and in the cross-attention
            blocks) that can be used (see `past_key_values` input) to speed up sequential decoding.

            If `past_key_values` are used, the user can optionally input only the last `decoder_input_ids` (those that
            don't have their past key value states given to this model) of shape `(batch_size, 1)` instead of all
            `decoder_input_ids` of shape `(batch_size, sequence_length)`.
        inputs_embeds (`torch.FloatTensor` of shape `(batch_size, sequence_length, hidden_size)`, *optional*):
            Optionally, instead of passing `input_ids` you can choose to directly pass an embedded representation. This
            is useful if you want more control over how to convert `input_ids` indices into associated vectors than the
            model's internal embedding lookup matrix.
        use_cache (`bool`, *optional*):
            If set to `True`, `past_key_values` key value states are returned and can be used to speed up decoding (see
            `past_key_values`).
        output_attentions (`bool`, *optional*):
            Whether or not to return the attentions tensors of all attention layers. See `attentions` under returned
            tensors for more detail.
        output_hidden_states (`bool`, *optional*):
            Whether or not to return the hidden states of all layers. See `hidden_states` under returned tensors for
            more detail.
        output_router_logits (`bool`, *optional*):
            Whether or not to return the logits of all the routers. They are useful for computing the router loss, and
            should not be returned during inference.
        return_dict (`bool`, *optional*):
            Whether or not to return a [`~utils.ModelOutput`] instead of a plain tuple.
        cache_position (`torch.LongTensor` of shape `(sequence_length)`, *optional*):
            Indices depicting the position of the input sequence tokens in the sequence. Contrarily to `position_ids`,
            this tensor is not affected by padding. It is used to update the cache in the correct position and to infer
            the complete sequence length.
"""


@add_start_docstrings(
    "The bare Phimoe Model outputting raw hidden-states without any specific head on top.",
    PHIMOE_START_DOCSTRING,
)
class PhimoeModel(PhimoePreTrainedModel):
    """
    Transformer decoder consisting of *config.num_hidden_layers* layers. Each layer is a [`PhimoeDecoderLayer`]
    Args:
        config: PhimoeConfig
    """

    def __init__(self, config: PhimoeConfig):
        super().__init__(config)
        self.padding_idx = config.pad_token_id
        self.vocab_size = config.vocab_size

        self.embed_tokens = nn.Embedding(config.vocab_size, config.hidden_size, self.padding_idx)
        self.layers = nn.ModuleList(
            [PhimoeDecoderLayer(config, layer_idx) for layer_idx in range(config.num_hidden_layers)]
        )
        self._attn_implementation = config._attn_implementation
        self.norm = nn.LayerNorm(config.hidden_size, eps=config.rms_norm_eps, elementwise_affine=True)
        self.rotary_emb = PhimoeRotaryEmbedding(config=config)

        self.gradient_checkpointing = False
        # Initialize weights and apply final processing
        self.post_init()

    def get_input_embeddings(self):
        return self.embed_tokens

    def set_input_embeddings(self, value):
        self.embed_tokens = value

    @can_return_tuple
    @add_start_docstrings_to_model_forward(PHIMOE_INPUTS_DOCSTRING)
    def forward(
        self,
        input_ids: torch.LongTensor = None,
        attention_mask: Optional[torch.Tensor] = None,
        position_ids: Optional[torch.LongTensor] = None,
        past_key_values: Optional[List[torch.FloatTensor]] = None,
        inputs_embeds: Optional[torch.FloatTensor] = None,
        use_cache: Optional[bool] = None,
        output_attentions: Optional[bool] = None,
        output_hidden_states: Optional[bool] = None,
        output_router_logits: Optional[bool] = None,
        cache_position: Optional[torch.LongTensor] = None,
    ) -> MoeModelOutputWithPast:
        output_attentions = output_attentions if output_attentions is not None else self.config.output_attentions
        output_router_logits = (
            output_router_logits if output_router_logits is not None else self.config.output_router_logits
        )
        output_hidden_states = (
            output_hidden_states if output_hidden_states is not None else self.config.output_hidden_states
        )
        use_cache = use_cache if use_cache is not None else self.config.use_cache

        if (input_ids is None) ^ (inputs_embeds is not None):
            raise ValueError(
                "You cannot specify both input_ids and inputs_embeds at the same time, and must specify either one"
            )

        if self.gradient_checkpointing and self.training:
            if use_cache:
                logger.warning_once(
                    "`use_cache=True` is incompatible with gradient checkpointing. Setting `use_cache=False`..."
                )
                use_cache = False

        # kept for BC (non `Cache` `past_key_values` inputs)
        return_legacy_cache = False
        if use_cache and not isinstance(past_key_values, Cache):
            return_legacy_cache = True
            if past_key_values is None:
                past_key_values = DynamicCache()
            else:
                past_key_values = DynamicCache.from_legacy_cache(past_key_values)
                logger.warning_once(
                    "We detected that you are passing `past_key_values` as a tuple of tuples. This is deprecated and "
                    "will be removed in v4.47. Please convert your cache or use an appropriate `Cache` class "
                    "(https://huggingface.co/docs/transformers/kv_cache#legacy-cache-format)"
                )

        if inputs_embeds is None:
            inputs_embeds = self.embed_tokens(input_ids)

        if cache_position is None:
            past_seen_tokens = past_key_values.get_seq_length() if past_key_values is not None else 0
            cache_position = torch.arange(
                past_seen_tokens, past_seen_tokens + inputs_embeds.shape[1], device=inputs_embeds.device
            )
        if position_ids is None:
            position_ids = cache_position.unsqueeze(0)

        causal_mask = self._update_causal_mask(
            attention_mask, inputs_embeds, cache_position, past_key_values, output_attentions
        )

        hidden_states = inputs_embeds

        position_embeddings = self.rotary_emb(hidden_states, seq_len=cache_position[-1] + 1)

        # decoder layers
        all_hidden_states = () if output_hidden_states else None
        all_self_attns = () if output_attentions else None
        all_router_logits = () if output_router_logits else None
        next_decoder_cache = None

        for decoder_layer in self.layers:
            if output_hidden_states:
                all_hidden_states += (hidden_states,)

            if self.gradient_checkpointing and self.training:
                layer_outputs = self._gradient_checkpointing_func(
                    decoder_layer.__call__,
                    hidden_states,
                    causal_mask,
                    position_ids,
                    past_key_values,
                    output_attentions,
                    output_router_logits,
                    use_cache,
                    cache_position,
                    position_embeddings,
                )
            else:
                layer_outputs = decoder_layer(
                    hidden_states,
                    attention_mask=causal_mask,
                    position_ids=position_ids,
                    past_key_value=past_key_values,
                    output_attentions=output_attentions,
                    output_router_logits=output_router_logits,
                    use_cache=use_cache,
                    cache_position=cache_position,
                    position_embeddings=position_embeddings,
                )

            hidden_states = layer_outputs[0]

            if use_cache:
                next_decoder_cache = layer_outputs[2 if output_attentions else 1]

            if output_attentions:
                all_self_attns += (layer_outputs[1],)

            if output_router_logits:
                all_router_logits += (layer_outputs[-1],)

        hidden_states = self.norm(hidden_states)

        # add hidden states from the last decoder layer
        if output_hidden_states:
            all_hidden_states += (hidden_states,)

        next_cache = next_decoder_cache if use_cache else None
        if return_legacy_cache:
            next_cache = next_cache.to_legacy_cache()

        return MoeModelOutputWithPast(
            last_hidden_state=hidden_states,
            past_key_values=next_cache,
            hidden_states=all_hidden_states,
            attentions=all_self_attns,
            router_logits=all_router_logits,
        )

    # Copied from transformers.models.phi3.modeling_phi3.Phi3Model._update_causal_mask with Phi3->Phimoe
    def _update_causal_mask(
        self,
        attention_mask: torch.Tensor,
        input_tensor: torch.Tensor,
        cache_position: torch.Tensor,
        past_key_values: Cache,
        output_attentions: bool = False,
    ):
        if self.config._attn_implementation == "flash_attention_2":
            if attention_mask is not None and past_key_values is not None:
                is_padding_right = attention_mask[:, -1].sum().item() != input_tensor.size()[0]
                if is_padding_right:
                    raise ValueError(
                        "You are attempting to perform batched generation with padding_side='right'"
                        " this may lead to unexpected behaviour for Flash Attention version of Phimoe. Make sure to "
                        " call `tokenizer.padding_side  = 'left'` before tokenizing the input. "
                    )
            if attention_mask is not None and 0.0 in attention_mask:
                return attention_mask
            return None

        # For SDPA, when possible, we will rely on its `is_causal` argument instead of its `attn_mask` argument, in
        # order to dispatch on Flash Attention 2. This feature is not compatible with static cache, as SDPA will fail
        # to infer the attention mask.
        past_seen_tokens = past_key_values.get_seq_length() if past_key_values is not None else 0
        using_static_cache = isinstance(past_key_values, StaticCache)
        using_sliding_window_cache = isinstance(past_key_values, SlidingWindowCache)

        # When output attentions is True, sdpa implementation's forward method calls the eager implementation's forward
        if (
            self.config._attn_implementation == "sdpa"
            and not (using_static_cache or using_sliding_window_cache)
            and not output_attentions
        ):
            if AttentionMaskConverter._ignore_causal_mask_sdpa(
                attention_mask,
                inputs_embeds=input_tensor,
                past_key_values_length=past_seen_tokens,
                sliding_window=self.config.sliding_window,
                is_training=self.training,
            ):
                return None

        dtype, device = input_tensor.dtype, input_tensor.device
        min_dtype = torch.finfo(dtype).min
        sequence_length = input_tensor.shape[1]
        # SlidingWindowCache or StaticCache
        if using_sliding_window_cache or using_static_cache:
            target_length = past_key_values.get_max_cache_shape()
        # DynamicCache or no cache
        else:
            target_length = (
                attention_mask.shape[-1]
                if isinstance(attention_mask, torch.Tensor)
                else past_seen_tokens + sequence_length + 1
            )

        # In case the provided `attention` mask is 2D, we generate a causal mask here (4D).
        causal_mask = self._prepare_4d_causal_attention_mask_with_cache_position(
            attention_mask,
            sequence_length=sequence_length,
            target_length=target_length,
            dtype=dtype,
            device=device,
            cache_position=cache_position,
            batch_size=input_tensor.shape[0],
            config=self.config,
            past_key_values=past_key_values,
        )

        if (
            self.config._attn_implementation == "sdpa"
            and attention_mask is not None
            and attention_mask.device.type in ["cuda", "xpu"]
            and not output_attentions
        ):
            # Attend to all tokens in fully masked rows in the causal_mask, for example the relevant first rows when
            # using left padding. This is required by F.scaled_dot_product_attention memory-efficient attention path.
            # Details: https://github.com/pytorch/pytorch/issues/110213
            causal_mask = AttentionMaskConverter._unmask_unattended(causal_mask, min_dtype)

        return causal_mask

    @staticmethod
    # Copied from transformers.models.mistral.modeling_mistral.MistralModel._prepare_4d_causal_attention_mask_with_cache_position with Mistral->Phimoe
    def _prepare_4d_causal_attention_mask_with_cache_position(
        attention_mask: torch.Tensor,
        sequence_length: int,
        target_length: int,
        dtype: torch.dtype,
        device: torch.device,
        cache_position: torch.Tensor,
        batch_size: int,
        config: PhimoeConfig,
        past_key_values: Cache,
    ):
        """
        Creates a causal 4D mask of shape `(batch_size, 1, query_length, key_value_length)` from a 2D mask of shape
        `(batch_size, key_value_length)`, or if the input `attention_mask` is already 4D, do nothing.

        Args:
            attention_mask (`torch.Tensor`):
                A 2D attention mask of shape `(batch_size, key_value_length)` or a 4D attention mask of shape `(batch_size, 1, query_length, key_value_length)`.
            sequence_length (`int`):
                The sequence length being processed.
            target_length (`int`):
                The target length: when generating with static cache, the mask should be as long as the static cache, to account for the 0 padding, the part of the cache that is not filled yet.
            dtype (`torch.dtype`):
                The dtype to use for the 4D attention mask.
            device (`torch.device`):
                The device to place the 4D attention mask on.
            cache_position (`torch.Tensor`):
                Indices depicting the position of the input sequence tokens in the sequence.
            batch_size (`torch.Tensor`):
                Batch size.
            config (`PhimoeConfig`):
                The model's configuration class
            past_key_values (`Cache`):
                The cache class that is being used currently to generate
        """
        if attention_mask is not None and attention_mask.dim() == 4:
            # In this case we assume that the mask comes already in inverted form and requires no inversion or slicing.
            causal_mask = attention_mask
        else:
            min_dtype = torch.finfo(dtype).min
            causal_mask = torch.full(
                (sequence_length, target_length), fill_value=min_dtype, dtype=dtype, device=device
            )
            diagonal_attend_mask = torch.arange(target_length, device=device) > cache_position.reshape(-1, 1)
            if config.sliding_window is not None:
                # if we have sliding window, we should not attend to tokens beyond sliding window length, so we mask them out also
                # the check is needed to verify is current checkpoint was trained with sliding window or not
                if not isinstance(past_key_values, SlidingWindowCache) or sequence_length > target_length:
                    sliding_attend_mask = torch.arange(target_length, device=device) <= (
                        cache_position.reshape(-1, 1) - config.sliding_window
                    )
                    diagonal_attend_mask.bitwise_or_(sliding_attend_mask)
            causal_mask *= diagonal_attend_mask
            causal_mask = causal_mask[None, None, :, :].expand(batch_size, 1, -1, -1)
            if attention_mask is not None:
                causal_mask = causal_mask.clone()  # copy to contiguous memory for in-place edit
                if attention_mask.shape[-1] > target_length:
                    attention_mask = attention_mask[:, :target_length]
                mask_length = attention_mask.shape[-1]
                padding_mask = causal_mask[:, :, :, :mask_length] + attention_mask[:, None, None, :].to(
                    causal_mask.device
                )
                padding_mask = padding_mask == 0
                causal_mask[:, :, :, :mask_length] = causal_mask[:, :, :, :mask_length].masked_fill(
                    padding_mask, min_dtype
                )
        return causal_mask


class PhimoeForCausalLM(PhimoePreTrainedModel, GenerationMixin):
    _tied_weights_keys = ["lm_head.weight"]

    def __init__(self, config):
        super().__init__(config)
        self.model = PhimoeModel(config)
        self.vocab_size = config.vocab_size
        self.lm_head = nn.Linear(config.hidden_size, config.vocab_size, bias=self.config.lm_head_bias)
        self.router_aux_loss_coef = config.router_aux_loss_coef
        self.num_experts = config.num_local_experts
        self.num_experts_per_tok = config.num_experts_per_tok
        # Initialize weights and apply final processing
        self.post_init()

    # Copied from transformers.models.llama.modeling_llama.LlamaForCausalLM.get_input_embeddings
    def get_input_embeddings(self):
        return self.model.embed_tokens

    # Copied from transformers.models.llama.modeling_llama.LlamaForCausalLM.set_input_embeddings
    def set_input_embeddings(self, value):
        self.model.embed_tokens = value

    # Copied from transformers.models.llama.modeling_llama.LlamaForCausalLM.get_output_embeddings
    def get_output_embeddings(self):
        return self.lm_head

    # Copied from transformers.models.llama.modeling_llama.LlamaForCausalLM.set_output_embeddings
    def set_output_embeddings(self, new_embeddings):
        self.lm_head = new_embeddings

    # Copied from transformers.models.llama.modeling_llama.LlamaForCausalLM.set_decoder
    def set_decoder(self, decoder):
        self.model = decoder

    # Copied from transformers.models.llama.modeling_llama.LlamaForCausalLM.get_decoder
    def get_decoder(self):
        return self.model

    @can_return_tuple
    @deprecate_kwarg("num_logits_to_keep", version="4.50", new_name="logits_to_keep")
    @add_start_docstrings_to_model_forward(PHIMOE_INPUTS_DOCSTRING)
    @replace_return_docstrings(output_type=MoeCausalLMOutputWithPast, config_class=_CONFIG_FOR_DOC)
    # Ignore copy
    def forward(
        self,
        input_ids: torch.LongTensor = None,
        attention_mask: Optional[torch.Tensor] = None,
        position_ids: Optional[torch.LongTensor] = None,
        past_key_values: Optional[List[torch.FloatTensor]] = None,
        inputs_embeds: Optional[torch.FloatTensor] = None,
        labels: Optional[torch.LongTensor] = None,
        use_cache: Optional[bool] = None,
        output_attentions: Optional[bool] = None,
        output_hidden_states: Optional[bool] = None,
        output_router_logits: Optional[bool] = None,
        cache_position: Optional[torch.LongTensor] = None,
        logits_to_keep: Union[int, torch.Tensor] = 0,
        **loss_kwargs,
    ) -> MoeCausalLMOutputWithPast:
        r"""
            labels (`torch.LongTensor` of shape `(batch_size, sequence_length)`, *optional*):
                Labels for computing the masked language modeling loss. Indices should either be in `[0, ...,
                config.vocab_size]` or -100 (see `input_ids` docstring). Tokens with indices set to `-100` are ignored
                (masked), the loss is only computed for the tokens with labels in `[0, ..., config.vocab_size]`.

            logits_to_keep (`int` or `torch.Tensor`, *optional*):
                If an `int`, compute logits for the last `logits_to_keep` tokens. If `0`, calculate logits for all
                `input_ids` (special case). Only last token logits are needed for generation, and calculating them only for that
                token can save memory, which becomes pretty significant for long sequences or large vocabulary size.
                If a `torch.Tensor`, must be 1D corresponding to the indices to keep in the sequence length dimension.
                This is useful when using packed tensor format (single dimension for batch and sequence length).
        Returns:
        Example:
        ```python
        >>> from transformers import AutoTokenizer, PhimoeForCausalLM
        >>> model = PhimoeForCausalLM.from_pretrained("microsoft/Phi-3.5-MoE-instruct")
        >>> tokenizer = AutoTokenizer.from_pretrained("microsoft/Phi-3.5-MoE-instruct")
        >>> prompt = "Hey, are you conscious? Can you talk to me?"
        >>> inputs = tokenizer(prompt, return_tensors="pt")
        >>> # Generate
        >>> generate_ids = model.generate(inputs.input_ids, max_length=30)
        >>> tokenizer.batch_decode(generate_ids, skip_special_tokens=True, clean_up_tokenization_spaces=False)[0]
        "Hey, are you conscious? Can you talk to me?\nI'm not conscious, but I can talk to you."
        ```"""
        if (
            use_cache
            and self.config.rope_scaling
            and cache_position is not None
            and cache_position[0] == self.config.original_max_position_embeddings
        ):
            logger.warning(
                f"If you are not using the generate method, you may encounter nonsensical outputs after the {self.config.original_max_position_embeddings}th token, as the KV cache needs to be recomputed."
            )
        output_attentions = output_attentions if output_attentions is not None else self.config.output_attentions
        output_router_logits = (
            output_router_logits if output_router_logits is not None else self.config.output_router_logits
        )

        output_hidden_states = (
            output_hidden_states if output_hidden_states is not None else self.config.output_hidden_states
        )

        # decoder outputs consists of (dec_features, layer_state, dec_hidden, dec_attn)
        outputs: MoeModelOutputWithPast = self.model(
            input_ids=input_ids,
            attention_mask=attention_mask,
            position_ids=position_ids,
            past_key_values=past_key_values,
            inputs_embeds=inputs_embeds,
            use_cache=use_cache,
            output_attentions=output_attentions,
            output_hidden_states=output_hidden_states,
            output_router_logits=output_router_logits,
            cache_position=cache_position,
        )

        hidden_states = outputs.last_hidden_state
        # Only compute necessary logits, and do not upcast them to float if we are not computing the loss
        slice_indices = slice(-logits_to_keep, None) if isinstance(logits_to_keep, int) else logits_to_keep
        logits = self.lm_head(hidden_states[:, slice_indices, :])

        loss = None
        if labels is not None:
            loss = self.loss_function(logits, labels, self.vocab_size, **loss_kwargs)

        aux_loss = None
        if output_router_logits:
            aux_loss = load_balancing_loss_func(
                outputs.router_logits,
                self.num_experts,
                self.num_experts_per_tok,
                attention_mask,
            )
            if labels is not None:
                loss += self.router_aux_loss_coef * aux_loss.to(loss.device)  # make sure to reside in the same device

        return MoeCausalLMOutputWithPast(
            loss=loss,
            aux_loss=aux_loss,
            logits=logits,
            past_key_values=outputs.past_key_values,
            hidden_states=outputs.hidden_states,
            attentions=outputs.attentions,
            router_logits=outputs.router_logits,
        )

    # Copied from transformers.models.phi3.modeling_phi3.Phi3ForCausalLM.prepare_inputs_for_generation
    def prepare_inputs_for_generation(
        self,
        input_ids,
        past_key_values=None,
        attention_mask=None,
        inputs_embeds=None,
        cache_position=None,
        position_ids=None,
        use_cache=True,
        logits_to_keep=None,
        **kwargs,
    ):
        # Overwritten -- this model may need to switch between short and long rope, invalidating the cache in the
        # process

        # When the first time input length reached long and short factor switching point, enforce re-compute cache
        # It will cause downside of slower at this single token position, however, better than current failure.
        if (
            past_key_values
            and self.config.rope_scaling
            and input_ids.shape[1] >= self.config.original_max_position_embeddings + 1
        ):
            past_length = cache_position[0]
            if past_length <= self.config.original_max_position_embeddings:
                past_key_values = None

        model_inputs = super().prepare_inputs_for_generation(
            input_ids=input_ids,
            past_key_values=past_key_values,
            attention_mask=attention_mask,
            inputs_embeds=inputs_embeds,
            cache_position=cache_position,
            position_ids=position_ids,
            use_cache=use_cache,
            logits_to_keep=logits_to_keep,
            **kwargs,
        )
        return model_inputs


@add_start_docstrings(
    """
    The Phimoe Model transformer with a sequence classification head on top (linear layer).
    [`PhimoeForSequenceClassification`] uses the last token in order to do the classification, as other causal models
    (e.g. GPT-2) do.
    Since it does classification on the last token, it requires to know the position of the last token. If a
    `pad_token_id` is defined in the configuration, it finds the last token that is not a padding token in each row. If
    no `pad_token_id` is defined, it simply takes the last value in each row of the batch. Since it cannot guess the
    padding tokens when `inputs_embeds` are passed instead of `input_ids`, it does the same (take the last value in
    each row of the batch).
    """,
    PHIMOE_START_DOCSTRING,
)

# Copied from transformers.models.llama.modeling_llama.LlamaForSequenceClassification with Llama->Phimoe, LLAMA->PHIMOE, BaseModelOutputWithPast->MoeModelOutputWithPast
class PhimoeForSequenceClassification(PhimoePreTrainedModel):
    def __init__(self, config):
        super().__init__(config)
        self.num_labels = config.num_labels
        self.model = PhimoeModel(config)
        self.score = nn.Linear(config.hidden_size, self.num_labels, bias=False)

        # Initialize weights and apply final processing
        self.post_init()

    def get_input_embeddings(self):
        return self.model.embed_tokens

    def set_input_embeddings(self, value):
        self.model.embed_tokens = value

    @can_return_tuple
    @add_start_docstrings_to_model_forward(PHIMOE_INPUTS_DOCSTRING)
    def forward(
        self,
        input_ids: Optional[torch.LongTensor] = None,
        attention_mask: Optional[torch.Tensor] = None,
        position_ids: Optional[torch.LongTensor] = None,
        past_key_values: Optional[Cache] = None,
        inputs_embeds: Optional[torch.FloatTensor] = None,
        labels: Optional[torch.LongTensor] = None,
        use_cache: Optional[bool] = None,
        output_attentions: Optional[bool] = None,
        output_hidden_states: Optional[bool] = None,
    ) -> SequenceClassifierOutputWithPast:
        r"""
        labels (`torch.LongTensor` of shape `(batch_size,)`, *optional*):
            Labels for computing the sequence classification/regression loss. Indices should be in `[0, ...,
            config.num_labels - 1]`. If `config.num_labels == 1` a regression loss is computed (Mean-Square loss), If
            `config.num_labels > 1` a classification loss is computed (Cross-Entropy).
        """

        transformer_outputs: MoeModelOutputWithPast = self.model(
            input_ids,
            attention_mask=attention_mask,
            position_ids=position_ids,
            past_key_values=past_key_values,
            inputs_embeds=inputs_embeds,
            use_cache=use_cache,
            output_attentions=output_attentions,
            output_hidden_states=output_hidden_states,
        )
        hidden_states = transformer_outputs.last_hidden_state
        logits = self.score(hidden_states)

        if input_ids is not None:
            batch_size = input_ids.shape[0]
        else:
            batch_size = inputs_embeds.shape[0]

        if self.config.pad_token_id is None and batch_size != 1:
            raise ValueError("Cannot handle batch sizes > 1 if no padding token is defined.")
        if self.config.pad_token_id is None:
            last_non_pad_token = -1
        elif input_ids is not None:
            # To handle both left- and right- padding, we take the rightmost token that is not equal to pad_token_id
            non_pad_mask = (input_ids != self.config.pad_token_id).to(logits.device, torch.int32)
            token_indices = torch.arange(input_ids.shape[-1], device=logits.device, dtype=torch.int32)
            last_non_pad_token = (token_indices * non_pad_mask).argmax(-1)
        else:
            last_non_pad_token = -1
            logger.warning_once(
                f"{self.__class__.__name__} will not detect padding tokens in `inputs_embeds`. Results may be "
                "unexpected if using padding tokens in conjunction with `inputs_embeds.`"
            )

        pooled_logits = logits[torch.arange(batch_size, device=logits.device), last_non_pad_token]

        loss = None
        if labels is not None:
            loss = self.loss_function(logits=logits, labels=labels, pooled_logits=pooled_logits, config=self.config)

        return SequenceClassifierOutputWithPast(
            loss=loss,
            logits=pooled_logits,
            past_key_values=transformer_outputs.past_key_values,
            hidden_states=transformer_outputs.hidden_states,
            attentions=transformer_outputs.attentions,
        )


__all__ = [
    "PhimoePreTrainedModel",
    "PhimoeModel",
    "PhimoeForCausalLM",
    "PhimoeForSequenceClassification",
]<|MERGE_RESOLUTION|>--- conflicted
+++ resolved
@@ -37,11 +37,7 @@
 from ...utils import (
     add_start_docstrings,
     add_start_docstrings_to_model_forward,
-<<<<<<< HEAD
     can_return_tuple,
-    is_flash_attn_2_available,
-=======
->>>>>>> 88056004
     logging,
     replace_return_docstrings,
 )
