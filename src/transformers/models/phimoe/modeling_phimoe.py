# coding=utf-8
# Copyright 2024 Microsoft and the HuggingFace Inc. team. All rights reserved.
#
# Licensed under the Apache License, Version 2.0 (the "License");
# you may not use this file except in compliance with the License.
# You may obtain a copy of the License at
#
#     http://www.apache.org/licenses/LICENSE-2.0
#
# Unless required by applicable law or agreed to in writing, software
# distributed under the License is distributed on an "AS IS" BASIS,
# WITHOUT WARRANTIES OR CONDITIONS OF ANY KIND, either express or implied.
# See the License for the specific language governing permissions and
# limitations under the License.

"""PyTorch Phimoe model."""

import math
from typing import List, Optional, Tuple, Union

import torch
import torch.utils.checkpoint
from torch import nn

from ...activations import ACT2FN
from ...cache_utils import Cache, DynamicCache, SlidingWindowCache, StaticCache
from ...generation import GenerationMixin
from ...modeling_attn_mask_utils import AttentionMaskConverter, _prepare_4d_causal_attention_mask
from ...modeling_outputs import (
    MoeCausalLMOutputWithPast,
    MoeModelOutputWithPast,
    SequenceClassifierOutputWithPast,
)
from ...modeling_rope_utils import ROPE_INIT_FUNCTIONS
from ...modeling_utils import PreTrainedModel
from ...utils import (
    add_start_docstrings,
    add_start_docstrings_to_model_forward,
    is_flash_attn_2_available,
    logging,
    replace_return_docstrings,
)
from ...utils.deprecation import deprecate_kwarg
from ...utils.import_utils import is_torch_fx_available
from .configuration_phimoe import PhimoeConfig


if is_flash_attn_2_available():
    from ...modeling_flash_attention_utils import _flash_attention_forward

# This makes `_prepare_4d_causal_attention_mask` a leaf function in the FX graph.
# It means that the function will not be traced through and simply appear as a node in the graph.
if is_torch_fx_available():
    _prepare_4d_causal_attention_mask = torch.fx.wrap(_prepare_4d_causal_attention_mask)


logger = logging.get_logger(__name__)

_CONFIG_FOR_DOC = "PhimoeConfig"


# Copied from transformers.models.mixtral.modeling_mixtral.load_balancing_loss_func
def load_balancing_loss_func(
    gate_logits: Union[torch.Tensor, Tuple[torch.Tensor], None],
    num_experts: Optional[int] = None,
    top_k=2,
    attention_mask: Optional[torch.Tensor] = None,
) -> Union[torch.Tensor, int]:
    r"""
    Computes auxiliary load balancing loss as in Switch Transformer - implemented in Pytorch.

    See Switch Transformer (https://arxiv.org/abs/2101.03961) for more details. This function implements the loss
    function presented in equations (4) - (6) of the paper. It aims at penalizing cases where the routing between
    experts is too unbalanced.

    Args:
        gate_logits:
            Logits from the `gate`, should be a tuple of model.config.num_hidden_layers tensors of
            shape [batch_size X sequence_length, num_experts].
        num_experts:
            Number of experts
        top_k:
            The number of experts to route per-token, can be also interpreted as the `top-k` routing
            parameter.
        attention_mask (`torch.Tensor`, *optional*):
            The attention_mask used in forward function
            shape [batch_size X sequence_length] if not None.

    Returns:
        The auxiliary loss.
    """
    if gate_logits is None or not isinstance(gate_logits, tuple):
        return 0

    if isinstance(gate_logits, tuple):
        compute_device = gate_logits[0].device
        concatenated_gate_logits = torch.cat([layer_gate.to(compute_device) for layer_gate in gate_logits], dim=0)

    routing_weights = torch.nn.functional.softmax(concatenated_gate_logits, dim=-1)

    _, selected_experts = torch.topk(routing_weights, top_k, dim=-1)

    expert_mask = torch.nn.functional.one_hot(selected_experts, num_experts)

    if attention_mask is None:
        # Compute the percentage of tokens routed to each experts
        tokens_per_expert = torch.mean(expert_mask.float(), dim=0)

        # Compute the average probability of routing to these experts
        router_prob_per_expert = torch.mean(routing_weights, dim=0)
    else:
        batch_size, sequence_length = attention_mask.shape
        num_hidden_layers = concatenated_gate_logits.shape[0] // (batch_size * sequence_length)

        # Compute the mask that masks all padding tokens as 0 with the same shape of expert_mask
        expert_attention_mask = (
            attention_mask[None, :, :, None, None]
            .expand((num_hidden_layers, batch_size, sequence_length, top_k, num_experts))
            .reshape(-1, top_k, num_experts)
            .to(compute_device)
        )

        # Compute the percentage of tokens routed to each experts
        tokens_per_expert = torch.sum(expert_mask.float() * expert_attention_mask, dim=0) / torch.sum(
            expert_attention_mask, dim=0
        )

        # Compute the mask that masks all padding tokens as 0 with the same shape of tokens_per_expert
        router_per_expert_attention_mask = (
            attention_mask[None, :, :, None]
            .expand((num_hidden_layers, batch_size, sequence_length, num_experts))
            .reshape(-1, num_experts)
            .to(compute_device)
        )

        # Compute the average probability of routing to these experts
        router_prob_per_expert = torch.sum(routing_weights * router_per_expert_attention_mask, dim=0) / torch.sum(
            router_per_expert_attention_mask, dim=0
        )

    overall_loss = torch.sum(tokens_per_expert * router_prob_per_expert.unsqueeze(0))
    return overall_loss * num_experts


class PhimoeRotaryEmbedding(nn.Module):
    def __init__(
        self,
        config: Optional[PhimoeConfig] = None,
    ):
        super().__init__()

        self.config = config
        if config.rope_scaling is not None:
            self.rope_type = config.rope_scaling.get("rope_type", config.rope_scaling.get("type"))
            self.short_mscale = config.rope_scaling.get("short_mscale")
            self.long_mscale = config.rope_scaling.get("long_mscale")
        else:
            self.rope_type = "default"
        self.rope_init_fn = ROPE_INIT_FUNCTIONS[self.rope_type]

    def forward(self, x, seq_len=None):
        mscale = None
        if self.config.rope_scaling and seq_len:
            mscale = (
                self.long_mscale
                if seq_len > self.config.rope_scaling["original_max_position_embeddings"]
                else self.short_mscale
            )
        inv_freq, attention_scaling = self.rope_init_fn(self.config, x.device, seq_len)
        mscale = attention_scaling if mscale is None else mscale
        t = torch.arange(seq_len, device=x.device, dtype=torch.float32)
        freqs = torch.outer(t, inv_freq)

        emb = torch.cat((freqs, freqs), dim=-1)
        return (emb.cos() * mscale).to(x.dtype), (emb.sin() * mscale).to(x.dtype)


# Copied from transformers.models.llama.modeling_llama.rotate_half
def rotate_half(x):
    """Rotates half the hidden dims of the input."""
    x1 = x[..., : x.shape[-1] // 2]
    x2 = x[..., x.shape[-1] // 2 :]
    return torch.cat((-x2, x1), dim=-1)


def apply_rotary_pos_emb(q, k, cos, sin, position_ids, unsqueeze_dim=1):
    """Applies Rotary Position Embedding to the query and key tensors.

    Args:
        q (`torch.Tensor`): The query tensor.
        k (`torch.Tensor`): The key tensor.
        cos (`torch.Tensor`): The cosine part of the rotary embedding.
        sin (`torch.Tensor`): The sine part of the rotary embedding.
        position_ids (`torch.Tensor`):
            The position indices of the tokens corresponding to the query and key tensors. For example, this can be
            used to pass offsetted position ids when working with a KV-cache.
        unsqueeze_dim (`int`, *optional*, defaults to 1):
            The 'unsqueeze_dim' argument specifies the dimension along which to unsqueeze cos[position_ids] and
            sin[position_ids] so that they can be properly broadcasted to the dimensions of q and k. For example, note
            that cos[position_ids] and sin[position_ids] have the shape [batch_size, seq_len, head_dim]. Then, if q and
            k have the shape [batch_size, heads, seq_len, head_dim], then setting unsqueeze_dim=1 makes
            cos[position_ids] and sin[position_ids] broadcastable to the shapes of q and k. Similarly, if q and k have
            the shape [batch_size, seq_len, heads, head_dim], then set unsqueeze_dim=2.
    Returns:
        `tuple(torch.Tensor)` comprising of the query and key tensors rotated using the Rotary Position Embedding.
    """
    cos = cos[position_ids].unsqueeze(unsqueeze_dim)
    sin = sin[position_ids].unsqueeze(unsqueeze_dim)
    q_embed = (q * cos) + (rotate_half(q) * sin)
    k_embed = (k * cos) + (rotate_half(k) * sin)
    return q_embed, k_embed


# Copied from transformers.models.llama.modeling_llama.repeat_kv
def repeat_kv(hidden_states: torch.Tensor, n_rep: int) -> torch.Tensor:
    """
    This is the equivalent of torch.repeat_interleave(x, dim=1, repeats=n_rep). The hidden states go from (batch,
    num_key_value_heads, seqlen, head_dim) to (batch, num_attention_heads, seqlen, head_dim)
    """
    batch, num_key_value_heads, slen, head_dim = hidden_states.shape
    if n_rep == 1:
        return hidden_states
    hidden_states = hidden_states[:, :, None, :, :].expand(batch, num_key_value_heads, n_rep, slen, head_dim)
    return hidden_states.reshape(batch, num_key_value_heads * n_rep, slen, head_dim)


class PhimoeAttention(nn.Module):
    """
    Multi-headed attention from 'Attention Is All You Need' paper. Modified to use sliding window attention: Longformer
    and "Generating Long Sequences with Sparse Transformers".
    """

    def __init__(self, config: PhimoeConfig, layer_idx: Optional[int] = None):
        super().__init__()
        self.config = config
        self.layer_idx = layer_idx
        if layer_idx is None:
            logger.warning_once(
                f"Instantiating {self.__class__.__name__} without passing a `layer_idx` is not recommended and will "
                "lead to errors during the forward call if caching is used. Please make sure to provide a `layer_idx` "
                "when creating this class."
            )

        self.hidden_size = config.hidden_size
        self.num_heads = config.num_attention_heads
        self.head_dim = self.hidden_size // self.num_heads
        self.num_key_value_heads = config.num_key_value_heads
        self.num_key_value_groups = self.num_heads // self.num_key_value_heads
        self.max_position_embeddings = config.max_position_embeddings
        self.rope_theta = config.rope_theta
        self.is_causal = True
        self.attention_dropout = config.attention_dropout

        if (self.head_dim * self.num_heads) != self.hidden_size:
            raise ValueError(
                f"hidden_size must be divisible by num_heads (got `hidden_size`: {self.hidden_size}"
                f" and `num_heads`: {self.num_heads})."
            )
        self.q_proj = nn.Linear(self.hidden_size, self.num_heads * self.head_dim, bias=self.config.attention_bias)
        self.k_proj = nn.Linear(
            self.hidden_size, self.num_key_value_heads * self.head_dim, bias=self.config.attention_bias
        )
        self.v_proj = nn.Linear(
            self.hidden_size, self.num_key_value_heads * self.head_dim, bias=self.config.attention_bias
        )
        self.o_proj = nn.Linear(self.num_heads * self.head_dim, self.hidden_size, bias=self.config.attention_bias)

    def _shape(self, tensor: torch.Tensor, seq_len: int, bsz: int):
        return tensor.view(bsz, seq_len, self.num_heads, self.head_dim).transpose(1, 2).contiguous()

    def forward(
        self,
        hidden_states: torch.Tensor,
        attention_mask: Optional[torch.Tensor] = None,
        position_ids: Optional[torch.LongTensor] = None,
        past_key_value: Optional[Cache] = None,
        output_attentions: bool = False,
        use_cache: bool = False,
        cache_position: Optional[torch.LongTensor] = None,
        position_embeddings: Optional[Tuple[torch.Tensor, torch.Tensor]] = None,
    ) -> Tuple[torch.Tensor, Optional[torch.Tensor], Optional[Tuple[torch.Tensor]]]:
        bsz, q_len, _ = hidden_states.size()

        query_states = self.q_proj(hidden_states)
        key_states = self.k_proj(hidden_states)
        value_states = self.v_proj(hidden_states)

        query_states = query_states.view(bsz, q_len, self.num_heads, self.head_dim).transpose(1, 2)
        key_states = key_states.view(bsz, q_len, self.num_key_value_heads, self.head_dim).transpose(1, 2)
        value_states = value_states.view(bsz, q_len, self.num_key_value_heads, self.head_dim).transpose(1, 2)

        cos, sin = position_embeddings
        query_states, key_states = apply_rotary_pos_emb(query_states, key_states, cos, sin, position_ids)

        if past_key_value is not None:
            cache_kwargs = {"sin": sin, "cos": cos, "cache_position": cache_position}  # Specific to RoPE models
            key_states, value_states = past_key_value.update(key_states, value_states, self.layer_idx, cache_kwargs)

        # repeat k/v heads if n_kv_heads < n_heads
        key_states = repeat_kv(key_states, self.num_key_value_groups)
        value_states = repeat_kv(value_states, self.num_key_value_groups)

        attn_weights = torch.matmul(query_states, key_states.transpose(2, 3)) / math.sqrt(self.head_dim)

        if attention_mask is not None:  # no matter the length, we just slice it
            causal_mask = attention_mask[:, :, :, : key_states.shape[-2]]
            attn_weights = attn_weights + causal_mask

        # upcast attention to fp32
        attn_weights = nn.functional.softmax(attn_weights, dim=-1, dtype=torch.float32).to(query_states.dtype)
        attn_weights = nn.functional.dropout(attn_weights, p=self.attention_dropout, training=self.training)
        attn_output = torch.matmul(attn_weights, value_states)

        if attn_output.size() != (bsz, self.num_heads, q_len, self.head_dim):
            raise ValueError(
                f"`attn_output` should be of size {(bsz, self.num_heads, q_len, self.head_dim)}, but is"
                f" {attn_output.size()}"
            )

        attn_output = attn_output.transpose(1, 2).contiguous()

        attn_output = attn_output.reshape(bsz, q_len, self.hidden_size)

        attn_output = self.o_proj(attn_output)

        if not output_attentions:
            attn_weights = None

        return attn_output, attn_weights, past_key_value


class PhimoeFlashAttention2(PhimoeAttention):
    """
    Phimoe flash attention module. This module inherits from `PhimoeAttention` as the weights of the module stays
    untouched. The only required change would be on the forward pass where it needs to correctly call the public API of
    flash attention and deal with padding tokens in case the input contains any of them.
    """

    def forward(
        self,
        hidden_states: torch.Tensor,
        attention_mask: Optional[torch.Tensor] = None,
        position_ids: Optional[torch.LongTensor] = None,
        past_key_value: Optional[Cache] = None,
        output_attentions: bool = False,
        use_cache: bool = False,
        cache_position: Optional[torch.LongTensor] = None,
        position_embeddings: Optional[Tuple[torch.Tensor, torch.Tensor]] = None,
    ):
        bsz, q_len, _ = hidden_states.size()

        query_states = self.q_proj(hidden_states)
        key_states = self.k_proj(hidden_states)
        value_states = self.v_proj(hidden_states)

        query_states = query_states.view(bsz, q_len, self.num_heads, self.head_dim).transpose(1, 2)
        key_states = key_states.view(bsz, q_len, self.num_key_value_heads, self.head_dim).transpose(1, 2)
        value_states = value_states.view(bsz, q_len, self.num_key_value_heads, self.head_dim).transpose(1, 2)

        kv_seq_len = key_states.shape[-2]
        if past_key_value is not None:
            kv_seq_len += past_key_value.get_usable_length(kv_seq_len, self.layer_idx)

        cos, sin = position_embeddings
        query_states, key_states = apply_rotary_pos_emb(query_states, key_states, cos, sin, position_ids)

        if past_key_value is not None:
            cache_kwargs = {"sin": sin, "cos": cos, "cache_position": cache_position}  # Specific to RoPE models
            key_states, value_states = past_key_value.update(key_states, value_states, self.layer_idx, cache_kwargs)

        # repeat k/v heads if n_kv_heads < n_heads
        key_states = repeat_kv(key_states, self.num_key_value_groups)
        value_states = repeat_kv(value_states, self.num_key_value_groups)
        dropout_rate = 0.0 if not self.training else self.attention_dropout

        # In PEFT, usually we cast the layer norms in float32 for training stability reasons
        # therefore the input hidden states gets silently casted in float32. Hence, we need
        # cast them back in float16 just to be sure everything works as expected.
        input_dtype = query_states.dtype
        if input_dtype == torch.float32:
            if torch.is_autocast_enabled():
                target_dtype = torch.get_autocast_gpu_dtype()
            # Handle the case where the model is quantized
            elif hasattr(self.config, "_pre_quantization_dtype"):
                target_dtype = self.config._pre_quantization_dtype
            else:
                target_dtype = self.q_proj.weight.dtype

            logger.warning_once(
                f"The input hidden states seems to be silently casted in float32, this might be related to"
                f" the fact you have upcasted embedding or layer norm layers in float32. We will cast back the input in"
                f" {target_dtype}."
            )

            query_states = query_states.to(target_dtype)
            key_states = key_states.to(target_dtype)
            value_states = value_states.to(target_dtype)

        # Reashape to the expected shape for Flash Attention
        query_states = query_states.transpose(1, 2)
        key_states = key_states.transpose(1, 2)
        value_states = value_states.transpose(1, 2)

        attn_output = _flash_attention_forward(
            query_states,
            key_states,
            value_states,
            attention_mask,
            q_len,
            position_ids=position_ids,
            dropout=dropout_rate,
            sliding_window=getattr(self.config, "sliding_window", None),
            is_causal=self.is_causal,
        )

        attn_output = attn_output.reshape(bsz, q_len, self.hidden_size).contiguous()
        attn_output = self.o_proj(attn_output)

        if not output_attentions:
            attn_weights = None

        return attn_output, attn_weights, past_key_value


class PhimoeSdpaAttention(PhimoeAttention):
    """
    Phimoe attention module using torch.nn.functional.scaled_dot_product_attention. This module inherits from
    `PhimoeAttention` as the weights of the module stays untouched. The only changes are on the forward pass to adapt to
    SDPA API.
    """

    # Adapted from PhimoeAttention.forward
    def forward(
        self,
        hidden_states: torch.Tensor,
        attention_mask: Optional[torch.Tensor] = None,
        position_ids: Optional[torch.LongTensor] = None,
        past_key_value: Optional[Cache] = None,
        output_attentions: bool = False,
        use_cache: bool = False,
        cache_position: Optional[torch.LongTensor] = None,
        position_embeddings: Optional[Tuple[torch.Tensor, torch.Tensor]] = None,
    ) -> Tuple[torch.Tensor, Optional[torch.Tensor], Optional[Tuple[torch.Tensor]]]:
        if output_attentions:
            # TODO: Improve this warning with e.g. `model.config.attn_implementation = "manual"` once this is implemented.
            logger.warning_once(
                "PhimoeModel is using PhimoeSdpaAttention, but `torch.nn.functional.scaled_dot_product_attention` does not support `output_attentions=True`. Falling back to the manual attention implementation, "
                'but specifying the manual implementation will be required from Transformers version v5.0.0 onwards. This warning can be removed using the argument `attn_implementation="eager"` when loading the model.'
            )
            return super().forward(
                hidden_states=hidden_states,
                attention_mask=attention_mask,
                position_ids=position_ids,
                past_key_value=past_key_value,
                output_attentions=output_attentions,
                use_cache=use_cache,
                position_embeddings=position_embeddings,
            )

        bsz, q_len, _ = hidden_states.size()

        query_states = self.q_proj(hidden_states)
        key_states = self.k_proj(hidden_states)
        value_states = self.v_proj(hidden_states)

        query_states = query_states.view(bsz, q_len, self.num_heads, self.head_dim).transpose(1, 2)
        key_states = key_states.view(bsz, q_len, self.num_key_value_heads, self.head_dim).transpose(1, 2)
        value_states = value_states.view(bsz, q_len, self.num_key_value_heads, self.head_dim).transpose(1, 2)

        cos, sin = position_embeddings
        query_states, key_states = apply_rotary_pos_emb(query_states, key_states, cos, sin, position_ids)

        if past_key_value is not None:
            cache_kwargs = {"sin": sin, "cos": cos, "cache_position": cache_position}  # Specific to RoPE models
            key_states, value_states = past_key_value.update(key_states, value_states, self.layer_idx, cache_kwargs)

        key_states = repeat_kv(key_states, self.num_key_value_groups)
        value_states = repeat_kv(value_states, self.num_key_value_groups)

        causal_mask = attention_mask
        if attention_mask is not None:  # no matter the length, we just slice it
            causal_mask = attention_mask[:, :, :, : key_states.shape[-2]]

        # SDPA with memory-efficient backend is currently (torch==2.1.2) bugged with non-contiguous inputs with custom attn_mask,
        # Reference: https://github.com/pytorch/pytorch/issues/112577.
        if query_states.device.type == "cuda" and attention_mask is not None:
            query_states = query_states.contiguous()
            key_states = key_states.contiguous()
            value_states = value_states.contiguous()

        # We dispatch to SDPA's Flash Attention or Efficient kernels via this `is_causal` if statement instead of an inline conditional assignment
        # in SDPA to support both torch.compile's dynamic shapes and full graph options. An inline conditional prevents dynamic shapes from compiling.
        # The q_len > 1 is necessary to match with AttentionMaskConverter.to_causal_4d that does not create a causal mask in case q_len == 1.
        is_causal = True if causal_mask is None and q_len > 1 else False

        attn_output = torch.nn.functional.scaled_dot_product_attention(
            query_states,
            key_states,
            value_states,
            attn_mask=causal_mask,
            dropout_p=self.attention_dropout if self.training else 0.0,
            is_causal=is_causal,
        )

        attn_output = attn_output.transpose(1, 2).contiguous()
        attn_output = attn_output.view(bsz, q_len, self.hidden_size)

        attn_output = self.o_proj(attn_output)

        return attn_output, None, past_key_value


PHIMOE_ATTENTION_CLASSES = {
    "eager": PhimoeAttention,
    "flash_attention_2": PhimoeFlashAttention2,
    "sdpa": PhimoeSdpaAttention,
}


# Copied from transformers.models.mixtral.modeling_mixtral.MixtralBlockSparseTop2MLP with Mixtral->Phimoe
class PhimoeBlockSparseTop2MLP(nn.Module):
    def __init__(self, config: PhimoeConfig):
        super().__init__()
        self.ffn_dim = config.intermediate_size
        self.hidden_dim = config.hidden_size

        self.w1 = nn.Linear(self.hidden_dim, self.ffn_dim, bias=False)
        self.w2 = nn.Linear(self.ffn_dim, self.hidden_dim, bias=False)
        self.w3 = nn.Linear(self.hidden_dim, self.ffn_dim, bias=False)

        self.act_fn = ACT2FN[config.hidden_act]

    def forward(self, hidden_states):
        current_hidden_states = self.act_fn(self.w1(hidden_states)) * self.w3(hidden_states)
        current_hidden_states = self.w2(current_hidden_states)
        return current_hidden_states


class MultiplierProcessor(torch.autograd.Function):
    @staticmethod
    def forward(
        ctx,
        scores: torch.Tensor,
        multiplier: torch.Tensor,
        selected_experts: torch.Tensor,
        masked_gates: torch.Tensor,
        mask_for_one: torch.Tensor,
    ):
        """
        Forward pass for the custom autograd function.

        Args:
            ctx: Context object to save information for backward computation.
            scores (torch.Tensor): Input scores tensor.
            multiplier (torch.Tensor): Multiplier tensor.
            selected_experts (torch.Tensor): Tensor of selected experts.
            masked_gates (torch.Tensor): Masked gates tensor.
            mask_for_one (torch.Tensor): Mask for one tensor.

        Returns:
            torch.Tensor: Result of the forward pass.
        """
        ctx.save_for_backward(multiplier, selected_experts, masked_gates)
        return multiplier * mask_for_one

    @staticmethod
    def backward(
        ctx,
        grad_at_output: torch.Tensor,
    ):
        """
        Backward pass for the custom autograd function.

        Args:
            ctx: Context object with saved tensors from the forward pass.
            grad_at_output (torch.Tensor): Gradient at the output.

        Returns:
            Tuple[torch.Tensor, None, None, None, None]: Gradients for the inputs.
        """
        multiplier, selected_experts, masked_gates = ctx.saved_tensors

        grad_at_output = grad_at_output * multiplier

        grad_at_scores_expanded = masked_gates * grad_at_output.mul(-1)
        grad_at_scores_expanded.scatter_add_(
            dim=-1,
            index=selected_experts,
            src=grad_at_output,
        )

        return (
            grad_at_scores_expanded,
            None,
            None,
            None,
            None,
        )


def sparsemixer(scores, jitter_eps, training, top_k=2):
    """
    Sparse mixer function to select top-k experts and compute multipliers.
    Based on the paper: https://arxiv.org/pdf/2409.12136
    We first replace the TopK(·) function as random sampling of discrete variables
    in model training. Then, following Liu et al. (2023a) and Liu et al. (2023b), we apply Heun's
    third order method to approximate the expert routing gradient and construct a modified
    back-propagation to give a mathematically sound gradient estimation for expert routing.

    Args:
        scores (torch.Tensor): Input scores tensor.
        jitter_eps (float): Jitter epsilon for numerical stability.
        training (bool): Flag indicating if the model is in training mode.
        top_k (int): Number of top experts to select.

    Returns:
        Tuple[torch.Tensor, torch.Tensor]: Multiplier and selected experts tensors.
    """
    if top_k != 2:
        raise ValueError("top_k must be equal to 2")

    # first expert

    with torch.no_grad():
        # Compute mask for sparsity
        mask_logits_threshold, max_ind = scores.max(dim=-1, keepdim=True)
        factor = scores.abs().clamp(min=mask_logits_threshold)
        mask_logits_threshold = ((mask_logits_threshold - scores) / factor) > (2 * jitter_eps)

    # Apply mask
    masked_gates = scores.masked_fill(mask_logits_threshold, float("-inf"))
    if training:
        selected_experts = (
            (
                masked_gates
                - torch.empty_like(masked_gates, memory_format=torch.legacy_contiguous_format).exponential_().log()
            )
            .max(dim=-1)[1]
            .unsqueeze(-1)
        )  # Gumbel sampling, more robust than the multinomial method
    else:
        selected_experts = max_ind

    # Compute scores for gradients
    masked_gates = torch.softmax(masked_gates, dim=-1)
    multiplier_o = masked_gates.gather(dim=-1, index=selected_experts)

    if training:
        # Compute midpoint mask
        max_scores, max_ind = masked_gates.max(dim=-1, keepdim=True)
        mask_for_one = torch.logical_or(
            selected_experts == max_ind,
            torch.rand_like(max_scores) > 0.75,  # Heun's third-order method
        )
        # 1 -> 1.0 & 0 -> 1./3: lambda x: (x + 0.5) / 1.5
        mask_for_one = torch.add(0.3333, mask_for_one, alpha=0.6667).type_as(masked_gates)

        multiplier = MultiplierProcessor.apply(
            scores,
            multiplier_o,
            selected_experts,
            masked_gates,
            mask_for_one,
        )
    else:
        multiplier = multiplier_o

    # Masked out first expert
    masked_scores = torch.scatter(
        scores,
        -1,
        selected_experts,
        float("-inf"),
    )
    with torch.no_grad():
        # Compute mask for sparsity
        mask_logits_threshold, max_ind = masked_scores.max(dim=-1, keepdim=True)
        factor = scores.abs().clamp(min=mask_logits_threshold)
        mask_logits_threshold = ((mask_logits_threshold - scores) / factor) > (2 * jitter_eps)

    # Apply mask
    masked_gates_top2 = masked_scores.masked_fill(mask_logits_threshold, float("-inf"))
    if training:
        selected_experts_top2 = (
            (
                masked_gates_top2
                - torch.empty_like(masked_gates_top2, memory_format=torch.legacy_contiguous_format)
                .exponential_()
                .log()
            )
            .max(dim=-1)[1]
            .unsqueeze(-1)
        )  # Gumbel sampling, more robust than the multinomial method
    else:
        selected_experts_top2 = max_ind
    # Compute scores for gradients
    masked_gates_top2 = torch.softmax(masked_gates_top2, dim=-1)
    multiplier_top2_o = masked_gates_top2.gather(dim=-1, index=selected_experts_top2)

    if training:
        # Compute midpoint mask
        max_scores, max_ind = masked_gates_top2.max(dim=-1, keepdim=True)
        mask_for_one_top2 = torch.logical_or(
            selected_experts_top2 == max_ind,
            torch.rand_like(max_scores).uniform_() > 0.75,  # Heun's third-order method
        )
        # 1 -> 1.0 & 0 -> 1./3: lambda x: (x + 0.5) / 1.5
        mask_for_one_top2 = torch.add(0.3333, mask_for_one_top2, alpha=0.6667).type_as(masked_gates_top2)

        multiplier_top2 = MultiplierProcessor.apply(
            scores,
            multiplier_top2_o,
            selected_experts_top2,
            masked_gates_top2,
            mask_for_one_top2,
        )
    else:
        multiplier_top2 = multiplier_top2_o

    multiplier = torch.concat((multiplier, multiplier_top2), dim=-1)
    selected_experts = torch.concat((selected_experts, selected_experts_top2), dim=-1)

    return (
        multiplier,
        selected_experts,
    )


class PhimoeSparseMoeBlock(nn.Module):
    """
    This implementation is
    strictly equivalent to standard MoE with full capacity (no
    dropped tokens). It's faster since it formulates MoE operations
    in terms of block-sparse operations to accommodate imbalanced
    assignments of tokens to experts, whereas standard MoE either
    (1) drop tokens at the cost of reduced performance or (2) set
    capacity factor to number of experts and thus waste computation
    and memory on padding.
    """

    def __init__(self, config):
        super().__init__()
        self.hidden_dim = config.hidden_size
        self.ffn_dim = config.intermediate_size
        self.num_experts = config.num_local_experts
        self.top_k = config.num_experts_per_tok
        # gating
        self.gate = nn.Linear(self.hidden_dim, self.num_experts, bias=False)

        self.experts = nn.ModuleList([PhimoeBlockSparseTop2MLP(config) for _ in range(self.num_experts)])

        # Jitter parameters
        self.router_jitter_noise = config.router_jitter_noise
        self.input_jitter_noise = config.input_jitter_noise

    def forward(self, hidden_states: torch.Tensor) -> torch.Tensor:
        """ """
        batch_size, sequence_length, hidden_dim = hidden_states.shape
        if self.training and self.input_jitter_noise > 0:
            hidden_states *= torch.empty_like(hidden_states).uniform_(
                1.0 - self.input_jitter_noise, 1.0 + self.input_jitter_noise
            )
        hidden_states = hidden_states.view(-1, hidden_dim)
        router_logits = self.gate(hidden_states)

        routing_weights, selected_experts = sparsemixer(
            router_logits,
            jitter_eps=self.router_jitter_noise,
            training=self.training,
        )

        final_hidden_states = torch.zeros(
            (batch_size * sequence_length, hidden_dim), dtype=hidden_states.dtype, device=hidden_states.device
        )

        # One hot encode the selected experts to create an expert mask
        # this will be used to easily index which expert is going to be sollicitated
        expert_mask = torch.nn.functional.one_hot(selected_experts, num_classes=self.num_experts).permute(2, 1, 0)

        # Loop over all available experts in the model and perform the computation on each expert
        for expert_idx in range(self.num_experts):
            expert_layer = self.experts[expert_idx]
            idx, top_x = torch.where(expert_mask[expert_idx])

            if top_x.shape[0] == 0:
                continue

            # Index the correct hidden states and compute the expert hidden state for
            # the current expert. We need to make sure to multiply the output hidden
            # states by `routing_weights` on the corresponding tokens (top-1 and top-2)
            current_state = hidden_states[None, top_x].reshape(-1, hidden_dim)
            current_hidden_states = expert_layer(current_state) * routing_weights[top_x, idx, None]

            # However `index_add_` only support torch tensors for indexing so we'll use
            # the `top_x` tensor here.
            final_hidden_states.index_add_(0, top_x, current_hidden_states.to(hidden_states.dtype))
        final_hidden_states = final_hidden_states.reshape(batch_size, sequence_length, hidden_dim)
        return final_hidden_states, router_logits


class PhimoeDecoderLayer(nn.Module):
    def __init__(self, config: PhimoeConfig, layer_idx: int):
        super().__init__()
        self.hidden_size = config.hidden_size

        self.self_attn = PHIMOE_ATTENTION_CLASSES[config._attn_implementation](config, layer_idx)

        self.block_sparse_moe = PhimoeSparseMoeBlock(config)
        self.input_layernorm = nn.LayerNorm(config.hidden_size, eps=config.rms_norm_eps, elementwise_affine=True)
        self.post_attention_layernorm = nn.LayerNorm(
            config.hidden_size, eps=config.rms_norm_eps, elementwise_affine=True
        )

    def forward(
        self,
        hidden_states: torch.Tensor,
        attention_mask: Optional[torch.Tensor] = None,
        position_ids: Optional[torch.LongTensor] = None,
        past_key_value: Optional[Tuple[torch.Tensor]] = None,
        output_attentions: Optional[bool] = False,
        output_router_logits: Optional[bool] = False,
        use_cache: Optional[bool] = False,
        cache_position: Optional[torch.LongTensor] = None,
        position_embeddings: Optional[Tuple[torch.Tensor, torch.Tensor]] = None,
        **kwargs,
    ) -> Tuple[torch.FloatTensor, Optional[Tuple[torch.FloatTensor, torch.FloatTensor]]]:
        """
        Args:
            hidden_states (`torch.FloatTensor`): input to the layer of shape `(batch, seq_len, embed_dim)`
            attention_mask (`torch.FloatTensor`, *optional*): attention mask of size
                `(batch, sequence_length)` where padding elements are indicated by 0.
            past_key_value (`Tuple(torch.FloatTensor)`, *optional*): cached past key and value projection states
            output_attentions (`bool`, *optional*):
                Whether or not to return the attentions tensors of all attention layers. See `attentions` under
                returned tensors for more detail.
            output_router_logits (`bool`, *optional*):
                Whether or not to return the logits of all the routers. They are useful for computing the router loss, and
                should not be returned during inference.
            use_cache (`bool`, *optional*):
                If set to `True`, `past_key_values` key value states are returned and can be used to speed up decoding
                (see `past_key_values`).
            cache_position (`torch.LongTensor` of shape `(sequence_length)`, *optional*):
                Indices depicting the position of the input sequence tokens in the sequence.
            kwargs (`dict`, *optional*):
                Arbitrary kwargs to be ignored, used for FSDP and other methods that injects code
                into the model
        """

        residual = hidden_states

        hidden_states = self.input_layernorm(hidden_states)

        # Self Attention
        hidden_states, self_attn_weights, present_key_value = self.self_attn(
            hidden_states=hidden_states,
            attention_mask=attention_mask,
            position_ids=position_ids,
            past_key_value=past_key_value,
            output_attentions=output_attentions,
            use_cache=use_cache,
            cache_position=cache_position,
            position_embeddings=position_embeddings,
        )
        hidden_states = residual + hidden_states

        # Fully Connected
        residual = hidden_states
        hidden_states = self.post_attention_layernorm(hidden_states)
        hidden_states, router_logits = self.block_sparse_moe(hidden_states)
        hidden_states = residual + hidden_states

        outputs = (hidden_states,)

        if output_attentions:
            outputs += (self_attn_weights,)

        if use_cache:
            outputs += (present_key_value,)

        if output_router_logits:
            outputs += (router_logits,)

        return outputs


PHIMOE_START_DOCSTRING = r"""
    This model inherits from [`PreTrainedModel`]. Check the superclass documentation for the generic methods the
    library implements for all its model (such as downloading or saving, resizing the input embeddings, pruning heads
    etc.)
    This model is also a PyTorch [torch.nn.Module](https://pytorch.org/docs/stable/nn.html#torch.nn.Module) subclass.
    Use it as a regular PyTorch Module and refer to the PyTorch documentation for all matter related to general usage
    and behavior.
    Parameters:
        config ([`PhimoeConfig`]):
            Model configuration class with all the parameters of the model. Initializing with a config file does not
            load the weights associated with the model, only the configuration. Check out the
            [`~PreTrainedModel.from_pretrained`] method to load the model weights.
"""


@add_start_docstrings(
    "The bare Phimoe Model outputting raw hidden-states without any specific head on top.",
    PHIMOE_START_DOCSTRING,
)
<<<<<<< HEAD
# ccopied from transformers.models.mixtral.modeling_mixtral.MixtralPreTrainedModel with Mixtral->Phimoe
# @raushan bring back when static cache is supported
=======
>>>>>>> 365fecb4
class PhimoePreTrainedModel(PreTrainedModel):
    config_class = PhimoeConfig
    base_model_prefix = "model"
    supports_gradient_checkpointing = True
    _no_split_modules = ["PhimoeDecoderLayer"]
    _skip_keys_device_placement = ["past_key_values"]
    _supports_flash_attn_2 = True
    _supports_sdpa = True
    _supports_cache_class = True
    _supports_quantized_cache = True
<<<<<<< HEAD
=======
    _supports_static_cache = False  # MoE models don't work with torch.compile (`torch.where(condition)` not supported)
>>>>>>> 365fecb4

    def _init_weights(self, module):
        std = self.config.initializer_range
        if isinstance(module, nn.Linear):
            module.weight.data.normal_(mean=0.0, std=std)
            if module.bias is not None:
                module.bias.data.zero_()
        elif isinstance(module, nn.Embedding):
            module.weight.data.normal_(mean=0.0, std=std)
            if module.padding_idx is not None:
                module.weight.data[module.padding_idx].zero_()


PHIMOE_INPUTS_DOCSTRING = r"""
    Args:
        input_ids (`torch.LongTensor` of shape `(batch_size, sequence_length)`):
            Indices of input sequence tokens in the vocabulary. Padding will be ignored by default should you provide
            it.

            Indices can be obtained using [`AutoTokenizer`]. See [`PreTrainedTokenizer.encode`] and
            [`PreTrainedTokenizer.__call__`] for details.

            [What are input IDs?](../glossary#input-ids)
        attention_mask (`torch.Tensor` of shape `(batch_size, sequence_length)`, *optional*):
            Mask to avoid performing attention on padding token indices. Mask values selected in `[0, 1]`:

            - 1 for tokens that are **not masked**,
            - 0 for tokens that are **masked**.

            [What are attention masks?](../glossary#attention-mask)

            Indices can be obtained using [`AutoTokenizer`]. See [`PreTrainedTokenizer.encode`] and
            [`PreTrainedTokenizer.__call__`] for details.

            If `past_key_values` is used, optionally only the last `decoder_input_ids` have to be input (see
            `past_key_values`).

            If you want to change padding behavior, you should read [`modeling_opt._prepare_decoder_attention_mask`]
            and modify to your needs. See diagram 1 in [the paper](https://arxiv.org/abs/1910.13461) for more
            information on the default strategy.

            - 1 indicates the head is **not masked**,
            - 0 indicates the head is **masked**.
        position_ids (`torch.LongTensor` of shape `(batch_size, sequence_length)`, *optional*):
            Indices of positions of each input sequence tokens in the position embeddings. Selected in the range `[0,
            config.n_positions - 1]`.

            [What are position IDs?](../glossary#position-ids)
        past_key_values (`tuple(tuple(torch.FloatTensor))`, *optional*, returned when `use_cache=True` is passed or when `config.use_cache=True`):
            Tuple of `tuple(torch.FloatTensor)` of length `config.n_layers`, with each tuple having 2 tensors of shape
            `(batch_size, num_heads, sequence_length, embed_size_per_head)`) and 2 additional tensors of shape
            `(batch_size, num_heads, encoder_sequence_length, embed_size_per_head)`.

            Contains pre-computed hidden-states (key and values in the self-attention blocks and in the cross-attention
            blocks) that can be used (see `past_key_values` input) to speed up sequential decoding.

            If `past_key_values` are used, the user can optionally input only the last `decoder_input_ids` (those that
            don't have their past key value states given to this model) of shape `(batch_size, 1)` instead of all
            `decoder_input_ids` of shape `(batch_size, sequence_length)`.
        inputs_embeds (`torch.FloatTensor` of shape `(batch_size, sequence_length, hidden_size)`, *optional*):
            Optionally, instead of passing `input_ids` you can choose to directly pass an embedded representation. This
            is useful if you want more control over how to convert `input_ids` indices into associated vectors than the
            model's internal embedding lookup matrix.
        use_cache (`bool`, *optional*):
            If set to `True`, `past_key_values` key value states are returned and can be used to speed up decoding (see
            `past_key_values`).
        output_attentions (`bool`, *optional*):
            Whether or not to return the attentions tensors of all attention layers. See `attentions` under returned
            tensors for more detail.
        output_hidden_states (`bool`, *optional*):
            Whether or not to return the hidden states of all layers. See `hidden_states` under returned tensors for
            more detail.
        output_router_logits (`bool`, *optional*):
            Whether or not to return the logits of all the routers. They are useful for computing the router loss, and
            should not be returned during inference.
        return_dict (`bool`, *optional*):
            Whether or not to return a [`~utils.ModelOutput`] instead of a plain tuple.
        cache_position (`torch.LongTensor` of shape `(sequence_length)`, *optional*):
            Indices depicting the position of the input sequence tokens in the sequence. Contrarily to `position_ids`,
            this tensor is not affected by padding. It is used to update the cache in the correct position and to infer
            the complete sequence length.
"""


@add_start_docstrings(
    "The bare Phimoe Model outputting raw hidden-states without any specific head on top.",
    PHIMOE_START_DOCSTRING,
)
class PhimoeModel(PhimoePreTrainedModel):
    """
    Transformer decoder consisting of *config.num_hidden_layers* layers. Each layer is a [`PhimoeDecoderLayer`]
    Args:
        config: PhimoeConfig
    """

    def __init__(self, config: PhimoeConfig):
        super().__init__(config)
        self.padding_idx = config.pad_token_id
        self.vocab_size = config.vocab_size

        self.embed_tokens = nn.Embedding(config.vocab_size, config.hidden_size, self.padding_idx)
        self.layers = nn.ModuleList(
            [PhimoeDecoderLayer(config, layer_idx) for layer_idx in range(config.num_hidden_layers)]
        )
        self._attn_implementation = config._attn_implementation
        self.norm = nn.LayerNorm(config.hidden_size, eps=config.rms_norm_eps, elementwise_affine=True)
        self.rotary_emb = PhimoeRotaryEmbedding(config=config)

        self.gradient_checkpointing = False
        # Initialize weights and apply final processing
        self.post_init()

    def get_input_embeddings(self):
        return self.embed_tokens

    def set_input_embeddings(self, value):
        self.embed_tokens = value

    @add_start_docstrings_to_model_forward(PHIMOE_INPUTS_DOCSTRING)
    def forward(
        self,
        input_ids: torch.LongTensor = None,
        attention_mask: Optional[torch.Tensor] = None,
        position_ids: Optional[torch.LongTensor] = None,
        past_key_values: Optional[List[torch.FloatTensor]] = None,
        inputs_embeds: Optional[torch.FloatTensor] = None,
        use_cache: Optional[bool] = None,
        output_attentions: Optional[bool] = None,
        output_hidden_states: Optional[bool] = None,
        output_router_logits: Optional[bool] = None,
        return_dict: Optional[bool] = None,
        cache_position: Optional[torch.LongTensor] = None,
    ) -> Union[Tuple, MoeModelOutputWithPast]:
        output_attentions = output_attentions if output_attentions is not None else self.config.output_attentions
        output_router_logits = (
            output_router_logits if output_router_logits is not None else self.config.output_router_logits
        )
        output_hidden_states = (
            output_hidden_states if output_hidden_states is not None else self.config.output_hidden_states
        )
        use_cache = use_cache if use_cache is not None else self.config.use_cache

        return_dict = return_dict if return_dict is not None else self.config.use_return_dict

        if (input_ids is None) ^ (inputs_embeds is not None):
            raise ValueError(
                "You cannot specify both input_ids and inputs_embeds at the same time, and must specify either one"
            )

        if self.gradient_checkpointing and self.training:
            if use_cache:
                logger.warning_once(
                    "`use_cache=True` is incompatible with gradient checkpointing. Setting `use_cache=False`..."
                )
                use_cache = False

        # kept for BC (non `Cache` `past_key_values` inputs)
        return_legacy_cache = False
        if use_cache and not isinstance(past_key_values, Cache):
            return_legacy_cache = True
            if past_key_values is None:
                past_key_values = DynamicCache()
            else:
                past_key_values = DynamicCache.from_legacy_cache(past_key_values)
                logger.warning_once(
                    "We detected that you are passing `past_key_values` as a tuple of tuples. This is deprecated and "
                    "will be removed in v4.47. Please convert your cache or use an appropriate `Cache` class "
                    "(https://huggingface.co/docs/transformers/kv_cache#legacy-cache-format)"
                )

        if inputs_embeds is None:
            inputs_embeds = self.embed_tokens(input_ids)

        if cache_position is None:
            past_seen_tokens = past_key_values.get_seq_length() if past_key_values is not None else 0
            cache_position = torch.arange(
                past_seen_tokens, past_seen_tokens + inputs_embeds.shape[1], device=inputs_embeds.device
            )
        if position_ids is None:
            position_ids = cache_position.unsqueeze(0)

        causal_mask = self._update_causal_mask(
            attention_mask, inputs_embeds, cache_position, past_key_values, output_attentions
        )

        hidden_states = inputs_embeds

        position_embeddings = self.rotary_emb(hidden_states, seq_len=cache_position[-1] + 1)

        # decoder layers
        all_hidden_states = () if output_hidden_states else None
        all_self_attns = () if output_attentions else None
        all_router_logits = () if output_router_logits else None
        next_decoder_cache = None

        for decoder_layer in self.layers:
            if output_hidden_states:
                all_hidden_states += (hidden_states,)

            if self.gradient_checkpointing and self.training:
                layer_outputs = self._gradient_checkpointing_func(
                    decoder_layer.__call__,
                    hidden_states,
                    causal_mask,
                    position_ids,
                    past_key_values,
                    output_attentions,
                    output_router_logits,
                    use_cache,
                    cache_position,
                    position_embeddings,
                )
            else:
                layer_outputs = decoder_layer(
                    hidden_states,
                    attention_mask=causal_mask,
                    position_ids=position_ids,
                    past_key_value=past_key_values,
                    output_attentions=output_attentions,
                    output_router_logits=output_router_logits,
                    use_cache=use_cache,
                    cache_position=cache_position,
                    position_embeddings=position_embeddings,
                )

            hidden_states = layer_outputs[0]

            if use_cache:
                next_decoder_cache = layer_outputs[2 if output_attentions else 1]

            if output_attentions:
                all_self_attns += (layer_outputs[1],)

            if output_router_logits:
                all_router_logits += (layer_outputs[-1],)

        hidden_states = self.norm(hidden_states)

        # add hidden states from the last decoder layer
        if output_hidden_states:
            all_hidden_states += (hidden_states,)

        next_cache = next_decoder_cache if use_cache else None
        if return_legacy_cache:
            next_cache = next_cache.to_legacy_cache()

        if not return_dict:
            return tuple(
                v
                for v in [hidden_states, next_cache, all_hidden_states, all_self_attns, all_router_logits]
                if v is not None
            )
        return MoeModelOutputWithPast(
            last_hidden_state=hidden_states,
            past_key_values=next_cache,
            hidden_states=all_hidden_states,
            attentions=all_self_attns,
            router_logits=all_router_logits,
        )

    # Copied from transformers.models.phi3.modeling_phi3.Phi3Model._update_causal_mask with Phi3->Phimoe
    def _update_causal_mask(
        self,
        attention_mask: torch.Tensor,
        input_tensor: torch.Tensor,
        cache_position: torch.Tensor,
        past_key_values: Cache,
        output_attentions: bool,
    ):
        if self.config._attn_implementation == "flash_attention_2":
            if attention_mask is not None and past_key_values is not None:
                is_padding_right = attention_mask[:, -1].sum().item() != input_tensor.size()[0]
                if is_padding_right:
                    raise ValueError(
                        "You are attempting to perform batched generation with padding_side='right'"
                        " this may lead to unexpected behaviour for Flash Attention version of Phimoe. Make sure to "
                        " call `tokenizer.padding_side  = 'left'` before tokenizing the input. "
                    )
            if attention_mask is not None and 0.0 in attention_mask:
                return attention_mask
            return None

        # For SDPA, when possible, we will rely on its `is_causal` argument instead of its `attn_mask` argument, in
        # order to dispatch on Flash Attention 2. This feature is not compatible with static cache, as SDPA will fail
        # to infer the attention mask.
        past_seen_tokens = past_key_values.get_seq_length() if past_key_values is not None else 0
        using_static_cache = isinstance(past_key_values, StaticCache)
        using_sliding_window_cache = isinstance(past_key_values, SlidingWindowCache)

        # When output attentions is True, sdpa implementation's forward method calls the eager implementation's forward
        if (
            self.config._attn_implementation == "sdpa"
            and not (using_static_cache or using_sliding_window_cache)
            and not output_attentions
        ):
            if AttentionMaskConverter._ignore_causal_mask_sdpa(
                attention_mask,
                inputs_embeds=input_tensor,
                past_key_values_length=past_seen_tokens,
                sliding_window=self.config.sliding_window,
                is_training=self.training,
            ):
                return None

        dtype, device = input_tensor.dtype, input_tensor.device
        min_dtype = torch.finfo(dtype).min
        sequence_length = input_tensor.shape[1]
        # SlidingWindowCache or StaticCache
        if using_sliding_window_cache or using_static_cache:
            target_length = past_key_values.get_max_cache_shape()
        # DynamicCache or no cache
        else:
            target_length = (
                attention_mask.shape[-1]
                if isinstance(attention_mask, torch.Tensor)
                else past_seen_tokens + sequence_length + 1
            )

        # In case the provided `attention` mask is 2D, we generate a causal mask here (4D).
        causal_mask = self._prepare_4d_causal_attention_mask_with_cache_position(
            attention_mask,
            sequence_length=sequence_length,
            target_length=target_length,
            dtype=dtype,
            device=device,
            cache_position=cache_position,
            batch_size=input_tensor.shape[0],
            config=self.config,
            past_key_values=past_key_values,
        )

        if (
            self.config._attn_implementation == "sdpa"
            and attention_mask is not None
            and attention_mask.device.type == "cuda"
            and not output_attentions
        ):
            # Attend to all tokens in fully masked rows in the causal_mask, for example the relevant first rows when
            # using left padding. This is required by F.scaled_dot_product_attention memory-efficient attention path.
            # Details: https://github.com/pytorch/pytorch/issues/110213
            causal_mask = AttentionMaskConverter._unmask_unattended(causal_mask, min_dtype)

        return causal_mask

    @staticmethod
    # Copied from transformers.models.mistral.modeling_mistral.MistralModel._prepare_4d_causal_attention_mask_with_cache_position with Mistral->Phimoe
    def _prepare_4d_causal_attention_mask_with_cache_position(
        attention_mask: torch.Tensor,
        sequence_length: int,
        target_length: int,
        dtype: torch.dtype,
        device: torch.device,
        cache_position: torch.Tensor,
        batch_size: int,
        config: PhimoeConfig,
        past_key_values: Cache,
    ):
        """
        Creates a causal 4D mask of shape `(batch_size, 1, query_length, key_value_length)` from a 2D mask of shape
        `(batch_size, key_value_length)`, or if the input `attention_mask` is already 4D, do nothing.

        Args:
            attention_mask (`torch.Tensor`):
                A 2D attention mask of shape `(batch_size, key_value_length)` or a 4D attention mask of shape `(batch_size, 1, query_length, key_value_length)`.
            sequence_length (`int`):
                The sequence length being processed.
            target_length (`int`):
                The target length: when generating with static cache, the mask should be as long as the static cache, to account for the 0 padding, the part of the cache that is not filled yet.
            dtype (`torch.dtype`):
                The dtype to use for the 4D attention mask.
            device (`torch.device`):
                The device to plcae the 4D attention mask on.
            cache_position (`torch.Tensor`):
                Indices depicting the position of the input sequence tokens in the sequence.
            batch_size (`torch.Tensor`):
                Batch size.
            config (`PhimoeConfig`):
                The model's configuration class
            past_key_values (`Cache`):
                The cache class that is being used currently to generate
        """
        if attention_mask is not None and attention_mask.dim() == 4:
            # In this case we assume that the mask comes already in inverted form and requires no inversion or slicing.
            causal_mask = attention_mask
        else:
            min_dtype = torch.finfo(dtype).min
            causal_mask = torch.full(
                (sequence_length, target_length), fill_value=min_dtype, dtype=dtype, device=device
            )
            diagonal_attend_mask = torch.arange(target_length, device=device) > cache_position.reshape(-1, 1)
            if config.sliding_window is not None:
                # if we have sliding window, we should not attend to tokens beyond sliding window length, so we mask them out also
                # the check is needed to verify is current checkpoint was trained with sliding window or not
                if not isinstance(past_key_values, SlidingWindowCache) or sequence_length > target_length:
                    sliding_attend_mask = torch.arange(target_length, device=device) <= (
                        cache_position.reshape(-1, 1) - config.sliding_window
                    )
                    diagonal_attend_mask.bitwise_or_(sliding_attend_mask)
            causal_mask *= diagonal_attend_mask
            causal_mask = causal_mask[None, None, :, :].expand(batch_size, 1, -1, -1)
            if attention_mask is not None:
                causal_mask = causal_mask.clone()  # copy to contiguous memory for in-place edit
                if attention_mask.shape[-1] > target_length:
                    attention_mask = attention_mask[:, :target_length]
                mask_length = attention_mask.shape[-1]
                padding_mask = causal_mask[:, :, :, :mask_length] + attention_mask[:, None, None, :]
                padding_mask = padding_mask == 0
                causal_mask[:, :, :, :mask_length] = causal_mask[:, :, :, :mask_length].masked_fill(
                    padding_mask, min_dtype
                )
        return causal_mask


class PhimoeForCausalLM(PhimoePreTrainedModel, GenerationMixin):
    _tied_weights_keys = ["lm_head.weight"]

    def __init__(self, config):
        super().__init__(config)
        self.model = PhimoeModel(config)
        self.vocab_size = config.vocab_size
        self.lm_head = nn.Linear(config.hidden_size, config.vocab_size, bias=self.config.lm_head_bias)
        self.router_aux_loss_coef = config.router_aux_loss_coef
        self.num_experts = config.num_local_experts
        self.num_experts_per_tok = config.num_experts_per_tok
        # Initialize weights and apply final processing
        self.post_init()

    # Copied from transformers.models.llama.modeling_llama.LlamaForCausalLM.get_input_embeddings
    def get_input_embeddings(self):
        return self.model.embed_tokens

    # Copied from transformers.models.llama.modeling_llama.LlamaForCausalLM.set_input_embeddings
    def set_input_embeddings(self, value):
        self.model.embed_tokens = value

    # Copied from transformers.models.llama.modeling_llama.LlamaForCausalLM.get_output_embeddings
    def get_output_embeddings(self):
        return self.lm_head

    # Copied from transformers.models.llama.modeling_llama.LlamaForCausalLM.set_output_embeddings
    def set_output_embeddings(self, new_embeddings):
        self.lm_head = new_embeddings

    # Copied from transformers.models.llama.modeling_llama.LlamaForCausalLM.set_decoder
    def set_decoder(self, decoder):
        self.model = decoder

    # Copied from transformers.models.llama.modeling_llama.LlamaForCausalLM.get_decoder
    def get_decoder(self):
        return self.model

    @deprecate_kwarg("num_logits_to_keep", version="4.50", new_name="logits_to_keep")
    @add_start_docstrings_to_model_forward(PHIMOE_INPUTS_DOCSTRING)
    @replace_return_docstrings(output_type=MoeCausalLMOutputWithPast, config_class=_CONFIG_FOR_DOC)
    # Ignore copy
    def forward(
        self,
        input_ids: torch.LongTensor = None,
        attention_mask: Optional[torch.Tensor] = None,
        position_ids: Optional[torch.LongTensor] = None,
        past_key_values: Optional[List[torch.FloatTensor]] = None,
        inputs_embeds: Optional[torch.FloatTensor] = None,
        labels: Optional[torch.LongTensor] = None,
        use_cache: Optional[bool] = None,
        output_attentions: Optional[bool] = None,
        output_hidden_states: Optional[bool] = None,
        output_router_logits: Optional[bool] = None,
        return_dict: Optional[bool] = None,
        cache_position: Optional[torch.LongTensor] = None,
        logits_to_keep: Union[int, torch.Tensor] = 0,
        **loss_kwargs,
    ) -> Union[Tuple, MoeCausalLMOutputWithPast]:
        r"""
        Args:
            labels (`torch.LongTensor` of shape `(batch_size, sequence_length)`, *optional*):
                Labels for computing the masked language modeling loss. Indices should either be in `[0, ...,
                config.vocab_size]` or -100 (see `input_ids` docstring). Tokens with indices set to `-100` are ignored
                (masked), the loss is only computed for the tokens with labels in `[0, ..., config.vocab_size]`.

            logits_to_keep (`int` or `torch.Tensor`, *optional*):
                If an `int`, compute logits for the last `logits_to_keep` tokens. If `0`, calculate logits for all
                `input_ids` (special case). Only last token logits are needed for generation, and calculating them only for that
                token can save memory, which becomes pretty significant for long sequences or large vocabulary size.
                If a `torch.Tensor`, must be 1D corresponding to the indices to keep in the sequence length dimension.
                This is useful when using packed tensor format (single dimension for batch and sequence length).
        Returns:
        Example:
        ```python
        >>> from transformers import AutoTokenizer, PhimoeForCausalLM
        >>> model = PhimoeForCausalLM.from_pretrained("microsoft/Phi-3.5-MoE-instruct")
        >>> tokenizer = AutoTokenizer.from_pretrained("microsoft/Phi-3.5-MoE-instruct")
        >>> prompt = "Hey, are you conscious? Can you talk to me?"
        >>> inputs = tokenizer(prompt, return_tensors="pt")
        >>> # Generate
        >>> generate_ids = model.generate(inputs.input_ids, max_length=30)
        >>> tokenizer.batch_decode(generate_ids, skip_special_tokens=True, clean_up_tokenization_spaces=False)[0]
        "Hey, are you conscious? Can you talk to me?\nI'm not conscious, but I can talk to you."
        ```"""
        if (
            use_cache
            and self.config.rope_scaling
            and cache_position is not None
            and cache_position[0] == self.config.original_max_position_embeddings
        ):
            logger.warning(
                f"If you are not using the generate method, you may encounter nonsensical outputs after the {self.config.original_max_position_embeddings}th token, as the KV cache needs to be recomputed."
            )
        output_attentions = output_attentions if output_attentions is not None else self.config.output_attentions
        output_router_logits = (
            output_router_logits if output_router_logits is not None else self.config.output_router_logits
        )

        output_hidden_states = (
            output_hidden_states if output_hidden_states is not None else self.config.output_hidden_states
        )
        return_dict = return_dict if return_dict is not None else self.config.use_return_dict

        # decoder outputs consists of (dec_features, layer_state, dec_hidden, dec_attn)
        outputs = self.model(
            input_ids=input_ids,
            attention_mask=attention_mask,
            position_ids=position_ids,
            past_key_values=past_key_values,
            inputs_embeds=inputs_embeds,
            use_cache=use_cache,
            output_attentions=output_attentions,
            output_hidden_states=output_hidden_states,
            output_router_logits=output_router_logits,
            return_dict=return_dict,
            cache_position=cache_position,
        )

        hidden_states = outputs[0]
        # Only compute necessary logits, and do not upcast them to float if we are not computing the loss
        slice_indices = slice(-logits_to_keep, None) if isinstance(logits_to_keep, int) else logits_to_keep
        logits = self.lm_head(hidden_states[:, slice_indices, :])

        loss = None
        if labels is not None:
            loss = self.loss_function(logits, labels, self.vocab_size, **loss_kwargs)

        aux_loss = None
        if output_router_logits:
            aux_loss = load_balancing_loss_func(
                outputs.router_logits if return_dict else outputs[-1],
                self.num_experts,
                self.num_experts_per_tok,
                attention_mask,
            )
            if labels is not None:
                loss += self.router_aux_loss_coef * aux_loss.to(loss.device)  # make sure to reside in the same device

        if not return_dict:
            output = (logits,) + outputs[1:]
            if output_router_logits:
                output = (aux_loss,) + output
            return (loss,) + output if loss is not None else output

        return MoeCausalLMOutputWithPast(
            loss=loss,
            aux_loss=aux_loss,
            logits=logits,
            past_key_values=outputs.past_key_values,
            hidden_states=outputs.hidden_states,
            attentions=outputs.attentions,
            router_logits=outputs.router_logits,
        )

    # Copied from transformers.models.phi3.modeling_phi3.Phi3ForCausalLM.prepare_inputs_for_generation
    def prepare_inputs_for_generation(
        self,
        input_ids,
        past_key_values=None,
        attention_mask=None,
        inputs_embeds=None,
        cache_position=None,
        position_ids=None,
        use_cache=True,
        logits_to_keep=None,
        **kwargs,
    ):
        # Overwritten -- this model may need to switch between short and long rope, invalidating the cache in the
        # process

        # When the first time input length reached long and short factor switching point, enforce re-compute cache
        # It will cause downside of slower at this single token position, however, better than current failure.
        if (
            past_key_values
            and self.config.rope_scaling
            and input_ids.shape[1] >= self.config.original_max_position_embeddings + 1
        ):
            past_length = cache_position[0]
            if past_length <= self.config.original_max_position_embeddings:
                past_key_values = None

        model_inputs = super().prepare_inputs_for_generation(
            input_ids=input_ids,
            past_key_values=past_key_values,
            attention_mask=attention_mask,
            inputs_embeds=inputs_embeds,
            cache_position=cache_position,
            position_ids=position_ids,
            use_cache=use_cache,
            logits_to_keep=logits_to_keep,
            **kwargs,
        )
        return model_inputs


@add_start_docstrings(
    """
    The Phimoe Model transformer with a sequence classification head on top (linear layer).
    [`PhimoeForSequenceClassification`] uses the last token in order to do the classification, as other causal models
    (e.g. GPT-2) do.
    Since it does classification on the last token, it requires to know the position of the last token. If a
    `pad_token_id` is defined in the configuration, it finds the last token that is not a padding token in each row. If
    no `pad_token_id` is defined, it simply takes the last value in each row of the batch. Since it cannot guess the
    padding tokens when `inputs_embeds` are passed instead of `input_ids`, it does the same (take the last value in
    each row of the batch).
    """,
    PHIMOE_START_DOCSTRING,
)

# Copied from transformers.models.llama.modeling_llama.LlamaForSequenceClassification with Llama->Phimoe, LLAMA->PHIMOE
class PhimoeForSequenceClassification(PhimoePreTrainedModel):
    def __init__(self, config):
        super().__init__(config)
        self.num_labels = config.num_labels
        self.model = PhimoeModel(config)
        self.score = nn.Linear(config.hidden_size, self.num_labels, bias=False)

        # Initialize weights and apply final processing
        self.post_init()

    def get_input_embeddings(self):
        return self.model.embed_tokens

    def set_input_embeddings(self, value):
        self.model.embed_tokens = value

    @add_start_docstrings_to_model_forward(PHIMOE_INPUTS_DOCSTRING)
    def forward(
        self,
        input_ids: Optional[torch.LongTensor] = None,
        attention_mask: Optional[torch.Tensor] = None,
        position_ids: Optional[torch.LongTensor] = None,
        past_key_values: Optional[Union[Cache, List[torch.FloatTensor]]] = None,
        inputs_embeds: Optional[torch.FloatTensor] = None,
        labels: Optional[torch.LongTensor] = None,
        use_cache: Optional[bool] = None,
        output_attentions: Optional[bool] = None,
        output_hidden_states: Optional[bool] = None,
        return_dict: Optional[bool] = None,
    ) -> Union[Tuple, SequenceClassifierOutputWithPast]:
        r"""
        labels (`torch.LongTensor` of shape `(batch_size,)`, *optional*):
            Labels for computing the sequence classification/regression loss. Indices should be in `[0, ...,
            config.num_labels - 1]`. If `config.num_labels == 1` a regression loss is computed (Mean-Square loss), If
            `config.num_labels > 1` a classification loss is computed (Cross-Entropy).
        """
        return_dict = return_dict if return_dict is not None else self.config.use_return_dict

        transformer_outputs = self.model(
            input_ids,
            attention_mask=attention_mask,
            position_ids=position_ids,
            past_key_values=past_key_values,
            inputs_embeds=inputs_embeds,
            use_cache=use_cache,
            output_attentions=output_attentions,
            output_hidden_states=output_hidden_states,
            return_dict=return_dict,
        )
        hidden_states = transformer_outputs[0]
        logits = self.score(hidden_states)

        if input_ids is not None:
            batch_size = input_ids.shape[0]
        else:
            batch_size = inputs_embeds.shape[0]

        if self.config.pad_token_id is None and batch_size != 1:
            raise ValueError("Cannot handle batch sizes > 1 if no padding token is defined.")
        if self.config.pad_token_id is None:
            sequence_lengths = -1
        else:
            if input_ids is not None:
                # if no pad token found, use modulo instead of reverse indexing for ONNX compatibility
                sequence_lengths = torch.eq(input_ids, self.config.pad_token_id).int().argmax(-1) - 1
                sequence_lengths = sequence_lengths % input_ids.shape[-1]
                sequence_lengths = sequence_lengths.to(logits.device)
            else:
                sequence_lengths = -1

        pooled_logits = logits[torch.arange(batch_size, device=logits.device), sequence_lengths]

        loss = None
        if labels is not None:
            loss = self.loss_function(logits=logits, labels=labels, pooled_logits=pooled_logits, config=self.config)

        if not return_dict:
            output = (pooled_logits,) + transformer_outputs[1:]
            return ((loss,) + output) if loss is not None else output

        return SequenceClassifierOutputWithPast(
            loss=loss,
            logits=pooled_logits,
            past_key_values=transformer_outputs.past_key_values,
            hidden_states=transformer_outputs.hidden_states,
            attentions=transformer_outputs.attentions,
        )


__all__ = [
    "PhimoePreTrainedModel",
    "PhimoeModel",
    "PhimoeForCausalLM",
    "PhimoeForSequenceClassification",
]<|MERGE_RESOLUTION|>--- conflicted
+++ resolved
@@ -902,11 +902,6 @@
     "The bare Phimoe Model outputting raw hidden-states without any specific head on top.",
     PHIMOE_START_DOCSTRING,
 )
-<<<<<<< HEAD
-# ccopied from transformers.models.mixtral.modeling_mixtral.MixtralPreTrainedModel with Mixtral->Phimoe
-# @raushan bring back when static cache is supported
-=======
->>>>>>> 365fecb4
 class PhimoePreTrainedModel(PreTrainedModel):
     config_class = PhimoeConfig
     base_model_prefix = "model"
@@ -917,10 +912,7 @@
     _supports_sdpa = True
     _supports_cache_class = True
     _supports_quantized_cache = True
-<<<<<<< HEAD
-=======
     _supports_static_cache = False  # MoE models don't work with torch.compile (`torch.where(condition)` not supported)
->>>>>>> 365fecb4
 
     def _init_weights(self, module):
         std = self.config.initializer_range
