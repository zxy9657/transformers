--- conflicted
+++ resolved
@@ -129,7 +129,6 @@
         out_channels: int,
         stride: int = 1,
         activation: str = "relu",
-        downsample_in_bottleneck: bool = False,
     ):
         super().__init__()
         should_apply_shortcut = in_channels != out_channels or stride != 1
@@ -221,19 +220,7 @@
         else:
             first_layer = layer(in_channels, out_channels, stride=stride, activation=config.hidden_act)
         self.layers = nn.Sequential(
-<<<<<<< HEAD
-            # downsampling is done in the first layer with stride of 2
-            layer(
-                in_channels,
-                out_channels,
-                stride=stride,
-                activation=config.hidden_act,
-                downsample_in_bottleneck=config.downsample_in_bottleneck,
-            ),
-            *[layer(out_channels, out_channels, activation=config.hidden_act) for _ in range(depth - 1)],
-=======
             first_layer, *[layer(out_channels, out_channels, activation=config.hidden_act) for _ in range(depth - 1)]
->>>>>>> 592f2eab
         )
 
     def forward(self, input: Tensor) -> Tensor:
