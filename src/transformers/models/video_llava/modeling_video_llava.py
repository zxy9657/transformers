--- conflicted
+++ resolved
@@ -678,12 +678,7 @@
             output_hidden_states=output_hidden_states,
             return_dict=True,
             cache_position=cache_position,
-<<<<<<< HEAD
-            logits_to_keep=logits_to_keep,
             **kwargs,
-=======
-            **lm_kwargs,
->>>>>>> 17742bd9
         )
 
         hidden_states = outputs[0]
