# coding=utf-8
# Copyright 2024 the HuggingFace Inc. team. All rights reserved.
#
# Licensed under the Apache License, Version 2.0 (the "License");
# you may not use this file except in compliance with the License.
# You may obtain a copy of the License at
#
#     http://www.apache.org/licenses/LICENSE-2.0
#
# Unless required by applicable law or agreed to in writing, software
# distributed under the License is distributed on an "AS IS" BASIS,
# WITHOUT WARRANTIES OR CONDITIONS OF ANY KIND, either express or implied.
# See the License for the specific language governing permissions and
# limitations under the License.
"""PyTorch VideoLlava model."""

from dataclasses import dataclass
from typing import List, Optional, Tuple, Union

import torch
import torch.utils.checkpoint
from torch import nn

from ...activations import ACT2FN
from ...generation import GenerationMixin
from ...modeling_outputs import ModelOutput
from ...modeling_utils import PreTrainedModel
from ...utils import (
    add_start_docstrings,
    add_start_docstrings_to_model_forward,
    is_torchdynamo_compiling,
    logging,
    replace_return_docstrings,
)
from ...utils.deprecation import deprecate_kwarg
from ..auto import AutoModel, AutoModelForCausalLM
from .configuration_video_llava import VideoLlavaConfig


logger = logging.get_logger(__name__)

_CONFIG_FOR_DOC = "VideoLlavaConfig"


@dataclass
class VideoLlavaCausalLMOutputWithPast(ModelOutput):
    """
    Base class for VideoLlava causal language model (or autoregressive) outputs.

    Args:
        loss (`torch.FloatTensor` of shape `(1,)`, *optional*, returned when `labels` is provided):
            Language modeling loss (for next-token prediction).
        logits (`torch.FloatTensor` of shape `(batch_size, sequence_length, config.vocab_size)`):
            Prediction scores of the language modeling head (scores for each vocabulary token before SoftMax).
        past_key_values (`tuple(tuple(torch.FloatTensor))`, *optional*, returned when `use_cache=True` is passed or when `config.use_cache=True`):
            Tuple of `tuple(torch.FloatTensor)` of length `config.n_layers`, with each tuple having 2 tensors of shape
            `(batch_size, num_heads, sequence_length, embed_size_per_head)`)

            Contains pre-computed hidden-states (key and values in the self-attention blocks) that can be used (see
            `past_key_values` input) to speed up sequential decoding.
        hidden_states (`tuple(torch.FloatTensor)`, *optional*, returned when `output_hidden_states=True` is passed or when `config.output_hidden_states=True`):
            Tuple of `torch.FloatTensor` (one for the output of the embeddings, if the model has an embedding layer, +
            one for the output of each layer) of shape `(batch_size, sequence_length, hidden_size)`.

            Hidden-states of the model at the output of each layer plus the optional initial embedding outputs.
        attentions (`tuple(torch.FloatTensor)`, *optional*, returned when `output_attentions=True` is passed or when `config.output_attentions=True`):
            Tuple of `torch.FloatTensor` (one for each layer) of shape `(batch_size, num_heads, sequence_length,
            sequence_length)`.

            Attentions weights after the attention softmax, used to compute the weighted average in the self-attention
            heads.
        image_hidden_states (`torch.FloatTensor`, *optional*):
            A `torch.FloatTensor` of size (batch_size, num_images, sequence_length, hidden_size)`.
            image_hidden_states of the model produced by the vision encoder and after projecting the last hidden state.
        video_hidden_states (`torch.FloatTensor`, *optional*):
            A `torch.FloatTensor`  of size `(batch_size * num_frames, num_videos, sequence_length, hidden_size)`.
            video_hidden_states of the model produced by the vision encoder and after projecting the last hidden state.
    """

    loss: Optional[torch.FloatTensor] = None
    logits: torch.FloatTensor = None
    past_key_values: Optional[List[torch.FloatTensor]] = None
    hidden_states: Optional[Tuple[torch.FloatTensor]] = None
    attentions: Optional[Tuple[torch.FloatTensor]] = None
    image_hidden_states: Optional[torch.FloatTensor] = None
    video_hidden_states: Optional[torch.FloatTensor] = None


# Copied from transformers.models.llava.modeling_llava.LlavaMultiModalProjector with Llava->VideoLlava
class VideoLlavaMultiModalProjector(nn.Module):
    def __init__(self, config: VideoLlavaConfig):
        super().__init__()
        # We have hidden_size * the number of vision feature layers
        num_feature_layers = 1 if isinstance(config.vision_feature_layer, int) else len(config.vision_feature_layer)
        self.linear_1 = nn.Linear(
            config.vision_config.hidden_size * num_feature_layers,
            config.text_config.hidden_size,
            bias=config.multimodal_projector_bias,
        )
        self.act = ACT2FN[config.projector_hidden_act]
        self.linear_2 = nn.Linear(
            config.text_config.hidden_size, config.text_config.hidden_size, bias=config.multimodal_projector_bias
        )

    def forward(self, image_features):
        hidden_states = self.linear_1(image_features)
        hidden_states = self.act(hidden_states)
        hidden_states = self.linear_2(hidden_states)
        return hidden_states


VIDEO_LLAVA_START_DOCSTRING = r"""
    This model inherits from [`PreTrainedModel`]. Check the superclass documentation for the generic methods the
    library implements for all its model (such as downloading or saving, resizing the input embeddings, pruning heads
    etc.)

    This model is also a PyTorch [torch.nn.Module](https://pytorch.org/docs/stable/nn.html#torch.nn.Module) subclass.
    Use it as a regular PyTorch Module and refer to the PyTorch documentation for all matter related to general usage
    and behavior.

    Parameters:
        config ([`VideoLlavaConfig`] or [`VideoLlavaVisionConfig`]):
            Model configuration class with all the parameters of the model. Initializing with a config file does not
            load the weights associated with the model, only the configuration. Check out the
            [`~PreTrainedModel.from_pretrained`] method to load the model weights.
"""


@add_start_docstrings(
    VIDEO_LLAVA_START_DOCSTRING,
)
class VideoLlavaPreTrainedModel(PreTrainedModel):
    config_class = VideoLlavaConfig
    base_model_prefix = "model"
    supports_gradient_checkpointing = True
    _no_split_modules = ["VideoLlavaVisionAttention"]
    _skip_keys_device_placement = "past_key_values"
    _supports_cache_class = True
    _supports_flash_attn_2 = True
    _supports_sdpa = True
    _supports_quantized_cache = True
    _supports_static_cache = True

    def _init_weights(self, module):
        std = (
            self.config.initializer_range
            if hasattr(self.config, "initializer_range")
            else self.config.text_config.initializer_range
        )

        if hasattr(module, "class_embedding"):
            module.class_embedding.data.normal_(mean=0.0, std=std)

        if isinstance(module, (nn.Linear, nn.Conv2d)):
            module.weight.data.normal_(mean=0.0, std=std)
            if module.bias is not None:
                module.bias.data.zero_()
        elif isinstance(module, nn.Embedding):
            module.weight.data.normal_(mean=0.0, std=std)
            if module.padding_idx is not None:
                module.weight.data[module.padding_idx].zero_()


VIDEO_LLAVA_INPUTS_DOCSTRING = r"""
    Args:
        input_ids (`torch.LongTensor` of shape `(batch_size, sequence_length)`):
            Indices of input sequence tokens in the vocabulary. Padding will be ignored by default should you provide
            it.

            Indices can be obtained using [`AutoTokenizer`]. See [`PreTrainedTokenizer.encode`] and
            [`PreTrainedTokenizer.__call__`] for details.

            [What are input IDs?](../glossary#input-ids)
        pixel_values_images (`torch.FloatTensor` of shape `(batch_size, num_channels, image_size, image_size)):
            The tensors corresponding to the input images. Pixel values can be obtained using
            [`AutoImageProcessor`]. See [`VideoLlavaImageProcessor.__call__`] for details ([]`LlavaProcessor`] uses
            [`VideoLlavaImageProcessor`] for processing images).
        pixel_values_videos (`torch.FloatTensor` of shape `(batch_size, num_frames, num_channels, image_size, image_size)):
            The tensors corresponding to the input video. Pixel values can be obtained using
            [`AutoImageProcessor`]. See [`VideoLlavaImageProcessor.__call__`] for details ([]`LlavaProcessor`] uses
            [`VideoLlavaImageProcessor`] for processing videos).
        attention_mask (`torch.Tensor` of shape `(batch_size, sequence_length)`, *optional*):
            Mask to avoid performing attention on padding token indices. Mask values selected in `[0, 1]`:

            - 1 for tokens that are **not masked**,
            - 0 for tokens that are **masked**.

            [What are attention masks?](../glossary#attention-mask)

            Indices can be obtained using [`AutoTokenizer`]. See [`PreTrainedTokenizer.encode`] and
            [`PreTrainedTokenizer.__call__`] for details.

            If `past_key_values` is used, optionally only the last `decoder_input_ids` have to be input (see
            `past_key_values`).

            If you want to change padding behavior, you should read [`modeling_opt._prepare_decoder_attention_mask`]
            and modify to your needs. See diagram 1 in [the paper](https://arxiv.org/abs/1910.13461) for more
            information on the default strategy.

            - 1 indicates the head is **not masked**,
            - 0 indicates the head is **masked**.
        position_ids (`torch.LongTensor` of shape `(batch_size, sequence_length)`, *optional*):
            Indices of positions of each input sequence tokens in the position embeddings. Selected in the range `[0,
            config.n_positions - 1]`. [What are position IDs?](../glossary#position-ids)
        past_key_values (`tuple(tuple(torch.FloatTensor))`, *optional*, returned when `use_cache=True` is passed or when `config.use_cache=True`):
            Tuple of `tuple(torch.FloatTensor)` of length `config.n_layers`, with each tuple having 2 tensors of shape
            `(batch_size, num_heads, sequence_length, embed_size_per_head)`) and 2 additional tensors of shape
            `(batch_size, num_heads, encoder_sequence_length, embed_size_per_head)`.

            Contains pre-computed hidden-states (key and values in the self-attention blocks and in the cross-attention
            blocks) that can be used (see `past_key_values` input) to speed up sequential decoding.

            If `past_key_values` are used, the user can optionally input only the last `decoder_input_ids` (those that
            don't have their past key value states given to this model) of shape `(batch_size, 1)` instead of all
            `decoder_input_ids` of shape `(batch_size, sequence_length)`.
        inputs_embeds (`torch.FloatTensor` of shape `(batch_size, sequence_length, hidden_size)`, *optional*):
            Optionally, instead of passing `input_ids` you can choose to directly pass an embedded representation. This
            is useful if you want more control over how to convert `input_ids` indices into associated vectors than the
            model's internal embedding lookup matrix.
        vision_feature_layer (`Union[int, List[int]], *optional*, defaults to -2`):
            The index of the layer to select the vision feature. If multiple indices are provided,
            the vision feature of the corresponding indices will be concatenated to form the
            vision features.
        vision_feature_select_strategy (`str`, *optional*, defaults to `"default"`):
            The feature selection strategy used to select the vision feature from the vision backbone.
            Can be one of `"default"` or `"full"`
        use_cache (`bool`, *optional*):
            If set to `True`, `past_key_values` key value states are returned and can be used to speed up decoding (see
            `past_key_values`).
        output_attentions (`bool`, *optional*):
            Whether or not to return the attentions tensors of all attention layers. See `attentions` under returned
            tensors for more detail.
        output_hidden_states (`bool`, *optional*):
            Whether or not to return the hidden states of all layers. See `hidden_states` under returned tensors for
            more detail.
        return_dict (`bool`, *optional*):
            Whether or not to return a [`~utils.ModelOutput`] instead of a plain tuple.
        cache_position (`torch.LongTensor` of shape `(sequence_length)`, *optional*):
            Indices depicting the position of the input sequence tokens in the sequence. Contrarily to `position_ids`,
            this tensor is not affected by padding. It is used to update the cache in the correct position and to infer
            the complete sequence length.
"""


@add_start_docstrings(
    """The VideoLlava model which consists of a vision backbone and a language model.""",
    VIDEO_LLAVA_START_DOCSTRING,
)
class VideoLlavaForConditionalGeneration(VideoLlavaPreTrainedModel, GenerationMixin):
    def __init__(self, config: VideoLlavaConfig):
        super().__init__(config)
        self.video_tower = AutoModel.from_config(config.vision_config)
        self.image_tower = AutoModel.from_config(config.vision_config)

        self.multi_modal_projector = VideoLlavaMultiModalProjector(config)
        self.vocab_size = config.text_config.vocab_size
        self.language_model = AutoModelForCausalLM.from_config(config.text_config)
        if self.language_model._tied_weights_keys is not None:
            self._tied_weights_keys = [f"language_model.{k}" for k in self.language_model._tied_weights_keys]

        self.pad_token_id = self.config.pad_token_id if self.config.pad_token_id is not None else -1
        self.post_init()

    def get_input_embeddings(self):
        return self.language_model.get_input_embeddings()

    def set_input_embeddings(self, value):
        self.language_model.set_input_embeddings(value)

    def get_output_embeddings(self):
        return self.language_model.get_output_embeddings()

    def set_output_embeddings(self, new_embeddings):
        self.language_model.set_output_embeddings(new_embeddings)

    def set_decoder(self, decoder):
        self.language_model.set_decoder(decoder)

    def get_decoder(self):
        return self.language_model.get_decoder()

    def get_image_features(
        self,
        pixel_values_images: torch.FloatTensor,
        vision_feature_layer: Union[int, List[int]],
        vision_feature_select_strategy: str,
    ):
        """
        Obtains image last hidden states from the vision tower and apply multimodal projection.

        Args:
            pixel_values_images (`torch.FloatTensor]` of shape `(batch_size, channels, height, width)`)
               The tensors corresponding to the input images.
            vision_feature_layer (`Union[int, List[int]]`):
                The index of the layer to select the vision feature. If multiple indices are provided,
                the vision feature of the corresponding indices will be concatenated to form the
                vision features.
            vision_feature_select_strategy (`str`):
                The feature selection strategy used to select the vision feature from the vision backbone.
                Can be one of `"default"` or `"full"`
        Returns:
            image_features (`torch.Tensor`): Image feature tensor of shape `(num_images, image_length, embed_dim)`).
        """
        if vision_feature_select_strategy not in ["default", "full"]:
            raise ValueError(f"Unexpected select feature strategy: {self.config.vision_feature_select_strategy}")

<<<<<<< HEAD
        image_outputs = self.image_tower(pixel_values_images, output_hidden_states=[vision_feature_layer])
        image_outputs = image_outputs.hidden_states[0].squeeze(1)
=======
        image_outputs = self.image_tower(pixel_values_images, output_hidden_states=True)
>>>>>>> 6966fa19

        # If we have one vision feature layer, return the corresponding hidden states,
        # otherwise, select the hidden states of each feature layer and concatenate them
        if isinstance(vision_feature_layer, int):
            image_outputs = image_outputs.hidden_states[vision_feature_layer]
            if vision_feature_select_strategy == "default":
                image_outputs = image_outputs[:, 1:]
        else:
            hs_pool = [image_outputs.hidden_states[layer_idx] for layer_idx in vision_feature_layer]
            # For default; crop CLS from each hidden state in the hidden state pool
            if vision_feature_select_strategy == "default":
                hs_pool = [hs[:, 1:] for hs in hs_pool]
            image_outputs = torch.cat(hs_pool, dim=-1)

        image_features = self.multi_modal_projector(image_outputs)

        return image_features

    def get_video_features(
        self,
        pixel_values_videos: torch.FloatTensor,
        vision_feature_layer: Union[int, List[int]],
    ):
        """
        Obtains video last hidden states from the vision tower and apply multimodal projection.

        Args:
            pixel_values_videos (`torch.FloatTensor]` of shape `(batch_size, num_frames, channels, height, width)`)
               The tensors corresponding to the input videos.
            vision_feature_layer (`Union[int, List[int]]`):
                The index of the layer to select the vision feature. If multiple indices are provided,
                the vision feature of the corresponding indices will be concatenated to form the
                vision features.
        Returns:
            video_features (`torch.Tensor`): Video feature tensor of shape `(num_videos * num_frames, image_length, embed_dim)`).
            frames (`int`): Number of frames the videos have.
        """
        batch_size_vid, num_frames, channels, height, width = pixel_values_videos.shape

        pixel_values = pixel_values_videos.reshape(batch_size_vid * num_frames, channels, height, width)
<<<<<<< HEAD
        video_outputs = self.video_tower(pixel_values, output_hidden_states=[vision_feature_layer])
        video_features = video_outputs.hidden_states[0].squeeze(1)
=======
        video_outputs = self.video_tower(pixel_values, output_hidden_states=True)

        # If we have one vision feature layer, return the corresponding hidden states,
        # otherwise, select the hidden states of each feature layer and concatenate them
        if isinstance(vision_feature_layer, int):
            video_features = video_outputs.hidden_states[vision_feature_layer]
        else:
            hs_pool = [video_outputs.hidden_states[layer_idx] for layer_idx in vision_feature_layer]
            video_features = torch.cat(hs_pool, dim=-1)

>>>>>>> 6966fa19
        video_features = self.multi_modal_projector(video_features)

        return video_features, num_frames

    @deprecate_kwarg("num_logits_to_keep", version="4.50", new_name="logits_to_keep")
    @add_start_docstrings_to_model_forward(VIDEO_LLAVA_INPUTS_DOCSTRING)
    @replace_return_docstrings(output_type=VideoLlavaCausalLMOutputWithPast, config_class=_CONFIG_FOR_DOC)
    def forward(
        self,
        input_ids: torch.LongTensor = None,
        pixel_values_images: torch.FloatTensor = None,
        pixel_values_videos: torch.FloatTensor = None,
        attention_mask: Optional[torch.Tensor] = None,
        position_ids: Optional[torch.LongTensor] = None,
        past_key_values: Optional[List[torch.FloatTensor]] = None,
        inputs_embeds: Optional[torch.FloatTensor] = None,
        vision_feature_layer: Optional[Union[int, List[int]]] = None,
        vision_feature_select_strategy: Optional[str] = None,
        labels: Optional[torch.LongTensor] = None,
        use_cache: Optional[bool] = None,
        output_attentions: Optional[bool] = None,
        output_hidden_states: Optional[bool] = None,
        return_dict: Optional[bool] = None,
        cache_position: Optional[torch.LongTensor] = None,
        logits_to_keep: Union[int, torch.Tensor] = 0,
        **lm_kwargs,
    ) -> Union[Tuple, VideoLlavaCausalLMOutputWithPast]:
        r"""
            labels (`torch.LongTensor` of shape `(batch_size, sequence_length)`, *optional*):
                Labels for computing the masked language modeling loss. Indices should either be in `[0, ...,
                config.vocab_size]` or -100 (see `input_ids` docstring). Tokens with indices set to `-100` are ignored
                (masked), the loss is only computed for the tokens with labels in `[0, ..., config.vocab_size]`.

            logits_to_keep (`int` or `torch.Tensor`, *optional*):
                If an `int`, compute logits for the last `logits_to_keep` tokens. If `0`, calculate logits for all
                `input_ids` (special case). Only last token logits are needed for generation, and calculating them only for that
                token can save memory, which becomes pretty significant for long sequences or large vocabulary size.
                If a `torch.Tensor`, must be 1D corresponding to the indices to keep in the sequence length dimension.
                This is useful when using packed tensor format (single dimension for batch and sequence length).

        Returns:

        Example:

        ```python
        >>> from PIL import Image
        >>> import requests
        >>> import numpy as np
        >>> import av
        >>> from huggingface_hub import hf_hub_download
        >>> from transformers import VideoLlavaProcessor, VideoLlavaForConditionalGeneration


        >>> def read_video_pyav(container, indices):
        ...     '''
        ...     Decode the video with PyAV decoder.
        ...     Args:
        ...         container (`av.container.input.InputContainer`): PyAV container.
        ...         indices (`List[int]`): List of frame indices to decode.
        ...     Returns:
        ...         result (np.ndarray): np array of decoded frames of shape (num_frames, height, width, 3).
        ...     '''
        ...     frames = []
        ...     container.seek(0)
        ...     start_index = indices[0]
        ...     end_index = indices[-1]
        ...     for i, frame in enumerate(container.decode(video=0)):
        ...         if i > end_index:
        ...             break
        ...         if i >= start_index and i in indices:
        ...             frames.append(frame)
        ...     return np.stack([x.to_ndarray(format="rgb24") for x in frames])

        >>> model = VideoLlavaForConditionalGeneration.from_pretrained("LanguageBind/Video-LLaVA-7B-hf")
        >>> processor = VideoLlavaProcessor.from_pretrained("LanguageBind/Video-LLaVA-7B-hf")

        >>> prompt = "USER: <video>\nWhy is this video funny? ASSISTANT:"
        >>> video_path = hf_hub_download(repo_id="raushan-testing-hf/videos-test", filename="sample_demo_1.mp4", repo_type="dataset")
        >>> container = av.open(video_path)

        >>> # sample uniformly 8 frames from the video
        >>> total_frames = container.streams.video[0].frames
        >>> indices = np.arange(0, total_frames, total_frames / 8).astype(int)
        >>> clip = read_video_pyav(container, indices)

        >>> inputs = processor(text=prompt, videos=clip, return_tensors="pt")

        >>> # Generate
        >>> generate_ids = model.generate(**inputs, max_length=80)
        >>> processor.batch_decode(generate_ids, skip_special_tokens=True, clean_up_tokenization_spaces=False)[0]
        "USER:  Why is this video funny? ASSISTANT: The video is funny because the baby is playing with a Wii remote while sitting on the floor, and the baby is wearing glasses.Ъ. The baby's actions are amusing because it is a young child trying to interact with a video game, which is not a typical activity for a"

        >>> # to generate from image and video mix
        >>> url = "http://images.cocodataset.org/val2017/000000039769.jpg"
        >>> image = Image.open(requests.get(url, stream=True).raw)
        >>> prompt = [
        ...     "USER: <image>\nHow many cats do you see? ASSISTANT:",
        ...     "USER: <video>\nWhy is this video funny? ASSISTANT:"
        ... ]
        >>> inputs = processor(text=prompt, images=image, videos=clip, padding=True, return_tensors="pt")

        >>> # Generate
        >>> generate_ids = model.generate(**inputs, max_length=50)
        >>> processor.batch_decode(generate_ids, skip_special_tokens=True, clean_up_tokenization_spaces=True)
        ['USER:   How many cats do you see? ASSISTANT: There are two cats visible in the image. (or three, if you count the one in the background).', 'USER:  Why is this video funny? ASSISTANT: The video is funny because it shows a baby sitting on a bed and playing with a Wii remote.Ъ. The baby is holding the remote']
        ```
        """

        output_attentions = output_attentions if output_attentions is not None else self.config.output_attentions
        output_hidden_states = (
            output_hidden_states if output_hidden_states is not None else self.config.output_hidden_states
        )
        return_dict = return_dict if return_dict is not None else self.config.use_return_dict
        vision_feature_layer = (
            vision_feature_layer if vision_feature_layer is not None else self.config.vision_feature_layer
        )
        vision_feature_select_strategy = (
            vision_feature_select_strategy
            if vision_feature_select_strategy is not None
            else self.config.vision_feature_select_strategy
        )

        if (input_ids is None) ^ (inputs_embeds is not None):
            raise ValueError("You must specify exactly one of input_ids or inputs_embeds")

        if (pixel_values_images is not None or pixel_values_videos is not None) and inputs_embeds is not None:
            raise ValueError(
                "You cannot specify both `pixel_values_images`/`pixel_values_videos` and `inputs_embeds` at the same "
                "time, and must specify either one"
            )

        if inputs_embeds is None:
            inputs_embeds = self.get_input_embeddings()(input_ids)

        if pixel_values_images is not None:
            image_features = self.get_image_features(
                pixel_values_images,
                vision_feature_layer=vision_feature_layer,
                vision_feature_select_strategy=vision_feature_select_strategy,
            )
            special_image_mask = (input_ids == self.config.image_token_index).unsqueeze(-1)
            special_image_mask = special_image_mask.expand_as(inputs_embeds).to(inputs_embeds.device)
            if not is_torchdynamo_compiling() and inputs_embeds[special_image_mask].numel() != image_features.numel():
                n_image_tokens = (input_ids == self.config.image_token_index).sum()
                n_image_features = image_features.shape[0] * image_features.shape[1]
                raise ValueError(
                    f"Image features and image tokens do not match: tokens: {n_image_tokens}, features {n_image_features}"
                )
            image_features = image_features.to(inputs_embeds.device, inputs_embeds.dtype)
            inputs_embeds = inputs_embeds.masked_scatter(special_image_mask, image_features)

        if pixel_values_videos is not None:
            video_features, num_frames = self.get_video_features(
                pixel_values_videos=pixel_values_videos, vision_feature_layer=vision_feature_layer
            )

            special_image_mask = (input_ids == self.config.video_token_index).unsqueeze(-1)
            special_image_mask = special_image_mask.expand_as(inputs_embeds).to(inputs_embeds.device)
            if not is_torchdynamo_compiling() and inputs_embeds[special_image_mask].numel() != video_features.numel():
                n_video_tokens = (input_ids == self.config.video_token_index).sum()
                n_video_features = video_features.shape[0] * video_features.shape[1]
                raise ValueError(
                    f"Video features and video tokens do not match: tokens: {n_video_tokens}, features {n_video_features}"
                )
            video_features = video_features.to(inputs_embeds.device, inputs_embeds.dtype)
            inputs_embeds = inputs_embeds.masked_scatter(special_image_mask, video_features)

        outputs = self.language_model(
            attention_mask=attention_mask,
            position_ids=position_ids,
            past_key_values=past_key_values,
            inputs_embeds=inputs_embeds,
            use_cache=use_cache,
            output_attentions=output_attentions,
            output_hidden_states=output_hidden_states,
            return_dict=return_dict,
            cache_position=cache_position,
            logits_to_keep=logits_to_keep,
            **lm_kwargs,
        )

        logits = outputs[0]

        loss = None
        if labels is not None:
            # Shift so that tokens < n predict n
            if attention_mask is not None:
                # we use the input attention mask to shift the logits and labels, because it is 2D.
                # we also crop attn mask in case it is longer, which happens in PrefixTuning with peft
                shift_attention_mask = attention_mask[:, -(logits.shape[1] - 1) :].to(logits.device)
                shift_logits = logits[..., :-1, :][shift_attention_mask.to(logits.device) != 0].contiguous()
                shift_labels = labels[..., 1:][shift_attention_mask.to(labels.device) != 0].contiguous()
            else:
                shift_logits = logits[..., :-1, :].contiguous()
                shift_labels = labels[..., 1:].contiguous()
            # Flatten the tokens
            loss_fct = nn.CrossEntropyLoss()
            loss = loss_fct(
                shift_logits.view(-1, shift_logits.size(-1)), shift_labels.view(-1).to(shift_logits.device)
            )

        if not return_dict:
            output = (logits,) + outputs[1:]
            return (loss,) + output if loss is not None else output

        return VideoLlavaCausalLMOutputWithPast(
            loss=loss,
            logits=logits,
            past_key_values=outputs.past_key_values,
            hidden_states=outputs.hidden_states,
            attentions=outputs.attentions,
            image_hidden_states=image_features if pixel_values_images is not None else None,
            video_hidden_states=video_features if pixel_values_videos is not None else None,
        )

    def prepare_inputs_for_generation(
        self,
        input_ids,
        past_key_values=None,
        inputs_embeds=None,
        pixel_values_images=None,
        pixel_values_videos=None,
        attention_mask=None,
        cache_position=None,
        logits_to_keep=None,
        **kwargs,
    ):
        # Overwritten -- in specific circumstances we don't want to forward image inputs to the model

        model_inputs = self.language_model.prepare_inputs_for_generation(
            input_ids,
            past_key_values=past_key_values,
            inputs_embeds=inputs_embeds,
            attention_mask=attention_mask,
            cache_position=cache_position,
            logits_to_keep=logits_to_keep,
            **kwargs,
        )

        if cache_position[0] == 0:
            # If we're in cached decoding stage, pixel values should be None because input ids do not contain special image token anymore
            # Otherwise we need pixel values to be passed to model
            model_inputs["pixel_values_images"] = pixel_values_images
            model_inputs["pixel_values_videos"] = pixel_values_videos

        return model_inputs


__all__ = ["VideoLlavaPreTrainedModel", "VideoLlavaForConditionalGeneration"]<|MERGE_RESOLUTION|>--- conflicted
+++ resolved
@@ -304,21 +304,16 @@
         if vision_feature_select_strategy not in ["default", "full"]:
             raise ValueError(f"Unexpected select feature strategy: {self.config.vision_feature_select_strategy}")
 
-<<<<<<< HEAD
-        image_outputs = self.image_tower(pixel_values_images, output_hidden_states=[vision_feature_layer])
-        image_outputs = image_outputs.hidden_states[0].squeeze(1)
-=======
-        image_outputs = self.image_tower(pixel_values_images, output_hidden_states=True)
->>>>>>> 6966fa19
+        image_outputs = self.image_tower(pixel_values_images, output_hidden_states=[vision_feature_layer] if isinstance(vision_feature_layer, int) else vision_feature_layer)
 
         # If we have one vision feature layer, return the corresponding hidden states,
         # otherwise, select the hidden states of each feature layer and concatenate them
         if isinstance(vision_feature_layer, int):
-            image_outputs = image_outputs.hidden_states[vision_feature_layer]
+            image_outputs = image_outputs.hidden_states[0]
             if vision_feature_select_strategy == "default":
                 image_outputs = image_outputs[:, 1:]
         else:
-            hs_pool = [image_outputs.hidden_states[layer_idx] for layer_idx in vision_feature_layer]
+            hs_pool = image_outputs.hidden_states
             # For default; crop CLS from each hidden state in the hidden state pool
             if vision_feature_select_strategy == "default":
                 hs_pool = [hs[:, 1:] for hs in hs_pool]
@@ -350,21 +345,15 @@
         batch_size_vid, num_frames, channels, height, width = pixel_values_videos.shape
 
         pixel_values = pixel_values_videos.reshape(batch_size_vid * num_frames, channels, height, width)
-<<<<<<< HEAD
-        video_outputs = self.video_tower(pixel_values, output_hidden_states=[vision_feature_layer])
-        video_features = video_outputs.hidden_states[0].squeeze(1)
-=======
-        video_outputs = self.video_tower(pixel_values, output_hidden_states=True)
+        video_outputs = self.video_tower(pixel_values, output_hidden_states=[vision_feature_layer] if isinstance(vision_feature_layer, int) else vision_feature_layer)
 
         # If we have one vision feature layer, return the corresponding hidden states,
         # otherwise, select the hidden states of each feature layer and concatenate them
         if isinstance(vision_feature_layer, int):
-            video_features = video_outputs.hidden_states[vision_feature_layer]
+            video_features = video_outputs.hidden_states[0]
         else:
-            hs_pool = [video_outputs.hidden_states[layer_idx] for layer_idx in vision_feature_layer]
-            video_features = torch.cat(hs_pool, dim=-1)
-
->>>>>>> 6966fa19
+            video_features = torch.cat(video_outputs.hidden_states, dim=-1)
+
         video_features = self.multi_modal_projector(video_features)
 
         return video_features, num_frames
