--- conflicted
+++ resolved
@@ -301,7 +301,7 @@
             attn_weights = tf.reshape(attn_weights, (bsz * self.num_heads, tgt_len, src_len))
 
         attn_weights = tf.nn.softmax(attn_weights, axis=-1)
-        attn_probs = tf.nn.dropout(attn_weights, rate=self.dropout if training else 0.0)
+        attn_probs = self.dropout(attn_weights, training=training)
 
         attn_output = tf.matmul(attn_probs, v)  # shape: (bsz * self.num_heads, tgt_len, self.head_dim)
         attn_output = tf.transpose(attn_output, perm=(1, 0, 2))
@@ -328,9 +328,9 @@
         )
         self.normalize_before = config.normalize_before
         self.self_attn_layer_norm = tf.keras.layers.LayerNormalization(epsilon=1e-5, name="self_attn_layer_norm")
-        self.dropout = config.dropout
+        self.dropout = tf.keras.layers.Dropout(config.dropout)
         self.activation_fn = ACT2FN[config.activation_function]
-        self.activation_dropout = config.activation_dropout
+        self.activation_dropout = tf.keras.layers.Dropout(config.activation_dropout)
         self.fc1 = tf.keras.layers.Dense(config.encoder_ffn_dim, name="fc1")
         self.fc2 = tf.keras.layers.Dense(self.embed_dim, name="fc2")
         self.final_layer_norm = tf.keras.layers.LayerNormalization(epsilon=1e-5, name="final_layer_norm")
@@ -354,7 +354,7 @@
         assert shape_list(x) == shape_list(
             residual
         ), f"Self attn modified the shape of query {shape_list(residual)} to {shape_list(x)}"
-        x = tf.nn.dropout(x, rate=self.dropout if training else 0)
+        x = self.dropout(x, training=training)
         x = residual + x
         if not self.normalize_before:
             x = self.self_attn_layer_norm(x)
@@ -363,9 +363,9 @@
         if self.normalize_before:
             x = self.final_layer_norm(x)
         x = self.activation_fn(self.fc1(x))
-        x = tf.nn.dropout(x, rate=self.activation_dropout if training else 0)
+        x = self.activation_dropout(x, training=training)
         x = self.fc2(x)
-        x = tf.nn.dropout(x, rate=self.dropout if training else 0)
+        x = self.dropout(x, training=training)
         x = residual + x
         if not self.normalize_before:
             x = self.final_layer_norm(x)
@@ -383,9 +383,9 @@
             dropout=config.attention_dropout,
             name="self_attn",
         )
-        self.dropout = config.dropout
+        self.dropout = tf.keras.layers.Dropout(config.dropout)
         self.activation_fn = ACT2FN[config.activation_function]
-        self.activation_dropout = config.activation_dropout
+        self.activation_dropout = tf.keras.layers.Dropout(config.activation_dropout)
         self.normalize_before = config.normalize_before
 
         self.self_attn_layer_norm = tf.keras.layers.LayerNormalization(epsilon=1e-5, name="self_attn_layer_norm")
@@ -435,7 +435,7 @@
             layer_state=layer_state,
             attn_mask=attention_mask,
         )
-        x = tf.nn.dropout(x, rate=self.dropout if training else 0)
+        x = self.dropout(x, training=training)
         x = residual + x
         if not self.normalize_before:
             x = self.self_attn_layer_norm(x)
@@ -451,7 +451,7 @@
                 attn_mask=encoder_attn_mask,
                 layer_state=layer_state,  # mutates layer state
             )
-            x = tf.nn.dropout(x, rate=self.dropout if training else 0)
+            x = self.dropout(x, training=training)
             x = residual + x
             if not self.normalize_before:
                 x = self.encoder_attn_layer_norm(x)
@@ -461,9 +461,9 @@
         if self.normalize_before:
             x = self.final_layer_norm(x)
         x = self.activation_fn(self.fc1(x))
-        x = tf.nn.dropout(x, rate=self.activation_dropout if training else 0)
+        x = self.activation_dropout(x, training=training)
         x = self.fc2(x)
-        x = tf.nn.dropout(x, rate=self.dropout if training else 0)
+        x = self.dropout(x, training=training)
         x = residual + x
         if not self.normalize_before:
             x = self.final_layer_norm(x)
@@ -578,63 +578,6 @@
 )
 
 
-<<<<<<< HEAD
-=======
-class TFEncoderLayer(tf.keras.layers.Layer):
-    def __init__(self, config: BartConfig, **kwargs):
-        super().__init__(**kwargs)
-        self.embed_dim = config.d_model
-        self.self_attn = TFAttention(
-            self.embed_dim, config.encoder_attention_heads, dropout=config.attention_dropout, name="self_attn"
-        )
-        self.normalize_before = config.normalize_before
-        self.self_attn_layer_norm = tf.keras.layers.LayerNormalization(epsilon=1e-5, name="self_attn_layer_norm")
-        self.dropout = tf.keras.layers.Dropout(config.dropout)
-        self.activation_fn = ACT2FN[config.activation_function]
-        self.activation_dropout = tf.keras.layers.Dropout(config.activation_dropout)
-        self.fc1 = tf.keras.layers.Dense(config.encoder_ffn_dim, name="fc1")
-        self.fc2 = tf.keras.layers.Dense(self.embed_dim, name="fc2")
-        self.final_layer_norm = tf.keras.layers.LayerNormalization(epsilon=1e-5, name="final_layer_norm")
-
-    def call(self, x, encoder_padding_mask, training=False):
-        """
-        Args:
-            x (Tensor): input to the layer of shape `(seq_len, batch, embed_dim)`
-            encoder_padding_mask (ByteTensor): binary ByteTensor of shape
-                `(batch, src_len)` where padding elements are indicated by ``1``.
-            for t_tgt, t_src is excluded (or masked out), =0 means it is
-            included in attention
-
-        Returns:
-            encoded output of shape `(seq_len, batch, embed_dim)`
-        """
-        residual = x
-        if self.normalize_before:
-            x = self.self_attn_layer_norm(x)
-        x, self_attn_weights = self.self_attn(query=x, key=x, key_padding_mask=encoder_padding_mask)
-        assert shape_list(x) == shape_list(
-            residual
-        ), f"Self attn modified the shape of query {shape_list(residual)} to {shape_list(x)}"
-        x = self.dropout(x, training=training)
-        x = residual + x
-        if not self.normalize_before:
-            x = self.self_attn_layer_norm(x)
-
-        residual = x
-        if self.normalize_before:
-            x = self.final_layer_norm(x)
-        x = self.activation_fn(self.fc1(x))
-        x = self.activation_dropout(x, training=training)
-        x = self.fc2(x)
-        x = self.dropout(x, training=training)
-        x = residual + x
-        if not self.normalize_before:
-            x = self.final_layer_norm(x)
-
-        return x, self_attn_weights
-
-
->>>>>>> 935e3469
 class TFBartEncoder(tf.keras.layers.Layer):
     # config_class = BartConfig
     """
@@ -754,109 +697,6 @@
         if not return_dict:
             return tuple(v for v in [x, encoder_states, all_attentions] if v is not None)
         return TFBaseModelOutput(last_hidden_state=x, hidden_states=encoder_states, attentions=all_attentions)
-<<<<<<< HEAD
-=======
-
-
-class TFDecoderLayer(tf.keras.layers.Layer):
-    def __init__(self, config: BartConfig, **kwargs):
-        super().__init__(**kwargs)
-        self.embed_dim = config.d_model
-        self.self_attn = TFAttention(
-            embed_dim=self.embed_dim,
-            num_heads=config.decoder_attention_heads,
-            dropout=config.attention_dropout,
-            name="self_attn",
-        )
-        self.dropout = tf.keras.layers.Dropout(config.dropout)
-        self.activation_fn = ACT2FN[config.activation_function]
-        self.activation_dropout = tf.keras.layers.Dropout(config.activation_dropout)
-        self.normalize_before = config.normalize_before
-
-        self.self_attn_layer_norm = tf.keras.layers.LayerNormalization(epsilon=1e-5, name="self_attn_layer_norm")
-        self.encoder_attn = TFAttention(
-            self.embed_dim,
-            config.decoder_attention_heads,
-            dropout=config.attention_dropout,
-            encoder_decoder_attention=True,
-            name="encoder_attn",
-        )
-        self.encoder_attn_layer_norm = tf.keras.layers.LayerNormalization(epsilon=1e-5, name="encoder_attn_layer_norm")
-        self.fc1 = tf.keras.layers.Dense(config.decoder_ffn_dim, name="fc1")
-        self.fc2 = tf.keras.layers.Dense(self.embed_dim, name="fc2")
-        self.final_layer_norm = tf.keras.layers.LayerNormalization(epsilon=1e-5, name="final_layer_norm")
-
-    def call(
-        self,
-        x,
-        encoder_hidden_states: tf.Tensor,
-        encoder_attn_mask=None,
-        layer_state=None,
-        causal_mask=None,
-        decoder_padding_mask=None,
-        training=False,
-    ) -> Tuple[tf.Tensor, tf.Tensor, Dict[str, tf.Tensor]]:
-        """
-        Args:
-            x (Tensor): input to the layer of shape `(seq_len, batch, embed_dim)`
-            encoder_attn_mask (ByteTensor, optional): binary
-                ByteTensor of shape `(batch, src_len)` where padding elements are indicated by ``1``.
-            need_attn_weights (bool, optional): return attention weights
-                for each head (default: return average over heads).
-
-        Returns:
-
-            Tuple containing, encoded output of shape `(seq_len, batch, embed_dim)`, self_attn_weights, layer_state
-        """
-        residual = x  # Make a copy of the input tensor to add later.
-        if layer_state is None:
-            layer_state = {}
-        if self.normalize_before:
-            x = self.self_attn_layer_norm(x)
-
-        # next line mutates layer state and we need a copy of it
-        x, self_attn_weights = self.self_attn(
-            query=x,
-            key=x,
-            layer_state=layer_state,
-            attn_mask=causal_mask,
-            key_padding_mask=decoder_padding_mask,
-        )
-        x = self.dropout(x, training=training)
-        x = residual + x
-        if not self.normalize_before:
-            x = self.self_attn_layer_norm(x)
-        # Cross-Attention Block
-        residual = x
-        if self.normalize_before:
-            x = self.encoder_attn_layer_norm(x)
-        x, _ = self.encoder_attn(
-            query=x,
-            key=encoder_hidden_states,
-            key_padding_mask=encoder_attn_mask,
-            layer_state=layer_state,  # mutates layer state
-        )
-        x = self.dropout(x, training=training)
-        x = residual + x
-        if not self.normalize_before:
-            x = self.encoder_attn_layer_norm(x)
-        # Fully Connected
-        residual = x
-        if self.normalize_before:
-            x = self.final_layer_norm(x)
-        x = self.activation_fn(self.fc1(x))
-        x = self.activation_dropout(x, training=training)
-        x = self.fc2(x)
-        x = self.dropout(x, training=training)
-        x = residual + x
-        if not self.normalize_before:
-            x = self.final_layer_norm(x)
-        return (
-            x,
-            self_attn_weights,
-            layer_state,
-        )  # just self_attn weights for now, following t5, layer_state = cache for decoding
->>>>>>> 935e3469
 
 
 class TFBartDecoder(tf.keras.layers.Layer):
@@ -1031,228 +871,6 @@
             )
 
 
-<<<<<<< HEAD
-=======
-def _reorder_buffer(attn_cache, new_order):
-    for k, input_buffer_k in attn_cache.items():
-        if input_buffer_k is not None:
-            attn_cache[k] = tf.gather(input_buffer_k, new_order, axis=0)
-    return attn_cache
-
-
-class TFAttention(tf.keras.layers.Layer):
-    """Multi-headed attention from "Attention Is All You Need"""
-
-    def __init__(
-        self,
-        embed_dim,
-        num_heads,
-        dropout=0.0,
-        bias=True,
-        encoder_decoder_attention=False,  # otherwise self_attention
-        **kwargs,
-    ):
-        super().__init__(**kwargs)
-        self.embed_dim = embed_dim
-
-        self.num_heads = num_heads
-        self.dropout = tf.keras.layers.Dropout(dropout)
-        self.head_dim = embed_dim // num_heads
-        assert self.head_dim * num_heads == self.embed_dim, "embed_dim must be divisible by num_heads"
-        self.scaling = self.head_dim ** -0.5
-
-        self.encoder_decoder_attention = encoder_decoder_attention
-
-        self.k_proj = tf.keras.layers.Dense(embed_dim, use_bias=bias, name="k_proj")
-        self.q_proj = tf.keras.layers.Dense(embed_dim, use_bias=bias, name="q_proj")
-        self.v_proj = tf.keras.layers.Dense(embed_dim, use_bias=bias, name="v_proj")
-        self.out_proj = tf.keras.layers.Dense(embed_dim, use_bias=bias, name="out_proj")
-
-        self.cache_key = "encoder_decoder" if self.encoder_decoder_attention else "self"
-
-    def _shape(self, tensor: tf.Tensor, dim_0, bsz) -> tf.Tensor:
-        reshaped_T_B_D = tf.reshape(tensor, (dim_0, bsz * self.num_heads, self.head_dim))
-        return tf.transpose(reshaped_T_B_D, perm=(1, 0, 2))
-
-    def call(
-        self,
-        query: tf.Tensor,
-        key: tf.Tensor,
-        key_padding_mask: Optional[tf.Tensor] = None,
-        layer_state: Optional[Dict[str, tf.Tensor]] = None,
-        attn_mask: Optional[tf.Tensor] = None,
-        training=False,
-    ) -> Tuple[tf.Tensor, Optional[tf.Tensor]]:
-        """
-        Input shape: Time(SeqLen) x Batch x Channel
-
-        Args:
-
-            key_padding_mask (ByteTensor, optional): mask to exclude
-                keys that are pads, of shape `(batch, src_len)`, where padding elements are indicated by 1s.
-            attn_mask (ByteTensor, optional): typically used to
-                implement causal attention, where the mask prevents the attention from looking forward in time
-                (default: None).
-        """
-        static_kv = self.encoder_decoder_attention  # value=key=encoder_hidden_states,
-        tgt_len, bsz, embed_dim = shape_list(query)
-        assert (
-            embed_dim == self.embed_dim
-        ), f"query must be shaped {(tgt_len, bsz, self.embed_dim)} got {shape_list(query)}"
-        # get here for encoder decoder cause of static_kv
-        if layer_state is not None:  # get the last k and v for reuse
-            saved_state = layer_state.get(self.cache_key, {})
-            if "prev_key" in saved_state:
-                # previous time steps are cached - no need to recompute key and value if they are static
-                if static_kv:
-                    key = None
-        else:
-            # this branch is hit by encoder
-            saved_state = None
-
-        # Project query key values using weights q_proj, k_proj, v_proj
-        q = self.q_proj(query) * self.scaling
-        if static_kv and key is None:  # cross-attention with cache
-            k = v = None
-        elif static_kv and key is not None:  # cross-attention no prev_key found in cache
-            k = self.k_proj(key)
-            v = self.v_proj(key)
-        else:  # self-attention
-            k = self.k_proj(query)
-            v = self.v_proj(query)
-
-        # Reshape
-        q = self._shape(q, tgt_len, bsz)
-        if k is not None:
-            k = self._shape(k, -1, bsz)
-            v = self._shape(v, -1, bsz)
-
-        if saved_state:  # read from cache
-            k, v = self._concat_saved_state(k, v, saved_state, static_kv, bsz)
-
-        if layer_state is not None:  # Write to cache every decoder call
-            cached_shape = (bsz, self.num_heads, -1, self.head_dim)  # bsz must be first for reorder_cache
-            layer_state[self.cache_key] = dict(
-                prev_key=tf.reshape(k, cached_shape), prev_value=tf.reshape(v, cached_shape)
-            )
-
-        # Compute multi-headed attention
-        src_len = shape_list(k)[1]
-        attn_weights = tf.matmul(q, k, transpose_b=True)  # shape (bsz * self.num_heads, tgt_len, src_len)
-
-        if attn_mask is not None:
-            assert attn_mask.dtype == tf.float32, f"expected dtype tf.float32 got {attn_mask.dtype}"
-            attn_weights = tf.reshape(attn_weights, (bsz, self.num_heads, tgt_len, src_len)) + attn_mask
-            attn_weights = tf.reshape(attn_weights, (bsz * self.num_heads, tgt_len, src_len))
-
-        if key_padding_mask is not None:  # don't attend to padding symbols
-            attn_weights: tf.Tensor = tf.reshape(attn_weights, (bsz, self.num_heads, tgt_len, src_len))
-            if key_padding_mask.dtype == tf.bool:
-                key_padding_mask = tf.cast(key_padding_mask, attn_weights.dtype) * -1e9
-            extended_mask = tf.expand_dims(tf.expand_dims(key_padding_mask, 1), 2)
-            attn_weights = attn_weights + extended_mask
-            attn_weights = tf.reshape(attn_weights, (bsz * self.num_heads, tgt_len, src_len))
-
-        attn_weights = tf.nn.softmax(attn_weights, axis=-1)
-        attn_probs = self.dropout(attn_weights, training=training)
-
-        attn_output = tf.matmul(attn_probs, v)  # shape: (bsz * self.num_heads, tgt_len, self.head_dim)
-        attn_output = tf.transpose(attn_output, perm=(1, 0, 2))
-        attn_output = tf.reshape(attn_output, (tgt_len, bsz, embed_dim))
-        attn_output = self.out_proj(attn_output)
-        attn_weights: tf.Tensor = tf.reshape(attn_weights, (bsz, self.num_heads, tgt_len, src_len))
-        return attn_output, attn_weights
-
-    def _concat_saved_state(self, k, v, saved_state, static_kv, bsz) -> Tuple[tf.Tensor]:
-        # saved states are stored with shape (bsz, num_heads, seq_len, head_dim)
-        prev_key = tf.reshape(saved_state["prev_key"], (bsz * self.num_heads, -1, self.head_dim))
-        k = prev_key if static_kv else tf.concat([prev_key, k], axis=1)
-        prev_value = tf.reshape(saved_state["prev_value"], (bsz * self.num_heads, -1, self.head_dim))
-        v = prev_value if static_kv else tf.concat([prev_value, v], axis=1)
-        return k, v
-
-
-class TFLearnedPositionalEmbedding(TFSharedEmbeddings):
-    """
-    This module learns positional embeddings up to a fixed maximum size. Padding ids are ignored by either offsetting
-    based on padding_idx or by setting padding_idx to None and ensuring that the appropriate position ids are passed to
-    the forward function.
-    """
-
-    def __init__(self, num_embeddings: int, embedding_dim: int, padding_idx: int, offset, **kwargs):
-        # Bart is set up so that if padding_idx is specified then offset the embedding ids by 2
-        # and adjust num_embeddings appropriately. Other models dont have this hack
-        self.offset = offset
-        assert padding_idx is not None, "padding_idx cannot be None"
-        num_embeddings += offset
-        super().__init__(num_embeddings, embedding_dim, **kwargs)
-
-    def call(self, input_ids: tf.Tensor, use_cache=False):
-        """Input is expected to be of size [bsz x seqlen]."""
-        bsz, seq_len = shape_list(input_ids)[:2]
-
-        if use_cache:
-            positions = tf.fill((1, 1), seq_len - 1)
-        else:
-            # starts at 0, ends at 1-seq_len
-            positions = tf.range(0, seq_len, delta=1, dtype=tf.int32, name="range")
-        return super().call(positions + self.offset)  # super object is not callable for some reason
-
-
-class TFSinusoidalPositionalEmbedding(tf.keras.layers.Embedding):
-    """This module produces sinusoidal positional embeddings of any length."""
-
-    def __init__(self, num_positions, embedding_dim, **kwargs):
-
-        if embedding_dim % 2 != 0:
-            raise NotImplementedError(f"odd embedding_dim {embedding_dim} not supported")
-        super().__init__(
-            num_positions,
-            embedding_dim,
-            **kwargs,
-        )
-
-    def build(self, input_shape):
-        """
-        Build shared token embedding layer Shared weights logic adapted from
-        https://github.com/tensorflow/models/blob/a009f4fb9d2fc4949e32192a944688925ef78659/official/transformer/v2/embedding_layer.py#L24
-        """
-        super().build(input_shape)  # Instantiates self.weight so it can be loaded
-        weight: np.ndarray = self._init_weight(self.input_dim, self.output_dim)
-        self.set_weights([weight])  # overwrite self.weight to correct value
-
-    @staticmethod
-    def _init_weight(n_pos, dim):
-        """
-        Identical to the XLM create_sinusoidal_embeddings except features are not interleaved. The cos features are in
-        the 2nd half of the vector. [dim // 2:]
-        """
-        position_enc = np.array(
-            [[pos / np.power(10000, 2 * (j // 2) / dim) for j in range(dim)] for pos in range(n_pos)]
-        )
-        # index 0 is all zero
-        position_enc[:, 0 : dim // 2] = np.sin(position_enc[:, 0::2])
-        position_enc[:, dim // 2 :] = np.cos(position_enc[:, 1::2])
-        # convert to tensor
-        table = tf.convert_to_tensor(position_enc, dtype=tf.float32)
-        tf.stop_gradient(table)
-        return table
-
-    def call(self, input_ids, use_cache=False):
-        """Input is expected to be of size [bsz x seqlen]."""
-        bsz, seq_len = shape_list(input_ids)[:2]
-        if use_cache:
-            positions = tf.fill((1, 1), seq_len - 1)
-        else:
-            # starts at 0, ends at 1-seq_len
-            positions = tf.range(0, seq_len, delta=1, dtype=tf.int32, name="range")
-        return super().call(positions)
-
-
-# Public API
-
-
->>>>>>> 935e3469
 @add_start_docstrings(
     "The bare BART Model outputting raw hidden-states without any specific head on top.",
     BART_START_DOCSTRING,
