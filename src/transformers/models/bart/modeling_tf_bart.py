--- conflicted
+++ resolved
@@ -924,10 +924,9 @@
         hidden_states = self.dropout(hidden_states, training=inputs["training"])
 
         # decoder layers
-<<<<<<< HEAD
-        all_hidden_states = ()
-        all_self_attns = ()
-        present_key_values = ()
+        all_hidden_states = () if inputs["output_hidden_states"] else None
+        all_self_attns = () if inputs["output_attentions"] else None
+        present_key_values = () if inputs["use_cache"] else None
 
         # check if head_mask has a correct number of layers specified if desired
         if inputs["head_mask"] is not None:
@@ -936,12 +935,6 @@
                 len(self.layers),
                 message=f"The head_mask should be specified for {len(self.layers)} layers, but it is for {shape_list(inputs['head_mask'])[0]}.",
             )
-=======
-        all_hidden_states = () if inputs["output_hidden_states"] else None
-        all_self_attns = () if inputs["output_attentions"] else None
-        present_key_values = () if inputs["use_cache"] else None
-
->>>>>>> 5f80c15e
         for idx, decoder_layer in enumerate(self.layers):
             # add LayerDrop (see https://arxiv.org/abs/1909.11556 for description)
             if inputs["output_hidden_states"]:
