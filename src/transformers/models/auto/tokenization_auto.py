# coding=utf-8
# Copyright 2018 The HuggingFace Inc. team.
#
# Licensed under the Apache License, Version 2.0 (the "License");
# you may not use this file except in compliance with the License.
# You may obtain a copy of the License at
#
#     http://www.apache.org/licenses/LICENSE-2.0
#
# Unless required by applicable law or agreed to in writing, software
# distributed under the License is distributed on an "AS IS" BASIS,
# WITHOUT WARRANTIES OR CONDITIONS OF ANY KIND, either express or implied.
# See the License for the specific language governing permissions and
# limitations under the License.
"""Auto Tokenizer class."""

import importlib
import json
import os
import warnings
from collections import OrderedDict
from typing import TYPE_CHECKING, Dict, Optional, Tuple, Union

from ...configuration_utils import PretrainedConfig
from ...dynamic_module_utils import get_class_from_dynamic_module, resolve_trust_remote_code
from ...modeling_gguf_pytorch_utils import load_gguf_checkpoint
from ...tokenization_utils import PreTrainedTokenizer
from ...tokenization_utils_base import TOKENIZER_CONFIG_FILE
from ...utils import (
    cached_file,
    extract_commit_hash,
    is_g2p_en_available,
    is_sentencepiece_available,
    is_tokenizers_available,
    logging,
)
from ..encoder_decoder import EncoderDecoderConfig
from .auto_factory import _LazyAutoMapping
from .configuration_auto import (
    CONFIG_MAPPING_NAMES,
    AutoConfig,
    config_class_to_model_type,
    model_type_to_module_name,
    replace_list_option_in_docstrings,
)


if is_tokenizers_available():
    from ...tokenization_utils_fast import PreTrainedTokenizerFast
else:
    PreTrainedTokenizerFast = None


logger = logging.get_logger(__name__)

if TYPE_CHECKING:
    # This significantly improves completion suggestion performance when
    # the transformers package is used with Microsoft's Pylance language server.
    TOKENIZER_MAPPING_NAMES: OrderedDict[str, Tuple[Optional[str], Optional[str]]] = OrderedDict()
else:
    TOKENIZER_MAPPING_NAMES = OrderedDict(
        [
            (
                "albert",
                (
                    "AlbertTokenizer" if is_sentencepiece_available() else None,
                    "AlbertTokenizerFast" if is_tokenizers_available() else None,
                ),
            ),
            ("align", ("BertTokenizer", "BertTokenizerFast" if is_tokenizers_available() else None)),
            ("aria", ("LlamaTokenizer", "LlamaTokenizerFast" if is_tokenizers_available() else None)),
            ("bark", ("BertTokenizer", "BertTokenizerFast" if is_tokenizers_available() else None)),
            ("bart", ("BartTokenizer", "BartTokenizerFast")),
            (
                "barthez",
                (
                    "BarthezTokenizer" if is_sentencepiece_available() else None,
                    "BarthezTokenizerFast" if is_tokenizers_available() else None,
                ),
            ),
            ("bartpho", ("BartphoTokenizer", None)),
            ("bert", ("BertTokenizer", "BertTokenizerFast" if is_tokenizers_available() else None)),
            ("bert-generation", ("BertGenerationTokenizer" if is_sentencepiece_available() else None, None)),
            ("bert-japanese", ("BertJapaneseTokenizer", None)),
            ("bertweet", ("BertweetTokenizer", None)),
            (
                "big_bird",
                (
                    "BigBirdTokenizer" if is_sentencepiece_available() else None,
                    "BigBirdTokenizerFast" if is_tokenizers_available() else None,
                ),
            ),
            ("bigbird_pegasus", ("PegasusTokenizer", "PegasusTokenizerFast" if is_tokenizers_available() else None)),
            ("biogpt", ("BioGptTokenizer", None)),
            ("blenderbot", ("BlenderbotTokenizer", "BlenderbotTokenizerFast")),
            ("blenderbot-small", ("BlenderbotSmallTokenizer", None)),
            ("blip", ("BertTokenizer", "BertTokenizerFast" if is_tokenizers_available() else None)),
            ("blip-2", ("GPT2Tokenizer", "GPT2TokenizerFast" if is_tokenizers_available() else None)),
            ("bloom", (None, "BloomTokenizerFast" if is_tokenizers_available() else None)),
            ("bridgetower", ("RobertaTokenizer", "RobertaTokenizerFast" if is_tokenizers_available() else None)),
            ("bros", ("BertTokenizer", "BertTokenizerFast" if is_tokenizers_available() else None)),
            ("byt5", ("ByT5Tokenizer", None)),
            (
                "camembert",
                (
                    "CamembertTokenizer" if is_sentencepiece_available() else None,
                    "CamembertTokenizerFast" if is_tokenizers_available() else None,
                ),
            ),
            ("canine", ("CanineTokenizer", None)),
            (
                "chameleon",
                (
                    "LlamaTokenizer" if is_sentencepiece_available() else None,
                    "LlamaTokenizerFast" if is_tokenizers_available() else None,
                ),
            ),
            ("chinese_clip", ("BertTokenizer", "BertTokenizerFast" if is_tokenizers_available() else None)),
            (
                "clap",
                (
                    "RobertaTokenizer",
                    "RobertaTokenizerFast" if is_tokenizers_available() else None,
                ),
            ),
            (
                "clip",
                (
                    "CLIPTokenizer",
                    "CLIPTokenizerFast" if is_tokenizers_available() else None,
                ),
            ),
            (
                "clipseg",
                (
                    "CLIPTokenizer",
                    "CLIPTokenizerFast" if is_tokenizers_available() else None,
                ),
            ),
            ("clvp", ("ClvpTokenizer", None)),
            (
                "code_llama",
                (
                    "CodeLlamaTokenizer" if is_sentencepiece_available() else None,
                    "CodeLlamaTokenizerFast" if is_tokenizers_available() else None,
                ),
            ),
            ("codegen", ("CodeGenTokenizer", "CodeGenTokenizerFast" if is_tokenizers_available() else None)),
            ("cohere", (None, "CohereTokenizerFast" if is_tokenizers_available() else None)),
<<<<<<< HEAD
            ("colpali", ("LlamaTokenizer", "LlamaTokenizerFast" if is_tokenizers_available() else None)),
=======
            ("cohere2", (None, "CohereTokenizerFast" if is_tokenizers_available() else None)),
>>>>>>> d5b81e1c
            ("convbert", ("ConvBertTokenizer", "ConvBertTokenizerFast" if is_tokenizers_available() else None)),
            (
                "cpm",
                (
                    "CpmTokenizer" if is_sentencepiece_available() else None,
                    "CpmTokenizerFast" if is_tokenizers_available() else None,
                ),
            ),
            ("cpmant", ("CpmAntTokenizer", None)),
            ("ctrl", ("CTRLTokenizer", None)),
            ("data2vec-audio", ("Wav2Vec2CTCTokenizer", None)),
            ("data2vec-text", ("RobertaTokenizer", "RobertaTokenizerFast" if is_tokenizers_available() else None)),
            ("dbrx", ("GPT2Tokenizer", "GPT2TokenizerFast" if is_tokenizers_available() else None)),
            ("deberta", ("DebertaTokenizer", "DebertaTokenizerFast" if is_tokenizers_available() else None)),
            (
                "deberta-v2",
                (
                    "DebertaV2Tokenizer" if is_sentencepiece_available() else None,
                    "DebertaV2TokenizerFast" if is_tokenizers_available() else None,
                ),
            ),
            ("distilbert", ("DistilBertTokenizer", "DistilBertTokenizerFast" if is_tokenizers_available() else None)),
            (
                "dpr",
                (
                    "DPRQuestionEncoderTokenizer",
                    "DPRQuestionEncoderTokenizerFast" if is_tokenizers_available() else None,
                ),
            ),
            ("electra", ("ElectraTokenizer", "ElectraTokenizerFast" if is_tokenizers_available() else None)),
            ("ernie", ("BertTokenizer", "BertTokenizerFast" if is_tokenizers_available() else None)),
            ("ernie_m", ("ErnieMTokenizer" if is_sentencepiece_available() else None, None)),
            ("esm", ("EsmTokenizer", None)),
            ("falcon", (None, "PreTrainedTokenizerFast" if is_tokenizers_available() else None)),
            ("falcon_mamba", (None, "GPTNeoXTokenizerFast" if is_tokenizers_available() else None)),
            (
                "fastspeech2_conformer",
                ("FastSpeech2ConformerTokenizer" if is_g2p_en_available() else None, None),
            ),
            ("flaubert", ("FlaubertTokenizer", None)),
            ("fnet", ("FNetTokenizer", "FNetTokenizerFast" if is_tokenizers_available() else None)),
            ("fsmt", ("FSMTTokenizer", None)),
            ("funnel", ("FunnelTokenizer", "FunnelTokenizerFast" if is_tokenizers_available() else None)),
            (
                "gemma",
                (
                    "GemmaTokenizer" if is_sentencepiece_available() else None,
                    "GemmaTokenizerFast" if is_tokenizers_available() else None,
                ),
            ),
            (
                "gemma2",
                (
                    "GemmaTokenizer" if is_sentencepiece_available() else None,
                    "GemmaTokenizerFast" if is_tokenizers_available() else None,
                ),
            ),
            ("git", ("BertTokenizer", "BertTokenizerFast" if is_tokenizers_available() else None)),
            ("glm", (None, "PreTrainedTokenizerFast" if is_tokenizers_available() else None)),
            ("gpt-sw3", ("GPTSw3Tokenizer" if is_sentencepiece_available() else None, None)),
            ("gpt2", ("GPT2Tokenizer", "GPT2TokenizerFast" if is_tokenizers_available() else None)),
            ("gpt_bigcode", ("GPT2Tokenizer", "GPT2TokenizerFast" if is_tokenizers_available() else None)),
            ("gpt_neo", ("GPT2Tokenizer", "GPT2TokenizerFast" if is_tokenizers_available() else None)),
            ("gpt_neox", (None, "GPTNeoXTokenizerFast" if is_tokenizers_available() else None)),
            ("gpt_neox_japanese", ("GPTNeoXJapaneseTokenizer", None)),
            ("gptj", ("GPT2Tokenizer", "GPT2TokenizerFast" if is_tokenizers_available() else None)),
            ("gptsan-japanese", ("GPTSanJapaneseTokenizer", None)),
            ("grounding-dino", ("BertTokenizer", "BertTokenizerFast" if is_tokenizers_available() else None)),
            ("groupvit", ("CLIPTokenizer", "CLIPTokenizerFast" if is_tokenizers_available() else None)),
            ("herbert", ("HerbertTokenizer", "HerbertTokenizerFast" if is_tokenizers_available() else None)),
            ("hubert", ("Wav2Vec2CTCTokenizer", None)),
            ("ibert", ("RobertaTokenizer", "RobertaTokenizerFast" if is_tokenizers_available() else None)),
            ("idefics", (None, "LlamaTokenizerFast" if is_tokenizers_available() else None)),
            ("idefics2", ("LlamaTokenizer", "LlamaTokenizerFast" if is_tokenizers_available() else None)),
            ("idefics3", ("LlamaTokenizer", "LlamaTokenizerFast" if is_tokenizers_available() else None)),
            ("instructblip", ("GPT2Tokenizer", "GPT2TokenizerFast" if is_tokenizers_available() else None)),
            ("instructblipvideo", ("GPT2Tokenizer", "GPT2TokenizerFast" if is_tokenizers_available() else None)),
            (
                "jamba",
                (
                    "LlamaTokenizer" if is_sentencepiece_available() else None,
                    "LlamaTokenizerFast" if is_tokenizers_available() else None,
                ),
            ),
            (
                "jetmoe",
                (
                    "LlamaTokenizer" if is_sentencepiece_available() else None,
                    "LlamaTokenizerFast" if is_tokenizers_available() else None,
                ),
            ),
            ("jukebox", ("JukeboxTokenizer", None)),
            (
                "kosmos-2",
                (
                    "XLMRobertaTokenizer" if is_sentencepiece_available() else None,
                    "XLMRobertaTokenizerFast" if is_tokenizers_available() else None,
                ),
            ),
            ("layoutlm", ("LayoutLMTokenizer", "LayoutLMTokenizerFast" if is_tokenizers_available() else None)),
            ("layoutlmv2", ("LayoutLMv2Tokenizer", "LayoutLMv2TokenizerFast" if is_tokenizers_available() else None)),
            ("layoutlmv3", ("LayoutLMv3Tokenizer", "LayoutLMv3TokenizerFast" if is_tokenizers_available() else None)),
            ("layoutxlm", ("LayoutXLMTokenizer", "LayoutXLMTokenizerFast" if is_tokenizers_available() else None)),
            ("led", ("LEDTokenizer", "LEDTokenizerFast" if is_tokenizers_available() else None)),
            ("lilt", ("LayoutLMv3Tokenizer", "LayoutLMv3TokenizerFast" if is_tokenizers_available() else None)),
            (
                "llama",
                (
                    "LlamaTokenizer" if is_sentencepiece_available() else None,
                    "LlamaTokenizerFast" if is_tokenizers_available() else None,
                ),
            ),
            ("llava", ("LlamaTokenizer", "LlamaTokenizerFast" if is_tokenizers_available() else None)),
            ("llava_next", ("LlamaTokenizer", "LlamaTokenizerFast" if is_tokenizers_available() else None)),
            ("llava_next_video", ("LlamaTokenizer", "LlamaTokenizerFast" if is_tokenizers_available() else None)),
            ("llava_onevision", ("LlamaTokenizer", "LlamaTokenizerFast" if is_tokenizers_available() else None)),
            ("longformer", ("LongformerTokenizer", "LongformerTokenizerFast" if is_tokenizers_available() else None)),
            (
                "longt5",
                (
                    "T5Tokenizer" if is_sentencepiece_available() else None,
                    "T5TokenizerFast" if is_tokenizers_available() else None,
                ),
            ),
            ("luke", ("LukeTokenizer", None)),
            ("lxmert", ("LxmertTokenizer", "LxmertTokenizerFast" if is_tokenizers_available() else None)),
            ("m2m_100", ("M2M100Tokenizer" if is_sentencepiece_available() else None, None)),
            ("mamba", (None, "GPTNeoXTokenizerFast" if is_tokenizers_available() else None)),
            ("mamba2", (None, "GPTNeoXTokenizerFast" if is_tokenizers_available() else None)),
            ("marian", ("MarianTokenizer" if is_sentencepiece_available() else None, None)),
            (
                "mbart",
                (
                    "MBartTokenizer" if is_sentencepiece_available() else None,
                    "MBartTokenizerFast" if is_tokenizers_available() else None,
                ),
            ),
            (
                "mbart50",
                (
                    "MBart50Tokenizer" if is_sentencepiece_available() else None,
                    "MBart50TokenizerFast" if is_tokenizers_available() else None,
                ),
            ),
            ("mega", ("RobertaTokenizer", "RobertaTokenizerFast" if is_tokenizers_available() else None)),
            ("megatron-bert", ("BertTokenizer", "BertTokenizerFast" if is_tokenizers_available() else None)),
            ("mgp-str", ("MgpstrTokenizer", None)),
            (
                "mistral",
                (
                    "LlamaTokenizer" if is_sentencepiece_available() else None,
                    "LlamaTokenizerFast" if is_tokenizers_available() else None,
                ),
            ),
            (
                "mixtral",
                (
                    "LlamaTokenizer" if is_sentencepiece_available() else None,
                    "LlamaTokenizerFast" if is_tokenizers_available() else None,
                ),
            ),
            ("mllama", ("LlamaTokenizer", "LlamaTokenizerFast" if is_tokenizers_available() else None)),
            ("mluke", ("MLukeTokenizer" if is_sentencepiece_available() else None, None)),
            ("mobilebert", ("MobileBertTokenizer", "MobileBertTokenizerFast" if is_tokenizers_available() else None)),
            ("moshi", (None, "PreTrainedTokenizerFast" if is_tokenizers_available() else None)),
            ("mpnet", ("MPNetTokenizer", "MPNetTokenizerFast" if is_tokenizers_available() else None)),
            ("mpt", (None, "GPTNeoXTokenizerFast" if is_tokenizers_available() else None)),
            ("mra", ("RobertaTokenizer", "RobertaTokenizerFast" if is_tokenizers_available() else None)),
            (
                "mt5",
                (
                    "MT5Tokenizer" if is_sentencepiece_available() else None,
                    "MT5TokenizerFast" if is_tokenizers_available() else None,
                ),
            ),
            ("musicgen", ("T5Tokenizer", "T5TokenizerFast" if is_tokenizers_available() else None)),
            ("musicgen_melody", ("T5Tokenizer", "T5TokenizerFast" if is_tokenizers_available() else None)),
            ("mvp", ("MvpTokenizer", "MvpTokenizerFast" if is_tokenizers_available() else None)),
            ("myt5", ("MyT5Tokenizer", None)),
            ("nezha", ("BertTokenizer", "BertTokenizerFast" if is_tokenizers_available() else None)),
            (
                "nllb",
                (
                    "NllbTokenizer" if is_sentencepiece_available() else None,
                    "NllbTokenizerFast" if is_tokenizers_available() else None,
                ),
            ),
            (
                "nllb-moe",
                (
                    "NllbTokenizer" if is_sentencepiece_available() else None,
                    "NllbTokenizerFast" if is_tokenizers_available() else None,
                ),
            ),
            (
                "nystromformer",
                (
                    "AlbertTokenizer" if is_sentencepiece_available() else None,
                    "AlbertTokenizerFast" if is_tokenizers_available() else None,
                ),
            ),
            ("olmo", (None, "GPTNeoXTokenizerFast" if is_tokenizers_available() else None)),
            ("olmo2", (None, "GPTNeoXTokenizerFast" if is_tokenizers_available() else None)),
            ("olmoe", (None, "GPTNeoXTokenizerFast" if is_tokenizers_available() else None)),
            (
                "omdet-turbo",
                ("CLIPTokenizer", "CLIPTokenizerFast" if is_tokenizers_available() else None),
            ),
            ("oneformer", ("CLIPTokenizer", "CLIPTokenizerFast" if is_tokenizers_available() else None)),
            (
                "openai-gpt",
                ("OpenAIGPTTokenizer", "OpenAIGPTTokenizerFast" if is_tokenizers_available() else None),
            ),
            ("opt", ("GPT2Tokenizer", "GPT2TokenizerFast" if is_tokenizers_available() else None)),
            ("owlv2", ("CLIPTokenizer", "CLIPTokenizerFast" if is_tokenizers_available() else None)),
            ("owlvit", ("CLIPTokenizer", "CLIPTokenizerFast" if is_tokenizers_available() else None)),
            ("paligemma", ("LlamaTokenizer", "LlamaTokenizerFast" if is_tokenizers_available() else None)),
            (
                "pegasus",
                (
                    "PegasusTokenizer" if is_sentencepiece_available() else None,
                    "PegasusTokenizerFast" if is_tokenizers_available() else None,
                ),
            ),
            (
                "pegasus_x",
                (
                    "PegasusTokenizer" if is_sentencepiece_available() else None,
                    "PegasusTokenizerFast" if is_tokenizers_available() else None,
                ),
            ),
            (
                "perceiver",
                (
                    "PerceiverTokenizer",
                    None,
                ),
            ),
            (
                "persimmon",
                (
                    "LlamaTokenizer" if is_sentencepiece_available() else None,
                    "LlamaTokenizerFast" if is_tokenizers_available() else None,
                ),
            ),
            ("phi", ("CodeGenTokenizer", "CodeGenTokenizerFast" if is_tokenizers_available() else None)),
            ("phi3", ("LlamaTokenizer", "LlamaTokenizerFast" if is_tokenizers_available() else None)),
            ("phimoe", ("LlamaTokenizer", "LlamaTokenizerFast" if is_tokenizers_available() else None)),
            ("phobert", ("PhobertTokenizer", None)),
            ("pix2struct", ("T5Tokenizer", "T5TokenizerFast" if is_tokenizers_available() else None)),
            ("pixtral", (None, "PreTrainedTokenizerFast" if is_tokenizers_available() else None)),
            ("plbart", ("PLBartTokenizer" if is_sentencepiece_available() else None, None)),
            ("prophetnet", ("ProphetNetTokenizer", None)),
            ("qdqbert", ("BertTokenizer", "BertTokenizerFast" if is_tokenizers_available() else None)),
            (
                "qwen2",
                (
                    "Qwen2Tokenizer",
                    "Qwen2TokenizerFast" if is_tokenizers_available() else None,
                ),
            ),
            ("qwen2_audio", ("Qwen2Tokenizer", "Qwen2TokenizerFast" if is_tokenizers_available() else None)),
            (
                "qwen2_moe",
                (
                    "Qwen2Tokenizer",
                    "Qwen2TokenizerFast" if is_tokenizers_available() else None,
                ),
            ),
            ("qwen2_vl", ("Qwen2Tokenizer", "Qwen2TokenizerFast" if is_tokenizers_available() else None)),
            ("rag", ("RagTokenizer", None)),
            ("realm", ("RealmTokenizer", "RealmTokenizerFast" if is_tokenizers_available() else None)),
            (
                "recurrent_gemma",
                (
                    "GemmaTokenizer" if is_sentencepiece_available() else None,
                    "GemmaTokenizerFast" if is_tokenizers_available() else None,
                ),
            ),
            (
                "reformer",
                (
                    "ReformerTokenizer" if is_sentencepiece_available() else None,
                    "ReformerTokenizerFast" if is_tokenizers_available() else None,
                ),
            ),
            (
                "rembert",
                (
                    "RemBertTokenizer" if is_sentencepiece_available() else None,
                    "RemBertTokenizerFast" if is_tokenizers_available() else None,
                ),
            ),
            ("retribert", ("RetriBertTokenizer", "RetriBertTokenizerFast" if is_tokenizers_available() else None)),
            ("roberta", ("RobertaTokenizer", "RobertaTokenizerFast" if is_tokenizers_available() else None)),
            (
                "roberta-prelayernorm",
                ("RobertaTokenizer", "RobertaTokenizerFast" if is_tokenizers_available() else None),
            ),
            ("roc_bert", ("RoCBertTokenizer", None)),
            ("roformer", ("RoFormerTokenizer", "RoFormerTokenizerFast" if is_tokenizers_available() else None)),
            ("rwkv", (None, "GPTNeoXTokenizerFast" if is_tokenizers_available() else None)),
            (
                "seamless_m4t",
                (
                    "SeamlessM4TTokenizer" if is_sentencepiece_available() else None,
                    "SeamlessM4TTokenizerFast" if is_tokenizers_available() else None,
                ),
            ),
            (
                "seamless_m4t_v2",
                (
                    "SeamlessM4TTokenizer" if is_sentencepiece_available() else None,
                    "SeamlessM4TTokenizerFast" if is_tokenizers_available() else None,
                ),
            ),
            ("siglip", ("SiglipTokenizer" if is_sentencepiece_available() else None, None)),
            ("speech_to_text", ("Speech2TextTokenizer" if is_sentencepiece_available() else None, None)),
            ("speech_to_text_2", ("Speech2Text2Tokenizer", None)),
            ("speecht5", ("SpeechT5Tokenizer" if is_sentencepiece_available() else None, None)),
            ("splinter", ("SplinterTokenizer", "SplinterTokenizerFast")),
            (
                "squeezebert",
                ("SqueezeBertTokenizer", "SqueezeBertTokenizerFast" if is_tokenizers_available() else None),
            ),
            ("stablelm", (None, "GPTNeoXTokenizerFast" if is_tokenizers_available() else None)),
            ("starcoder2", ("GPT2Tokenizer", "GPT2TokenizerFast" if is_tokenizers_available() else None)),
            (
                "switch_transformers",
                (
                    "T5Tokenizer" if is_sentencepiece_available() else None,
                    "T5TokenizerFast" if is_tokenizers_available() else None,
                ),
            ),
            (
                "t5",
                (
                    "T5Tokenizer" if is_sentencepiece_available() else None,
                    "T5TokenizerFast" if is_tokenizers_available() else None,
                ),
            ),
            ("tapas", ("TapasTokenizer", None)),
            ("tapex", ("TapexTokenizer", None)),
            ("transfo-xl", ("TransfoXLTokenizer", None)),
            ("tvp", ("BertTokenizer", "BertTokenizerFast" if is_tokenizers_available() else None)),
            (
                "udop",
                (
                    "UdopTokenizer" if is_sentencepiece_available() else None,
                    "UdopTokenizerFast" if is_tokenizers_available() else None,
                ),
            ),
            (
                "umt5",
                (
                    "T5Tokenizer" if is_sentencepiece_available() else None,
                    "T5TokenizerFast" if is_tokenizers_available() else None,
                ),
            ),
            ("video_llava", ("LlamaTokenizer", "LlamaTokenizerFast" if is_tokenizers_available() else None)),
            ("vilt", ("BertTokenizer", "BertTokenizerFast" if is_tokenizers_available() else None)),
            ("vipllava", ("LlamaTokenizer", "LlamaTokenizerFast" if is_tokenizers_available() else None)),
            ("visual_bert", ("BertTokenizer", "BertTokenizerFast" if is_tokenizers_available() else None)),
            ("vits", ("VitsTokenizer", None)),
            ("wav2vec2", ("Wav2Vec2CTCTokenizer", None)),
            ("wav2vec2-bert", ("Wav2Vec2CTCTokenizer", None)),
            ("wav2vec2-conformer", ("Wav2Vec2CTCTokenizer", None)),
            ("wav2vec2_phoneme", ("Wav2Vec2PhonemeCTCTokenizer", None)),
            ("whisper", ("WhisperTokenizer", "WhisperTokenizerFast" if is_tokenizers_available() else None)),
            ("xclip", ("CLIPTokenizer", "CLIPTokenizerFast" if is_tokenizers_available() else None)),
            (
                "xglm",
                (
                    "XGLMTokenizer" if is_sentencepiece_available() else None,
                    "XGLMTokenizerFast" if is_tokenizers_available() else None,
                ),
            ),
            ("xlm", ("XLMTokenizer", None)),
            ("xlm-prophetnet", ("XLMProphetNetTokenizer" if is_sentencepiece_available() else None, None)),
            (
                "xlm-roberta",
                (
                    "XLMRobertaTokenizer" if is_sentencepiece_available() else None,
                    "XLMRobertaTokenizerFast" if is_tokenizers_available() else None,
                ),
            ),
            (
                "xlm-roberta-xl",
                (
                    "XLMRobertaTokenizer" if is_sentencepiece_available() else None,
                    "XLMRobertaTokenizerFast" if is_tokenizers_available() else None,
                ),
            ),
            (
                "xlnet",
                (
                    "XLNetTokenizer" if is_sentencepiece_available() else None,
                    "XLNetTokenizerFast" if is_tokenizers_available() else None,
                ),
            ),
            (
                "xmod",
                (
                    "XLMRobertaTokenizer" if is_sentencepiece_available() else None,
                    "XLMRobertaTokenizerFast" if is_tokenizers_available() else None,
                ),
            ),
            (
                "yoso",
                (
                    "AlbertTokenizer" if is_sentencepiece_available() else None,
                    "AlbertTokenizerFast" if is_tokenizers_available() else None,
                ),
            ),
            (
                "zamba",
                (
                    "LlamaTokenizer" if is_sentencepiece_available() else None,
                    "LlamaTokenizerFast" if is_tokenizers_available() else None,
                ),
            ),
        ]
    )

TOKENIZER_MAPPING = _LazyAutoMapping(CONFIG_MAPPING_NAMES, TOKENIZER_MAPPING_NAMES)

CONFIG_TO_TYPE = {v: k for k, v in CONFIG_MAPPING_NAMES.items()}


def tokenizer_class_from_name(class_name: str):
    if class_name == "PreTrainedTokenizerFast":
        return PreTrainedTokenizerFast

    for module_name, tokenizers in TOKENIZER_MAPPING_NAMES.items():
        if class_name in tokenizers:
            module_name = model_type_to_module_name(module_name)

            module = importlib.import_module(f".{module_name}", "transformers.models")
            try:
                return getattr(module, class_name)
            except AttributeError:
                continue

    for config, tokenizers in TOKENIZER_MAPPING._extra_content.items():
        for tokenizer in tokenizers:
            if getattr(tokenizer, "__name__", None) == class_name:
                return tokenizer

    # We did not fine the class, but maybe it's because a dep is missing. In that case, the class will be in the main
    # init and we return the proper dummy to get an appropriate error message.
    main_module = importlib.import_module("transformers")
    if hasattr(main_module, class_name):
        return getattr(main_module, class_name)

    return None


def get_tokenizer_config(
    pretrained_model_name_or_path: Union[str, os.PathLike],
    cache_dir: Optional[Union[str, os.PathLike]] = None,
    force_download: bool = False,
    resume_download: Optional[bool] = None,
    proxies: Optional[Dict[str, str]] = None,
    token: Optional[Union[bool, str]] = None,
    revision: Optional[str] = None,
    local_files_only: bool = False,
    subfolder: str = "",
    **kwargs,
):
    """
    Loads the tokenizer configuration from a pretrained model tokenizer configuration.

    Args:
        pretrained_model_name_or_path (`str` or `os.PathLike`):
            This can be either:

            - a string, the *model id* of a pretrained model configuration hosted inside a model repo on
              huggingface.co.
            - a path to a *directory* containing a configuration file saved using the
              [`~PreTrainedTokenizer.save_pretrained`] method, e.g., `./my_model_directory/`.

        cache_dir (`str` or `os.PathLike`, *optional*):
            Path to a directory in which a downloaded pretrained model configuration should be cached if the standard
            cache should not be used.
        force_download (`bool`, *optional*, defaults to `False`):
            Whether or not to force to (re-)download the configuration files and override the cached versions if they
            exist.
        resume_download:
            Deprecated and ignored. All downloads are now resumed by default when possible.
            Will be removed in v5 of Transformers.
        proxies (`Dict[str, str]`, *optional*):
            A dictionary of proxy servers to use by protocol or endpoint, e.g., `{'http': 'foo.bar:3128',
            'http://hostname': 'foo.bar:4012'}.` The proxies are used on each request.
        token (`str` or *bool*, *optional*):
            The token to use as HTTP bearer authorization for remote files. If `True`, will use the token generated
            when running `huggingface-cli login` (stored in `~/.huggingface`).
        revision (`str`, *optional*, defaults to `"main"`):
            The specific model version to use. It can be a branch name, a tag name, or a commit id, since we use a
            git-based system for storing models and other artifacts on huggingface.co, so `revision` can be any
            identifier allowed by git.
        local_files_only (`bool`, *optional*, defaults to `False`):
            If `True`, will only try to load the tokenizer configuration from local files.
        subfolder (`str`, *optional*, defaults to `""`):
            In case the tokenizer config is located inside a subfolder of the model repo on huggingface.co, you can
            specify the folder name here.

    <Tip>

    Passing `token=True` is required when you want to use a private model.

    </Tip>

    Returns:
        `Dict`: The configuration of the tokenizer.

    Examples:

    ```python
    # Download configuration from huggingface.co and cache.
    tokenizer_config = get_tokenizer_config("google-bert/bert-base-uncased")
    # This model does not have a tokenizer config so the result will be an empty dict.
    tokenizer_config = get_tokenizer_config("FacebookAI/xlm-roberta-base")

    # Save a pretrained tokenizer locally and you can reload its config
    from transformers import AutoTokenizer

    tokenizer = AutoTokenizer.from_pretrained("google-bert/bert-base-cased")
    tokenizer.save_pretrained("tokenizer-test")
    tokenizer_config = get_tokenizer_config("tokenizer-test")
    ```"""
    use_auth_token = kwargs.pop("use_auth_token", None)
    if use_auth_token is not None:
        warnings.warn(
            "The `use_auth_token` argument is deprecated and will be removed in v5 of Transformers. Please use `token` instead.",
            FutureWarning,
        )
        if token is not None:
            raise ValueError("`token` and `use_auth_token` are both specified. Please set only the argument `token`.")
        token = use_auth_token

    commit_hash = kwargs.get("_commit_hash", None)
    resolved_config_file = cached_file(
        pretrained_model_name_or_path,
        TOKENIZER_CONFIG_FILE,
        cache_dir=cache_dir,
        force_download=force_download,
        resume_download=resume_download,
        proxies=proxies,
        token=token,
        revision=revision,
        local_files_only=local_files_only,
        subfolder=subfolder,
        _raise_exceptions_for_gated_repo=False,
        _raise_exceptions_for_missing_entries=False,
        _raise_exceptions_for_connection_errors=False,
        _commit_hash=commit_hash,
    )
    if resolved_config_file is None:
        logger.info("Could not locate the tokenizer configuration file, will try to use the model config instead.")
        return {}
    commit_hash = extract_commit_hash(resolved_config_file, commit_hash)

    with open(resolved_config_file, encoding="utf-8") as reader:
        result = json.load(reader)
    result["_commit_hash"] = commit_hash
    return result


class AutoTokenizer:
    r"""
    This is a generic tokenizer class that will be instantiated as one of the tokenizer classes of the library when
    created with the [`AutoTokenizer.from_pretrained`] class method.

    This class cannot be instantiated directly using `__init__()` (throws an error).
    """

    def __init__(self):
        raise EnvironmentError(
            "AutoTokenizer is designed to be instantiated "
            "using the `AutoTokenizer.from_pretrained(pretrained_model_name_or_path)` method."
        )

    @classmethod
    @replace_list_option_in_docstrings(TOKENIZER_MAPPING_NAMES)
    def from_pretrained(cls, pretrained_model_name_or_path, *inputs, **kwargs):
        r"""
        Instantiate one of the tokenizer classes of the library from a pretrained model vocabulary.

        The tokenizer class to instantiate is selected based on the `model_type` property of the config object (either
        passed as an argument or loaded from `pretrained_model_name_or_path` if possible), or when it's missing, by
        falling back to using pattern matching on `pretrained_model_name_or_path`:

        List options

        Params:
            pretrained_model_name_or_path (`str` or `os.PathLike`):
                Can be either:

                    - A string, the *model id* of a predefined tokenizer hosted inside a model repo on huggingface.co.
                    - A path to a *directory* containing vocabulary files required by the tokenizer, for instance saved
                      using the [`~PreTrainedTokenizer.save_pretrained`] method, e.g., `./my_model_directory/`.
                    - A path or url to a single saved vocabulary file if and only if the tokenizer only requires a
                      single vocabulary file (like Bert or XLNet), e.g.: `./my_model_directory/vocab.txt`. (Not
                      applicable to all derived classes)
            inputs (additional positional arguments, *optional*):
                Will be passed along to the Tokenizer `__init__()` method.
            config ([`PretrainedConfig`], *optional*)
                The configuration object used to determine the tokenizer class to instantiate.
            cache_dir (`str` or `os.PathLike`, *optional*):
                Path to a directory in which a downloaded pretrained model configuration should be cached if the
                standard cache should not be used.
            force_download (`bool`, *optional*, defaults to `False`):
                Whether or not to force the (re-)download the model weights and configuration files and override the
                cached versions if they exist.
            resume_download:
                Deprecated and ignored. All downloads are now resumed by default when possible.
                Will be removed in v5 of Transformers.
            proxies (`Dict[str, str]`, *optional*):
                A dictionary of proxy servers to use by protocol or endpoint, e.g., `{'http': 'foo.bar:3128',
                'http://hostname': 'foo.bar:4012'}`. The proxies are used on each request.
            revision (`str`, *optional*, defaults to `"main"`):
                The specific model version to use. It can be a branch name, a tag name, or a commit id, since we use a
                git-based system for storing models and other artifacts on huggingface.co, so `revision` can be any
                identifier allowed by git.
            subfolder (`str`, *optional*):
                In case the relevant files are located inside a subfolder of the model repo on huggingface.co (e.g. for
                facebook/rag-token-base), specify it here.
            use_fast (`bool`, *optional*, defaults to `True`):
                Use a [fast Rust-based tokenizer](https://huggingface.co/docs/tokenizers/index) if it is supported for
                a given model. If a fast tokenizer is not available for a given model, a normal Python-based tokenizer
                is returned instead.
            tokenizer_type (`str`, *optional*):
                Tokenizer type to be loaded.
            trust_remote_code (`bool`, *optional*, defaults to `False`):
                Whether or not to allow for custom models defined on the Hub in their own modeling files. This option
                should only be set to `True` for repositories you trust and in which you have read the code, as it will
                execute code present on the Hub on your local machine.
            kwargs (additional keyword arguments, *optional*):
                Will be passed to the Tokenizer `__init__()` method. Can be used to set special tokens like
                `bos_token`, `eos_token`, `unk_token`, `sep_token`, `pad_token`, `cls_token`, `mask_token`,
                `additional_special_tokens`. See parameters in the `__init__()` for more details.

        Examples:

        ```python
        >>> from transformers import AutoTokenizer

        >>> # Download vocabulary from huggingface.co and cache.
        >>> tokenizer = AutoTokenizer.from_pretrained("google-bert/bert-base-uncased")

        >>> # Download vocabulary from huggingface.co (user-uploaded) and cache.
        >>> tokenizer = AutoTokenizer.from_pretrained("dbmdz/bert-base-german-cased")

        >>> # If vocabulary files are in a directory (e.g. tokenizer was saved using *save_pretrained('./test/saved_model/')*)
        >>> # tokenizer = AutoTokenizer.from_pretrained("./test/bert_saved_model/")

        >>> # Download vocabulary from huggingface.co and define model-specific arguments
        >>> tokenizer = AutoTokenizer.from_pretrained("FacebookAI/roberta-base", add_prefix_space=True)
        ```"""
        use_auth_token = kwargs.pop("use_auth_token", None)
        if use_auth_token is not None:
            warnings.warn(
                "The `use_auth_token` argument is deprecated and will be removed in v5 of Transformers. Please use `token` instead.",
                FutureWarning,
            )
            if kwargs.get("token", None) is not None:
                raise ValueError(
                    "`token` and `use_auth_token` are both specified. Please set only the argument `token`."
                )
            kwargs["token"] = use_auth_token

        config = kwargs.pop("config", None)
        kwargs["_from_auto"] = True

        use_fast = kwargs.pop("use_fast", True)
        tokenizer_type = kwargs.pop("tokenizer_type", None)
        trust_remote_code = kwargs.pop("trust_remote_code", None)
        gguf_file = kwargs.get("gguf_file", None)

        # First, let's see whether the tokenizer_type is passed so that we can leverage it
        if tokenizer_type is not None:
            tokenizer_class = None
            tokenizer_class_tuple = TOKENIZER_MAPPING_NAMES.get(tokenizer_type, None)

            if tokenizer_class_tuple is None:
                raise ValueError(
                    f"Passed `tokenizer_type` {tokenizer_type} does not exist. `tokenizer_type` should be one of "
                    f"{', '.join(c for c in TOKENIZER_MAPPING_NAMES.keys())}."
                )

            tokenizer_class_name, tokenizer_fast_class_name = tokenizer_class_tuple

            if use_fast:
                if tokenizer_fast_class_name is not None:
                    tokenizer_class = tokenizer_class_from_name(tokenizer_fast_class_name)
                else:
                    logger.warning(
                        "`use_fast` is set to `True` but the tokenizer class does not have a fast version. "
                        " Falling back to the slow version."
                    )
            if tokenizer_class is None:
                tokenizer_class = tokenizer_class_from_name(tokenizer_class_name)

            if tokenizer_class is None:
                raise ValueError(f"Tokenizer class {tokenizer_class_name} is not currently imported.")

            return tokenizer_class.from_pretrained(pretrained_model_name_or_path, *inputs, **kwargs)

        # Next, let's try to use the tokenizer_config file to get the tokenizer class.
        tokenizer_config = get_tokenizer_config(pretrained_model_name_or_path, **kwargs)
        if "_commit_hash" in tokenizer_config:
            kwargs["_commit_hash"] = tokenizer_config["_commit_hash"]
        config_tokenizer_class = tokenizer_config.get("tokenizer_class")
        tokenizer_auto_map = None
        if "auto_map" in tokenizer_config:
            if isinstance(tokenizer_config["auto_map"], (tuple, list)):
                # Legacy format for dynamic tokenizers
                tokenizer_auto_map = tokenizer_config["auto_map"]
            else:
                tokenizer_auto_map = tokenizer_config["auto_map"].get("AutoTokenizer", None)

        # If that did not work, let's try to use the config.
        if config_tokenizer_class is None:
            if not isinstance(config, PretrainedConfig):
                if gguf_file:
                    gguf_path = cached_file(pretrained_model_name_or_path, gguf_file, **kwargs)
                    config_dict = load_gguf_checkpoint(gguf_path, return_tensors=False)["config"]
                    config = AutoConfig.for_model(**config_dict)
                else:
                    config = AutoConfig.from_pretrained(
                        pretrained_model_name_or_path, trust_remote_code=trust_remote_code, **kwargs
                    )
            config_tokenizer_class = config.tokenizer_class
            if hasattr(config, "auto_map") and "AutoTokenizer" in config.auto_map:
                tokenizer_auto_map = config.auto_map["AutoTokenizer"]

        has_remote_code = tokenizer_auto_map is not None
        has_local_code = type(config) in TOKENIZER_MAPPING or (
            config_tokenizer_class is not None
            and (
                tokenizer_class_from_name(config_tokenizer_class) is not None
                or tokenizer_class_from_name(config_tokenizer_class + "Fast") is not None
            )
        )
        trust_remote_code = resolve_trust_remote_code(
            trust_remote_code, pretrained_model_name_or_path, has_local_code, has_remote_code
        )

        if has_remote_code and trust_remote_code:
            if use_fast and tokenizer_auto_map[1] is not None:
                class_ref = tokenizer_auto_map[1]
            else:
                class_ref = tokenizer_auto_map[0]
            tokenizer_class = get_class_from_dynamic_module(class_ref, pretrained_model_name_or_path, **kwargs)
            _ = kwargs.pop("code_revision", None)
            if os.path.isdir(pretrained_model_name_or_path):
                tokenizer_class.register_for_auto_class()
            return tokenizer_class.from_pretrained(
                pretrained_model_name_or_path, *inputs, trust_remote_code=trust_remote_code, **kwargs
            )
        elif config_tokenizer_class is not None:
            tokenizer_class = None
            if use_fast and not config_tokenizer_class.endswith("Fast"):
                tokenizer_class_candidate = f"{config_tokenizer_class}Fast"
                tokenizer_class = tokenizer_class_from_name(tokenizer_class_candidate)
            if tokenizer_class is None:
                tokenizer_class_candidate = config_tokenizer_class
                tokenizer_class = tokenizer_class_from_name(tokenizer_class_candidate)
            if tokenizer_class is None:
                raise ValueError(
                    f"Tokenizer class {tokenizer_class_candidate} does not exist or is not currently imported."
                )
            return tokenizer_class.from_pretrained(pretrained_model_name_or_path, *inputs, **kwargs)

        # Otherwise we have to be creative.
        # if model is an encoder decoder, the encoder tokenizer class is used by default
        if isinstance(config, EncoderDecoderConfig):
            if type(config.decoder) is not type(config.encoder):  # noqa: E721
                logger.warning(
                    f"The encoder model config class: {config.encoder.__class__} is different from the decoder model "
                    f"config class: {config.decoder.__class__}. It is not recommended to use the "
                    "`AutoTokenizer.from_pretrained()` method in this case. Please use the encoder and decoder "
                    "specific tokenizer classes."
                )
            config = config.encoder

        model_type = config_class_to_model_type(type(config).__name__)
        if model_type is not None:
            tokenizer_class_py, tokenizer_class_fast = TOKENIZER_MAPPING[type(config)]

            if tokenizer_class_fast and (use_fast or tokenizer_class_py is None):
                return tokenizer_class_fast.from_pretrained(pretrained_model_name_or_path, *inputs, **kwargs)
            else:
                if tokenizer_class_py is not None:
                    return tokenizer_class_py.from_pretrained(pretrained_model_name_or_path, *inputs, **kwargs)
                else:
                    raise ValueError(
                        "This tokenizer cannot be instantiated. Please make sure you have `sentencepiece` installed "
                        "in order to use this tokenizer."
                    )

        raise ValueError(
            f"Unrecognized configuration class {config.__class__} to build an AutoTokenizer.\n"
            f"Model type should be one of {', '.join(c.__name__ for c in TOKENIZER_MAPPING.keys())}."
        )

    def register(config_class, slow_tokenizer_class=None, fast_tokenizer_class=None, exist_ok=False):
        """
        Register a new tokenizer in this mapping.


        Args:
            config_class ([`PretrainedConfig`]):
                The configuration corresponding to the model to register.
            slow_tokenizer_class ([`PretrainedTokenizer`], *optional*):
                The slow tokenizer to register.
            fast_tokenizer_class ([`PretrainedTokenizerFast`], *optional*):
                The fast tokenizer to register.
        """
        if slow_tokenizer_class is None and fast_tokenizer_class is None:
            raise ValueError("You need to pass either a `slow_tokenizer_class` or a `fast_tokenizer_class")
        if slow_tokenizer_class is not None and issubclass(slow_tokenizer_class, PreTrainedTokenizerFast):
            raise ValueError("You passed a fast tokenizer in the `slow_tokenizer_class`.")
        if fast_tokenizer_class is not None and issubclass(fast_tokenizer_class, PreTrainedTokenizer):
            raise ValueError("You passed a slow tokenizer in the `fast_tokenizer_class`.")

        if (
            slow_tokenizer_class is not None
            and fast_tokenizer_class is not None
            and issubclass(fast_tokenizer_class, PreTrainedTokenizerFast)
            and fast_tokenizer_class.slow_tokenizer_class != slow_tokenizer_class
        ):
            raise ValueError(
                "The fast tokenizer class you are passing has a `slow_tokenizer_class` attribute that is not "
                "consistent with the slow tokenizer class you passed (fast tokenizer has "
                f"{fast_tokenizer_class.slow_tokenizer_class} and you passed {slow_tokenizer_class}. Fix one of those "
                "so they match!"
            )

        # Avoid resetting a set slow/fast tokenizer if we are passing just the other ones.
        if config_class in TOKENIZER_MAPPING._extra_content:
            existing_slow, existing_fast = TOKENIZER_MAPPING[config_class]
            if slow_tokenizer_class is None:
                slow_tokenizer_class = existing_slow
            if fast_tokenizer_class is None:
                fast_tokenizer_class = existing_fast

        TOKENIZER_MAPPING.register(config_class, (slow_tokenizer_class, fast_tokenizer_class), exist_ok=exist_ok)<|MERGE_RESOLUTION|>--- conflicted
+++ resolved
@@ -147,11 +147,8 @@
             ),
             ("codegen", ("CodeGenTokenizer", "CodeGenTokenizerFast" if is_tokenizers_available() else None)),
             ("cohere", (None, "CohereTokenizerFast" if is_tokenizers_available() else None)),
-<<<<<<< HEAD
+            ("cohere2", (None, "CohereTokenizerFast" if is_tokenizers_available() else None)),
             ("colpali", ("LlamaTokenizer", "LlamaTokenizerFast" if is_tokenizers_available() else None)),
-=======
-            ("cohere2", (None, "CohereTokenizerFast" if is_tokenizers_available() else None)),
->>>>>>> d5b81e1c
             ("convbert", ("ConvBertTokenizer", "ConvBertTokenizerFast" if is_tokenizers_available() else None)),
             (
                 "cpm",
