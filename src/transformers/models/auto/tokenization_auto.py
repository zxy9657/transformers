--- conflicted
+++ resolved
@@ -219,7 +219,7 @@
             ("ibert", ("RobertaTokenizer", "RobertaTokenizerFast" if is_tokenizers_available() else None)),
             ("idefics", (None, "LlamaTokenizerFast" if is_tokenizers_available() else None)),
             ("idefics2", ("LlamaTokenizer", "LlamaTokenizerFast" if is_tokenizers_available() else None)),
-<<<<<<< HEAD
+            ("idefics3", ("LlamaTokenizer", "LlamaTokenizerFast" if is_tokenizers_available() else None)),
             (
                 "imagebind",
                 (
@@ -227,9 +227,6 @@
                     "CLIPTokenizerFast" if is_tokenizers_available() else None,
                 ),
             ),
-=======
-            ("idefics3", ("LlamaTokenizer", "LlamaTokenizerFast" if is_tokenizers_available() else None)),
->>>>>>> 1dba608d
             ("instructblip", ("GPT2Tokenizer", "GPT2TokenizerFast" if is_tokenizers_available() else None)),
             ("instructblipvideo", ("GPT2Tokenizer", "GPT2TokenizerFast" if is_tokenizers_available() else None)),
             (
