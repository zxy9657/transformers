--- conflicted
+++ resolved
@@ -136,11 +136,8 @@
             ("fnet", ("FNetTokenizer", "FNetTokenizerFast" if is_tokenizers_available() else None)),
             ("fsmt", ("FSMTTokenizer", None)),
             ("funnel", ("FunnelTokenizer", "FunnelTokenizerFast" if is_tokenizers_available() else None)),
-<<<<<<< HEAD
             ("git", ("BertTokenizer", "BertTokenizerFast" if is_tokenizers_available() else None)),
-=======
             ("gpt-sw3", ("GPTSw3Tokenizer" if is_sentencepiece_available() else None, None)),
->>>>>>> fe9152f6
             ("gpt2", ("GPT2Tokenizer", "GPT2TokenizerFast" if is_tokenizers_available() else None)),
             ("gpt_neo", ("GPT2Tokenizer", "GPT2TokenizerFast" if is_tokenizers_available() else None)),
             ("gpt_neox", (None, "GPTNeoXTokenizerFast" if is_tokenizers_available() else None)),
