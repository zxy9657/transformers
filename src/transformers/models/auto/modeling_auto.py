# coding=utf-8
# Copyright 2018 The HuggingFace Inc. team.
#
# Licensed under the Apache License, Version 2.0 (the "License");
# you may not use this file except in compliance with the License.
# You may obtain a copy of the License at
#
#     http://www.apache.org/licenses/LICENSE-2.0
#
# Unless required by applicable law or agreed to in writing, software
# distributed under the License is distributed on an "AS IS" BASIS,
# WITHOUT WARRANTIES OR CONDITIONS OF ANY KIND, either express or implied.
# See the License for the specific language governing permissions and
# limitations under the License.
"""Auto Model class."""

import warnings
from collections import OrderedDict

from ...configuration_utils import PretrainedConfig
from ...utils import logging
from .auto_factory import (
    _BaseAutoBackboneClass,
    _BaseAutoModelClass,
    _LazyAutoMapping,
    auto_class_update,
)
from .configuration_auto import CONFIG_MAPPING_NAMES


logger = logging.get_logger(__name__)

MODEL_MAPPING_NAMES = OrderedDict(
    [
        # Base model mapping
        ("albert", "AlbertModel"),
        ("align", "AlignModel"),
        ("altclip", "AltCLIPModel"),
        ("aria", "AriaForConditionalGeneration"),
        ("aria_text", "AriaTextModel"),
        ("audio-spectrogram-transformer", "ASTModel"),
        ("autoformer", "AutoformerModel"),
        ("bamba", "BambaModel"),
        ("bark", "BarkModel"),
        ("bart", "BartModel"),
        ("beit", "BeitModel"),
        ("bert", "BertModel"),
        ("bert-generation", "BertGenerationEncoder"),
        ("big_bird", "BigBirdModel"),
        ("bigbird_pegasus", "BigBirdPegasusModel"),
        ("biogpt", "BioGptModel"),
        ("bit", "BitModel"),
        ("blenderbot", "BlenderbotModel"),
        ("blenderbot-small", "BlenderbotSmallModel"),
        ("blip", "BlipModel"),
        ("blip-2", "Blip2Model"),
        ("bloom", "BloomModel"),
        ("bridgetower", "BridgeTowerModel"),
        ("bros", "BrosModel"),
        ("camembert", "CamembertModel"),
        ("canine", "CanineModel"),
        ("chameleon", "ChameleonModel"),
        ("chinese_clip", "ChineseCLIPModel"),
        ("chinese_clip_vision_model", "ChineseCLIPVisionModel"),
        ("clap", "ClapModel"),
        ("clip", "CLIPModel"),
        ("clip_text_model", "CLIPTextModel"),
        ("clip_vision_model", "CLIPVisionModel"),
        ("clipseg", "CLIPSegModel"),
        ("clvp", "ClvpModelForConditionalGeneration"),
        ("code_llama", "LlamaModel"),
        ("codegen", "CodeGenModel"),
        ("cohere", "CohereModel"),
        ("cohere2", "Cohere2Model"),
        ("conditional_detr", "ConditionalDetrModel"),
        ("convbert", "ConvBertModel"),
        ("convnext", "ConvNextModel"),
        ("convnextv2", "ConvNextV2Model"),
        ("cpmant", "CpmAntModel"),
        ("ctrl", "CTRLModel"),
        ("cvt", "CvtModel"),
        ("dab-detr", "DabDetrModel"),
        ("dac", "DacModel"),
        ("data2vec-audio", "Data2VecAudioModel"),
        ("data2vec-text", "Data2VecTextModel"),
        ("data2vec-vision", "Data2VecVisionModel"),
        ("dbrx", "DbrxModel"),
        ("deberta", "DebertaModel"),
        ("deberta-v2", "DebertaV2Model"),
        ("decision_transformer", "DecisionTransformerModel"),
<<<<<<< HEAD
        ("deepseek_vl", "DeepseekVLModel"),
=======
        ("deepseek_v3", "DeepseekV3Model"),
>>>>>>> 84aa13dd
        ("deformable_detr", "DeformableDetrModel"),
        ("deit", "DeiTModel"),
        ("depth_pro", "DepthProModel"),
        ("deta", "DetaModel"),
        ("detr", "DetrModel"),
        ("diffllama", "DiffLlamaModel"),
        ("dinat", "DinatModel"),
        ("dinov2", "Dinov2Model"),
        ("dinov2_with_registers", "Dinov2WithRegistersModel"),
        ("distilbert", "DistilBertModel"),
        ("donut-swin", "DonutSwinModel"),
        ("dpr", "DPRQuestionEncoder"),
        ("dpt", "DPTModel"),
        ("efficientformer", "EfficientFormerModel"),
        ("efficientnet", "EfficientNetModel"),
        ("electra", "ElectraModel"),
        ("encodec", "EncodecModel"),
        ("ernie", "ErnieModel"),
        ("ernie_m", "ErnieMModel"),
        ("esm", "EsmModel"),
        ("falcon", "FalconModel"),
        ("falcon_mamba", "FalconMambaModel"),
        ("fastspeech2_conformer", "FastSpeech2ConformerModel"),
        ("flaubert", "FlaubertModel"),
        ("flava", "FlavaModel"),
        ("fnet", "FNetModel"),
        ("focalnet", "FocalNetModel"),
        ("fsmt", "FSMTModel"),
        ("funnel", ("FunnelModel", "FunnelBaseModel")),
        ("gemma", "GemmaModel"),
        ("gemma2", "Gemma2Model"),
        ("gemma3_text", "Gemma3TextModel"),
        ("git", "GitModel"),
        ("glm", "GlmModel"),
        ("glpn", "GLPNModel"),
        ("got_ocr2", "GotOcr2ForConditionalGeneration"),
        ("gpt-sw3", "GPT2Model"),
        ("gpt2", "GPT2Model"),
        ("gpt_bigcode", "GPTBigCodeModel"),
        ("gpt_neo", "GPTNeoModel"),
        ("gpt_neox", "GPTNeoXModel"),
        ("gpt_neox_japanese", "GPTNeoXJapaneseModel"),
        ("gptj", "GPTJModel"),
        ("gptsan-japanese", "GPTSanJapaneseForConditionalGeneration"),
        ("granite", "GraniteModel"),
        ("granitemoe", "GraniteMoeModel"),
        ("granitemoeshared", "GraniteMoeSharedModel"),
        ("graphormer", "GraphormerModel"),
        ("grounding-dino", "GroundingDinoModel"),
        ("groupvit", "GroupViTModel"),
        ("helium", "HeliumModel"),
        ("hiera", "HieraModel"),
        ("hubert", "HubertModel"),
        ("ibert", "IBertModel"),
        ("idefics", "IdeficsModel"),
        ("idefics2", "Idefics2Model"),
        ("idefics3", "Idefics3Model"),
        ("idefics3_vision", "Idefics3VisionTransformer"),
        ("ijepa", "IJepaModel"),
        ("imagegpt", "ImageGPTModel"),
        ("informer", "InformerModel"),
        ("jamba", "JambaModel"),
        ("jetmoe", "JetMoeModel"),
        ("jukebox", "JukeboxModel"),
        ("kosmos-2", "Kosmos2Model"),
        ("layoutlm", "LayoutLMModel"),
        ("layoutlmv2", "LayoutLMv2Model"),
        ("layoutlmv3", "LayoutLMv3Model"),
        ("led", "LEDModel"),
        ("levit", "LevitModel"),
        ("lilt", "LiltModel"),
        ("llama", "LlamaModel"),
        ("longformer", "LongformerModel"),
        ("longt5", "LongT5Model"),
        ("luke", "LukeModel"),
        ("lxmert", "LxmertModel"),
        ("m2m_100", "M2M100Model"),
        ("mamba", "MambaModel"),
        ("mamba2", "Mamba2Model"),
        ("marian", "MarianModel"),
        ("markuplm", "MarkupLMModel"),
        ("mask2former", "Mask2FormerModel"),
        ("maskformer", "MaskFormerModel"),
        ("maskformer-swin", "MaskFormerSwinModel"),
        ("mbart", "MBartModel"),
        ("mctct", "MCTCTModel"),
        ("mega", "MegaModel"),
        ("megatron-bert", "MegatronBertModel"),
        ("mgp-str", "MgpstrForSceneTextRecognition"),
        ("mimi", "MimiModel"),
        ("mistral", "MistralModel"),
        ("mixtral", "MixtralModel"),
        ("mobilebert", "MobileBertModel"),
        ("mobilenet_v1", "MobileNetV1Model"),
        ("mobilenet_v2", "MobileNetV2Model"),
        ("mobilevit", "MobileViTModel"),
        ("mobilevitv2", "MobileViTV2Model"),
        ("modernbert", "ModernBertModel"),
        ("moonshine", "MoonshineModel"),
        ("moshi", "MoshiModel"),
        ("mpnet", "MPNetModel"),
        ("mpt", "MptModel"),
        ("mra", "MraModel"),
        ("mt5", "MT5Model"),
        ("musicgen", "MusicgenModel"),
        ("musicgen_melody", "MusicgenMelodyModel"),
        ("mvp", "MvpModel"),
        ("nat", "NatModel"),
        ("nemotron", "NemotronModel"),
        ("nezha", "NezhaModel"),
        ("nllb-moe", "NllbMoeModel"),
        ("nystromformer", "NystromformerModel"),
        ("olmo", "OlmoModel"),
        ("olmo2", "Olmo2Model"),
        ("olmoe", "OlmoeModel"),
        ("omdet-turbo", "OmDetTurboForObjectDetection"),
        ("oneformer", "OneFormerModel"),
        ("open-llama", "OpenLlamaModel"),
        ("openai-gpt", "OpenAIGPTModel"),
        ("opt", "OPTModel"),
        ("owlv2", "Owlv2Model"),
        ("owlvit", "OwlViTModel"),
        ("patchtsmixer", "PatchTSMixerModel"),
        ("patchtst", "PatchTSTModel"),
        ("pegasus", "PegasusModel"),
        ("pegasus_x", "PegasusXModel"),
        ("perceiver", "PerceiverModel"),
        ("persimmon", "PersimmonModel"),
        ("phi", "PhiModel"),
        ("phi3", "Phi3Model"),
        ("phi4_multimodal", "Phi4MultimodalModel"),
        ("phimoe", "PhimoeModel"),
        ("pixtral", "PixtralVisionModel"),
        ("plbart", "PLBartModel"),
        ("poolformer", "PoolFormerModel"),
        ("prophetnet", "ProphetNetModel"),
        ("pvt", "PvtModel"),
        ("pvt_v2", "PvtV2Model"),
        ("qdqbert", "QDQBertModel"),
        ("qwen2", "Qwen2Model"),
        ("qwen2_5_vl", "Qwen2_5_VLModel"),
        ("qwen2_audio_encoder", "Qwen2AudioEncoder"),
        ("qwen2_moe", "Qwen2MoeModel"),
        ("qwen2_vl", "Qwen2VLModel"),
        ("qwen3", "Qwen3Model"),
        ("qwen3_moe", "Qwen3MoeModel"),
        ("recurrent_gemma", "RecurrentGemmaModel"),
        ("reformer", "ReformerModel"),
        ("regnet", "RegNetModel"),
        ("rembert", "RemBertModel"),
        ("resnet", "ResNetModel"),
        ("retribert", "RetriBertModel"),
        ("roberta", "RobertaModel"),
        ("roberta-prelayernorm", "RobertaPreLayerNormModel"),
        ("roc_bert", "RoCBertModel"),
        ("roformer", "RoFormerModel"),
        ("rt_detr", "RTDetrModel"),
        ("rt_detr_v2", "RTDetrV2Model"),
        ("rwkv", "RwkvModel"),
        ("sam", "SamModel"),
        ("sam_vision_model", "SamVisionModel"),
        ("seamless_m4t", "SeamlessM4TModel"),
        ("seamless_m4t_v2", "SeamlessM4Tv2Model"),
        ("segformer", "SegformerModel"),
        ("seggpt", "SegGptModel"),
        ("sew", "SEWModel"),
        ("sew-d", "SEWDModel"),
        ("siglip", "SiglipModel"),
        ("siglip2", "Siglip2Model"),
        ("siglip_vision_model", "SiglipVisionModel"),
        ("smolvlm", "SmolVLMModel"),
        ("smolvlm_vision", "SmolVLMVisionTransformer"),
        ("speech_to_text", "Speech2TextModel"),
        ("speecht5", "SpeechT5Model"),
        ("splinter", "SplinterModel"),
        ("squeezebert", "SqueezeBertModel"),
        ("stablelm", "StableLmModel"),
        ("starcoder2", "Starcoder2Model"),
        ("superglue", "SuperGlueForKeypointMatching"),
        ("swiftformer", "SwiftFormerModel"),
        ("swin", "SwinModel"),
        ("swin2sr", "Swin2SRModel"),
        ("swinv2", "Swinv2Model"),
        ("switch_transformers", "SwitchTransformersModel"),
        ("t5", "T5Model"),
        ("table-transformer", "TableTransformerModel"),
        ("tapas", "TapasModel"),
        ("textnet", "TextNetModel"),
        ("time_series_transformer", "TimeSeriesTransformerModel"),
        ("timesformer", "TimesformerModel"),
        ("timm_backbone", "TimmBackbone"),
        ("timm_wrapper", "TimmWrapperModel"),
        ("trajectory_transformer", "TrajectoryTransformerModel"),
        ("transfo-xl", "TransfoXLModel"),
        ("tvlt", "TvltModel"),
        ("tvp", "TvpModel"),
        ("udop", "UdopModel"),
        ("umt5", "UMT5Model"),
        ("unispeech", "UniSpeechModel"),
        ("unispeech-sat", "UniSpeechSatModel"),
        ("univnet", "UnivNetModel"),
        ("van", "VanModel"),
        ("videomae", "VideoMAEModel"),
        ("vilt", "ViltModel"),
        ("vision-text-dual-encoder", "VisionTextDualEncoderModel"),
        ("visual_bert", "VisualBertModel"),
        ("vit", "ViTModel"),
        ("vit_hybrid", "ViTHybridModel"),
        ("vit_mae", "ViTMAEModel"),
        ("vit_msn", "ViTMSNModel"),
        ("vitdet", "VitDetModel"),
        ("vits", "VitsModel"),
        ("vivit", "VivitModel"),
        ("wav2vec2", "Wav2Vec2Model"),
        ("wav2vec2-bert", "Wav2Vec2BertModel"),
        ("wav2vec2-conformer", "Wav2Vec2ConformerModel"),
        ("wavlm", "WavLMModel"),
        ("whisper", "WhisperModel"),
        ("xclip", "XCLIPModel"),
        ("xglm", "XGLMModel"),
        ("xlm", "XLMModel"),
        ("xlm-prophetnet", "XLMProphetNetModel"),
        ("xlm-roberta", "XLMRobertaModel"),
        ("xlm-roberta-xl", "XLMRobertaXLModel"),
        ("xlnet", "XLNetModel"),
        ("xmod", "XmodModel"),
        ("yolos", "YolosModel"),
        ("yoso", "YosoModel"),
        ("zamba", "ZambaModel"),
        ("zamba2", "Zamba2Model"),
    ]
)

MODEL_FOR_PRETRAINING_MAPPING_NAMES = OrderedDict(
    [
        # Model for pre-training mapping
        ("albert", "AlbertForPreTraining"),
        ("bart", "BartForConditionalGeneration"),
        ("bert", "BertForPreTraining"),
        ("big_bird", "BigBirdForPreTraining"),
        ("bloom", "BloomForCausalLM"),
        ("camembert", "CamembertForMaskedLM"),
        ("colpali", "ColPaliForRetrieval"),
        ("ctrl", "CTRLLMHeadModel"),
        ("data2vec-text", "Data2VecTextForMaskedLM"),
        ("deberta", "DebertaForMaskedLM"),
        ("deberta-v2", "DebertaV2ForMaskedLM"),
        ("distilbert", "DistilBertForMaskedLM"),
        ("electra", "ElectraForPreTraining"),
        ("ernie", "ErnieForPreTraining"),
        ("falcon_mamba", "FalconMambaForCausalLM"),
        ("flaubert", "FlaubertWithLMHeadModel"),
        ("flava", "FlavaForPreTraining"),
        ("fnet", "FNetForPreTraining"),
        ("fsmt", "FSMTForConditionalGeneration"),
        ("funnel", "FunnelForPreTraining"),
        ("gemma3", "Gemma3ForConditionalGeneration"),
        ("gpt-sw3", "GPT2LMHeadModel"),
        ("gpt2", "GPT2LMHeadModel"),
        ("gpt_bigcode", "GPTBigCodeForCausalLM"),
        ("gptsan-japanese", "GPTSanJapaneseForConditionalGeneration"),
        ("hiera", "HieraForPreTraining"),
        ("ibert", "IBertForMaskedLM"),
        ("idefics", "IdeficsForVisionText2Text"),
        ("idefics2", "Idefics2ForConditionalGeneration"),
        ("idefics3", "Idefics3ForConditionalGeneration"),
        ("layoutlm", "LayoutLMForMaskedLM"),
        ("llava", "LlavaForConditionalGeneration"),
        ("llava_next", "LlavaNextForConditionalGeneration"),
        ("llava_next_video", "LlavaNextVideoForConditionalGeneration"),
        ("llava_onevision", "LlavaOnevisionForConditionalGeneration"),
        ("longformer", "LongformerForMaskedLM"),
        ("luke", "LukeForMaskedLM"),
        ("lxmert", "LxmertForPreTraining"),
        ("mamba", "MambaForCausalLM"),
        ("mamba2", "Mamba2ForCausalLM"),
        ("mega", "MegaForMaskedLM"),
        ("megatron-bert", "MegatronBertForPreTraining"),
        ("mistral3", "Mistral3ForConditionalGeneration"),
        ("mllama", "MllamaForConditionalGeneration"),
        ("mobilebert", "MobileBertForPreTraining"),
        ("mpnet", "MPNetForMaskedLM"),
        ("mpt", "MptForCausalLM"),
        ("mra", "MraForMaskedLM"),
        ("mvp", "MvpForConditionalGeneration"),
        ("nezha", "NezhaForPreTraining"),
        ("nllb-moe", "NllbMoeForConditionalGeneration"),
        ("openai-gpt", "OpenAIGPTLMHeadModel"),
        ("paligemma", "PaliGemmaForConditionalGeneration"),
        ("qwen2_audio", "Qwen2AudioForConditionalGeneration"),
        ("retribert", "RetriBertModel"),
        ("roberta", "RobertaForMaskedLM"),
        ("roberta-prelayernorm", "RobertaPreLayerNormForMaskedLM"),
        ("roc_bert", "RoCBertForPreTraining"),
        ("rwkv", "RwkvForCausalLM"),
        ("splinter", "SplinterForPreTraining"),
        ("squeezebert", "SqueezeBertForMaskedLM"),
        ("switch_transformers", "SwitchTransformersForConditionalGeneration"),
        ("t5", "T5ForConditionalGeneration"),
        ("tapas", "TapasForMaskedLM"),
        ("transfo-xl", "TransfoXLLMHeadModel"),
        ("tvlt", "TvltForPreTraining"),
        ("unispeech", "UniSpeechForPreTraining"),
        ("unispeech-sat", "UniSpeechSatForPreTraining"),
        ("video_llava", "VideoLlavaForConditionalGeneration"),
        ("videomae", "VideoMAEForPreTraining"),
        ("vipllava", "VipLlavaForConditionalGeneration"),
        ("visual_bert", "VisualBertForPreTraining"),
        ("vit_mae", "ViTMAEForPreTraining"),
        ("wav2vec2", "Wav2Vec2ForPreTraining"),
        ("wav2vec2-conformer", "Wav2Vec2ConformerForPreTraining"),
        ("xlm", "XLMWithLMHeadModel"),
        ("xlm-roberta", "XLMRobertaForMaskedLM"),
        ("xlm-roberta-xl", "XLMRobertaXLForMaskedLM"),
        ("xlnet", "XLNetLMHeadModel"),
        ("xmod", "XmodForMaskedLM"),
    ]
)

MODEL_WITH_LM_HEAD_MAPPING_NAMES = OrderedDict(
    [
        # Model with LM heads mapping
        ("albert", "AlbertForMaskedLM"),
        ("bart", "BartForConditionalGeneration"),
        ("bert", "BertForMaskedLM"),
        ("big_bird", "BigBirdForMaskedLM"),
        ("bigbird_pegasus", "BigBirdPegasusForConditionalGeneration"),
        ("blenderbot-small", "BlenderbotSmallForConditionalGeneration"),
        ("bloom", "BloomForCausalLM"),
        ("camembert", "CamembertForMaskedLM"),
        ("codegen", "CodeGenForCausalLM"),
        ("convbert", "ConvBertForMaskedLM"),
        ("cpmant", "CpmAntForCausalLM"),
        ("ctrl", "CTRLLMHeadModel"),
        ("data2vec-text", "Data2VecTextForMaskedLM"),
        ("deberta", "DebertaForMaskedLM"),
        ("deberta-v2", "DebertaV2ForMaskedLM"),
        ("distilbert", "DistilBertForMaskedLM"),
        ("electra", "ElectraForMaskedLM"),
        ("encoder-decoder", "EncoderDecoderModel"),
        ("ernie", "ErnieForMaskedLM"),
        ("esm", "EsmForMaskedLM"),
        ("falcon_mamba", "FalconMambaForCausalLM"),
        ("flaubert", "FlaubertWithLMHeadModel"),
        ("fnet", "FNetForMaskedLM"),
        ("fsmt", "FSMTForConditionalGeneration"),
        ("funnel", "FunnelForMaskedLM"),
        ("git", "GitForCausalLM"),
        ("gpt-sw3", "GPT2LMHeadModel"),
        ("gpt2", "GPT2LMHeadModel"),
        ("gpt_bigcode", "GPTBigCodeForCausalLM"),
        ("gpt_neo", "GPTNeoForCausalLM"),
        ("gpt_neox", "GPTNeoXForCausalLM"),
        ("gpt_neox_japanese", "GPTNeoXJapaneseForCausalLM"),
        ("gptj", "GPTJForCausalLM"),
        ("gptsan-japanese", "GPTSanJapaneseForConditionalGeneration"),
        ("ibert", "IBertForMaskedLM"),
        ("layoutlm", "LayoutLMForMaskedLM"),
        ("led", "LEDForConditionalGeneration"),
        ("longformer", "LongformerForMaskedLM"),
        ("longt5", "LongT5ForConditionalGeneration"),
        ("luke", "LukeForMaskedLM"),
        ("m2m_100", "M2M100ForConditionalGeneration"),
        ("mamba", "MambaForCausalLM"),
        ("mamba2", "Mamba2ForCausalLM"),
        ("marian", "MarianMTModel"),
        ("mega", "MegaForMaskedLM"),
        ("megatron-bert", "MegatronBertForCausalLM"),
        ("mobilebert", "MobileBertForMaskedLM"),
        ("moonshine", "MoonshineForConditionalGeneration"),
        ("mpnet", "MPNetForMaskedLM"),
        ("mpt", "MptForCausalLM"),
        ("mra", "MraForMaskedLM"),
        ("mvp", "MvpForConditionalGeneration"),
        ("nezha", "NezhaForMaskedLM"),
        ("nllb-moe", "NllbMoeForConditionalGeneration"),
        ("nystromformer", "NystromformerForMaskedLM"),
        ("openai-gpt", "OpenAIGPTLMHeadModel"),
        ("pegasus_x", "PegasusXForConditionalGeneration"),
        ("plbart", "PLBartForConditionalGeneration"),
        ("pop2piano", "Pop2PianoForConditionalGeneration"),
        ("qdqbert", "QDQBertForMaskedLM"),
        ("reformer", "ReformerModelWithLMHead"),
        ("rembert", "RemBertForMaskedLM"),
        ("roberta", "RobertaForMaskedLM"),
        ("roberta-prelayernorm", "RobertaPreLayerNormForMaskedLM"),
        ("roc_bert", "RoCBertForMaskedLM"),
        ("roformer", "RoFormerForMaskedLM"),
        ("rwkv", "RwkvForCausalLM"),
        ("speech_to_text", "Speech2TextForConditionalGeneration"),
        ("squeezebert", "SqueezeBertForMaskedLM"),
        ("switch_transformers", "SwitchTransformersForConditionalGeneration"),
        ("t5", "T5ForConditionalGeneration"),
        ("tapas", "TapasForMaskedLM"),
        ("transfo-xl", "TransfoXLLMHeadModel"),
        ("wav2vec2", "Wav2Vec2ForMaskedLM"),
        ("whisper", "WhisperForConditionalGeneration"),
        ("xlm", "XLMWithLMHeadModel"),
        ("xlm-roberta", "XLMRobertaForMaskedLM"),
        ("xlm-roberta-xl", "XLMRobertaXLForMaskedLM"),
        ("xlnet", "XLNetLMHeadModel"),
        ("xmod", "XmodForMaskedLM"),
        ("yoso", "YosoForMaskedLM"),
    ]
)

MODEL_FOR_CAUSAL_LM_MAPPING_NAMES = OrderedDict(
    [
        # Model for Causal LM mapping
        ("aria_text", "AriaTextForCausalLM"),
        ("bamba", "BambaForCausalLM"),
        ("bart", "BartForCausalLM"),
        ("bert", "BertLMHeadModel"),
        ("bert-generation", "BertGenerationDecoder"),
        ("big_bird", "BigBirdForCausalLM"),
        ("bigbird_pegasus", "BigBirdPegasusForCausalLM"),
        ("biogpt", "BioGptForCausalLM"),
        ("blenderbot", "BlenderbotForCausalLM"),
        ("blenderbot-small", "BlenderbotSmallForCausalLM"),
        ("bloom", "BloomForCausalLM"),
        ("camembert", "CamembertForCausalLM"),
        ("code_llama", "LlamaForCausalLM"),
        ("codegen", "CodeGenForCausalLM"),
        ("cohere", "CohereForCausalLM"),
        ("cohere2", "Cohere2ForCausalLM"),
        ("cpmant", "CpmAntForCausalLM"),
        ("ctrl", "CTRLLMHeadModel"),
        ("data2vec-text", "Data2VecTextForCausalLM"),
        ("dbrx", "DbrxForCausalLM"),
        ("deepseek_v3", "DeepseekV3ForCausalLM"),
        ("diffllama", "DiffLlamaForCausalLM"),
        ("electra", "ElectraForCausalLM"),
        ("emu3", "Emu3ForCausalLM"),
        ("ernie", "ErnieForCausalLM"),
        ("falcon", "FalconForCausalLM"),
        ("falcon_mamba", "FalconMambaForCausalLM"),
        ("fuyu", "FuyuForCausalLM"),
        ("gemma", "GemmaForCausalLM"),
        ("gemma2", "Gemma2ForCausalLM"),
        ("gemma3", "Gemma3ForConditionalGeneration"),
        ("gemma3_text", "Gemma3ForCausalLM"),
        ("git", "GitForCausalLM"),
        ("glm", "GlmForCausalLM"),
        ("got_ocr2", "GotOcr2ForConditionalGeneration"),
        ("gpt-sw3", "GPT2LMHeadModel"),
        ("gpt2", "GPT2LMHeadModel"),
        ("gpt_bigcode", "GPTBigCodeForCausalLM"),
        ("gpt_neo", "GPTNeoForCausalLM"),
        ("gpt_neox", "GPTNeoXForCausalLM"),
        ("gpt_neox_japanese", "GPTNeoXJapaneseForCausalLM"),
        ("gptj", "GPTJForCausalLM"),
        ("granite", "GraniteForCausalLM"),
        ("granitemoe", "GraniteMoeForCausalLM"),
        ("granitemoeshared", "GraniteMoeSharedForCausalLM"),
        ("helium", "HeliumForCausalLM"),
        ("jamba", "JambaForCausalLM"),
        ("jetmoe", "JetMoeForCausalLM"),
        ("llama", "LlamaForCausalLM"),
        ("mamba", "MambaForCausalLM"),
        ("mamba2", "Mamba2ForCausalLM"),
        ("marian", "MarianForCausalLM"),
        ("mbart", "MBartForCausalLM"),
        ("mega", "MegaForCausalLM"),
        ("megatron-bert", "MegatronBertForCausalLM"),
        ("mistral", "MistralForCausalLM"),
        ("mixtral", "MixtralForCausalLM"),
        ("mllama", "MllamaForCausalLM"),
        ("moshi", "MoshiForCausalLM"),
        ("mpt", "MptForCausalLM"),
        ("musicgen", "MusicgenForCausalLM"),
        ("musicgen_melody", "MusicgenMelodyForCausalLM"),
        ("mvp", "MvpForCausalLM"),
        ("nemotron", "NemotronForCausalLM"),
        ("olmo", "OlmoForCausalLM"),
        ("olmo2", "Olmo2ForCausalLM"),
        ("olmoe", "OlmoeForCausalLM"),
        ("open-llama", "OpenLlamaForCausalLM"),
        ("openai-gpt", "OpenAIGPTLMHeadModel"),
        ("opt", "OPTForCausalLM"),
        ("pegasus", "PegasusForCausalLM"),
        ("persimmon", "PersimmonForCausalLM"),
        ("phi", "PhiForCausalLM"),
        ("phi3", "Phi3ForCausalLM"),
        ("phi4_multimodal", "Phi4MultimodalForCausalLM"),
        ("phimoe", "PhimoeForCausalLM"),
        ("plbart", "PLBartForCausalLM"),
        ("prophetnet", "ProphetNetForCausalLM"),
        ("qdqbert", "QDQBertLMHeadModel"),
        ("qwen2", "Qwen2ForCausalLM"),
        ("qwen2_moe", "Qwen2MoeForCausalLM"),
        ("qwen3", "Qwen3ForCausalLM"),
        ("qwen3_moe", "Qwen3MoeForCausalLM"),
        ("recurrent_gemma", "RecurrentGemmaForCausalLM"),
        ("reformer", "ReformerModelWithLMHead"),
        ("rembert", "RemBertForCausalLM"),
        ("roberta", "RobertaForCausalLM"),
        ("roberta-prelayernorm", "RobertaPreLayerNormForCausalLM"),
        ("roc_bert", "RoCBertForCausalLM"),
        ("roformer", "RoFormerForCausalLM"),
        ("rwkv", "RwkvForCausalLM"),
        ("speech_to_text_2", "Speech2Text2ForCausalLM"),
        ("stablelm", "StableLmForCausalLM"),
        ("starcoder2", "Starcoder2ForCausalLM"),
        ("transfo-xl", "TransfoXLLMHeadModel"),
        ("trocr", "TrOCRForCausalLM"),
        ("whisper", "WhisperForCausalLM"),
        ("xglm", "XGLMForCausalLM"),
        ("xlm", "XLMWithLMHeadModel"),
        ("xlm-prophetnet", "XLMProphetNetForCausalLM"),
        ("xlm-roberta", "XLMRobertaForCausalLM"),
        ("xlm-roberta-xl", "XLMRobertaXLForCausalLM"),
        ("xlnet", "XLNetLMHeadModel"),
        ("xmod", "XmodForCausalLM"),
        ("zamba", "ZambaForCausalLM"),
        ("zamba2", "Zamba2ForCausalLM"),
    ]
)

MODEL_FOR_IMAGE_MAPPING_NAMES = OrderedDict(
    [
        # Model for Image mapping
        ("beit", "BeitModel"),
        ("bit", "BitModel"),
        ("conditional_detr", "ConditionalDetrModel"),
        ("convnext", "ConvNextModel"),
        ("convnextv2", "ConvNextV2Model"),
        ("dab-detr", "DabDetrModel"),
        ("data2vec-vision", "Data2VecVisionModel"),
        ("deformable_detr", "DeformableDetrModel"),
        ("deit", "DeiTModel"),
        ("depth_pro", "DepthProModel"),
        ("deta", "DetaModel"),
        ("detr", "DetrModel"),
        ("dinat", "DinatModel"),
        ("dinov2", "Dinov2Model"),
        ("dinov2_with_registers", "Dinov2WithRegistersModel"),
        ("dpt", "DPTModel"),
        ("efficientformer", "EfficientFormerModel"),
        ("efficientnet", "EfficientNetModel"),
        ("focalnet", "FocalNetModel"),
        ("glpn", "GLPNModel"),
        ("hiera", "HieraModel"),
        ("ijepa", "IJepaModel"),
        ("imagegpt", "ImageGPTModel"),
        ("levit", "LevitModel"),
        ("mllama", "MllamaVisionModel"),
        ("mobilenet_v1", "MobileNetV1Model"),
        ("mobilenet_v2", "MobileNetV2Model"),
        ("mobilevit", "MobileViTModel"),
        ("mobilevitv2", "MobileViTV2Model"),
        ("nat", "NatModel"),
        ("poolformer", "PoolFormerModel"),
        ("pvt", "PvtModel"),
        ("regnet", "RegNetModel"),
        ("resnet", "ResNetModel"),
        ("segformer", "SegformerModel"),
        ("siglip_vision_model", "SiglipVisionModel"),
        ("swiftformer", "SwiftFormerModel"),
        ("swin", "SwinModel"),
        ("swin2sr", "Swin2SRModel"),
        ("swinv2", "Swinv2Model"),
        ("table-transformer", "TableTransformerModel"),
        ("timesformer", "TimesformerModel"),
        ("timm_backbone", "TimmBackbone"),
        ("timm_wrapper", "TimmWrapperModel"),
        ("van", "VanModel"),
        ("videomae", "VideoMAEModel"),
        ("vit", "ViTModel"),
        ("vit_hybrid", "ViTHybridModel"),
        ("vit_mae", "ViTMAEModel"),
        ("vit_msn", "ViTMSNModel"),
        ("vitdet", "VitDetModel"),
        ("vivit", "VivitModel"),
        ("yolos", "YolosModel"),
    ]
)

MODEL_FOR_MASKED_IMAGE_MODELING_MAPPING_NAMES = OrderedDict(
    [
        ("deit", "DeiTForMaskedImageModeling"),
        ("focalnet", "FocalNetForMaskedImageModeling"),
        ("swin", "SwinForMaskedImageModeling"),
        ("swinv2", "Swinv2ForMaskedImageModeling"),
        ("vit", "ViTForMaskedImageModeling"),
    ]
)


MODEL_FOR_CAUSAL_IMAGE_MODELING_MAPPING_NAMES = OrderedDict(
    # Model for Causal Image Modeling mapping
    [
        ("imagegpt", "ImageGPTForCausalImageModeling"),
    ]
)

MODEL_FOR_IMAGE_CLASSIFICATION_MAPPING_NAMES = OrderedDict(
    [
        # Model for Image Classification mapping
        ("beit", "BeitForImageClassification"),
        ("bit", "BitForImageClassification"),
        ("clip", "CLIPForImageClassification"),
        ("convnext", "ConvNextForImageClassification"),
        ("convnextv2", "ConvNextV2ForImageClassification"),
        ("cvt", "CvtForImageClassification"),
        ("data2vec-vision", "Data2VecVisionForImageClassification"),
        (
            "deit",
            ("DeiTForImageClassification", "DeiTForImageClassificationWithTeacher"),
        ),
        ("dinat", "DinatForImageClassification"),
        ("dinov2", "Dinov2ForImageClassification"),
        ("dinov2_with_registers", "Dinov2WithRegistersForImageClassification"),
        (
            "efficientformer",
            (
                "EfficientFormerForImageClassification",
                "EfficientFormerForImageClassificationWithTeacher",
            ),
        ),
        ("efficientnet", "EfficientNetForImageClassification"),
        ("focalnet", "FocalNetForImageClassification"),
        ("hiera", "HieraForImageClassification"),
        ("ijepa", "IJepaForImageClassification"),
        ("imagegpt", "ImageGPTForImageClassification"),
        (
            "levit",
            ("LevitForImageClassification", "LevitForImageClassificationWithTeacher"),
        ),
        ("mobilenet_v1", "MobileNetV1ForImageClassification"),
        ("mobilenet_v2", "MobileNetV2ForImageClassification"),
        ("mobilevit", "MobileViTForImageClassification"),
        ("mobilevitv2", "MobileViTV2ForImageClassification"),
        ("nat", "NatForImageClassification"),
        (
            "perceiver",
            (
                "PerceiverForImageClassificationLearned",
                "PerceiverForImageClassificationFourier",
                "PerceiverForImageClassificationConvProcessing",
            ),
        ),
        ("poolformer", "PoolFormerForImageClassification"),
        ("pvt", "PvtForImageClassification"),
        ("pvt_v2", "PvtV2ForImageClassification"),
        ("regnet", "RegNetForImageClassification"),
        ("resnet", "ResNetForImageClassification"),
        ("segformer", "SegformerForImageClassification"),
        ("shieldgemma2", "ShieldGemma2ForImageClassification"),
        ("siglip", "SiglipForImageClassification"),
        ("siglip2", "Siglip2ForImageClassification"),
        ("swiftformer", "SwiftFormerForImageClassification"),
        ("swin", "SwinForImageClassification"),
        ("swinv2", "Swinv2ForImageClassification"),
        ("textnet", "TextNetForImageClassification"),
        ("timm_wrapper", "TimmWrapperForImageClassification"),
        ("van", "VanForImageClassification"),
        ("vit", "ViTForImageClassification"),
        ("vit_hybrid", "ViTHybridForImageClassification"),
        ("vit_msn", "ViTMSNForImageClassification"),
    ]
)

MODEL_FOR_IMAGE_SEGMENTATION_MAPPING_NAMES = OrderedDict(
    [
        # Do not add new models here, this class will be deprecated in the future.
        # Model for Image Segmentation mapping
        ("detr", "DetrForSegmentation"),
    ]
)

MODEL_FOR_SEMANTIC_SEGMENTATION_MAPPING_NAMES = OrderedDict(
    [
        # Model for Semantic Segmentation mapping
        ("beit", "BeitForSemanticSegmentation"),
        ("data2vec-vision", "Data2VecVisionForSemanticSegmentation"),
        ("dpt", "DPTForSemanticSegmentation"),
        ("mobilenet_v2", "MobileNetV2ForSemanticSegmentation"),
        ("mobilevit", "MobileViTForSemanticSegmentation"),
        ("mobilevitv2", "MobileViTV2ForSemanticSegmentation"),
        ("segformer", "SegformerForSemanticSegmentation"),
        ("upernet", "UperNetForSemanticSegmentation"),
    ]
)

MODEL_FOR_INSTANCE_SEGMENTATION_MAPPING_NAMES = OrderedDict(
    [
        # Model for Instance Segmentation mapping
        # MaskFormerForInstanceSegmentation can be removed from this mapping in v5
        ("maskformer", "MaskFormerForInstanceSegmentation"),
    ]
)

MODEL_FOR_UNIVERSAL_SEGMENTATION_MAPPING_NAMES = OrderedDict(
    [
        # Model for Universal Segmentation mapping
        ("detr", "DetrForSegmentation"),
        ("mask2former", "Mask2FormerForUniversalSegmentation"),
        ("maskformer", "MaskFormerForInstanceSegmentation"),
        ("oneformer", "OneFormerForUniversalSegmentation"),
    ]
)

MODEL_FOR_VIDEO_CLASSIFICATION_MAPPING_NAMES = OrderedDict(
    [
        ("timesformer", "TimesformerForVideoClassification"),
        ("videomae", "VideoMAEForVideoClassification"),
        ("vivit", "VivitForVideoClassification"),
    ]
)

MODEL_FOR_VISION_2_SEQ_MAPPING_NAMES = OrderedDict(
    [
        ("blip", "BlipForConditionalGeneration"),
        ("blip-2", "Blip2ForConditionalGeneration"),
        ("chameleon", "ChameleonForConditionalGeneration"),
        ("git", "GitForCausalLM"),
        ("idefics2", "Idefics2ForConditionalGeneration"),
        ("idefics3", "Idefics3ForConditionalGeneration"),
        ("instructblip", "InstructBlipForConditionalGeneration"),
        ("instructblipvideo", "InstructBlipVideoForConditionalGeneration"),
        ("kosmos-2", "Kosmos2ForConditionalGeneration"),
        ("llava", "LlavaForConditionalGeneration"),
        ("llava_next", "LlavaNextForConditionalGeneration"),
        ("llava_next_video", "LlavaNextVideoForConditionalGeneration"),
        ("llava_onevision", "LlavaOnevisionForConditionalGeneration"),
        ("mistral3", "Mistral3ForConditionalGeneration"),
        ("mllama", "MllamaForConditionalGeneration"),
        ("paligemma", "PaliGemmaForConditionalGeneration"),
        ("pix2struct", "Pix2StructForConditionalGeneration"),
        ("qwen2_5_vl", "Qwen2_5_VLForConditionalGeneration"),
        ("qwen2_vl", "Qwen2VLForConditionalGeneration"),
        ("video_llava", "VideoLlavaForConditionalGeneration"),
        ("vipllava", "VipLlavaForConditionalGeneration"),
        ("vision-encoder-decoder", "VisionEncoderDecoderModel"),
    ]
)

MODEL_FOR_RETRIEVAL_MAPPING_NAMES = OrderedDict(
    [
        ("colpali", "ColPaliForRetrieval"),
    ]
)

MODEL_FOR_IMAGE_TEXT_TO_TEXT_MAPPING_NAMES = OrderedDict(
    [
        ("aria", "AriaForConditionalGeneration"),
        ("aya_vision", "AyaVisionForConditionalGeneration"),
        ("blip", "BlipForConditionalGeneration"),
        ("blip-2", "Blip2ForConditionalGeneration"),
        ("chameleon", "ChameleonForConditionalGeneration"),
        ("deepseek_vl", "DeepseekVLForConditionalGeneration"),
        ("emu3", "Emu3ForConditionalGeneration"),
        ("fuyu", "FuyuForCausalLM"),
        ("gemma3", "Gemma3ForConditionalGeneration"),
        ("git", "GitForCausalLM"),
        ("got_ocr2", "GotOcr2ForConditionalGeneration"),
        ("idefics", "IdeficsForVisionText2Text"),
        ("idefics2", "Idefics2ForConditionalGeneration"),
        ("idefics3", "Idefics3ForConditionalGeneration"),
        ("instructblip", "InstructBlipForConditionalGeneration"),
        ("kosmos-2", "Kosmos2ForConditionalGeneration"),
        ("llava", "LlavaForConditionalGeneration"),
        ("llava_next", "LlavaNextForConditionalGeneration"),
        ("llava_onevision", "LlavaOnevisionForConditionalGeneration"),
        ("mistral3", "Mistral3ForConditionalGeneration"),
        ("mllama", "MllamaForConditionalGeneration"),
        ("paligemma", "PaliGemmaForConditionalGeneration"),
        ("pix2struct", "Pix2StructForConditionalGeneration"),
        ("pixtral", "LlavaForConditionalGeneration"),
        ("qwen2_5_vl", "Qwen2_5_VLForConditionalGeneration"),
        ("qwen2_vl", "Qwen2VLForConditionalGeneration"),
        ("shieldgemma2", "Gemma3ForConditionalGeneration"),
        ("smolvlm", "SmolVLMForConditionalGeneration"),
        ("udop", "UdopForConditionalGeneration"),
        ("vipllava", "VipLlavaForConditionalGeneration"),
        ("vision-encoder-decoder", "VisionEncoderDecoderModel"),
    ]
)

MODEL_FOR_MASKED_LM_MAPPING_NAMES = OrderedDict(
    [
        # Model for Masked LM mapping
        ("albert", "AlbertForMaskedLM"),
        ("bart", "BartForConditionalGeneration"),
        ("bert", "BertForMaskedLM"),
        ("big_bird", "BigBirdForMaskedLM"),
        ("camembert", "CamembertForMaskedLM"),
        ("convbert", "ConvBertForMaskedLM"),
        ("data2vec-text", "Data2VecTextForMaskedLM"),
        ("deberta", "DebertaForMaskedLM"),
        ("deberta-v2", "DebertaV2ForMaskedLM"),
        ("distilbert", "DistilBertForMaskedLM"),
        ("electra", "ElectraForMaskedLM"),
        ("ernie", "ErnieForMaskedLM"),
        ("esm", "EsmForMaskedLM"),
        ("flaubert", "FlaubertWithLMHeadModel"),
        ("fnet", "FNetForMaskedLM"),
        ("funnel", "FunnelForMaskedLM"),
        ("ibert", "IBertForMaskedLM"),
        ("layoutlm", "LayoutLMForMaskedLM"),
        ("longformer", "LongformerForMaskedLM"),
        ("luke", "LukeForMaskedLM"),
        ("mbart", "MBartForConditionalGeneration"),
        ("mega", "MegaForMaskedLM"),
        ("megatron-bert", "MegatronBertForMaskedLM"),
        ("mobilebert", "MobileBertForMaskedLM"),
        ("modernbert", "ModernBertForMaskedLM"),
        ("mpnet", "MPNetForMaskedLM"),
        ("mra", "MraForMaskedLM"),
        ("mvp", "MvpForConditionalGeneration"),
        ("nezha", "NezhaForMaskedLM"),
        ("nystromformer", "NystromformerForMaskedLM"),
        ("perceiver", "PerceiverForMaskedLM"),
        ("qdqbert", "QDQBertForMaskedLM"),
        ("reformer", "ReformerForMaskedLM"),
        ("rembert", "RemBertForMaskedLM"),
        ("roberta", "RobertaForMaskedLM"),
        ("roberta-prelayernorm", "RobertaPreLayerNormForMaskedLM"),
        ("roc_bert", "RoCBertForMaskedLM"),
        ("roformer", "RoFormerForMaskedLM"),
        ("squeezebert", "SqueezeBertForMaskedLM"),
        ("tapas", "TapasForMaskedLM"),
        ("wav2vec2", "Wav2Vec2ForMaskedLM"),
        ("xlm", "XLMWithLMHeadModel"),
        ("xlm-roberta", "XLMRobertaForMaskedLM"),
        ("xlm-roberta-xl", "XLMRobertaXLForMaskedLM"),
        ("xmod", "XmodForMaskedLM"),
        ("yoso", "YosoForMaskedLM"),
    ]
)

MODEL_FOR_OBJECT_DETECTION_MAPPING_NAMES = OrderedDict(
    [
        # Model for Object Detection mapping
        ("conditional_detr", "ConditionalDetrForObjectDetection"),
        ("dab-detr", "DabDetrForObjectDetection"),
        ("deformable_detr", "DeformableDetrForObjectDetection"),
        ("deta", "DetaForObjectDetection"),
        ("detr", "DetrForObjectDetection"),
        ("rt_detr", "RTDetrForObjectDetection"),
        ("rt_detr_v2", "RTDetrV2ForObjectDetection"),
        ("table-transformer", "TableTransformerForObjectDetection"),
        ("yolos", "YolosForObjectDetection"),
    ]
)

MODEL_FOR_ZERO_SHOT_OBJECT_DETECTION_MAPPING_NAMES = OrderedDict(
    [
        # Model for Zero Shot Object Detection mapping
        ("grounding-dino", "GroundingDinoForObjectDetection"),
        ("omdet-turbo", "OmDetTurboForObjectDetection"),
        ("owlv2", "Owlv2ForObjectDetection"),
        ("owlvit", "OwlViTForObjectDetection"),
    ]
)

MODEL_FOR_DEPTH_ESTIMATION_MAPPING_NAMES = OrderedDict(
    [
        # Model for depth estimation mapping
        ("depth_anything", "DepthAnythingForDepthEstimation"),
        ("depth_pro", "DepthProForDepthEstimation"),
        ("dpt", "DPTForDepthEstimation"),
        ("glpn", "GLPNForDepthEstimation"),
        ("prompt_depth_anything", "PromptDepthAnythingForDepthEstimation"),
        ("zoedepth", "ZoeDepthForDepthEstimation"),
    ]
)
MODEL_FOR_SEQ_TO_SEQ_CAUSAL_LM_MAPPING_NAMES = OrderedDict(
    [
        # Model for Seq2Seq Causal LM mapping
        ("bart", "BartForConditionalGeneration"),
        ("bigbird_pegasus", "BigBirdPegasusForConditionalGeneration"),
        ("blenderbot", "BlenderbotForConditionalGeneration"),
        ("blenderbot-small", "BlenderbotSmallForConditionalGeneration"),
        ("encoder-decoder", "EncoderDecoderModel"),
        ("fsmt", "FSMTForConditionalGeneration"),
        ("gptsan-japanese", "GPTSanJapaneseForConditionalGeneration"),
        ("led", "LEDForConditionalGeneration"),
        ("longt5", "LongT5ForConditionalGeneration"),
        ("m2m_100", "M2M100ForConditionalGeneration"),
        ("marian", "MarianMTModel"),
        ("mbart", "MBartForConditionalGeneration"),
        ("mt5", "MT5ForConditionalGeneration"),
        ("mvp", "MvpForConditionalGeneration"),
        ("nllb-moe", "NllbMoeForConditionalGeneration"),
        ("pegasus", "PegasusForConditionalGeneration"),
        ("pegasus_x", "PegasusXForConditionalGeneration"),
        ("plbart", "PLBartForConditionalGeneration"),
        ("prophetnet", "ProphetNetForConditionalGeneration"),
        ("qwen2_audio", "Qwen2AudioForConditionalGeneration"),
        ("seamless_m4t", "SeamlessM4TForTextToText"),
        ("seamless_m4t_v2", "SeamlessM4Tv2ForTextToText"),
        ("switch_transformers", "SwitchTransformersForConditionalGeneration"),
        ("t5", "T5ForConditionalGeneration"),
        ("umt5", "UMT5ForConditionalGeneration"),
        ("xlm-prophetnet", "XLMProphetNetForConditionalGeneration"),
    ]
)

MODEL_FOR_SPEECH_SEQ_2_SEQ_MAPPING_NAMES = OrderedDict(
    [
        ("moonshine", "MoonshineForConditionalGeneration"),
        ("pop2piano", "Pop2PianoForConditionalGeneration"),
        ("seamless_m4t", "SeamlessM4TForSpeechToText"),
        ("seamless_m4t_v2", "SeamlessM4Tv2ForSpeechToText"),
        ("speech-encoder-decoder", "SpeechEncoderDecoderModel"),
        ("speech_to_text", "Speech2TextForConditionalGeneration"),
        ("speecht5", "SpeechT5ForSpeechToText"),
        ("whisper", "WhisperForConditionalGeneration"),
    ]
)

MODEL_FOR_SEQUENCE_CLASSIFICATION_MAPPING_NAMES = OrderedDict(
    [
        # Model for Sequence Classification mapping
        ("albert", "AlbertForSequenceClassification"),
        ("bart", "BartForSequenceClassification"),
        ("bert", "BertForSequenceClassification"),
        ("big_bird", "BigBirdForSequenceClassification"),
        ("bigbird_pegasus", "BigBirdPegasusForSequenceClassification"),
        ("biogpt", "BioGptForSequenceClassification"),
        ("bloom", "BloomForSequenceClassification"),
        ("camembert", "CamembertForSequenceClassification"),
        ("canine", "CanineForSequenceClassification"),
        ("code_llama", "LlamaForSequenceClassification"),
        ("convbert", "ConvBertForSequenceClassification"),
        ("ctrl", "CTRLForSequenceClassification"),
        ("data2vec-text", "Data2VecTextForSequenceClassification"),
        ("deberta", "DebertaForSequenceClassification"),
        ("deberta-v2", "DebertaV2ForSequenceClassification"),
        ("diffllama", "DiffLlamaForSequenceClassification"),
        ("distilbert", "DistilBertForSequenceClassification"),
        ("electra", "ElectraForSequenceClassification"),
        ("ernie", "ErnieForSequenceClassification"),
        ("ernie_m", "ErnieMForSequenceClassification"),
        ("esm", "EsmForSequenceClassification"),
        ("falcon", "FalconForSequenceClassification"),
        ("flaubert", "FlaubertForSequenceClassification"),
        ("fnet", "FNetForSequenceClassification"),
        ("funnel", "FunnelForSequenceClassification"),
        ("gemma", "GemmaForSequenceClassification"),
        ("gemma2", "Gemma2ForSequenceClassification"),
        ("glm", "GlmForSequenceClassification"),
        ("gpt-sw3", "GPT2ForSequenceClassification"),
        ("gpt2", "GPT2ForSequenceClassification"),
        ("gpt_bigcode", "GPTBigCodeForSequenceClassification"),
        ("gpt_neo", "GPTNeoForSequenceClassification"),
        ("gpt_neox", "GPTNeoXForSequenceClassification"),
        ("gptj", "GPTJForSequenceClassification"),
        ("helium", "HeliumForSequenceClassification"),
        ("ibert", "IBertForSequenceClassification"),
        ("jamba", "JambaForSequenceClassification"),
        ("jetmoe", "JetMoeForSequenceClassification"),
        ("layoutlm", "LayoutLMForSequenceClassification"),
        ("layoutlmv2", "LayoutLMv2ForSequenceClassification"),
        ("layoutlmv3", "LayoutLMv3ForSequenceClassification"),
        ("led", "LEDForSequenceClassification"),
        ("lilt", "LiltForSequenceClassification"),
        ("llama", "LlamaForSequenceClassification"),
        ("longformer", "LongformerForSequenceClassification"),
        ("luke", "LukeForSequenceClassification"),
        ("markuplm", "MarkupLMForSequenceClassification"),
        ("mbart", "MBartForSequenceClassification"),
        ("mega", "MegaForSequenceClassification"),
        ("megatron-bert", "MegatronBertForSequenceClassification"),
        ("mistral", "MistralForSequenceClassification"),
        ("mixtral", "MixtralForSequenceClassification"),
        ("mobilebert", "MobileBertForSequenceClassification"),
        ("modernbert", "ModernBertForSequenceClassification"),
        ("mpnet", "MPNetForSequenceClassification"),
        ("mpt", "MptForSequenceClassification"),
        ("mra", "MraForSequenceClassification"),
        ("mt5", "MT5ForSequenceClassification"),
        ("mvp", "MvpForSequenceClassification"),
        ("nemotron", "NemotronForSequenceClassification"),
        ("nezha", "NezhaForSequenceClassification"),
        ("nystromformer", "NystromformerForSequenceClassification"),
        ("open-llama", "OpenLlamaForSequenceClassification"),
        ("openai-gpt", "OpenAIGPTForSequenceClassification"),
        ("opt", "OPTForSequenceClassification"),
        ("perceiver", "PerceiverForSequenceClassification"),
        ("persimmon", "PersimmonForSequenceClassification"),
        ("phi", "PhiForSequenceClassification"),
        ("phi3", "Phi3ForSequenceClassification"),
        ("phimoe", "PhimoeForSequenceClassification"),
        ("plbart", "PLBartForSequenceClassification"),
        ("qdqbert", "QDQBertForSequenceClassification"),
        ("qwen2", "Qwen2ForSequenceClassification"),
        ("qwen2_moe", "Qwen2MoeForSequenceClassification"),
        ("qwen3", "Qwen3ForSequenceClassification"),
        ("qwen3_moe", "Qwen3MoeForSequenceClassification"),
        ("reformer", "ReformerForSequenceClassification"),
        ("rembert", "RemBertForSequenceClassification"),
        ("roberta", "RobertaForSequenceClassification"),
        ("roberta-prelayernorm", "RobertaPreLayerNormForSequenceClassification"),
        ("roc_bert", "RoCBertForSequenceClassification"),
        ("roformer", "RoFormerForSequenceClassification"),
        ("squeezebert", "SqueezeBertForSequenceClassification"),
        ("stablelm", "StableLmForSequenceClassification"),
        ("starcoder2", "Starcoder2ForSequenceClassification"),
        ("t5", "T5ForSequenceClassification"),
        ("tapas", "TapasForSequenceClassification"),
        ("transfo-xl", "TransfoXLForSequenceClassification"),
        ("umt5", "UMT5ForSequenceClassification"),
        ("xlm", "XLMForSequenceClassification"),
        ("xlm-roberta", "XLMRobertaForSequenceClassification"),
        ("xlm-roberta-xl", "XLMRobertaXLForSequenceClassification"),
        ("xlnet", "XLNetForSequenceClassification"),
        ("xmod", "XmodForSequenceClassification"),
        ("yoso", "YosoForSequenceClassification"),
        ("zamba", "ZambaForSequenceClassification"),
        ("zamba2", "Zamba2ForSequenceClassification"),
    ]
)

MODEL_FOR_QUESTION_ANSWERING_MAPPING_NAMES = OrderedDict(
    [
        # Model for Question Answering mapping
        ("albert", "AlbertForQuestionAnswering"),
        ("bart", "BartForQuestionAnswering"),
        ("bert", "BertForQuestionAnswering"),
        ("big_bird", "BigBirdForQuestionAnswering"),
        ("bigbird_pegasus", "BigBirdPegasusForQuestionAnswering"),
        ("bloom", "BloomForQuestionAnswering"),
        ("camembert", "CamembertForQuestionAnswering"),
        ("canine", "CanineForQuestionAnswering"),
        ("convbert", "ConvBertForQuestionAnswering"),
        ("data2vec-text", "Data2VecTextForQuestionAnswering"),
        ("deberta", "DebertaForQuestionAnswering"),
        ("deberta-v2", "DebertaV2ForQuestionAnswering"),
        ("diffllama", "DiffLlamaForQuestionAnswering"),
        ("distilbert", "DistilBertForQuestionAnswering"),
        ("electra", "ElectraForQuestionAnswering"),
        ("ernie", "ErnieForQuestionAnswering"),
        ("ernie_m", "ErnieMForQuestionAnswering"),
        ("falcon", "FalconForQuestionAnswering"),
        ("flaubert", "FlaubertForQuestionAnsweringSimple"),
        ("fnet", "FNetForQuestionAnswering"),
        ("funnel", "FunnelForQuestionAnswering"),
        ("gpt2", "GPT2ForQuestionAnswering"),
        ("gpt_neo", "GPTNeoForQuestionAnswering"),
        ("gpt_neox", "GPTNeoXForQuestionAnswering"),
        ("gptj", "GPTJForQuestionAnswering"),
        ("ibert", "IBertForQuestionAnswering"),
        ("layoutlmv2", "LayoutLMv2ForQuestionAnswering"),
        ("layoutlmv3", "LayoutLMv3ForQuestionAnswering"),
        ("led", "LEDForQuestionAnswering"),
        ("lilt", "LiltForQuestionAnswering"),
        ("llama", "LlamaForQuestionAnswering"),
        ("longformer", "LongformerForQuestionAnswering"),
        ("luke", "LukeForQuestionAnswering"),
        ("lxmert", "LxmertForQuestionAnswering"),
        ("markuplm", "MarkupLMForQuestionAnswering"),
        ("mbart", "MBartForQuestionAnswering"),
        ("mega", "MegaForQuestionAnswering"),
        ("megatron-bert", "MegatronBertForQuestionAnswering"),
        ("mistral", "MistralForQuestionAnswering"),
        ("mixtral", "MixtralForQuestionAnswering"),
        ("mobilebert", "MobileBertForQuestionAnswering"),
        ("modernbert", "ModernBertForQuestionAnswering"),
        ("mpnet", "MPNetForQuestionAnswering"),
        ("mpt", "MptForQuestionAnswering"),
        ("mra", "MraForQuestionAnswering"),
        ("mt5", "MT5ForQuestionAnswering"),
        ("mvp", "MvpForQuestionAnswering"),
        ("nemotron", "NemotronForQuestionAnswering"),
        ("nezha", "NezhaForQuestionAnswering"),
        ("nystromformer", "NystromformerForQuestionAnswering"),
        ("opt", "OPTForQuestionAnswering"),
        ("qdqbert", "QDQBertForQuestionAnswering"),
        ("qwen2", "Qwen2ForQuestionAnswering"),
        ("qwen2_moe", "Qwen2MoeForQuestionAnswering"),
        ("qwen3", "Qwen3ForQuestionAnswering"),
        ("qwen3_moe", "Qwen3MoeForQuestionAnswering"),
        ("reformer", "ReformerForQuestionAnswering"),
        ("rembert", "RemBertForQuestionAnswering"),
        ("roberta", "RobertaForQuestionAnswering"),
        ("roberta-prelayernorm", "RobertaPreLayerNormForQuestionAnswering"),
        ("roc_bert", "RoCBertForQuestionAnswering"),
        ("roformer", "RoFormerForQuestionAnswering"),
        ("splinter", "SplinterForQuestionAnswering"),
        ("squeezebert", "SqueezeBertForQuestionAnswering"),
        ("t5", "T5ForQuestionAnswering"),
        ("umt5", "UMT5ForQuestionAnswering"),
        ("xlm", "XLMForQuestionAnsweringSimple"),
        ("xlm-roberta", "XLMRobertaForQuestionAnswering"),
        ("xlm-roberta-xl", "XLMRobertaXLForQuestionAnswering"),
        ("xlnet", "XLNetForQuestionAnsweringSimple"),
        ("xmod", "XmodForQuestionAnswering"),
        ("yoso", "YosoForQuestionAnswering"),
    ]
)

MODEL_FOR_TABLE_QUESTION_ANSWERING_MAPPING_NAMES = OrderedDict(
    [
        # Model for Table Question Answering mapping
        ("tapas", "TapasForQuestionAnswering"),
    ]
)

MODEL_FOR_VISUAL_QUESTION_ANSWERING_MAPPING_NAMES = OrderedDict(
    [
        ("blip", "BlipForQuestionAnswering"),
        ("blip-2", "Blip2ForConditionalGeneration"),
        ("vilt", "ViltForQuestionAnswering"),
    ]
)

MODEL_FOR_DOCUMENT_QUESTION_ANSWERING_MAPPING_NAMES = OrderedDict(
    [
        ("layoutlm", "LayoutLMForQuestionAnswering"),
        ("layoutlmv2", "LayoutLMv2ForQuestionAnswering"),
        ("layoutlmv3", "LayoutLMv3ForQuestionAnswering"),
    ]
)

MODEL_FOR_TOKEN_CLASSIFICATION_MAPPING_NAMES = OrderedDict(
    [
        # Model for Token Classification mapping
        ("albert", "AlbertForTokenClassification"),
        ("bert", "BertForTokenClassification"),
        ("big_bird", "BigBirdForTokenClassification"),
        ("biogpt", "BioGptForTokenClassification"),
        ("bloom", "BloomForTokenClassification"),
        ("bros", "BrosForTokenClassification"),
        ("camembert", "CamembertForTokenClassification"),
        ("canine", "CanineForTokenClassification"),
        ("convbert", "ConvBertForTokenClassification"),
        ("data2vec-text", "Data2VecTextForTokenClassification"),
        ("deberta", "DebertaForTokenClassification"),
        ("deberta-v2", "DebertaV2ForTokenClassification"),
        ("diffllama", "DiffLlamaForTokenClassification"),
        ("distilbert", "DistilBertForTokenClassification"),
        ("electra", "ElectraForTokenClassification"),
        ("ernie", "ErnieForTokenClassification"),
        ("ernie_m", "ErnieMForTokenClassification"),
        ("esm", "EsmForTokenClassification"),
        ("falcon", "FalconForTokenClassification"),
        ("flaubert", "FlaubertForTokenClassification"),
        ("fnet", "FNetForTokenClassification"),
        ("funnel", "FunnelForTokenClassification"),
        ("gemma", "GemmaForTokenClassification"),
        ("gemma2", "Gemma2ForTokenClassification"),
        ("glm", "GlmForTokenClassification"),
        ("gpt-sw3", "GPT2ForTokenClassification"),
        ("gpt2", "GPT2ForTokenClassification"),
        ("gpt_bigcode", "GPTBigCodeForTokenClassification"),
        ("gpt_neo", "GPTNeoForTokenClassification"),
        ("gpt_neox", "GPTNeoXForTokenClassification"),
        ("helium", "HeliumForTokenClassification"),
        ("ibert", "IBertForTokenClassification"),
        ("layoutlm", "LayoutLMForTokenClassification"),
        ("layoutlmv2", "LayoutLMv2ForTokenClassification"),
        ("layoutlmv3", "LayoutLMv3ForTokenClassification"),
        ("lilt", "LiltForTokenClassification"),
        ("llama", "LlamaForTokenClassification"),
        ("longformer", "LongformerForTokenClassification"),
        ("luke", "LukeForTokenClassification"),
        ("markuplm", "MarkupLMForTokenClassification"),
        ("mega", "MegaForTokenClassification"),
        ("megatron-bert", "MegatronBertForTokenClassification"),
        ("mistral", "MistralForTokenClassification"),
        ("mixtral", "MixtralForTokenClassification"),
        ("mobilebert", "MobileBertForTokenClassification"),
        ("modernbert", "ModernBertForTokenClassification"),
        ("mpnet", "MPNetForTokenClassification"),
        ("mpt", "MptForTokenClassification"),
        ("mra", "MraForTokenClassification"),
        ("mt5", "MT5ForTokenClassification"),
        ("nemotron", "NemotronForTokenClassification"),
        ("nezha", "NezhaForTokenClassification"),
        ("nystromformer", "NystromformerForTokenClassification"),
        ("persimmon", "PersimmonForTokenClassification"),
        ("phi", "PhiForTokenClassification"),
        ("phi3", "Phi3ForTokenClassification"),
        ("qdqbert", "QDQBertForTokenClassification"),
        ("qwen2", "Qwen2ForTokenClassification"),
        ("qwen2_moe", "Qwen2MoeForTokenClassification"),
        ("qwen3", "Qwen3ForTokenClassification"),
        ("qwen3_moe", "Qwen3MoeForTokenClassification"),
        ("rembert", "RemBertForTokenClassification"),
        ("roberta", "RobertaForTokenClassification"),
        ("roberta-prelayernorm", "RobertaPreLayerNormForTokenClassification"),
        ("roc_bert", "RoCBertForTokenClassification"),
        ("roformer", "RoFormerForTokenClassification"),
        ("squeezebert", "SqueezeBertForTokenClassification"),
        ("stablelm", "StableLmForTokenClassification"),
        ("starcoder2", "Starcoder2ForTokenClassification"),
        ("t5", "T5ForTokenClassification"),
        ("umt5", "UMT5ForTokenClassification"),
        ("xlm", "XLMForTokenClassification"),
        ("xlm-roberta", "XLMRobertaForTokenClassification"),
        ("xlm-roberta-xl", "XLMRobertaXLForTokenClassification"),
        ("xlnet", "XLNetForTokenClassification"),
        ("xmod", "XmodForTokenClassification"),
        ("yoso", "YosoForTokenClassification"),
    ]
)

MODEL_FOR_MULTIPLE_CHOICE_MAPPING_NAMES = OrderedDict(
    [
        # Model for Multiple Choice mapping
        ("albert", "AlbertForMultipleChoice"),
        ("bert", "BertForMultipleChoice"),
        ("big_bird", "BigBirdForMultipleChoice"),
        ("camembert", "CamembertForMultipleChoice"),
        ("canine", "CanineForMultipleChoice"),
        ("convbert", "ConvBertForMultipleChoice"),
        ("data2vec-text", "Data2VecTextForMultipleChoice"),
        ("deberta-v2", "DebertaV2ForMultipleChoice"),
        ("distilbert", "DistilBertForMultipleChoice"),
        ("electra", "ElectraForMultipleChoice"),
        ("ernie", "ErnieForMultipleChoice"),
        ("ernie_m", "ErnieMForMultipleChoice"),
        ("flaubert", "FlaubertForMultipleChoice"),
        ("fnet", "FNetForMultipleChoice"),
        ("funnel", "FunnelForMultipleChoice"),
        ("ibert", "IBertForMultipleChoice"),
        ("longformer", "LongformerForMultipleChoice"),
        ("luke", "LukeForMultipleChoice"),
        ("mega", "MegaForMultipleChoice"),
        ("megatron-bert", "MegatronBertForMultipleChoice"),
        ("mobilebert", "MobileBertForMultipleChoice"),
        ("mpnet", "MPNetForMultipleChoice"),
        ("mra", "MraForMultipleChoice"),
        ("nezha", "NezhaForMultipleChoice"),
        ("nystromformer", "NystromformerForMultipleChoice"),
        ("qdqbert", "QDQBertForMultipleChoice"),
        ("rembert", "RemBertForMultipleChoice"),
        ("roberta", "RobertaForMultipleChoice"),
        ("roberta-prelayernorm", "RobertaPreLayerNormForMultipleChoice"),
        ("roc_bert", "RoCBertForMultipleChoice"),
        ("roformer", "RoFormerForMultipleChoice"),
        ("squeezebert", "SqueezeBertForMultipleChoice"),
        ("xlm", "XLMForMultipleChoice"),
        ("xlm-roberta", "XLMRobertaForMultipleChoice"),
        ("xlm-roberta-xl", "XLMRobertaXLForMultipleChoice"),
        ("xlnet", "XLNetForMultipleChoice"),
        ("xmod", "XmodForMultipleChoice"),
        ("yoso", "YosoForMultipleChoice"),
    ]
)

MODEL_FOR_NEXT_SENTENCE_PREDICTION_MAPPING_NAMES = OrderedDict(
    [
        ("bert", "BertForNextSentencePrediction"),
        ("ernie", "ErnieForNextSentencePrediction"),
        ("fnet", "FNetForNextSentencePrediction"),
        ("megatron-bert", "MegatronBertForNextSentencePrediction"),
        ("mobilebert", "MobileBertForNextSentencePrediction"),
        ("nezha", "NezhaForNextSentencePrediction"),
        ("qdqbert", "QDQBertForNextSentencePrediction"),
    ]
)

MODEL_FOR_AUDIO_CLASSIFICATION_MAPPING_NAMES = OrderedDict(
    [
        # Model for Audio Classification mapping
        ("audio-spectrogram-transformer", "ASTForAudioClassification"),
        ("data2vec-audio", "Data2VecAudioForSequenceClassification"),
        ("hubert", "HubertForSequenceClassification"),
        ("sew", "SEWForSequenceClassification"),
        ("sew-d", "SEWDForSequenceClassification"),
        ("unispeech", "UniSpeechForSequenceClassification"),
        ("unispeech-sat", "UniSpeechSatForSequenceClassification"),
        ("wav2vec2", "Wav2Vec2ForSequenceClassification"),
        ("wav2vec2-bert", "Wav2Vec2BertForSequenceClassification"),
        ("wav2vec2-conformer", "Wav2Vec2ConformerForSequenceClassification"),
        ("wavlm", "WavLMForSequenceClassification"),
        ("whisper", "WhisperForAudioClassification"),
    ]
)

MODEL_FOR_CTC_MAPPING_NAMES = OrderedDict(
    [
        # Model for Connectionist temporal classification (CTC) mapping
        ("data2vec-audio", "Data2VecAudioForCTC"),
        ("hubert", "HubertForCTC"),
        ("mctct", "MCTCTForCTC"),
        ("sew", "SEWForCTC"),
        ("sew-d", "SEWDForCTC"),
        ("unispeech", "UniSpeechForCTC"),
        ("unispeech-sat", "UniSpeechSatForCTC"),
        ("wav2vec2", "Wav2Vec2ForCTC"),
        ("wav2vec2-bert", "Wav2Vec2BertForCTC"),
        ("wav2vec2-conformer", "Wav2Vec2ConformerForCTC"),
        ("wavlm", "WavLMForCTC"),
    ]
)

MODEL_FOR_AUDIO_FRAME_CLASSIFICATION_MAPPING_NAMES = OrderedDict(
    [
        # Model for Audio Classification mapping
        ("data2vec-audio", "Data2VecAudioForAudioFrameClassification"),
        ("unispeech-sat", "UniSpeechSatForAudioFrameClassification"),
        ("wav2vec2", "Wav2Vec2ForAudioFrameClassification"),
        ("wav2vec2-bert", "Wav2Vec2BertForAudioFrameClassification"),
        ("wav2vec2-conformer", "Wav2Vec2ConformerForAudioFrameClassification"),
        ("wavlm", "WavLMForAudioFrameClassification"),
    ]
)

MODEL_FOR_AUDIO_XVECTOR_MAPPING_NAMES = OrderedDict(
    [
        # Model for Audio Classification mapping
        ("data2vec-audio", "Data2VecAudioForXVector"),
        ("unispeech-sat", "UniSpeechSatForXVector"),
        ("wav2vec2", "Wav2Vec2ForXVector"),
        ("wav2vec2-bert", "Wav2Vec2BertForXVector"),
        ("wav2vec2-conformer", "Wav2Vec2ConformerForXVector"),
        ("wavlm", "WavLMForXVector"),
    ]
)

MODEL_FOR_TEXT_TO_SPECTROGRAM_MAPPING_NAMES = OrderedDict(
    [
        # Model for Text-To-Spectrogram mapping
        ("fastspeech2_conformer", "FastSpeech2ConformerModel"),
        ("speecht5", "SpeechT5ForTextToSpeech"),
    ]
)

MODEL_FOR_TEXT_TO_WAVEFORM_MAPPING_NAMES = OrderedDict(
    [
        # Model for Text-To-Waveform mapping
        ("bark", "BarkModel"),
        ("fastspeech2_conformer", "FastSpeech2ConformerWithHifiGan"),
        ("musicgen", "MusicgenForConditionalGeneration"),
        ("musicgen_melody", "MusicgenMelodyForConditionalGeneration"),
        ("seamless_m4t", "SeamlessM4TForTextToSpeech"),
        ("seamless_m4t_v2", "SeamlessM4Tv2ForTextToSpeech"),
        ("vits", "VitsModel"),
    ]
)

MODEL_FOR_ZERO_SHOT_IMAGE_CLASSIFICATION_MAPPING_NAMES = OrderedDict(
    [
        # Model for Zero Shot Image Classification mapping
        ("align", "AlignModel"),
        ("altclip", "AltCLIPModel"),
        ("blip", "BlipModel"),
        ("blip-2", "Blip2ForImageTextRetrieval"),
        ("chinese_clip", "ChineseCLIPModel"),
        ("clip", "CLIPModel"),
        ("clipseg", "CLIPSegModel"),
        ("siglip", "SiglipModel"),
        ("siglip2", "Siglip2Model"),
    ]
)

MODEL_FOR_BACKBONE_MAPPING_NAMES = OrderedDict(
    [
        # Backbone mapping
        ("beit", "BeitBackbone"),
        ("bit", "BitBackbone"),
        ("convnext", "ConvNextBackbone"),
        ("convnextv2", "ConvNextV2Backbone"),
        ("dinat", "DinatBackbone"),
        ("dinov2", "Dinov2Backbone"),
        ("dinov2_with_registers", "Dinov2WithRegistersBackbone"),
        ("focalnet", "FocalNetBackbone"),
        ("hiera", "HieraBackbone"),
        ("maskformer-swin", "MaskFormerSwinBackbone"),
        ("nat", "NatBackbone"),
        ("pvt_v2", "PvtV2Backbone"),
        ("resnet", "ResNetBackbone"),
        ("rt_detr_resnet", "RTDetrResNetBackbone"),
        ("swin", "SwinBackbone"),
        ("swinv2", "Swinv2Backbone"),
        ("textnet", "TextNetBackbone"),
        ("timm_backbone", "TimmBackbone"),
        ("vitdet", "VitDetBackbone"),
        ("vitpose_backbone", "VitPoseBackbone"),
    ]
)

MODEL_FOR_MASK_GENERATION_MAPPING_NAMES = OrderedDict(
    [
        ("sam", "SamModel"),
    ]
)


MODEL_FOR_KEYPOINT_DETECTION_MAPPING_NAMES = OrderedDict(
    [
        ("superpoint", "SuperPointForKeypointDetection"),
    ]
)


MODEL_FOR_TEXT_ENCODING_MAPPING_NAMES = OrderedDict(
    [
        ("albert", "AlbertModel"),
        ("bert", "BertModel"),
        ("big_bird", "BigBirdModel"),
        ("clip_text_model", "CLIPTextModel"),
        ("data2vec-text", "Data2VecTextModel"),
        ("deberta", "DebertaModel"),
        ("deberta-v2", "DebertaV2Model"),
        ("distilbert", "DistilBertModel"),
        ("electra", "ElectraModel"),
        ("emu3", "Emu3TextModel"),
        ("flaubert", "FlaubertModel"),
        ("ibert", "IBertModel"),
        ("longformer", "LongformerModel"),
        ("mllama", "MllamaTextModel"),
        ("mobilebert", "MobileBertModel"),
        ("mt5", "MT5EncoderModel"),
        ("nystromformer", "NystromformerModel"),
        ("reformer", "ReformerModel"),
        ("rembert", "RemBertModel"),
        ("roberta", "RobertaModel"),
        ("roberta-prelayernorm", "RobertaPreLayerNormModel"),
        ("roc_bert", "RoCBertModel"),
        ("roformer", "RoFormerModel"),
        ("squeezebert", "SqueezeBertModel"),
        ("t5", "T5EncoderModel"),
        ("umt5", "UMT5EncoderModel"),
        ("xlm", "XLMModel"),
        ("xlm-roberta", "XLMRobertaModel"),
        ("xlm-roberta-xl", "XLMRobertaXLModel"),
    ]
)

MODEL_FOR_TIME_SERIES_CLASSIFICATION_MAPPING_NAMES = OrderedDict(
    [
        ("patchtsmixer", "PatchTSMixerForTimeSeriesClassification"),
        ("patchtst", "PatchTSTForClassification"),
    ]
)

MODEL_FOR_TIME_SERIES_REGRESSION_MAPPING_NAMES = OrderedDict(
    [
        ("patchtsmixer", "PatchTSMixerForRegression"),
        ("patchtst", "PatchTSTForRegression"),
    ]
)

MODEL_FOR_IMAGE_TO_IMAGE_MAPPING_NAMES = OrderedDict(
    [
        ("swin2sr", "Swin2SRForImageSuperResolution"),
    ]
)

MODEL_MAPPING = _LazyAutoMapping(CONFIG_MAPPING_NAMES, MODEL_MAPPING_NAMES)
MODEL_FOR_PRETRAINING_MAPPING = _LazyAutoMapping(CONFIG_MAPPING_NAMES, MODEL_FOR_PRETRAINING_MAPPING_NAMES)
MODEL_WITH_LM_HEAD_MAPPING = _LazyAutoMapping(CONFIG_MAPPING_NAMES, MODEL_WITH_LM_HEAD_MAPPING_NAMES)
MODEL_FOR_CAUSAL_LM_MAPPING = _LazyAutoMapping(CONFIG_MAPPING_NAMES, MODEL_FOR_CAUSAL_LM_MAPPING_NAMES)
MODEL_FOR_CAUSAL_IMAGE_MODELING_MAPPING = _LazyAutoMapping(
    CONFIG_MAPPING_NAMES, MODEL_FOR_CAUSAL_IMAGE_MODELING_MAPPING_NAMES
)
MODEL_FOR_IMAGE_CLASSIFICATION_MAPPING = _LazyAutoMapping(
    CONFIG_MAPPING_NAMES, MODEL_FOR_IMAGE_CLASSIFICATION_MAPPING_NAMES
)
MODEL_FOR_ZERO_SHOT_IMAGE_CLASSIFICATION_MAPPING = _LazyAutoMapping(
    CONFIG_MAPPING_NAMES, MODEL_FOR_ZERO_SHOT_IMAGE_CLASSIFICATION_MAPPING_NAMES
)
MODEL_FOR_IMAGE_SEGMENTATION_MAPPING = _LazyAutoMapping(
    CONFIG_MAPPING_NAMES, MODEL_FOR_IMAGE_SEGMENTATION_MAPPING_NAMES
)
MODEL_FOR_SEMANTIC_SEGMENTATION_MAPPING = _LazyAutoMapping(
    CONFIG_MAPPING_NAMES, MODEL_FOR_SEMANTIC_SEGMENTATION_MAPPING_NAMES
)
MODEL_FOR_INSTANCE_SEGMENTATION_MAPPING = _LazyAutoMapping(
    CONFIG_MAPPING_NAMES, MODEL_FOR_INSTANCE_SEGMENTATION_MAPPING_NAMES
)
MODEL_FOR_UNIVERSAL_SEGMENTATION_MAPPING = _LazyAutoMapping(
    CONFIG_MAPPING_NAMES, MODEL_FOR_UNIVERSAL_SEGMENTATION_MAPPING_NAMES
)
MODEL_FOR_VIDEO_CLASSIFICATION_MAPPING = _LazyAutoMapping(
    CONFIG_MAPPING_NAMES, MODEL_FOR_VIDEO_CLASSIFICATION_MAPPING_NAMES
)
MODEL_FOR_VISION_2_SEQ_MAPPING = _LazyAutoMapping(CONFIG_MAPPING_NAMES, MODEL_FOR_VISION_2_SEQ_MAPPING_NAMES)
MODEL_FOR_IMAGE_TEXT_TO_TEXT_MAPPING = _LazyAutoMapping(
    CONFIG_MAPPING_NAMES, MODEL_FOR_IMAGE_TEXT_TO_TEXT_MAPPING_NAMES
)
MODEL_FOR_RETRIEVAL_MAPPING = _LazyAutoMapping(CONFIG_MAPPING_NAMES, MODEL_FOR_RETRIEVAL_MAPPING_NAMES)
MODEL_FOR_VISUAL_QUESTION_ANSWERING_MAPPING = _LazyAutoMapping(
    CONFIG_MAPPING_NAMES, MODEL_FOR_VISUAL_QUESTION_ANSWERING_MAPPING_NAMES
)
MODEL_FOR_DOCUMENT_QUESTION_ANSWERING_MAPPING = _LazyAutoMapping(
    CONFIG_MAPPING_NAMES, MODEL_FOR_DOCUMENT_QUESTION_ANSWERING_MAPPING_NAMES
)
MODEL_FOR_MASKED_LM_MAPPING = _LazyAutoMapping(CONFIG_MAPPING_NAMES, MODEL_FOR_MASKED_LM_MAPPING_NAMES)
MODEL_FOR_IMAGE_MAPPING = _LazyAutoMapping(CONFIG_MAPPING_NAMES, MODEL_FOR_IMAGE_MAPPING_NAMES)
MODEL_FOR_MASKED_IMAGE_MODELING_MAPPING = _LazyAutoMapping(
    CONFIG_MAPPING_NAMES, MODEL_FOR_MASKED_IMAGE_MODELING_MAPPING_NAMES
)
MODEL_FOR_OBJECT_DETECTION_MAPPING = _LazyAutoMapping(CONFIG_MAPPING_NAMES, MODEL_FOR_OBJECT_DETECTION_MAPPING_NAMES)
MODEL_FOR_ZERO_SHOT_OBJECT_DETECTION_MAPPING = _LazyAutoMapping(
    CONFIG_MAPPING_NAMES, MODEL_FOR_ZERO_SHOT_OBJECT_DETECTION_MAPPING_NAMES
)
MODEL_FOR_DEPTH_ESTIMATION_MAPPING = _LazyAutoMapping(CONFIG_MAPPING_NAMES, MODEL_FOR_DEPTH_ESTIMATION_MAPPING_NAMES)
MODEL_FOR_SEQ_TO_SEQ_CAUSAL_LM_MAPPING = _LazyAutoMapping(
    CONFIG_MAPPING_NAMES, MODEL_FOR_SEQ_TO_SEQ_CAUSAL_LM_MAPPING_NAMES
)
MODEL_FOR_SEQUENCE_CLASSIFICATION_MAPPING = _LazyAutoMapping(
    CONFIG_MAPPING_NAMES, MODEL_FOR_SEQUENCE_CLASSIFICATION_MAPPING_NAMES
)
MODEL_FOR_QUESTION_ANSWERING_MAPPING = _LazyAutoMapping(
    CONFIG_MAPPING_NAMES, MODEL_FOR_QUESTION_ANSWERING_MAPPING_NAMES
)
MODEL_FOR_TABLE_QUESTION_ANSWERING_MAPPING = _LazyAutoMapping(
    CONFIG_MAPPING_NAMES, MODEL_FOR_TABLE_QUESTION_ANSWERING_MAPPING_NAMES
)
MODEL_FOR_TOKEN_CLASSIFICATION_MAPPING = _LazyAutoMapping(
    CONFIG_MAPPING_NAMES, MODEL_FOR_TOKEN_CLASSIFICATION_MAPPING_NAMES
)
MODEL_FOR_MULTIPLE_CHOICE_MAPPING = _LazyAutoMapping(CONFIG_MAPPING_NAMES, MODEL_FOR_MULTIPLE_CHOICE_MAPPING_NAMES)
MODEL_FOR_NEXT_SENTENCE_PREDICTION_MAPPING = _LazyAutoMapping(
    CONFIG_MAPPING_NAMES, MODEL_FOR_NEXT_SENTENCE_PREDICTION_MAPPING_NAMES
)
MODEL_FOR_AUDIO_CLASSIFICATION_MAPPING = _LazyAutoMapping(
    CONFIG_MAPPING_NAMES, MODEL_FOR_AUDIO_CLASSIFICATION_MAPPING_NAMES
)
MODEL_FOR_CTC_MAPPING = _LazyAutoMapping(CONFIG_MAPPING_NAMES, MODEL_FOR_CTC_MAPPING_NAMES)
MODEL_FOR_SPEECH_SEQ_2_SEQ_MAPPING = _LazyAutoMapping(CONFIG_MAPPING_NAMES, MODEL_FOR_SPEECH_SEQ_2_SEQ_MAPPING_NAMES)
MODEL_FOR_AUDIO_FRAME_CLASSIFICATION_MAPPING = _LazyAutoMapping(
    CONFIG_MAPPING_NAMES, MODEL_FOR_AUDIO_FRAME_CLASSIFICATION_MAPPING_NAMES
)
MODEL_FOR_AUDIO_XVECTOR_MAPPING = _LazyAutoMapping(CONFIG_MAPPING_NAMES, MODEL_FOR_AUDIO_XVECTOR_MAPPING_NAMES)

MODEL_FOR_TEXT_TO_SPECTROGRAM_MAPPING = _LazyAutoMapping(
    CONFIG_MAPPING_NAMES, MODEL_FOR_TEXT_TO_SPECTROGRAM_MAPPING_NAMES
)

MODEL_FOR_TEXT_TO_WAVEFORM_MAPPING = _LazyAutoMapping(CONFIG_MAPPING_NAMES, MODEL_FOR_TEXT_TO_WAVEFORM_MAPPING_NAMES)

MODEL_FOR_BACKBONE_MAPPING = _LazyAutoMapping(CONFIG_MAPPING_NAMES, MODEL_FOR_BACKBONE_MAPPING_NAMES)

MODEL_FOR_MASK_GENERATION_MAPPING = _LazyAutoMapping(CONFIG_MAPPING_NAMES, MODEL_FOR_MASK_GENERATION_MAPPING_NAMES)

MODEL_FOR_KEYPOINT_DETECTION_MAPPING = _LazyAutoMapping(
    CONFIG_MAPPING_NAMES, MODEL_FOR_KEYPOINT_DETECTION_MAPPING_NAMES
)

MODEL_FOR_TEXT_ENCODING_MAPPING = _LazyAutoMapping(CONFIG_MAPPING_NAMES, MODEL_FOR_TEXT_ENCODING_MAPPING_NAMES)

MODEL_FOR_TIME_SERIES_CLASSIFICATION_MAPPING = _LazyAutoMapping(
    CONFIG_MAPPING_NAMES, MODEL_FOR_TIME_SERIES_CLASSIFICATION_MAPPING_NAMES
)

MODEL_FOR_TIME_SERIES_REGRESSION_MAPPING = _LazyAutoMapping(
    CONFIG_MAPPING_NAMES, MODEL_FOR_TIME_SERIES_REGRESSION_MAPPING_NAMES
)

MODEL_FOR_IMAGE_TO_IMAGE_MAPPING = _LazyAutoMapping(CONFIG_MAPPING_NAMES, MODEL_FOR_IMAGE_TO_IMAGE_MAPPING_NAMES)


class AutoModelForMaskGeneration(_BaseAutoModelClass):
    _model_mapping = MODEL_FOR_MASK_GENERATION_MAPPING


class AutoModelForKeypointDetection(_BaseAutoModelClass):
    _model_mapping = MODEL_FOR_KEYPOINT_DETECTION_MAPPING


class AutoModelForTextEncoding(_BaseAutoModelClass):
    _model_mapping = MODEL_FOR_TEXT_ENCODING_MAPPING


class AutoModelForImageToImage(_BaseAutoModelClass):
    _model_mapping = MODEL_FOR_IMAGE_TO_IMAGE_MAPPING


class AutoModel(_BaseAutoModelClass):
    _model_mapping = MODEL_MAPPING


AutoModel = auto_class_update(AutoModel)


class AutoModelForPreTraining(_BaseAutoModelClass):
    _model_mapping = MODEL_FOR_PRETRAINING_MAPPING


AutoModelForPreTraining = auto_class_update(AutoModelForPreTraining, head_doc="pretraining")


# Private on purpose, the public class will add the deprecation warnings.
class _AutoModelWithLMHead(_BaseAutoModelClass):
    _model_mapping = MODEL_WITH_LM_HEAD_MAPPING


_AutoModelWithLMHead = auto_class_update(_AutoModelWithLMHead, head_doc="language modeling")


class AutoModelForCausalLM(_BaseAutoModelClass):
    _model_mapping = MODEL_FOR_CAUSAL_LM_MAPPING

    @classmethod
    def _prepare_config_for_auto_class(cls, config: PretrainedConfig) -> PretrainedConfig:
        """
        Additional autoclass-specific config post-loading manipulation. In this specific autoclass, if the config has
        a nested text decoder section, uses that section instead.

        Under the hood, multimodal models mapped by AutoModelForCausalLM assume the text decoder receives its own
        config, rather than the config for the whole model. This is used e.g. to load the text-only part of a VLM.
        """
        possible_text_config_names = ("decoder", "generator", "text_config")
        text_config_names = []
        for text_config_name in possible_text_config_names:
            if hasattr(config, text_config_name):
                text_config_names += [text_config_name]

        text_config = config.get_text_config(decoder=True)
        if text_config_names and type(text_config) in cls._model_mapping.keys():
            warnings.warn(
                "Loading a multimodal model with `AutoModelForCausalLM` is deprecated and will be removed in v5. "
                "`AutoModelForCausalLM` will be used to load only the text-to-text generation module.",
                FutureWarning,
            )
        return config


AutoModelForCausalLM = auto_class_update(AutoModelForCausalLM, head_doc="causal language modeling")


class AutoModelForMaskedLM(_BaseAutoModelClass):
    _model_mapping = MODEL_FOR_MASKED_LM_MAPPING


AutoModelForMaskedLM = auto_class_update(AutoModelForMaskedLM, head_doc="masked language modeling")


class AutoModelForSeq2SeqLM(_BaseAutoModelClass):
    _model_mapping = MODEL_FOR_SEQ_TO_SEQ_CAUSAL_LM_MAPPING


AutoModelForSeq2SeqLM = auto_class_update(
    AutoModelForSeq2SeqLM,
    head_doc="sequence-to-sequence language modeling",
    checkpoint_for_example="google-t5/t5-base",
)


class AutoModelForSequenceClassification(_BaseAutoModelClass):
    _model_mapping = MODEL_FOR_SEQUENCE_CLASSIFICATION_MAPPING


AutoModelForSequenceClassification = auto_class_update(
    AutoModelForSequenceClassification, head_doc="sequence classification"
)


class AutoModelForQuestionAnswering(_BaseAutoModelClass):
    _model_mapping = MODEL_FOR_QUESTION_ANSWERING_MAPPING


AutoModelForQuestionAnswering = auto_class_update(AutoModelForQuestionAnswering, head_doc="question answering")


class AutoModelForTableQuestionAnswering(_BaseAutoModelClass):
    _model_mapping = MODEL_FOR_TABLE_QUESTION_ANSWERING_MAPPING


AutoModelForTableQuestionAnswering = auto_class_update(
    AutoModelForTableQuestionAnswering,
    head_doc="table question answering",
    checkpoint_for_example="google/tapas-base-finetuned-wtq",
)


class AutoModelForVisualQuestionAnswering(_BaseAutoModelClass):
    _model_mapping = MODEL_FOR_VISUAL_QUESTION_ANSWERING_MAPPING


AutoModelForVisualQuestionAnswering = auto_class_update(
    AutoModelForVisualQuestionAnswering,
    head_doc="visual question answering",
    checkpoint_for_example="dandelin/vilt-b32-finetuned-vqa",
)


class AutoModelForDocumentQuestionAnswering(_BaseAutoModelClass):
    _model_mapping = MODEL_FOR_DOCUMENT_QUESTION_ANSWERING_MAPPING


AutoModelForDocumentQuestionAnswering = auto_class_update(
    AutoModelForDocumentQuestionAnswering,
    head_doc="document question answering",
    checkpoint_for_example='impira/layoutlm-document-qa", revision="52e01b3',
)


class AutoModelForTokenClassification(_BaseAutoModelClass):
    _model_mapping = MODEL_FOR_TOKEN_CLASSIFICATION_MAPPING


AutoModelForTokenClassification = auto_class_update(AutoModelForTokenClassification, head_doc="token classification")


class AutoModelForMultipleChoice(_BaseAutoModelClass):
    _model_mapping = MODEL_FOR_MULTIPLE_CHOICE_MAPPING


AutoModelForMultipleChoice = auto_class_update(AutoModelForMultipleChoice, head_doc="multiple choice")


class AutoModelForNextSentencePrediction(_BaseAutoModelClass):
    _model_mapping = MODEL_FOR_NEXT_SENTENCE_PREDICTION_MAPPING


AutoModelForNextSentencePrediction = auto_class_update(
    AutoModelForNextSentencePrediction, head_doc="next sentence prediction"
)


class AutoModelForImageClassification(_BaseAutoModelClass):
    _model_mapping = MODEL_FOR_IMAGE_CLASSIFICATION_MAPPING


AutoModelForImageClassification = auto_class_update(AutoModelForImageClassification, head_doc="image classification")


class AutoModelForZeroShotImageClassification(_BaseAutoModelClass):
    _model_mapping = MODEL_FOR_ZERO_SHOT_IMAGE_CLASSIFICATION_MAPPING


AutoModelForZeroShotImageClassification = auto_class_update(
    AutoModelForZeroShotImageClassification, head_doc="zero-shot image classification"
)


class AutoModelForImageSegmentation(_BaseAutoModelClass):
    _model_mapping = MODEL_FOR_IMAGE_SEGMENTATION_MAPPING


AutoModelForImageSegmentation = auto_class_update(AutoModelForImageSegmentation, head_doc="image segmentation")


class AutoModelForSemanticSegmentation(_BaseAutoModelClass):
    _model_mapping = MODEL_FOR_SEMANTIC_SEGMENTATION_MAPPING


AutoModelForSemanticSegmentation = auto_class_update(
    AutoModelForSemanticSegmentation, head_doc="semantic segmentation"
)


class AutoModelForUniversalSegmentation(_BaseAutoModelClass):
    _model_mapping = MODEL_FOR_UNIVERSAL_SEGMENTATION_MAPPING


AutoModelForUniversalSegmentation = auto_class_update(
    AutoModelForUniversalSegmentation, head_doc="universal image segmentation"
)


class AutoModelForInstanceSegmentation(_BaseAutoModelClass):
    _model_mapping = MODEL_FOR_INSTANCE_SEGMENTATION_MAPPING


AutoModelForInstanceSegmentation = auto_class_update(
    AutoModelForInstanceSegmentation, head_doc="instance segmentation"
)


class AutoModelForObjectDetection(_BaseAutoModelClass):
    _model_mapping = MODEL_FOR_OBJECT_DETECTION_MAPPING


AutoModelForObjectDetection = auto_class_update(AutoModelForObjectDetection, head_doc="object detection")


class AutoModelForZeroShotObjectDetection(_BaseAutoModelClass):
    _model_mapping = MODEL_FOR_ZERO_SHOT_OBJECT_DETECTION_MAPPING


AutoModelForZeroShotObjectDetection = auto_class_update(
    AutoModelForZeroShotObjectDetection, head_doc="zero-shot object detection"
)


class AutoModelForDepthEstimation(_BaseAutoModelClass):
    _model_mapping = MODEL_FOR_DEPTH_ESTIMATION_MAPPING


AutoModelForDepthEstimation = auto_class_update(AutoModelForDepthEstimation, head_doc="depth estimation")


class AutoModelForVideoClassification(_BaseAutoModelClass):
    _model_mapping = MODEL_FOR_VIDEO_CLASSIFICATION_MAPPING


AutoModelForVideoClassification = auto_class_update(AutoModelForVideoClassification, head_doc="video classification")


class AutoModelForVision2Seq(_BaseAutoModelClass):
    _model_mapping = MODEL_FOR_VISION_2_SEQ_MAPPING


AutoModelForVision2Seq = auto_class_update(AutoModelForVision2Seq, head_doc="vision-to-text modeling")


class AutoModelForImageTextToText(_BaseAutoModelClass):
    _model_mapping = MODEL_FOR_IMAGE_TEXT_TO_TEXT_MAPPING


AutoModelForImageTextToText = auto_class_update(AutoModelForImageTextToText, head_doc="image-text-to-text modeling")


class AutoModelForAudioClassification(_BaseAutoModelClass):
    _model_mapping = MODEL_FOR_AUDIO_CLASSIFICATION_MAPPING


AutoModelForAudioClassification = auto_class_update(AutoModelForAudioClassification, head_doc="audio classification")


class AutoModelForCTC(_BaseAutoModelClass):
    _model_mapping = MODEL_FOR_CTC_MAPPING


AutoModelForCTC = auto_class_update(AutoModelForCTC, head_doc="connectionist temporal classification")


class AutoModelForSpeechSeq2Seq(_BaseAutoModelClass):
    _model_mapping = MODEL_FOR_SPEECH_SEQ_2_SEQ_MAPPING


AutoModelForSpeechSeq2Seq = auto_class_update(
    AutoModelForSpeechSeq2Seq, head_doc="sequence-to-sequence speech-to-text modeling"
)


class AutoModelForAudioFrameClassification(_BaseAutoModelClass):
    _model_mapping = MODEL_FOR_AUDIO_FRAME_CLASSIFICATION_MAPPING


AutoModelForAudioFrameClassification = auto_class_update(
    AutoModelForAudioFrameClassification, head_doc="audio frame (token) classification"
)


class AutoModelForAudioXVector(_BaseAutoModelClass):
    _model_mapping = MODEL_FOR_AUDIO_XVECTOR_MAPPING


class AutoModelForTextToSpectrogram(_BaseAutoModelClass):
    _model_mapping = MODEL_FOR_TEXT_TO_SPECTROGRAM_MAPPING


class AutoModelForTextToWaveform(_BaseAutoModelClass):
    _model_mapping = MODEL_FOR_TEXT_TO_WAVEFORM_MAPPING


class AutoBackbone(_BaseAutoBackboneClass):
    _model_mapping = MODEL_FOR_BACKBONE_MAPPING


AutoModelForAudioXVector = auto_class_update(AutoModelForAudioXVector, head_doc="audio retrieval via x-vector")


class AutoModelForMaskedImageModeling(_BaseAutoModelClass):
    _model_mapping = MODEL_FOR_MASKED_IMAGE_MODELING_MAPPING


AutoModelForMaskedImageModeling = auto_class_update(AutoModelForMaskedImageModeling, head_doc="masked image modeling")


class AutoModelWithLMHead(_AutoModelWithLMHead):
    @classmethod
    def from_config(cls, config):
        warnings.warn(
            "The class `AutoModelWithLMHead` is deprecated and will be removed in a future version. Please use "
            "`AutoModelForCausalLM` for causal language models, `AutoModelForMaskedLM` for masked language models and "
            "`AutoModelForSeq2SeqLM` for encoder-decoder models.",
            FutureWarning,
        )
        return super().from_config(config)

    @classmethod
    def from_pretrained(cls, pretrained_model_name_or_path, *model_args, **kwargs):
        warnings.warn(
            "The class `AutoModelWithLMHead` is deprecated and will be removed in a future version. Please use "
            "`AutoModelForCausalLM` for causal language models, `AutoModelForMaskedLM` for masked language models and "
            "`AutoModelForSeq2SeqLM` for encoder-decoder models.",
            FutureWarning,
        )
        return super().from_pretrained(pretrained_model_name_or_path, *model_args, **kwargs)<|MERGE_RESOLUTION|>--- conflicted
+++ resolved
@@ -88,11 +88,8 @@
         ("deberta", "DebertaModel"),
         ("deberta-v2", "DebertaV2Model"),
         ("decision_transformer", "DecisionTransformerModel"),
-<<<<<<< HEAD
+        ("deepseek_v3", "DeepseekV3Model"),
         ("deepseek_vl", "DeepseekVLModel"),
-=======
-        ("deepseek_v3", "DeepseekV3Model"),
->>>>>>> 84aa13dd
         ("deformable_detr", "DeformableDetrModel"),
         ("deit", "DeiTModel"),
         ("depth_pro", "DepthProModel"),
