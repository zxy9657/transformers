# coding=utf-8
# Copyright 2018 The HuggingFace Inc. team.
#
# Licensed under the Apache License, Version 2.0 (the "License");
# you may not use this file except in compliance with the License.
# You may obtain a copy of the License at
#
#     http://www.apache.org/licenses/LICENSE-2.0
#
# Unless required by applicable law or agreed to in writing, software
# distributed under the License is distributed on an "AS IS" BASIS,
# WITHOUT WARRANTIES OR CONDITIONS OF ANY KIND, either express or implied.
# See the License for the specific language governing permissions and
# limitations under the License.
""" Auto Model class. """


import warnings
from collections import OrderedDict

from ...utils import logging

# Add modeling imports here
from ..albert.modeling_albert import (
    AlbertForMaskedLM,
    AlbertForMultipleChoice,
    AlbertForPreTraining,
    AlbertForQuestionAnswering,
    AlbertForSequenceClassification,
    AlbertForTokenClassification,
    AlbertModel,
)
from ..bart.modeling_bart import (
    BartForCausalLM,
    BartForConditionalGeneration,
    BartForQuestionAnswering,
    BartForSequenceClassification,
    BartModel,
)
from ..bert.modeling_bert import (
    BertForMaskedLM,
    BertForMultipleChoice,
    BertForNextSentencePrediction,
    BertForPreTraining,
    BertForQuestionAnswering,
    BertForSequenceClassification,
    BertForTokenClassification,
    BertLMHeadModel,
    BertModel,
)
from ..bert_generation.modeling_bert_generation import BertGenerationDecoder, BertGenerationEncoder
from ..big_bird.modeling_big_bird import (
    BigBirdForCausalLM,
    BigBirdForMaskedLM,
    BigBirdForMultipleChoice,
    BigBirdForPreTraining,
    BigBirdForQuestionAnswering,
    BigBirdForSequenceClassification,
    BigBirdForTokenClassification,
    BigBirdModel,
)
from ..bigbird_pegasus.modeling_bigbird_pegasus import (
    BigBirdPegasusForCausalLM,
    BigBirdPegasusForConditionalGeneration,
    BigBirdPegasusForQuestionAnswering,
    BigBirdPegasusForSequenceClassification,
    BigBirdPegasusModel,
)
from ..blenderbot.modeling_blenderbot import BlenderbotForCausalLM, BlenderbotForConditionalGeneration, BlenderbotModel
from ..blenderbot_small.modeling_blenderbot_small import (
    BlenderbotSmallForCausalLM,
    BlenderbotSmallForConditionalGeneration,
    BlenderbotSmallModel,
)
from ..camembert.modeling_camembert import (
    CamembertForCausalLM,
    CamembertForMaskedLM,
    CamembertForMultipleChoice,
    CamembertForQuestionAnswering,
    CamembertForSequenceClassification,
    CamembertForTokenClassification,
    CamembertModel,
)
from ..clip.modeling_clip import CLIPModel
from ..convbert.modeling_convbert import (
    ConvBertForMaskedLM,
    ConvBertForMultipleChoice,
    ConvBertForQuestionAnswering,
    ConvBertForSequenceClassification,
    ConvBertForTokenClassification,
    ConvBertModel,
)
from ..ctrl.modeling_ctrl import CTRLForSequenceClassification, CTRLLMHeadModel, CTRLModel
from ..deberta.modeling_deberta import (
    DebertaForMaskedLM,
    DebertaForQuestionAnswering,
    DebertaForSequenceClassification,
    DebertaForTokenClassification,
    DebertaModel,
)
from ..deberta_v2.modeling_deberta_v2 import (
    DebertaV2ForMaskedLM,
    DebertaV2ForQuestionAnswering,
    DebertaV2ForSequenceClassification,
    DebertaV2ForTokenClassification,
    DebertaV2Model,
)
from ..deit.modeling_deit import DeiTForImageClassification, DeiTForImageClassificationWithTeacher, DeiTModel
from ..distilbert.modeling_distilbert import (
    DistilBertForMaskedLM,
    DistilBertForMultipleChoice,
    DistilBertForQuestionAnswering,
    DistilBertForSequenceClassification,
    DistilBertForTokenClassification,
    DistilBertModel,
)
from ..dpr.modeling_dpr import DPRQuestionEncoder
from ..electra.modeling_electra import (
    ElectraForMaskedLM,
    ElectraForMultipleChoice,
    ElectraForPreTraining,
    ElectraForQuestionAnswering,
    ElectraForSequenceClassification,
    ElectraForTokenClassification,
    ElectraModel,
)
from ..encoder_decoder.modeling_encoder_decoder import EncoderDecoderModel
from ..flaubert.modeling_flaubert import (
    FlaubertForMultipleChoice,
    FlaubertForQuestionAnsweringSimple,
    FlaubertForSequenceClassification,
    FlaubertForTokenClassification,
    FlaubertModel,
    FlaubertWithLMHeadModel,
)
from ..fsmt.modeling_fsmt import FSMTForConditionalGeneration, FSMTModel
from ..funnel.modeling_funnel import (
    FunnelBaseModel,
    FunnelForMaskedLM,
    FunnelForMultipleChoice,
    FunnelForPreTraining,
    FunnelForQuestionAnswering,
    FunnelForSequenceClassification,
    FunnelForTokenClassification,
    FunnelModel,
)
from ..gpt2.modeling_gpt2 import GPT2ForSequenceClassification, GPT2LMHeadModel, GPT2Model
from ..gpt_neo.modeling_gpt_neo import GPTNeoForCausalLM, GPTNeoModel
from ..ibert.modeling_ibert import (
    IBertForMaskedLM,
    IBertForMultipleChoice,
    IBertForQuestionAnswering,
    IBertForSequenceClassification,
    IBertForTokenClassification,
    IBertModel,
)
from ..layoutlm.modeling_layoutlm import (
    LayoutLMForMaskedLM,
    LayoutLMForSequenceClassification,
    LayoutLMForTokenClassification,
    LayoutLMModel,
)
from ..led.modeling_led import (
    LEDForConditionalGeneration,
    LEDForQuestionAnswering,
    LEDForSequenceClassification,
    LEDModel,
)
from ..longformer.modeling_longformer import (
    LongformerForMaskedLM,
    LongformerForMultipleChoice,
    LongformerForQuestionAnswering,
    LongformerForSequenceClassification,
    LongformerForTokenClassification,
    LongformerModel,
)
from ..luke.modeling_luke import LukeModel
from ..lxmert.modeling_lxmert import LxmertForPreTraining, LxmertForQuestionAnswering, LxmertModel
from ..m2m_100.modeling_m2m_100 import M2M100ForConditionalGeneration, M2M100Model
from ..marian.modeling_marian import MarianForCausalLM, MarianModel, MarianMTModel
from ..mbart.modeling_mbart import (
    MBartForCausalLM,
    MBartForConditionalGeneration,
    MBartForQuestionAnswering,
    MBartForSequenceClassification,
    MBartModel,
)
from ..megatron_bert.modeling_megatron_bert import (
    MegatronBertForCausalLM,
    MegatronBertForMaskedLM,
    MegatronBertForMultipleChoice,
    MegatronBertForNextSentencePrediction,
    MegatronBertForPreTraining,
    MegatronBertForQuestionAnswering,
    MegatronBertForSequenceClassification,
    MegatronBertForTokenClassification,
    MegatronBertModel,
)
from ..mobilebert.modeling_mobilebert import (
    MobileBertForMaskedLM,
    MobileBertForMultipleChoice,
    MobileBertForNextSentencePrediction,
    MobileBertForPreTraining,
    MobileBertForQuestionAnswering,
    MobileBertForSequenceClassification,
    MobileBertForTokenClassification,
    MobileBertModel,
)
from ..mpnet.modeling_mpnet import (
    MPNetForMaskedLM,
    MPNetForMultipleChoice,
    MPNetForQuestionAnswering,
    MPNetForSequenceClassification,
    MPNetForTokenClassification,
    MPNetModel,
)
from ..mt5.modeling_mt5 import MT5ForConditionalGeneration, MT5Model
from ..openai.modeling_openai import OpenAIGPTForSequenceClassification, OpenAIGPTLMHeadModel, OpenAIGPTModel
from ..pegasus.modeling_pegasus import PegasusForCausalLM, PegasusForConditionalGeneration, PegasusModel
from ..prophetnet.modeling_prophetnet import ProphetNetForCausalLM, ProphetNetForConditionalGeneration, ProphetNetModel
from ..rag.modeling_rag import (  # noqa: F401 - need to import all RagModels to be in globals() function
    RagModel,
    RagSequenceForGeneration,
    RagTokenForGeneration,
)
from ..reformer.modeling_reformer import (
    ReformerForMaskedLM,
    ReformerForQuestionAnswering,
    ReformerForSequenceClassification,
    ReformerModel,
    ReformerModelWithLMHead,
)
from ..retribert.modeling_retribert import RetriBertModel
from ..roberta.modeling_roberta import (
    RobertaForCausalLM,
    RobertaForMaskedLM,
    RobertaForMultipleChoice,
    RobertaForQuestionAnswering,
    RobertaForSequenceClassification,
    RobertaForTokenClassification,
    RobertaModel,
)
from ..roformer.modeling_roformer import (
    RoFormerForCausalLM,
    RoFormerForMaskedLM,
    RoFormerForMultipleChoice,
    RoFormerForQuestionAnswering,
    RoFormerForSequenceClassification,
    RoFormerForTokenClassification,
    RoFormerModel,
)
from ..speech_to_text.modeling_speech_to_text import Speech2TextForConditionalGeneration, Speech2TextModel
from ..squeezebert.modeling_squeezebert import (
    SqueezeBertForMaskedLM,
    SqueezeBertForMultipleChoice,
    SqueezeBertForQuestionAnswering,
    SqueezeBertForSequenceClassification,
    SqueezeBertForTokenClassification,
    SqueezeBertModel,
)
from ..t5.modeling_t5 import T5ForConditionalGeneration, T5Model
from ..tapas.modeling_tapas import (
    TapasForMaskedLM,
    TapasForQuestionAnswering,
    TapasForSequenceClassification,
    TapasModel,
)
from ..transfo_xl.modeling_transfo_xl import TransfoXLForSequenceClassification, TransfoXLLMHeadModel, TransfoXLModel
from ..vit.modeling_vit import ViTForImageClassification, ViTModel
from ..wav2vec2.modeling_wav2vec2 import Wav2Vec2ForMaskedLM, Wav2Vec2Model
from ..xlm.modeling_xlm import (
    XLMForMultipleChoice,
    XLMForQuestionAnsweringSimple,
    XLMForSequenceClassification,
    XLMForTokenClassification,
    XLMModel,
    XLMWithLMHeadModel,
)
from ..xlm_prophetnet.modeling_xlm_prophetnet import (
    XLMProphetNetForCausalLM,
    XLMProphetNetForConditionalGeneration,
    XLMProphetNetModel,
)
from ..xlm_roberta.modeling_xlm_roberta import (
    XLMRobertaForCausalLM,
    XLMRobertaForMaskedLM,
    XLMRobertaForMultipleChoice,
    XLMRobertaForQuestionAnswering,
    XLMRobertaForSequenceClassification,
    XLMRobertaForTokenClassification,
    XLMRobertaModel,
)
from ..xlnet.modeling_xlnet import (
    XLNetForMultipleChoice,
    XLNetForQuestionAnsweringSimple,
    XLNetForSequenceClassification,
    XLNetForTokenClassification,
    XLNetLMHeadModel,
    XLNetModel,
)
from .auto_factory import auto_class_factory
from .configuration_auto import (
    AlbertConfig,
    BartConfig,
    BertConfig,
    BertGenerationConfig,
    BigBirdConfig,
    BigBirdPegasusConfig,
    BlenderbotConfig,
    BlenderbotSmallConfig,
    CamembertConfig,
    CLIPConfig,
    ConvBertConfig,
    CTRLConfig,
    DebertaConfig,
    DebertaV2Config,
    DeiTConfig,
    DistilBertConfig,
    DPRConfig,
    ElectraConfig,
    EncoderDecoderConfig,
    FlaubertConfig,
    FSMTConfig,
    FunnelConfig,
    GPT2Config,
    GPTNeoConfig,
    IBertConfig,
    LayoutLMConfig,
    LEDConfig,
    LongformerConfig,
    LukeConfig,
    LxmertConfig,
    M2M100Config,
    MarianConfig,
    MBartConfig,
    MegatronBertConfig,
    MobileBertConfig,
    MPNetConfig,
    MT5Config,
    OpenAIGPTConfig,
    PegasusConfig,
    ProphetNetConfig,
    ReformerConfig,
    RetriBertConfig,
    RobertaConfig,
    RoFormerConfig,
    Speech2TextConfig,
    SqueezeBertConfig,
    T5Config,
    TapasConfig,
    TransfoXLConfig,
    ViTConfig,
    Wav2Vec2Config,
    XLMConfig,
    XLMProphetNetConfig,
    XLMRobertaConfig,
    XLNetConfig,
)


logger = logging.get_logger(__name__)


MODEL_MAPPING = OrderedDict(
    [
        # Base model mapping
<<<<<<< HEAD
        (RoFormerConfig, RoFormerModel),
=======
        (CLIPConfig, CLIPModel),
>>>>>>> daf0d6a9
        (BigBirdPegasusConfig, BigBirdPegasusModel),
        (DeiTConfig, DeiTModel),
        (LukeConfig, LukeModel),
        (GPTNeoConfig, GPTNeoModel),
        (BigBirdConfig, BigBirdModel),
        (Speech2TextConfig, Speech2TextModel),
        (ViTConfig, ViTModel),
        (Wav2Vec2Config, Wav2Vec2Model),
        (M2M100Config, M2M100Model),
        (ConvBertConfig, ConvBertModel),
        (LEDConfig, LEDModel),
        (BlenderbotSmallConfig, BlenderbotSmallModel),
        (RetriBertConfig, RetriBertModel),
        (MT5Config, MT5Model),
        (T5Config, T5Model),
        (PegasusConfig, PegasusModel),
        (MarianConfig, MarianMTModel),
        (MBartConfig, MBartModel),
        (BlenderbotConfig, BlenderbotModel),
        (DistilBertConfig, DistilBertModel),
        (AlbertConfig, AlbertModel),
        (CamembertConfig, CamembertModel),
        (XLMRobertaConfig, XLMRobertaModel),
        (BartConfig, BartModel),
        (LongformerConfig, LongformerModel),
        (RobertaConfig, RobertaModel),
        (LayoutLMConfig, LayoutLMModel),
        (SqueezeBertConfig, SqueezeBertModel),
        (BertConfig, BertModel),
        (OpenAIGPTConfig, OpenAIGPTModel),
        (GPT2Config, GPT2Model),
        (MegatronBertConfig, MegatronBertModel),
        (MobileBertConfig, MobileBertModel),
        (TransfoXLConfig, TransfoXLModel),
        (XLNetConfig, XLNetModel),
        (FlaubertConfig, FlaubertModel),
        (FSMTConfig, FSMTModel),
        (XLMConfig, XLMModel),
        (CTRLConfig, CTRLModel),
        (ElectraConfig, ElectraModel),
        (ReformerConfig, ReformerModel),
        (FunnelConfig, (FunnelModel, FunnelBaseModel)),
        (LxmertConfig, LxmertModel),
        (BertGenerationConfig, BertGenerationEncoder),
        (DebertaConfig, DebertaModel),
        (DebertaV2Config, DebertaV2Model),
        (DPRConfig, DPRQuestionEncoder),
        (XLMProphetNetConfig, XLMProphetNetModel),
        (ProphetNetConfig, ProphetNetModel),
        (MPNetConfig, MPNetModel),
        (TapasConfig, TapasModel),
        (MarianConfig, MarianModel),
        (IBertConfig, IBertModel),
    ]
)

MODEL_FOR_PRETRAINING_MAPPING = OrderedDict(
    [
        # Model for pre-training mapping
        (LayoutLMConfig, LayoutLMForMaskedLM),
        (RetriBertConfig, RetriBertModel),
        (T5Config, T5ForConditionalGeneration),
        (DistilBertConfig, DistilBertForMaskedLM),
        (AlbertConfig, AlbertForPreTraining),
        (CamembertConfig, CamembertForMaskedLM),
        (XLMRobertaConfig, XLMRobertaForMaskedLM),
        (BartConfig, BartForConditionalGeneration),
        (FSMTConfig, FSMTForConditionalGeneration),
        (LongformerConfig, LongformerForMaskedLM),
        (RobertaConfig, RobertaForMaskedLM),
        (SqueezeBertConfig, SqueezeBertForMaskedLM),
        (BertConfig, BertForPreTraining),
        (BigBirdConfig, BigBirdForPreTraining),
        (OpenAIGPTConfig, OpenAIGPTLMHeadModel),
        (GPT2Config, GPT2LMHeadModel),
        (MegatronBertConfig, MegatronBertForPreTraining),
        (MobileBertConfig, MobileBertForPreTraining),
        (TransfoXLConfig, TransfoXLLMHeadModel),
        (XLNetConfig, XLNetLMHeadModel),
        (FlaubertConfig, FlaubertWithLMHeadModel),
        (XLMConfig, XLMWithLMHeadModel),
        (CTRLConfig, CTRLLMHeadModel),
        (ElectraConfig, ElectraForPreTraining),
        (LxmertConfig, LxmertForPreTraining),
        (FunnelConfig, FunnelForPreTraining),
        (MPNetConfig, MPNetForMaskedLM),
        (TapasConfig, TapasForMaskedLM),
        (IBertConfig, IBertForMaskedLM),
        (DebertaConfig, DebertaForMaskedLM),
        (DebertaV2Config, DebertaV2ForMaskedLM),
    ]
)

MODEL_WITH_LM_HEAD_MAPPING = OrderedDict(
    [
        # Model with LM heads mapping
        (RoFormerConfig, RoFormerForMaskedLM),
        (BigBirdPegasusConfig, BigBirdPegasusForConditionalGeneration),
        (GPTNeoConfig, GPTNeoForCausalLM),
        (BigBirdConfig, BigBirdForMaskedLM),
        (Speech2TextConfig, Speech2TextForConditionalGeneration),
        (Wav2Vec2Config, Wav2Vec2ForMaskedLM),
        (M2M100Config, M2M100ForConditionalGeneration),
        (ConvBertConfig, ConvBertForMaskedLM),
        (LEDConfig, LEDForConditionalGeneration),
        (BlenderbotSmallConfig, BlenderbotSmallForConditionalGeneration),
        (LayoutLMConfig, LayoutLMForMaskedLM),
        (T5Config, T5ForConditionalGeneration),
        (DistilBertConfig, DistilBertForMaskedLM),
        (AlbertConfig, AlbertForMaskedLM),
        (CamembertConfig, CamembertForMaskedLM),
        (XLMRobertaConfig, XLMRobertaForMaskedLM),
        (MarianConfig, MarianMTModel),
        (FSMTConfig, FSMTForConditionalGeneration),
        (BartConfig, BartForConditionalGeneration),
        (LongformerConfig, LongformerForMaskedLM),
        (RobertaConfig, RobertaForMaskedLM),
        (SqueezeBertConfig, SqueezeBertForMaskedLM),
        (BertConfig, BertForMaskedLM),
        (OpenAIGPTConfig, OpenAIGPTLMHeadModel),
        (GPT2Config, GPT2LMHeadModel),
        (MegatronBertConfig, MegatronBertForMaskedLM),
        (MobileBertConfig, MobileBertForMaskedLM),
        (TransfoXLConfig, TransfoXLLMHeadModel),
        (XLNetConfig, XLNetLMHeadModel),
        (FlaubertConfig, FlaubertWithLMHeadModel),
        (XLMConfig, XLMWithLMHeadModel),
        (CTRLConfig, CTRLLMHeadModel),
        (ElectraConfig, ElectraForMaskedLM),
        (EncoderDecoderConfig, EncoderDecoderModel),
        (ReformerConfig, ReformerModelWithLMHead),
        (FunnelConfig, FunnelForMaskedLM),
        (MPNetConfig, MPNetForMaskedLM),
        (TapasConfig, TapasForMaskedLM),
        (DebertaConfig, DebertaForMaskedLM),
        (DebertaV2Config, DebertaV2ForMaskedLM),
        (IBertConfig, IBertForMaskedLM),
        (MegatronBertConfig, MegatronBertForCausalLM),
    ]
)

MODEL_FOR_CAUSAL_LM_MAPPING = OrderedDict(
    [
        # Model for Causal LM mapping
        (RoFormerConfig, RoFormerForCausalLM),
        (BigBirdPegasusConfig, BigBirdPegasusForCausalLM),
        (GPTNeoConfig, GPTNeoForCausalLM),
        (BigBirdConfig, BigBirdForCausalLM),
        (CamembertConfig, CamembertForCausalLM),
        (XLMRobertaConfig, XLMRobertaForCausalLM),
        (RobertaConfig, RobertaForCausalLM),
        (BertConfig, BertLMHeadModel),
        (OpenAIGPTConfig, OpenAIGPTLMHeadModel),
        (GPT2Config, GPT2LMHeadModel),
        (TransfoXLConfig, TransfoXLLMHeadModel),
        (XLNetConfig, XLNetLMHeadModel),
        (
            XLMConfig,
            XLMWithLMHeadModel,
        ),  # XLM can be MLM and CLM => model should be split similar to BERT; leave here for now
        (CTRLConfig, CTRLLMHeadModel),
        (ReformerConfig, ReformerModelWithLMHead),
        (BertGenerationConfig, BertGenerationDecoder),
        (XLMProphetNetConfig, XLMProphetNetForCausalLM),
        (ProphetNetConfig, ProphetNetForCausalLM),
        (BartConfig, BartForCausalLM),
        (MBartConfig, MBartForCausalLM),
        (PegasusConfig, PegasusForCausalLM),
        (MarianConfig, MarianForCausalLM),
        (BlenderbotConfig, BlenderbotForCausalLM),
        (BlenderbotSmallConfig, BlenderbotSmallForCausalLM),
        (MegatronBertConfig, MegatronBertForCausalLM),
    ]
)

MODEL_FOR_IMAGE_CLASSIFICATION_MAPPING = OrderedDict(
    [
        # Model for Image Classification mapping
        (ViTConfig, ViTForImageClassification),
        (DeiTConfig, (DeiTForImageClassification, DeiTForImageClassificationWithTeacher)),
    ]
)

MODEL_FOR_MASKED_LM_MAPPING = OrderedDict(
    [
        # Model for Masked LM mapping
        (RoFormerConfig, RoFormerForMaskedLM),
        (BigBirdConfig, BigBirdForMaskedLM),
        (Wav2Vec2Config, Wav2Vec2ForMaskedLM),
        (ConvBertConfig, ConvBertForMaskedLM),
        (LayoutLMConfig, LayoutLMForMaskedLM),
        (DistilBertConfig, DistilBertForMaskedLM),
        (AlbertConfig, AlbertForMaskedLM),
        (BartConfig, BartForConditionalGeneration),
        (MBartConfig, MBartForConditionalGeneration),
        (CamembertConfig, CamembertForMaskedLM),
        (XLMRobertaConfig, XLMRobertaForMaskedLM),
        (LongformerConfig, LongformerForMaskedLM),
        (RobertaConfig, RobertaForMaskedLM),
        (SqueezeBertConfig, SqueezeBertForMaskedLM),
        (BertConfig, BertForMaskedLM),
        (MegatronBertConfig, MegatronBertForMaskedLM),
        (MobileBertConfig, MobileBertForMaskedLM),
        (FlaubertConfig, FlaubertWithLMHeadModel),
        (XLMConfig, XLMWithLMHeadModel),
        (ElectraConfig, ElectraForMaskedLM),
        (ReformerConfig, ReformerForMaskedLM),
        (FunnelConfig, FunnelForMaskedLM),
        (MPNetConfig, MPNetForMaskedLM),
        (TapasConfig, TapasForMaskedLM),
        (DebertaConfig, DebertaForMaskedLM),
        (DebertaV2Config, DebertaV2ForMaskedLM),
        (IBertConfig, IBertForMaskedLM),
    ]
)

MODEL_FOR_SEQ_TO_SEQ_CAUSAL_LM_MAPPING = OrderedDict(
    [
        # Model for Seq2Seq Causal LM mapping
        (BigBirdPegasusConfig, BigBirdPegasusForConditionalGeneration),
        (M2M100Config, M2M100ForConditionalGeneration),
        (LEDConfig, LEDForConditionalGeneration),
        (BlenderbotSmallConfig, BlenderbotSmallForConditionalGeneration),
        (MT5Config, MT5ForConditionalGeneration),
        (T5Config, T5ForConditionalGeneration),
        (PegasusConfig, PegasusForConditionalGeneration),
        (MarianConfig, MarianMTModel),
        (MBartConfig, MBartForConditionalGeneration),
        (BlenderbotConfig, BlenderbotForConditionalGeneration),
        (BartConfig, BartForConditionalGeneration),
        (FSMTConfig, FSMTForConditionalGeneration),
        (EncoderDecoderConfig, EncoderDecoderModel),
        (XLMProphetNetConfig, XLMProphetNetForConditionalGeneration),
        (ProphetNetConfig, ProphetNetForConditionalGeneration),
    ]
)

MODEL_FOR_SEQUENCE_CLASSIFICATION_MAPPING = OrderedDict(
    [
        # Model for Sequence Classification mapping
        (RoFormerConfig, RoFormerForSequenceClassification),
        (BigBirdPegasusConfig, BigBirdPegasusForSequenceClassification),
        (BigBirdConfig, BigBirdForSequenceClassification),
        (ConvBertConfig, ConvBertForSequenceClassification),
        (LEDConfig, LEDForSequenceClassification),
        (DistilBertConfig, DistilBertForSequenceClassification),
        (AlbertConfig, AlbertForSequenceClassification),
        (CamembertConfig, CamembertForSequenceClassification),
        (XLMRobertaConfig, XLMRobertaForSequenceClassification),
        (MBartConfig, MBartForSequenceClassification),
        (BartConfig, BartForSequenceClassification),
        (LongformerConfig, LongformerForSequenceClassification),
        (RobertaConfig, RobertaForSequenceClassification),
        (SqueezeBertConfig, SqueezeBertForSequenceClassification),
        (LayoutLMConfig, LayoutLMForSequenceClassification),
        (BertConfig, BertForSequenceClassification),
        (XLNetConfig, XLNetForSequenceClassification),
        (MegatronBertConfig, MegatronBertForSequenceClassification),
        (MobileBertConfig, MobileBertForSequenceClassification),
        (FlaubertConfig, FlaubertForSequenceClassification),
        (XLMConfig, XLMForSequenceClassification),
        (ElectraConfig, ElectraForSequenceClassification),
        (FunnelConfig, FunnelForSequenceClassification),
        (DebertaConfig, DebertaForSequenceClassification),
        (DebertaV2Config, DebertaV2ForSequenceClassification),
        (GPT2Config, GPT2ForSequenceClassification),
        (OpenAIGPTConfig, OpenAIGPTForSequenceClassification),
        (ReformerConfig, ReformerForSequenceClassification),
        (CTRLConfig, CTRLForSequenceClassification),
        (TransfoXLConfig, TransfoXLForSequenceClassification),
        (MPNetConfig, MPNetForSequenceClassification),
        (TapasConfig, TapasForSequenceClassification),
        (IBertConfig, IBertForSequenceClassification),
    ]
)

MODEL_FOR_QUESTION_ANSWERING_MAPPING = OrderedDict(
    [
        # Model for Question Answering mapping
        (RoFormerConfig, RoFormerForQuestionAnswering),
        (BigBirdPegasusConfig, BigBirdPegasusForQuestionAnswering),
        (BigBirdConfig, BigBirdForQuestionAnswering),
        (ConvBertConfig, ConvBertForQuestionAnswering),
        (LEDConfig, LEDForQuestionAnswering),
        (DistilBertConfig, DistilBertForQuestionAnswering),
        (AlbertConfig, AlbertForQuestionAnswering),
        (CamembertConfig, CamembertForQuestionAnswering),
        (BartConfig, BartForQuestionAnswering),
        (MBartConfig, MBartForQuestionAnswering),
        (LongformerConfig, LongformerForQuestionAnswering),
        (XLMRobertaConfig, XLMRobertaForQuestionAnswering),
        (RobertaConfig, RobertaForQuestionAnswering),
        (SqueezeBertConfig, SqueezeBertForQuestionAnswering),
        (BertConfig, BertForQuestionAnswering),
        (XLNetConfig, XLNetForQuestionAnsweringSimple),
        (FlaubertConfig, FlaubertForQuestionAnsweringSimple),
        (MegatronBertConfig, MegatronBertForQuestionAnswering),
        (MobileBertConfig, MobileBertForQuestionAnswering),
        (XLMConfig, XLMForQuestionAnsweringSimple),
        (ElectraConfig, ElectraForQuestionAnswering),
        (ReformerConfig, ReformerForQuestionAnswering),
        (FunnelConfig, FunnelForQuestionAnswering),
        (LxmertConfig, LxmertForQuestionAnswering),
        (MPNetConfig, MPNetForQuestionAnswering),
        (DebertaConfig, DebertaForQuestionAnswering),
        (DebertaV2Config, DebertaV2ForQuestionAnswering),
        (IBertConfig, IBertForQuestionAnswering),
    ]
)

MODEL_FOR_TABLE_QUESTION_ANSWERING_MAPPING = OrderedDict(
    [
        # Model for Table Question Answering mapping
        (TapasConfig, TapasForQuestionAnswering),
    ]
)

MODEL_FOR_TOKEN_CLASSIFICATION_MAPPING = OrderedDict(
    [
        # Model for Token Classification mapping
        (RoFormerConfig, RoFormerForTokenClassification),
        (BigBirdConfig, BigBirdForTokenClassification),
        (ConvBertConfig, ConvBertForTokenClassification),
        (LayoutLMConfig, LayoutLMForTokenClassification),
        (DistilBertConfig, DistilBertForTokenClassification),
        (CamembertConfig, CamembertForTokenClassification),
        (FlaubertConfig, FlaubertForTokenClassification),
        (XLMConfig, XLMForTokenClassification),
        (XLMRobertaConfig, XLMRobertaForTokenClassification),
        (LongformerConfig, LongformerForTokenClassification),
        (RobertaConfig, RobertaForTokenClassification),
        (SqueezeBertConfig, SqueezeBertForTokenClassification),
        (BertConfig, BertForTokenClassification),
        (MegatronBertConfig, MegatronBertForTokenClassification),
        (MobileBertConfig, MobileBertForTokenClassification),
        (XLNetConfig, XLNetForTokenClassification),
        (AlbertConfig, AlbertForTokenClassification),
        (ElectraConfig, ElectraForTokenClassification),
        (FlaubertConfig, FlaubertForTokenClassification),
        (FunnelConfig, FunnelForTokenClassification),
        (MPNetConfig, MPNetForTokenClassification),
        (DebertaConfig, DebertaForTokenClassification),
        (DebertaV2Config, DebertaV2ForTokenClassification),
        (IBertConfig, IBertForTokenClassification),
    ]
)

MODEL_FOR_MULTIPLE_CHOICE_MAPPING = OrderedDict(
    [
        # Model for Multiple Choice mapping
        (RoFormerConfig, RoFormerForMultipleChoice),
        (BigBirdConfig, BigBirdForMultipleChoice),
        (ConvBertConfig, ConvBertForMultipleChoice),
        (CamembertConfig, CamembertForMultipleChoice),
        (ElectraConfig, ElectraForMultipleChoice),
        (XLMRobertaConfig, XLMRobertaForMultipleChoice),
        (LongformerConfig, LongformerForMultipleChoice),
        (RobertaConfig, RobertaForMultipleChoice),
        (SqueezeBertConfig, SqueezeBertForMultipleChoice),
        (BertConfig, BertForMultipleChoice),
        (DistilBertConfig, DistilBertForMultipleChoice),
        (MegatronBertConfig, MegatronBertForMultipleChoice),
        (MobileBertConfig, MobileBertForMultipleChoice),
        (XLNetConfig, XLNetForMultipleChoice),
        (AlbertConfig, AlbertForMultipleChoice),
        (XLMConfig, XLMForMultipleChoice),
        (FlaubertConfig, FlaubertForMultipleChoice),
        (FunnelConfig, FunnelForMultipleChoice),
        (MPNetConfig, MPNetForMultipleChoice),
        (IBertConfig, IBertForMultipleChoice),
    ]
)

MODEL_FOR_NEXT_SENTENCE_PREDICTION_MAPPING = OrderedDict(
    [
        (BertConfig, BertForNextSentencePrediction),
        (MegatronBertConfig, MegatronBertForNextSentencePrediction),
        (MobileBertConfig, MobileBertForNextSentencePrediction),
    ]
)


AutoModel = auto_class_factory("AutoModel", MODEL_MAPPING)

AutoModelForPreTraining = auto_class_factory(
    "AutoModelForPreTraining", MODEL_FOR_PRETRAINING_MAPPING, head_doc="pretraining"
)

# Private on purpose, the public class will add the deprecation warnings.
_AutoModelWithLMHead = auto_class_factory(
    "AutoModelWithLMHead", MODEL_WITH_LM_HEAD_MAPPING, head_doc="language modeling"
)

AutoModelForCausalLM = auto_class_factory(
    "AutoModelForCausalLM", MODEL_FOR_CAUSAL_LM_MAPPING, head_doc="causal language modeling"
)

AutoModelForMaskedLM = auto_class_factory(
    "AutoModelForMaskedLM", MODEL_FOR_MASKED_LM_MAPPING, head_doc="masked language modeling"
)

AutoModelForSeq2SeqLM = auto_class_factory(
    "AutoModelForSeq2SeqLM",
    MODEL_FOR_SEQ_TO_SEQ_CAUSAL_LM_MAPPING,
    head_doc="sequence-to-sequence language modeling",
    checkpoint_for_example="t5-base",
)

AutoModelForSequenceClassification = auto_class_factory(
    "AutoModelForSequenceClassification", MODEL_FOR_SEQUENCE_CLASSIFICATION_MAPPING, head_doc="sequence classification"
)

AutoModelForQuestionAnswering = auto_class_factory(
    "AutoModelForQuestionAnswering", MODEL_FOR_QUESTION_ANSWERING_MAPPING, head_doc="question answering"
)

AutoModelForTableQuestionAnswering = auto_class_factory(
    "AutoModelForTableQuestionAnswering",
    MODEL_FOR_TABLE_QUESTION_ANSWERING_MAPPING,
    head_doc="table question answering",
    checkpoint_for_example="google/tapas-base-finetuned-wtq",
)

AutoModelForTokenClassification = auto_class_factory(
    "AutoModelForTokenClassification", MODEL_FOR_TOKEN_CLASSIFICATION_MAPPING, head_doc="token classification"
)

AutoModelForMultipleChoice = auto_class_factory(
    "AutoModelForMultipleChoice", MODEL_FOR_MULTIPLE_CHOICE_MAPPING, head_doc="multiple choice"
)

AutoModelForNextSentencePrediction = auto_class_factory(
    "AutoModelForNextSentencePrediction",
    MODEL_FOR_NEXT_SENTENCE_PREDICTION_MAPPING,
    head_doc="next sentence prediction",
)

AutoModelForImageClassification = auto_class_factory(
    "AutoModelForImageClassification", MODEL_FOR_IMAGE_CLASSIFICATION_MAPPING, head_doc="image classification"
)


class AutoModelWithLMHead(_AutoModelWithLMHead):
    @classmethod
    def from_config(cls, config):
        warnings.warn(
            "The class `AutoModelWithLMHead` is deprecated and will be removed in a future version. Please use "
            "`AutoModelForCausalLM` for causal language models, `AutoModelForMaskedLM` for masked language models and "
            "`AutoModelForSeq2SeqLM` for encoder-decoder models.",
            FutureWarning,
        )
        return super().from_config(config)

    @classmethod
    def from_pretrained(cls, pretrained_model_name_or_path, *model_args, **kwargs):
        warnings.warn(
            "The class `AutoModelWithLMHead` is deprecated and will be removed in a future version. Please use "
            "`AutoModelForCausalLM` for causal language models, `AutoModelForMaskedLM` for masked language models and "
            "`AutoModelForSeq2SeqLM` for encoder-decoder models.",
            FutureWarning,
        )
        return super().from_pretrained(pretrained_model_name_or_path, *model_args, **kwargs)<|MERGE_RESOLUTION|>--- conflicted
+++ resolved
@@ -364,11 +364,8 @@
 MODEL_MAPPING = OrderedDict(
     [
         # Base model mapping
-<<<<<<< HEAD
         (RoFormerConfig, RoFormerModel),
-=======
         (CLIPConfig, CLIPModel),
->>>>>>> daf0d6a9
         (BigBirdPegasusConfig, BigBirdPegasusModel),
         (DeiTConfig, DeiTModel),
         (LukeConfig, LukeModel),
