# coding=utf-8
# Copyright 2018 The HuggingFace Inc. team.
#
# Licensed under the Apache License, Version 2.0 (the "License");
# you may not use this file except in compliance with the License.
# You may obtain a copy of the License at
#
#     http://www.apache.org/licenses/LICENSE-2.0
#
# Unless required by applicable law or agreed to in writing, software
# distributed under the License is distributed on an "AS IS" BASIS,
# WITHOUT WARRANTIES OR CONDITIONS OF ANY KIND, either express or implied.
# See the License for the specific language governing permissions and
# limitations under the License.
"""Auto Model class."""

import warnings
from collections import OrderedDict

from ...utils import logging
from .auto_factory import (
    _BaseAutoBackboneClass,
    _BaseAutoModelClass,
    _LazyAutoMapping,
    auto_class_update,
)
from .configuration_auto import CONFIG_MAPPING_NAMES


logger = logging.get_logger(__name__)

MODEL_MAPPING_NAMES = OrderedDict(
    [
        # Base model mapping
        ("albert", "AlbertModel"),
        ("align", "AlignModel"),
        ("altclip", "AltCLIPModel"),
        ("aria", "AriaForConditionalGeneration"),
        ("aria_text", "AriaTextModel"),
        ("audio-spectrogram-transformer", "ASTModel"),
        ("autoformer", "AutoformerModel"),
        ("bark", "BarkModel"),
        ("bart", "BartModel"),
        ("beit", "BeitModel"),
        ("bert", "BertModel"),
        ("bert-generation", "BertGenerationEncoder"),
        ("big_bird", "BigBirdModel"),
        ("bigbird_pegasus", "BigBirdPegasusModel"),
        ("biogpt", "BioGptModel"),
        ("bit", "BitModel"),
        ("blenderbot", "BlenderbotModel"),
        ("blenderbot-small", "BlenderbotSmallModel"),
        ("blip", "BlipModel"),
        ("blip-2", "Blip2Model"),
        ("bloom", "BloomModel"),
        ("bridgetower", "BridgeTowerModel"),
        ("bros", "BrosModel"),
        ("camembert", "CamembertModel"),
        ("canine", "CanineModel"),
        ("chameleon", "ChameleonModel"),
        ("chinese_clip", "ChineseCLIPModel"),
        ("chinese_clip_vision_model", "ChineseCLIPVisionModel"),
        ("clap", "ClapModel"),
        ("clip", "CLIPModel"),
        ("clip_text_model", "CLIPTextModel"),
        ("clip_vision_model", "CLIPVisionModel"),
        ("clipseg", "CLIPSegModel"),
        ("clvp", "ClvpModelForConditionalGeneration"),
        ("code_llama", "LlamaModel"),
        ("codegen", "CodeGenModel"),
        ("cohere", "CohereModel"),
        ("conditional_detr", "ConditionalDetrModel"),
        ("convbert", "ConvBertModel"),
        ("convnext", "ConvNextModel"),
        ("convnextv2", "ConvNextV2Model"),
        ("cpmant", "CpmAntModel"),
        ("ctrl", "CTRLModel"),
        ("cvt", "CvtModel"),
        ("dac", "DacModel"),
        ("data2vec-audio", "Data2VecAudioModel"),
        ("data2vec-text", "Data2VecTextModel"),
        ("data2vec-vision", "Data2VecVisionModel"),
        ("dbrx", "DbrxModel"),
        ("deberta", "DebertaModel"),
        ("deberta-v2", "DebertaV2Model"),
        ("decision_transformer", "DecisionTransformerModel"),
        ("deformable_detr", "DeformableDetrModel"),
        ("deit", "DeiTModel"),
        ("deta", "DetaModel"),
        ("detr", "DetrModel"),
        ("dinat", "DinatModel"),
        ("dinov2", "Dinov2Model"),
        ("distilbert", "DistilBertModel"),
        ("donut-swin", "DonutSwinModel"),
        ("dpr", "DPRQuestionEncoder"),
        ("dpt", "DPTModel"),
        ("efficientformer", "EfficientFormerModel"),
        ("efficientnet", "EfficientNetModel"),
        ("electra", "ElectraModel"),
        ("encodec", "EncodecModel"),
        ("ernie", "ErnieModel"),
        ("ernie_m", "ErnieMModel"),
        ("esm", "EsmModel"),
        ("falcon", "FalconModel"),
        ("falcon_mamba", "FalconMambaModel"),
        ("fastspeech2_conformer", "FastSpeech2ConformerModel"),
        ("flaubert", "FlaubertModel"),
        ("flava", "FlavaModel"),
        ("fnet", "FNetModel"),
        ("focalnet", "FocalNetModel"),
        ("fsmt", "FSMTModel"),
        ("funnel", ("FunnelModel", "FunnelBaseModel")),
        ("gemma", "GemmaModel"),
        ("gemma2", "Gemma2Model"),
        ("git", "GitModel"),
        ("glm", "GlmModel"),
        ("glpn", "GLPNModel"),
        ("gpt-sw3", "GPT2Model"),
        ("gpt2", "GPT2Model"),
        ("gpt_bigcode", "GPTBigCodeModel"),
        ("gpt_neo", "GPTNeoModel"),
        ("gpt_neox", "GPTNeoXModel"),
        ("gpt_neox_japanese", "GPTNeoXJapaneseModel"),
        ("gptj", "GPTJModel"),
        ("gptsan-japanese", "GPTSanJapaneseForConditionalGeneration"),
        ("granite", "GraniteModel"),
        ("granitemoe", "GraniteMoeModel"),
        ("graphormer", "GraphormerModel"),
        ("grounding-dino", "GroundingDinoModel"),
        ("groupvit", "GroupViTModel"),
        ("hiera", "HieraModel"),
        ("hubert", "HubertModel"),
        ("ibert", "IBertModel"),
        ("idefics", "IdeficsModel"),
        ("idefics2", "Idefics2Model"),
        ("idefics3", "Idefics3Model"),
        ("idefics3_vision", "Idefics3VisionTransformer"),
        ("ijepa", "IJepaModel"),
        ("imagegpt", "ImageGPTModel"),
        ("informer", "InformerModel"),
        ("jamba", "JambaModel"),
        ("jetmoe", "JetMoeModel"),
        ("jukebox", "JukeboxModel"),
        ("kosmos-2", "Kosmos2Model"),
        ("layoutlm", "LayoutLMModel"),
        ("layoutlmv2", "LayoutLMv2Model"),
        ("layoutlmv3", "LayoutLMv3Model"),
        ("led", "LEDModel"),
        ("levit", "LevitModel"),
        ("lilt", "LiltModel"),
        ("llama", "LlamaModel"),
        ("longformer", "LongformerModel"),
        ("longt5", "LongT5Model"),
        ("luke", "LukeModel"),
        ("lxmert", "LxmertModel"),
        ("m2m_100", "M2M100Model"),
        ("mamba", "MambaModel"),
        ("mamba2", "Mamba2Model"),
        ("marian", "MarianModel"),
        ("markuplm", "MarkupLMModel"),
        ("mask2former", "Mask2FormerModel"),
        ("maskformer", "MaskFormerModel"),
        ("maskformer-swin", "MaskFormerSwinModel"),
        ("mbart", "MBartModel"),
        ("mctct", "MCTCTModel"),
        ("mega", "MegaModel"),
        ("megatron-bert", "MegatronBertModel"),
        ("mgp-str", "MgpstrForSceneTextRecognition"),
        ("mimi", "MimiModel"),
        ("mistral", "MistralModel"),
        ("mixtral", "MixtralModel"),
        ("mobilebert", "MobileBertModel"),
        ("mobilenet_v1", "MobileNetV1Model"),
        ("mobilenet_v2", "MobileNetV2Model"),
        ("mobilevit", "MobileViTModel"),
        ("mobilevitv2", "MobileViTV2Model"),
        ("moshi", "MoshiModel"),
        ("mpnet", "MPNetModel"),
        ("mpt", "MptModel"),
        ("mra", "MraModel"),
        ("mt5", "MT5Model"),
        ("musicgen", "MusicgenModel"),
        ("musicgen_melody", "MusicgenMelodyModel"),
        ("mvp", "MvpModel"),
        ("nat", "NatModel"),
        ("nemotron", "NemotronModel"),
        ("nezha", "NezhaModel"),
        ("nllb-moe", "NllbMoeModel"),
        ("nystromformer", "NystromformerModel"),
        ("olmo", "OlmoModel"),
        ("olmo2", "Olmo2Model"),
        ("olmoe", "OlmoeModel"),
        ("omdet-turbo", "OmDetTurboForObjectDetection"),
        ("oneformer", "OneFormerModel"),
        ("open-llama", "OpenLlamaModel"),
        ("openai-gpt", "OpenAIGPTModel"),
        ("opt", "OPTModel"),
        ("owlv2", "Owlv2Model"),
        ("owlvit", "OwlViTModel"),
        ("patchtsmixer", "PatchTSMixerModel"),
        ("patchtst", "PatchTSTModel"),
        ("pegasus", "PegasusModel"),
        ("pegasus_x", "PegasusXModel"),
        ("perceiver", "PerceiverModel"),
        ("persimmon", "PersimmonModel"),
        ("phi", "PhiModel"),
        ("phi3", "Phi3Model"),
        ("phimoe", "PhimoeModel"),
        ("pixtral", "PixtralVisionModel"),
        ("plbart", "PLBartModel"),
        ("poolformer", "PoolFormerModel"),
        ("prophetnet", "ProphetNetModel"),
        ("pvt", "PvtModel"),
        ("pvt_v2", "PvtV2Model"),
        ("qdqbert", "QDQBertModel"),
        ("qwen2", "Qwen2Model"),
        ("qwen2_audio_encoder", "Qwen2AudioEncoder"),
        ("qwen2_moe", "Qwen2MoeModel"),
        ("qwen2_vl", "Qwen2VLModel"),
        ("recurrent_gemma", "RecurrentGemmaModel"),
        ("reformer", "ReformerModel"),
        ("regnet", "RegNetModel"),
        ("rembert", "RemBertModel"),
        ("resnet", "ResNetModel"),
        ("retribert", "RetriBertModel"),
        ("roberta", "RobertaModel"),
        ("roberta-prelayernorm", "RobertaPreLayerNormModel"),
        ("roc_bert", "RoCBertModel"),
        ("roformer", "RoFormerModel"),
        ("rt_detr", "RTDetrModel"),
        ("rwkv", "RwkvModel"),
        ("sam", "SamModel"),
        ("seamless_m4t", "SeamlessM4TModel"),
        ("seamless_m4t_v2", "SeamlessM4Tv2Model"),
        ("segformer", "SegformerModel"),
        ("seggpt", "SegGptModel"),
        ("sew", "SEWModel"),
        ("sew-d", "SEWDModel"),
        ("siglip", "SiglipModel"),
        ("siglip_vision_model", "SiglipVisionModel"),
        ("speech_to_text", "Speech2TextModel"),
        ("speecht5", "SpeechT5Model"),
        ("splinter", "SplinterModel"),
        ("squeezebert", "SqueezeBertModel"),
        ("stablelm", "StableLmModel"),
        ("starcoder2", "Starcoder2Model"),
        ("swiftformer", "SwiftFormerModel"),
        ("swin", "SwinModel"),
        ("swin2sr", "Swin2SRModel"),
        ("swinv2", "Swinv2Model"),
        ("switch_transformers", "SwitchTransformersModel"),
        ("t5", "T5Model"),
        ("table-transformer", "TableTransformerModel"),
        ("tapas", "TapasModel"),
        ("time_series_transformer", "TimeSeriesTransformerModel"),
        ("timesformer", "TimesformerModel"),
        ("timm_backbone", "TimmBackbone"),
        ("timm_wrapper", "TimmWrapperModel"),
        ("trajectory_transformer", "TrajectoryTransformerModel"),
        ("transfo-xl", "TransfoXLModel"),
        ("tvlt", "TvltModel"),
        ("tvp", "TvpModel"),
        ("udop", "UdopModel"),
        ("umt5", "UMT5Model"),
        ("unispeech", "UniSpeechModel"),
        ("unispeech-sat", "UniSpeechSatModel"),
        ("univnet", "UnivNetModel"),
        ("van", "VanModel"),
        ("videomae", "VideoMAEModel"),
        ("vilt", "ViltModel"),
        ("vision-text-dual-encoder", "VisionTextDualEncoderModel"),
        ("visual_bert", "VisualBertModel"),
        ("vit", "ViTModel"),
        ("vit_hybrid", "ViTHybridModel"),
        ("vit_mae", "ViTMAEModel"),
        ("vit_msn", "ViTMSNModel"),
        ("vitdet", "VitDetModel"),
        ("vits", "VitsModel"),
        ("vivit", "VivitModel"),
        ("wav2vec2", "Wav2Vec2Model"),
        ("wav2vec2-bert", "Wav2Vec2BertModel"),
        ("wav2vec2-conformer", "Wav2Vec2ConformerModel"),
        ("wavlm", "WavLMModel"),
        ("whisper", "WhisperModel"),
        ("xclip", "XCLIPModel"),
        ("xglm", "XGLMModel"),
        ("xlm", "XLMModel"),
        ("xlm-prophetnet", "XLMProphetNetModel"),
        ("xlm-roberta", "XLMRobertaModel"),
        ("xlm-roberta-xl", "XLMRobertaXLModel"),
        ("xlnet", "XLNetModel"),
        ("xmod", "XmodModel"),
        ("yolos", "YolosModel"),
        ("yoso", "YosoModel"),
        ("zamba", "ZambaModel"),
    ]
)

MODEL_FOR_PRETRAINING_MAPPING_NAMES = OrderedDict(
    [
        # Model for pre-training mapping
        ("albert", "AlbertForPreTraining"),
        ("bart", "BartForConditionalGeneration"),
        ("bert", "BertForPreTraining"),
        ("big_bird", "BigBirdForPreTraining"),
        ("bloom", "BloomForCausalLM"),
        ("camembert", "CamembertForMaskedLM"),
        ("ctrl", "CTRLLMHeadModel"),
        ("data2vec-text", "Data2VecTextForMaskedLM"),
        ("deberta", "DebertaForMaskedLM"),
        ("deberta-v2", "DebertaV2ForMaskedLM"),
        ("distilbert", "DistilBertForMaskedLM"),
        ("electra", "ElectraForPreTraining"),
        ("ernie", "ErnieForPreTraining"),
        ("falcon_mamba", "FalconMambaForCausalLM"),
        ("flaubert", "FlaubertWithLMHeadModel"),
        ("flava", "FlavaForPreTraining"),
        ("fnet", "FNetForPreTraining"),
        ("fsmt", "FSMTForConditionalGeneration"),
        ("funnel", "FunnelForPreTraining"),
        ("gpt-sw3", "GPT2LMHeadModel"),
        ("gpt2", "GPT2LMHeadModel"),
        ("gpt_bigcode", "GPTBigCodeForCausalLM"),
        ("gptsan-japanese", "GPTSanJapaneseForConditionalGeneration"),
        ("hiera", "HieraForPreTraining"),
        ("ibert", "IBertForMaskedLM"),
        ("idefics", "IdeficsForVisionText2Text"),
        ("idefics2", "Idefics2ForConditionalGeneration"),
        ("idefics3", "Idefics3ForConditionalGeneration"),
        ("layoutlm", "LayoutLMForMaskedLM"),
        ("llava", "LlavaForConditionalGeneration"),
        ("llava_next", "LlavaNextForConditionalGeneration"),
        ("llava_next_video", "LlavaNextVideoForConditionalGeneration"),
        ("llava_onevision", "LlavaOnevisionForConditionalGeneration"),
        ("longformer", "LongformerForMaskedLM"),
        ("luke", "LukeForMaskedLM"),
        ("lxmert", "LxmertForPreTraining"),
        ("mamba", "MambaForCausalLM"),
        ("mamba2", "Mamba2ForCausalLM"),
        ("mega", "MegaForMaskedLM"),
        ("megatron-bert", "MegatronBertForPreTraining"),
        ("mllama", "MllamaForConditionalGeneration"),
        ("mobilebert", "MobileBertForPreTraining"),
        ("mpnet", "MPNetForMaskedLM"),
        ("mpt", "MptForCausalLM"),
        ("mra", "MraForMaskedLM"),
        ("mvp", "MvpForConditionalGeneration"),
        ("nezha", "NezhaForPreTraining"),
        ("nllb-moe", "NllbMoeForConditionalGeneration"),
        ("openai-gpt", "OpenAIGPTLMHeadModel"),
        ("paligemma", "PaliGemmaForConditionalGeneration"),
        ("qwen2_audio", "Qwen2AudioForConditionalGeneration"),
        ("retribert", "RetriBertModel"),
        ("roberta", "RobertaForMaskedLM"),
        ("roberta-prelayernorm", "RobertaPreLayerNormForMaskedLM"),
        ("roc_bert", "RoCBertForPreTraining"),
        ("rwkv", "RwkvForCausalLM"),
        ("splinter", "SplinterForPreTraining"),
        ("squeezebert", "SqueezeBertForMaskedLM"),
        ("switch_transformers", "SwitchTransformersForConditionalGeneration"),
        ("t5", "T5ForConditionalGeneration"),
        ("tapas", "TapasForMaskedLM"),
        ("transfo-xl", "TransfoXLLMHeadModel"),
        ("tvlt", "TvltForPreTraining"),
        ("unispeech", "UniSpeechForPreTraining"),
        ("unispeech-sat", "UniSpeechSatForPreTraining"),
        ("video_llava", "VideoLlavaForConditionalGeneration"),
        ("videomae", "VideoMAEForPreTraining"),
        ("vipllava", "VipLlavaForConditionalGeneration"),
        ("visual_bert", "VisualBertForPreTraining"),
        ("vit_mae", "ViTMAEForPreTraining"),
        ("wav2vec2", "Wav2Vec2ForPreTraining"),
        ("wav2vec2-conformer", "Wav2Vec2ConformerForPreTraining"),
        ("xlm", "XLMWithLMHeadModel"),
        ("xlm-roberta", "XLMRobertaForMaskedLM"),
        ("xlm-roberta-xl", "XLMRobertaXLForMaskedLM"),
        ("xlnet", "XLNetLMHeadModel"),
        ("xmod", "XmodForMaskedLM"),
    ]
)

MODEL_WITH_LM_HEAD_MAPPING_NAMES = OrderedDict(
    [
        # Model with LM heads mapping
        ("albert", "AlbertForMaskedLM"),
        ("bart", "BartForConditionalGeneration"),
        ("bert", "BertForMaskedLM"),
        ("big_bird", "BigBirdForMaskedLM"),
        ("bigbird_pegasus", "BigBirdPegasusForConditionalGeneration"),
        ("blenderbot-small", "BlenderbotSmallForConditionalGeneration"),
        ("bloom", "BloomForCausalLM"),
        ("camembert", "CamembertForMaskedLM"),
        ("codegen", "CodeGenForCausalLM"),
        ("convbert", "ConvBertForMaskedLM"),
        ("cpmant", "CpmAntForCausalLM"),
        ("ctrl", "CTRLLMHeadModel"),
        ("data2vec-text", "Data2VecTextForMaskedLM"),
        ("deberta", "DebertaForMaskedLM"),
        ("deberta-v2", "DebertaV2ForMaskedLM"),
        ("distilbert", "DistilBertForMaskedLM"),
        ("electra", "ElectraForMaskedLM"),
        ("encoder-decoder", "EncoderDecoderModel"),
        ("ernie", "ErnieForMaskedLM"),
        ("esm", "EsmForMaskedLM"),
        ("falcon_mamba", "FalconMambaForCausalLM"),
        ("flaubert", "FlaubertWithLMHeadModel"),
        ("fnet", "FNetForMaskedLM"),
        ("fsmt", "FSMTForConditionalGeneration"),
        ("funnel", "FunnelForMaskedLM"),
        ("git", "GitForCausalLM"),
        ("gpt-sw3", "GPT2LMHeadModel"),
        ("gpt2", "GPT2LMHeadModel"),
        ("gpt_bigcode", "GPTBigCodeForCausalLM"),
        ("gpt_neo", "GPTNeoForCausalLM"),
        ("gpt_neox", "GPTNeoXForCausalLM"),
        ("gpt_neox_japanese", "GPTNeoXJapaneseForCausalLM"),
        ("gptj", "GPTJForCausalLM"),
        ("gptsan-japanese", "GPTSanJapaneseForConditionalGeneration"),
        ("ibert", "IBertForMaskedLM"),
        ("layoutlm", "LayoutLMForMaskedLM"),
        ("led", "LEDForConditionalGeneration"),
        ("longformer", "LongformerForMaskedLM"),
        ("longt5", "LongT5ForConditionalGeneration"),
        ("luke", "LukeForMaskedLM"),
        ("m2m_100", "M2M100ForConditionalGeneration"),
        ("mamba", "MambaForCausalLM"),
        ("mamba2", "Mamba2ForCausalLM"),
        ("marian", "MarianMTModel"),
        ("mega", "MegaForMaskedLM"),
        ("megatron-bert", "MegatronBertForCausalLM"),
        ("mobilebert", "MobileBertForMaskedLM"),
        ("mpnet", "MPNetForMaskedLM"),
        ("mpt", "MptForCausalLM"),
        ("mra", "MraForMaskedLM"),
        ("mvp", "MvpForConditionalGeneration"),
        ("nezha", "NezhaForMaskedLM"),
        ("nllb-moe", "NllbMoeForConditionalGeneration"),
        ("nystromformer", "NystromformerForMaskedLM"),
        ("openai-gpt", "OpenAIGPTLMHeadModel"),
        ("pegasus_x", "PegasusXForConditionalGeneration"),
        ("plbart", "PLBartForConditionalGeneration"),
        ("pop2piano", "Pop2PianoForConditionalGeneration"),
        ("qdqbert", "QDQBertForMaskedLM"),
        ("reformer", "ReformerModelWithLMHead"),
        ("rembert", "RemBertForMaskedLM"),
        ("roberta", "RobertaForMaskedLM"),
        ("roberta-prelayernorm", "RobertaPreLayerNormForMaskedLM"),
        ("roc_bert", "RoCBertForMaskedLM"),
        ("roformer", "RoFormerForMaskedLM"),
        ("rwkv", "RwkvForCausalLM"),
        ("speech_to_text", "Speech2TextForConditionalGeneration"),
        ("squeezebert", "SqueezeBertForMaskedLM"),
        ("switch_transformers", "SwitchTransformersForConditionalGeneration"),
        ("t5", "T5ForConditionalGeneration"),
        ("tapas", "TapasForMaskedLM"),
        ("transfo-xl", "TransfoXLLMHeadModel"),
        ("wav2vec2", "Wav2Vec2ForMaskedLM"),
        ("whisper", "WhisperForConditionalGeneration"),
        ("xlm", "XLMWithLMHeadModel"),
        ("xlm-roberta", "XLMRobertaForMaskedLM"),
        ("xlm-roberta-xl", "XLMRobertaXLForMaskedLM"),
        ("xlnet", "XLNetLMHeadModel"),
        ("xmod", "XmodForMaskedLM"),
        ("yoso", "YosoForMaskedLM"),
    ]
)

MODEL_FOR_CAUSAL_LM_MAPPING_NAMES = OrderedDict(
    [
        # Model for Causal LM mapping
<<<<<<< HEAD
        ("auto", "AutoForCausalLM"),
=======
        ("aria_text", "AriaTextForCausalLM"),
>>>>>>> a9ccdfd8
        ("bart", "BartForCausalLM"),
        ("bert", "BertLMHeadModel"),
        ("bert-generation", "BertGenerationDecoder"),
        ("big_bird", "BigBirdForCausalLM"),
        ("bigbird_pegasus", "BigBirdPegasusForCausalLM"),
        ("biogpt", "BioGptForCausalLM"),
        ("blenderbot", "BlenderbotForCausalLM"),
        ("blenderbot-small", "BlenderbotSmallForCausalLM"),
        ("bloom", "BloomForCausalLM"),
        ("camembert", "CamembertForCausalLM"),
        ("codegen", "CodeGenForCausalLM"),
        ("cohere", "CohereForCausalLM"),
        ("cpmant", "CpmAntForCausalLM"),
        ("ctrl", "CTRLLMHeadModel"),
        ("data2vec-text", "Data2VecTextForCausalLM"),
        ("dbrx", "DbrxForCausalLM"),
        ("electra", "ElectraForCausalLM"),
        ("ernie", "ErnieForCausalLM"),
        ("falcon", "FalconForCausalLM"),
        ("falcon_mamba", "FalconMambaForCausalLM"),
        ("fuyu", "FuyuForCausalLM"),
        ("gemma", "GemmaForCausalLM"),
        ("gemma2", "Gemma2ForCausalLM"),
        ("git", "GitForCausalLM"),
        ("glm", "GlmForCausalLM"),
        ("gpt-sw3", "GPT2LMHeadModel"),
        ("gpt2", "GPT2LMHeadModel"),
        ("gpt_bigcode", "GPTBigCodeForCausalLM"),
        ("gpt_neo", "GPTNeoForCausalLM"),
        ("gpt_neox", "GPTNeoXForCausalLM"),
        ("gpt_neox_japanese", "GPTNeoXJapaneseForCausalLM"),
        ("gptj", "GPTJForCausalLM"),
        ("granite", "GraniteForCausalLM"),
        ("granitemoe", "GraniteMoeForCausalLM"),
        ("jamba", "JambaForCausalLM"),
        ("jetmoe", "JetMoeForCausalLM"),
        ("mamba", "MambaForCausalLM"),
        ("mamba2", "Mamba2ForCausalLM"),
        ("marian", "MarianForCausalLM"),
        ("mbart", "MBartForCausalLM"),
        ("mega", "MegaForCausalLM"),
        ("megatron-bert", "MegatronBertForCausalLM"),
        ("mistral", "MistralForCausalLM"),
        ("mixtral", "MixtralForCausalLM"),
        ("mllama", "MllamaForCausalLM"),
        ("moshi", "MoshiForCausalLM"),
        ("mpt", "MptForCausalLM"),
        ("musicgen", "MusicgenForCausalLM"),
        ("musicgen_melody", "MusicgenMelodyForCausalLM"),
        ("mvp", "MvpForCausalLM"),
        ("nemotron", "NemotronForCausalLM"),
        ("olmo", "OlmoForCausalLM"),
        ("olmo2", "Olmo2ForCausalLM"),
        ("olmoe", "OlmoeForCausalLM"),
        ("open-llama", "OpenLlamaForCausalLM"),
        ("openai-gpt", "OpenAIGPTLMHeadModel"),
        ("opt", "OPTForCausalLM"),
        ("pegasus", "PegasusForCausalLM"),
        ("persimmon", "PersimmonForCausalLM"),
        ("phi", "PhiForCausalLM"),
        ("phi3", "Phi3ForCausalLM"),
        ("phimoe", "PhimoeForCausalLM"),
        ("plbart", "PLBartForCausalLM"),
        ("prophetnet", "ProphetNetForCausalLM"),
        ("qdqbert", "QDQBertLMHeadModel"),
        ("qwen2", "Qwen2ForCausalLM"),
        ("qwen2_moe", "Qwen2MoeForCausalLM"),
        ("recurrent_gemma", "RecurrentGemmaForCausalLM"),
        ("reformer", "ReformerModelWithLMHead"),
        ("rembert", "RemBertForCausalLM"),
        ("roberta", "RobertaForCausalLM"),
        ("roberta-prelayernorm", "RobertaPreLayerNormForCausalLM"),
        ("roc_bert", "RoCBertForCausalLM"),
        ("roformer", "RoFormerForCausalLM"),
        ("rwkv", "RwkvForCausalLM"),
        ("speech_to_text_2", "Speech2Text2ForCausalLM"),
        ("stablelm", "StableLmForCausalLM"),
        ("starcoder2", "Starcoder2ForCausalLM"),
        ("transfo-xl", "TransfoXLLMHeadModel"),
        ("trocr", "TrOCRForCausalLM"),
        ("whisper", "WhisperForCausalLM"),
        ("xglm", "XGLMForCausalLM"),
        ("xlm", "XLMWithLMHeadModel"),
        ("xlm-prophetnet", "XLMProphetNetForCausalLM"),
        ("xlm-roberta", "XLMRobertaForCausalLM"),
        ("xlm-roberta-xl", "XLMRobertaXLForCausalLM"),
        ("xlnet", "XLNetLMHeadModel"),
        ("xmod", "XmodForCausalLM"),
        ("zamba", "ZambaForCausalLM"),
    ]
)

MODEL_FOR_IMAGE_MAPPING_NAMES = OrderedDict(
    [
        # Model for Image mapping
        ("beit", "BeitModel"),
        ("bit", "BitModel"),
        ("conditional_detr", "ConditionalDetrModel"),
        ("convnext", "ConvNextModel"),
        ("convnextv2", "ConvNextV2Model"),
        ("data2vec-vision", "Data2VecVisionModel"),
        ("deformable_detr", "DeformableDetrModel"),
        ("deit", "DeiTModel"),
        ("deta", "DetaModel"),
        ("detr", "DetrModel"),
        ("dinat", "DinatModel"),
        ("dinov2", "Dinov2Model"),
        ("dpt", "DPTModel"),
        ("efficientformer", "EfficientFormerModel"),
        ("efficientnet", "EfficientNetModel"),
        ("focalnet", "FocalNetModel"),
        ("glpn", "GLPNModel"),
        ("hiera", "HieraModel"),
        ("ijepa", "IJepaModel"),
        ("imagegpt", "ImageGPTModel"),
        ("levit", "LevitModel"),
        ("mllama", "MllamaVisionModel"),
        ("mobilenet_v1", "MobileNetV1Model"),
        ("mobilenet_v2", "MobileNetV2Model"),
        ("mobilevit", "MobileViTModel"),
        ("mobilevitv2", "MobileViTV2Model"),
        ("nat", "NatModel"),
        ("poolformer", "PoolFormerModel"),
        ("pvt", "PvtModel"),
        ("regnet", "RegNetModel"),
        ("resnet", "ResNetModel"),
        ("segformer", "SegformerModel"),
        ("siglip_vision_model", "SiglipVisionModel"),
        ("swiftformer", "SwiftFormerModel"),
        ("swin", "SwinModel"),
        ("swin2sr", "Swin2SRModel"),
        ("swinv2", "Swinv2Model"),
        ("table-transformer", "TableTransformerModel"),
        ("timesformer", "TimesformerModel"),
        ("timm_backbone", "TimmBackbone"),
        ("timm_wrapper", "TimmWrapperModel"),
        ("van", "VanModel"),
        ("videomae", "VideoMAEModel"),
        ("vit", "ViTModel"),
        ("vit_hybrid", "ViTHybridModel"),
        ("vit_mae", "ViTMAEModel"),
        ("vit_msn", "ViTMSNModel"),
        ("vitdet", "VitDetModel"),
        ("vivit", "VivitModel"),
        ("yolos", "YolosModel"),
    ]
)

MODEL_FOR_MASKED_IMAGE_MODELING_MAPPING_NAMES = OrderedDict(
    [
        ("deit", "DeiTForMaskedImageModeling"),
        ("focalnet", "FocalNetForMaskedImageModeling"),
        ("swin", "SwinForMaskedImageModeling"),
        ("swinv2", "Swinv2ForMaskedImageModeling"),
        ("vit", "ViTForMaskedImageModeling"),
    ]
)


MODEL_FOR_CAUSAL_IMAGE_MODELING_MAPPING_NAMES = OrderedDict(
    # Model for Causal Image Modeling mapping
    [
        ("imagegpt", "ImageGPTForCausalImageModeling"),
    ]
)

MODEL_FOR_IMAGE_CLASSIFICATION_MAPPING_NAMES = OrderedDict(
    [
        # Model for Image Classification mapping
        ("beit", "BeitForImageClassification"),
        ("bit", "BitForImageClassification"),
        ("clip", "CLIPForImageClassification"),
        ("convnext", "ConvNextForImageClassification"),
        ("convnextv2", "ConvNextV2ForImageClassification"),
        ("cvt", "CvtForImageClassification"),
        ("data2vec-vision", "Data2VecVisionForImageClassification"),
        (
            "deit",
            ("DeiTForImageClassification", "DeiTForImageClassificationWithTeacher"),
        ),
        ("dinat", "DinatForImageClassification"),
        ("dinov2", "Dinov2ForImageClassification"),
        (
            "efficientformer",
            (
                "EfficientFormerForImageClassification",
                "EfficientFormerForImageClassificationWithTeacher",
            ),
        ),
        ("efficientnet", "EfficientNetForImageClassification"),
        ("focalnet", "FocalNetForImageClassification"),
        ("hiera", "HieraForImageClassification"),
        ("ijepa", "IJepaForImageClassification"),
        ("imagegpt", "ImageGPTForImageClassification"),
        (
            "levit",
            ("LevitForImageClassification", "LevitForImageClassificationWithTeacher"),
        ),
        ("mobilenet_v1", "MobileNetV1ForImageClassification"),
        ("mobilenet_v2", "MobileNetV2ForImageClassification"),
        ("mobilevit", "MobileViTForImageClassification"),
        ("mobilevitv2", "MobileViTV2ForImageClassification"),
        ("nat", "NatForImageClassification"),
        (
            "perceiver",
            (
                "PerceiverForImageClassificationLearned",
                "PerceiverForImageClassificationFourier",
                "PerceiverForImageClassificationConvProcessing",
            ),
        ),
        ("poolformer", "PoolFormerForImageClassification"),
        ("pvt", "PvtForImageClassification"),
        ("pvt_v2", "PvtV2ForImageClassification"),
        ("regnet", "RegNetForImageClassification"),
        ("resnet", "ResNetForImageClassification"),
        ("segformer", "SegformerForImageClassification"),
        ("siglip", "SiglipForImageClassification"),
        ("swiftformer", "SwiftFormerForImageClassification"),
        ("swin", "SwinForImageClassification"),
        ("swinv2", "Swinv2ForImageClassification"),
        ("timm_wrapper", "TimmWrapperForImageClassification"),
        ("van", "VanForImageClassification"),
        ("vit", "ViTForImageClassification"),
        ("vit_hybrid", "ViTHybridForImageClassification"),
        ("vit_msn", "ViTMSNForImageClassification"),
    ]
)

MODEL_FOR_IMAGE_SEGMENTATION_MAPPING_NAMES = OrderedDict(
    [
        # Do not add new models here, this class will be deprecated in the future.
        # Model for Image Segmentation mapping
        ("detr", "DetrForSegmentation"),
    ]
)

MODEL_FOR_SEMANTIC_SEGMENTATION_MAPPING_NAMES = OrderedDict(
    [
        # Model for Semantic Segmentation mapping
        ("beit", "BeitForSemanticSegmentation"),
        ("data2vec-vision", "Data2VecVisionForSemanticSegmentation"),
        ("dpt", "DPTForSemanticSegmentation"),
        ("mobilenet_v2", "MobileNetV2ForSemanticSegmentation"),
        ("mobilevit", "MobileViTForSemanticSegmentation"),
        ("mobilevitv2", "MobileViTV2ForSemanticSegmentation"),
        ("segformer", "SegformerForSemanticSegmentation"),
        ("upernet", "UperNetForSemanticSegmentation"),
    ]
)

MODEL_FOR_INSTANCE_SEGMENTATION_MAPPING_NAMES = OrderedDict(
    [
        # Model for Instance Segmentation mapping
        # MaskFormerForInstanceSegmentation can be removed from this mapping in v5
        ("maskformer", "MaskFormerForInstanceSegmentation"),
    ]
)

MODEL_FOR_UNIVERSAL_SEGMENTATION_MAPPING_NAMES = OrderedDict(
    [
        # Model for Universal Segmentation mapping
        ("detr", "DetrForSegmentation"),
        ("mask2former", "Mask2FormerForUniversalSegmentation"),
        ("maskformer", "MaskFormerForInstanceSegmentation"),
        ("oneformer", "OneFormerForUniversalSegmentation"),
    ]
)

MODEL_FOR_VIDEO_CLASSIFICATION_MAPPING_NAMES = OrderedDict(
    [
        ("timesformer", "TimesformerForVideoClassification"),
        ("videomae", "VideoMAEForVideoClassification"),
        ("vivit", "VivitForVideoClassification"),
    ]
)

MODEL_FOR_VISION_2_SEQ_MAPPING_NAMES = OrderedDict(
    [
        ("blip", "BlipForConditionalGeneration"),
        ("blip-2", "Blip2ForConditionalGeneration"),
        ("chameleon", "ChameleonForConditionalGeneration"),
        ("git", "GitForCausalLM"),
        ("idefics2", "Idefics2ForConditionalGeneration"),
        ("idefics3", "Idefics3ForConditionalGeneration"),
        ("instructblip", "InstructBlipForConditionalGeneration"),
        ("instructblipvideo", "InstructBlipVideoForConditionalGeneration"),
        ("kosmos-2", "Kosmos2ForConditionalGeneration"),
        ("llava", "LlavaForConditionalGeneration"),
        ("llava_next", "LlavaNextForConditionalGeneration"),
        ("llava_next_video", "LlavaNextVideoForConditionalGeneration"),
        ("llava_onevision", "LlavaOnevisionForConditionalGeneration"),
        ("mllama", "MllamaForConditionalGeneration"),
        ("paligemma", "PaliGemmaForConditionalGeneration"),
        ("pix2struct", "Pix2StructForConditionalGeneration"),
        ("qwen2_vl", "Qwen2VLForConditionalGeneration"),
        ("video_llava", "VideoLlavaForConditionalGeneration"),
        ("vipllava", "VipLlavaForConditionalGeneration"),
        ("vision-encoder-decoder", "VisionEncoderDecoderModel"),
    ]
)

MODEL_FOR_IMAGE_TEXT_TO_TEXT_MAPPING_NAMES = OrderedDict(
    [
        ("aria", "AriaForConditionalGeneration"),
        ("blip", "BlipForConditionalGeneration"),
        ("blip-2", "Blip2ForConditionalGeneration"),
        ("chameleon", "ChameleonForConditionalGeneration"),
        ("fuyu", "FuyuForCausalLM"),
        ("git", "GitForCausalLM"),
        ("idefics", "IdeficsForVisionText2Text"),
        ("idefics2", "Idefics2ForConditionalGeneration"),
        ("idefics3", "Idefics3ForConditionalGeneration"),
        ("instructblip", "InstructBlipForConditionalGeneration"),
        ("kosmos-2", "Kosmos2ForConditionalGeneration"),
        ("llava", "LlavaForConditionalGeneration"),
        ("llava_next", "LlavaNextForConditionalGeneration"),
        ("llava_onevision", "LlavaOnevisionForConditionalGeneration"),
        ("mllama", "MllamaForConditionalGeneration"),
        ("paligemma", "PaliGemmaForConditionalGeneration"),
        ("pix2struct", "Pix2StructForConditionalGeneration"),
        ("pixtral", "LlavaForConditionalGeneration"),
        ("qwen2_vl", "Qwen2VLForConditionalGeneration"),
        ("udop", "UdopForConditionalGeneration"),
        ("vipllava", "VipLlavaForConditionalGeneration"),
        ("vision-encoder-decoder", "VisionEncoderDecoderModel"),
    ]
)

MODEL_FOR_MASKED_LM_MAPPING_NAMES = OrderedDict(
    [
        # Model for Masked LM mapping
        ("albert", "AlbertForMaskedLM"),
        ("bart", "BartForConditionalGeneration"),
        ("bert", "BertForMaskedLM"),
        ("big_bird", "BigBirdForMaskedLM"),
        ("camembert", "CamembertForMaskedLM"),
        ("convbert", "ConvBertForMaskedLM"),
        ("data2vec-text", "Data2VecTextForMaskedLM"),
        ("deberta", "DebertaForMaskedLM"),
        ("deberta-v2", "DebertaV2ForMaskedLM"),
        ("distilbert", "DistilBertForMaskedLM"),
        ("electra", "ElectraForMaskedLM"),
        ("ernie", "ErnieForMaskedLM"),
        ("esm", "EsmForMaskedLM"),
        ("flaubert", "FlaubertWithLMHeadModel"),
        ("fnet", "FNetForMaskedLM"),
        ("funnel", "FunnelForMaskedLM"),
        ("ibert", "IBertForMaskedLM"),
        ("layoutlm", "LayoutLMForMaskedLM"),
        ("longformer", "LongformerForMaskedLM"),
        ("luke", "LukeForMaskedLM"),
        ("mbart", "MBartForConditionalGeneration"),
        ("mega", "MegaForMaskedLM"),
        ("megatron-bert", "MegatronBertForMaskedLM"),
        ("mobilebert", "MobileBertForMaskedLM"),
        ("mpnet", "MPNetForMaskedLM"),
        ("mra", "MraForMaskedLM"),
        ("mvp", "MvpForConditionalGeneration"),
        ("nezha", "NezhaForMaskedLM"),
        ("nystromformer", "NystromformerForMaskedLM"),
        ("perceiver", "PerceiverForMaskedLM"),
        ("qdqbert", "QDQBertForMaskedLM"),
        ("reformer", "ReformerForMaskedLM"),
        ("rembert", "RemBertForMaskedLM"),
        ("roberta", "RobertaForMaskedLM"),
        ("roberta-prelayernorm", "RobertaPreLayerNormForMaskedLM"),
        ("roc_bert", "RoCBertForMaskedLM"),
        ("roformer", "RoFormerForMaskedLM"),
        ("squeezebert", "SqueezeBertForMaskedLM"),
        ("tapas", "TapasForMaskedLM"),
        ("wav2vec2", "Wav2Vec2ForMaskedLM"),
        ("xlm", "XLMWithLMHeadModel"),
        ("xlm-roberta", "XLMRobertaForMaskedLM"),
        ("xlm-roberta-xl", "XLMRobertaXLForMaskedLM"),
        ("xmod", "XmodForMaskedLM"),
        ("yoso", "YosoForMaskedLM"),
    ]
)

MODEL_FOR_OBJECT_DETECTION_MAPPING_NAMES = OrderedDict(
    [
        # Model for Object Detection mapping
        ("conditional_detr", "ConditionalDetrForObjectDetection"),
        ("deformable_detr", "DeformableDetrForObjectDetection"),
        ("deta", "DetaForObjectDetection"),
        ("detr", "DetrForObjectDetection"),
        ("rt_detr", "RTDetrForObjectDetection"),
        ("table-transformer", "TableTransformerForObjectDetection"),
        ("yolos", "YolosForObjectDetection"),
    ]
)

MODEL_FOR_ZERO_SHOT_OBJECT_DETECTION_MAPPING_NAMES = OrderedDict(
    [
        # Model for Zero Shot Object Detection mapping
        ("grounding-dino", "GroundingDinoForObjectDetection"),
        ("omdet-turbo", "OmDetTurboForObjectDetection"),
        ("owlv2", "Owlv2ForObjectDetection"),
        ("owlvit", "OwlViTForObjectDetection"),
    ]
)

MODEL_FOR_DEPTH_ESTIMATION_MAPPING_NAMES = OrderedDict(
    [
        # Model for depth estimation mapping
        ("depth_anything", "DepthAnythingForDepthEstimation"),
        ("dpt", "DPTForDepthEstimation"),
        ("glpn", "GLPNForDepthEstimation"),
        ("zoedepth", "ZoeDepthForDepthEstimation"),
    ]
)
MODEL_FOR_SEQ_TO_SEQ_CAUSAL_LM_MAPPING_NAMES = OrderedDict(
    [
        # Model for Seq2Seq Causal LM mapping
        ("bart", "BartForConditionalGeneration"),
        ("bigbird_pegasus", "BigBirdPegasusForConditionalGeneration"),
        ("blenderbot", "BlenderbotForConditionalGeneration"),
        ("blenderbot-small", "BlenderbotSmallForConditionalGeneration"),
        ("encoder-decoder", "EncoderDecoderModel"),
        ("fsmt", "FSMTForConditionalGeneration"),
        ("gptsan-japanese", "GPTSanJapaneseForConditionalGeneration"),
        ("led", "LEDForConditionalGeneration"),
        ("longt5", "LongT5ForConditionalGeneration"),
        ("m2m_100", "M2M100ForConditionalGeneration"),
        ("marian", "MarianMTModel"),
        ("mbart", "MBartForConditionalGeneration"),
        ("mt5", "MT5ForConditionalGeneration"),
        ("mvp", "MvpForConditionalGeneration"),
        ("nllb-moe", "NllbMoeForConditionalGeneration"),
        ("pegasus", "PegasusForConditionalGeneration"),
        ("pegasus_x", "PegasusXForConditionalGeneration"),
        ("plbart", "PLBartForConditionalGeneration"),
        ("prophetnet", "ProphetNetForConditionalGeneration"),
        ("qwen2_audio", "Qwen2AudioForConditionalGeneration"),
        ("seamless_m4t", "SeamlessM4TForTextToText"),
        ("seamless_m4t_v2", "SeamlessM4Tv2ForTextToText"),
        ("switch_transformers", "SwitchTransformersForConditionalGeneration"),
        ("t5", "T5ForConditionalGeneration"),
        ("umt5", "UMT5ForConditionalGeneration"),
        ("xlm-prophetnet", "XLMProphetNetForConditionalGeneration"),
    ]
)

MODEL_FOR_SPEECH_SEQ_2_SEQ_MAPPING_NAMES = OrderedDict(
    [
        ("pop2piano", "Pop2PianoForConditionalGeneration"),
        ("seamless_m4t", "SeamlessM4TForSpeechToText"),
        ("seamless_m4t_v2", "SeamlessM4Tv2ForSpeechToText"),
        ("speech-encoder-decoder", "SpeechEncoderDecoderModel"),
        ("speech_to_text", "Speech2TextForConditionalGeneration"),
        ("speecht5", "SpeechT5ForSpeechToText"),
        ("whisper", "WhisperForConditionalGeneration"),
    ]
)

MODEL_FOR_SEQUENCE_CLASSIFICATION_MAPPING_NAMES = OrderedDict(
    [
        # Model for Sequence Classification mapping
        ("albert", "AlbertForSequenceClassification"),
        ("auto", "AutoForSequenceClassification"),
        ("bart", "BartForSequenceClassification"),
        ("bert", "BertForSequenceClassification"),
        ("big_bird", "BigBirdForSequenceClassification"),
        ("bigbird_pegasus", "BigBirdPegasusForSequenceClassification"),
        ("biogpt", "BioGptForSequenceClassification"),
        ("bloom", "BloomForSequenceClassification"),
        ("camembert", "CamembertForSequenceClassification"),
        ("canine", "CanineForSequenceClassification"),
        ("convbert", "ConvBertForSequenceClassification"),
        ("ctrl", "CTRLForSequenceClassification"),
        ("data2vec-text", "Data2VecTextForSequenceClassification"),
        ("deberta", "DebertaForSequenceClassification"),
        ("deberta-v2", "DebertaV2ForSequenceClassification"),
        ("distilbert", "DistilBertForSequenceClassification"),
        ("electra", "ElectraForSequenceClassification"),
        ("ernie", "ErnieForSequenceClassification"),
        ("ernie_m", "ErnieMForSequenceClassification"),
        ("esm", "EsmForSequenceClassification"),
        ("falcon", "FalconForSequenceClassification"),
        ("flaubert", "FlaubertForSequenceClassification"),
        ("fnet", "FNetForSequenceClassification"),
        ("funnel", "FunnelForSequenceClassification"),
        ("gemma", "GemmaForSequenceClassification"),
        ("gemma2", "Gemma2ForSequenceClassification"),
        ("glm", "GlmForSequenceClassification"),
        ("gpt-sw3", "GPT2ForSequenceClassification"),
        ("gpt2", "GPT2ForSequenceClassification"),
        ("gpt_bigcode", "GPTBigCodeForSequenceClassification"),
        ("gpt_neo", "GPTNeoForSequenceClassification"),
        ("gpt_neox", "GPTNeoXForSequenceClassification"),
        ("gptj", "GPTJForSequenceClassification"),
        ("ibert", "IBertForSequenceClassification"),
        ("jamba", "JambaForSequenceClassification"),
        ("jetmoe", "JetMoeForSequenceClassification"),
        ("layoutlm", "LayoutLMForSequenceClassification"),
        ("layoutlmv2", "LayoutLMv2ForSequenceClassification"),
        ("layoutlmv3", "LayoutLMv3ForSequenceClassification"),
        ("led", "LEDForSequenceClassification"),
        ("lilt", "LiltForSequenceClassification"),
        ("longformer", "LongformerForSequenceClassification"),
        ("luke", "LukeForSequenceClassification"),
        ("markuplm", "MarkupLMForSequenceClassification"),
        ("mbart", "MBartForSequenceClassification"),
        ("mega", "MegaForSequenceClassification"),
        ("megatron-bert", "MegatronBertForSequenceClassification"),
        ("mistral", "MistralForSequenceClassification"),
        ("mixtral", "MixtralForSequenceClassification"),
        ("mobilebert", "MobileBertForSequenceClassification"),
        ("mpnet", "MPNetForSequenceClassification"),
        ("mpt", "MptForSequenceClassification"),
        ("mra", "MraForSequenceClassification"),
        ("mt5", "MT5ForSequenceClassification"),
        ("mvp", "MvpForSequenceClassification"),
        ("nemotron", "NemotronForSequenceClassification"),
        ("nezha", "NezhaForSequenceClassification"),
        ("nystromformer", "NystromformerForSequenceClassification"),
        ("open-llama", "OpenLlamaForSequenceClassification"),
        ("openai-gpt", "OpenAIGPTForSequenceClassification"),
        ("opt", "OPTForSequenceClassification"),
        ("perceiver", "PerceiverForSequenceClassification"),
        ("persimmon", "PersimmonForSequenceClassification"),
        ("phi", "PhiForSequenceClassification"),
        ("phi3", "Phi3ForSequenceClassification"),
        ("phimoe", "PhimoeForSequenceClassification"),
        ("plbart", "PLBartForSequenceClassification"),
        ("qdqbert", "QDQBertForSequenceClassification"),
        ("qwen2", "Qwen2ForSequenceClassification"),
        ("qwen2_moe", "Qwen2MoeForSequenceClassification"),
        ("reformer", "ReformerForSequenceClassification"),
        ("rembert", "RemBertForSequenceClassification"),
        ("roberta", "RobertaForSequenceClassification"),
        ("roberta-prelayernorm", "RobertaPreLayerNormForSequenceClassification"),
        ("roc_bert", "RoCBertForSequenceClassification"),
        ("roformer", "RoFormerForSequenceClassification"),
        ("squeezebert", "SqueezeBertForSequenceClassification"),
        ("stablelm", "StableLmForSequenceClassification"),
        ("starcoder2", "Starcoder2ForSequenceClassification"),
        ("t5", "T5ForSequenceClassification"),
        ("tapas", "TapasForSequenceClassification"),
        ("transfo-xl", "TransfoXLForSequenceClassification"),
        ("umt5", "UMT5ForSequenceClassification"),
        ("xlm", "XLMForSequenceClassification"),
        ("xlm-roberta", "XLMRobertaForSequenceClassification"),
        ("xlm-roberta-xl", "XLMRobertaXLForSequenceClassification"),
        ("xlnet", "XLNetForSequenceClassification"),
        ("xmod", "XmodForSequenceClassification"),
        ("yoso", "YosoForSequenceClassification"),
        ("zamba", "ZambaForSequenceClassification"),
    ]
)

MODEL_FOR_QUESTION_ANSWERING_MAPPING_NAMES = OrderedDict(
    [
        # Model for Question Answering mapping
        ("albert", "AlbertForQuestionAnswering"),
        ("auto", "AutoForQuestionAnswering"),
        ("bart", "BartForQuestionAnswering"),
        ("bert", "BertForQuestionAnswering"),
        ("big_bird", "BigBirdForQuestionAnswering"),
        ("bigbird_pegasus", "BigBirdPegasusForQuestionAnswering"),
        ("bloom", "BloomForQuestionAnswering"),
        ("camembert", "CamembertForQuestionAnswering"),
        ("canine", "CanineForQuestionAnswering"),
        ("convbert", "ConvBertForQuestionAnswering"),
        ("data2vec-text", "Data2VecTextForQuestionAnswering"),
        ("deberta", "DebertaForQuestionAnswering"),
        ("deberta-v2", "DebertaV2ForQuestionAnswering"),
        ("distilbert", "DistilBertForQuestionAnswering"),
        ("electra", "ElectraForQuestionAnswering"),
        ("ernie", "ErnieForQuestionAnswering"),
        ("ernie_m", "ErnieMForQuestionAnswering"),
        ("falcon", "FalconForQuestionAnswering"),
        ("flaubert", "FlaubertForQuestionAnsweringSimple"),
        ("fnet", "FNetForQuestionAnswering"),
        ("funnel", "FunnelForQuestionAnswering"),
        ("gpt2", "GPT2ForQuestionAnswering"),
        ("gpt_neo", "GPTNeoForQuestionAnswering"),
        ("gpt_neox", "GPTNeoXForQuestionAnswering"),
        ("gptj", "GPTJForQuestionAnswering"),
        ("ibert", "IBertForQuestionAnswering"),
        ("layoutlmv2", "LayoutLMv2ForQuestionAnswering"),
        ("layoutlmv3", "LayoutLMv3ForQuestionAnswering"),
        ("led", "LEDForQuestionAnswering"),
        ("lilt", "LiltForQuestionAnswering"),
        ("longformer", "LongformerForQuestionAnswering"),
        ("luke", "LukeForQuestionAnswering"),
        ("lxmert", "LxmertForQuestionAnswering"),
        ("markuplm", "MarkupLMForQuestionAnswering"),
        ("mbart", "MBartForQuestionAnswering"),
        ("mega", "MegaForQuestionAnswering"),
        ("megatron-bert", "MegatronBertForQuestionAnswering"),
        ("mistral", "MistralForQuestionAnswering"),
        ("mixtral", "MixtralForQuestionAnswering"),
        ("mobilebert", "MobileBertForQuestionAnswering"),
        ("mpnet", "MPNetForQuestionAnswering"),
        ("mpt", "MptForQuestionAnswering"),
        ("mra", "MraForQuestionAnswering"),
        ("mt5", "MT5ForQuestionAnswering"),
        ("mvp", "MvpForQuestionAnswering"),
        ("nemotron", "NemotronForQuestionAnswering"),
        ("nezha", "NezhaForQuestionAnswering"),
        ("nystromformer", "NystromformerForQuestionAnswering"),
        ("opt", "OPTForQuestionAnswering"),
        ("qdqbert", "QDQBertForQuestionAnswering"),
        ("qwen2", "Qwen2ForQuestionAnswering"),
        ("qwen2_moe", "Qwen2MoeForQuestionAnswering"),
        ("reformer", "ReformerForQuestionAnswering"),
        ("rembert", "RemBertForQuestionAnswering"),
        ("roberta", "RobertaForQuestionAnswering"),
        ("roberta-prelayernorm", "RobertaPreLayerNormForQuestionAnswering"),
        ("roc_bert", "RoCBertForQuestionAnswering"),
        ("roformer", "RoFormerForQuestionAnswering"),
        ("splinter", "SplinterForQuestionAnswering"),
        ("squeezebert", "SqueezeBertForQuestionAnswering"),
        ("t5", "T5ForQuestionAnswering"),
        ("umt5", "UMT5ForQuestionAnswering"),
        ("xlm", "XLMForQuestionAnsweringSimple"),
        ("xlm-roberta", "XLMRobertaForQuestionAnswering"),
        ("xlm-roberta-xl", "XLMRobertaXLForQuestionAnswering"),
        ("xlnet", "XLNetForQuestionAnsweringSimple"),
        ("xmod", "XmodForQuestionAnswering"),
        ("yoso", "YosoForQuestionAnswering"),
    ]
)

MODEL_FOR_TABLE_QUESTION_ANSWERING_MAPPING_NAMES = OrderedDict(
    [
        # Model for Table Question Answering mapping
        ("tapas", "TapasForQuestionAnswering"),
    ]
)

MODEL_FOR_VISUAL_QUESTION_ANSWERING_MAPPING_NAMES = OrderedDict(
    [
        ("blip", "BlipForQuestionAnswering"),
        ("blip-2", "Blip2ForConditionalGeneration"),
        ("vilt", "ViltForQuestionAnswering"),
    ]
)

MODEL_FOR_DOCUMENT_QUESTION_ANSWERING_MAPPING_NAMES = OrderedDict(
    [
        ("layoutlm", "LayoutLMForQuestionAnswering"),
        ("layoutlmv2", "LayoutLMv2ForQuestionAnswering"),
        ("layoutlmv3", "LayoutLMv3ForQuestionAnswering"),
    ]
)

MODEL_FOR_TOKEN_CLASSIFICATION_MAPPING_NAMES = OrderedDict(
    [
        # Model for Token Classification mapping
        ("albert", "AlbertForTokenClassification"),
        ("auto", "AutoForTokenClassification"),
        ("bert", "BertForTokenClassification"),
        ("big_bird", "BigBirdForTokenClassification"),
        ("biogpt", "BioGptForTokenClassification"),
        ("bloom", "BloomForTokenClassification"),
        ("bros", "BrosForTokenClassification"),
        ("camembert", "CamembertForTokenClassification"),
        ("canine", "CanineForTokenClassification"),
        ("convbert", "ConvBertForTokenClassification"),
        ("data2vec-text", "Data2VecTextForTokenClassification"),
        ("deberta", "DebertaForTokenClassification"),
        ("deberta-v2", "DebertaV2ForTokenClassification"),
        ("distilbert", "DistilBertForTokenClassification"),
        ("electra", "ElectraForTokenClassification"),
        ("ernie", "ErnieForTokenClassification"),
        ("ernie_m", "ErnieMForTokenClassification"),
        ("esm", "EsmForTokenClassification"),
        ("falcon", "FalconForTokenClassification"),
        ("flaubert", "FlaubertForTokenClassification"),
        ("fnet", "FNetForTokenClassification"),
        ("funnel", "FunnelForTokenClassification"),
        ("gemma", "GemmaForTokenClassification"),
        ("gemma2", "Gemma2ForTokenClassification"),
        ("glm", "GlmForTokenClassification"),
        ("gpt-sw3", "GPT2ForTokenClassification"),
        ("gpt2", "GPT2ForTokenClassification"),
        ("gpt_bigcode", "GPTBigCodeForTokenClassification"),
        ("gpt_neo", "GPTNeoForTokenClassification"),
        ("gpt_neox", "GPTNeoXForTokenClassification"),
        ("ibert", "IBertForTokenClassification"),
        ("layoutlm", "LayoutLMForTokenClassification"),
        ("layoutlmv2", "LayoutLMv2ForTokenClassification"),
        ("layoutlmv3", "LayoutLMv3ForTokenClassification"),
        ("lilt", "LiltForTokenClassification"),
        ("longformer", "LongformerForTokenClassification"),
        ("luke", "LukeForTokenClassification"),
        ("markuplm", "MarkupLMForTokenClassification"),
        ("mega", "MegaForTokenClassification"),
        ("megatron-bert", "MegatronBertForTokenClassification"),
        ("mistral", "MistralForTokenClassification"),
        ("mixtral", "MixtralForTokenClassification"),
        ("mobilebert", "MobileBertForTokenClassification"),
        ("mpnet", "MPNetForTokenClassification"),
        ("mpt", "MptForTokenClassification"),
        ("mra", "MraForTokenClassification"),
        ("mt5", "MT5ForTokenClassification"),
        ("nemotron", "NemotronForTokenClassification"),
        ("nezha", "NezhaForTokenClassification"),
        ("nystromformer", "NystromformerForTokenClassification"),
        ("persimmon", "PersimmonForTokenClassification"),
        ("phi", "PhiForTokenClassification"),
        ("phi3", "Phi3ForTokenClassification"),
        ("qdqbert", "QDQBertForTokenClassification"),
        ("qwen2", "Qwen2ForTokenClassification"),
        ("qwen2_moe", "Qwen2MoeForTokenClassification"),
        ("rembert", "RemBertForTokenClassification"),
        ("roberta", "RobertaForTokenClassification"),
        ("roberta-prelayernorm", "RobertaPreLayerNormForTokenClassification"),
        ("roc_bert", "RoCBertForTokenClassification"),
        ("roformer", "RoFormerForTokenClassification"),
        ("squeezebert", "SqueezeBertForTokenClassification"),
        ("stablelm", "StableLmForTokenClassification"),
        ("starcoder2", "Starcoder2ForTokenClassification"),
        ("t5", "T5ForTokenClassification"),
        ("umt5", "UMT5ForTokenClassification"),
        ("xlm", "XLMForTokenClassification"),
        ("xlm-roberta", "XLMRobertaForTokenClassification"),
        ("xlm-roberta-xl", "XLMRobertaXLForTokenClassification"),
        ("xlnet", "XLNetForTokenClassification"),
        ("xmod", "XmodForTokenClassification"),
        ("yoso", "YosoForTokenClassification"),
    ]
)

MODEL_FOR_MULTIPLE_CHOICE_MAPPING_NAMES = OrderedDict(
    [
        # Model for Multiple Choice mapping
        ("albert", "AlbertForMultipleChoice"),
        ("bert", "BertForMultipleChoice"),
        ("big_bird", "BigBirdForMultipleChoice"),
        ("camembert", "CamembertForMultipleChoice"),
        ("canine", "CanineForMultipleChoice"),
        ("convbert", "ConvBertForMultipleChoice"),
        ("data2vec-text", "Data2VecTextForMultipleChoice"),
        ("deberta-v2", "DebertaV2ForMultipleChoice"),
        ("distilbert", "DistilBertForMultipleChoice"),
        ("electra", "ElectraForMultipleChoice"),
        ("ernie", "ErnieForMultipleChoice"),
        ("ernie_m", "ErnieMForMultipleChoice"),
        ("flaubert", "FlaubertForMultipleChoice"),
        ("fnet", "FNetForMultipleChoice"),
        ("funnel", "FunnelForMultipleChoice"),
        ("ibert", "IBertForMultipleChoice"),
        ("longformer", "LongformerForMultipleChoice"),
        ("luke", "LukeForMultipleChoice"),
        ("mega", "MegaForMultipleChoice"),
        ("megatron-bert", "MegatronBertForMultipleChoice"),
        ("mobilebert", "MobileBertForMultipleChoice"),
        ("mpnet", "MPNetForMultipleChoice"),
        ("mra", "MraForMultipleChoice"),
        ("nezha", "NezhaForMultipleChoice"),
        ("nystromformer", "NystromformerForMultipleChoice"),
        ("qdqbert", "QDQBertForMultipleChoice"),
        ("rembert", "RemBertForMultipleChoice"),
        ("roberta", "RobertaForMultipleChoice"),
        ("roberta-prelayernorm", "RobertaPreLayerNormForMultipleChoice"),
        ("roc_bert", "RoCBertForMultipleChoice"),
        ("roformer", "RoFormerForMultipleChoice"),
        ("squeezebert", "SqueezeBertForMultipleChoice"),
        ("xlm", "XLMForMultipleChoice"),
        ("xlm-roberta", "XLMRobertaForMultipleChoice"),
        ("xlm-roberta-xl", "XLMRobertaXLForMultipleChoice"),
        ("xlnet", "XLNetForMultipleChoice"),
        ("xmod", "XmodForMultipleChoice"),
        ("yoso", "YosoForMultipleChoice"),
    ]
)

MODEL_FOR_NEXT_SENTENCE_PREDICTION_MAPPING_NAMES = OrderedDict(
    [
        ("bert", "BertForNextSentencePrediction"),
        ("ernie", "ErnieForNextSentencePrediction"),
        ("fnet", "FNetForNextSentencePrediction"),
        ("megatron-bert", "MegatronBertForNextSentencePrediction"),
        ("mobilebert", "MobileBertForNextSentencePrediction"),
        ("nezha", "NezhaForNextSentencePrediction"),
        ("qdqbert", "QDQBertForNextSentencePrediction"),
    ]
)

MODEL_FOR_AUDIO_CLASSIFICATION_MAPPING_NAMES = OrderedDict(
    [
        # Model for Audio Classification mapping
        ("audio-spectrogram-transformer", "ASTForAudioClassification"),
        ("data2vec-audio", "Data2VecAudioForSequenceClassification"),
        ("hubert", "HubertForSequenceClassification"),
        ("sew", "SEWForSequenceClassification"),
        ("sew-d", "SEWDForSequenceClassification"),
        ("unispeech", "UniSpeechForSequenceClassification"),
        ("unispeech-sat", "UniSpeechSatForSequenceClassification"),
        ("wav2vec2", "Wav2Vec2ForSequenceClassification"),
        ("wav2vec2-bert", "Wav2Vec2BertForSequenceClassification"),
        ("wav2vec2-conformer", "Wav2Vec2ConformerForSequenceClassification"),
        ("wavlm", "WavLMForSequenceClassification"),
        ("whisper", "WhisperForAudioClassification"),
    ]
)

MODEL_FOR_CTC_MAPPING_NAMES = OrderedDict(
    [
        # Model for Connectionist temporal classification (CTC) mapping
        ("data2vec-audio", "Data2VecAudioForCTC"),
        ("hubert", "HubertForCTC"),
        ("mctct", "MCTCTForCTC"),
        ("sew", "SEWForCTC"),
        ("sew-d", "SEWDForCTC"),
        ("unispeech", "UniSpeechForCTC"),
        ("unispeech-sat", "UniSpeechSatForCTC"),
        ("wav2vec2", "Wav2Vec2ForCTC"),
        ("wav2vec2-bert", "Wav2Vec2BertForCTC"),
        ("wav2vec2-conformer", "Wav2Vec2ConformerForCTC"),
        ("wavlm", "WavLMForCTC"),
    ]
)

MODEL_FOR_AUDIO_FRAME_CLASSIFICATION_MAPPING_NAMES = OrderedDict(
    [
        # Model for Audio Classification mapping
        ("data2vec-audio", "Data2VecAudioForAudioFrameClassification"),
        ("unispeech-sat", "UniSpeechSatForAudioFrameClassification"),
        ("wav2vec2", "Wav2Vec2ForAudioFrameClassification"),
        ("wav2vec2-bert", "Wav2Vec2BertForAudioFrameClassification"),
        ("wav2vec2-conformer", "Wav2Vec2ConformerForAudioFrameClassification"),
        ("wavlm", "WavLMForAudioFrameClassification"),
    ]
)

MODEL_FOR_AUDIO_XVECTOR_MAPPING_NAMES = OrderedDict(
    [
        # Model for Audio Classification mapping
        ("data2vec-audio", "Data2VecAudioForXVector"),
        ("unispeech-sat", "UniSpeechSatForXVector"),
        ("wav2vec2", "Wav2Vec2ForXVector"),
        ("wav2vec2-bert", "Wav2Vec2BertForXVector"),
        ("wav2vec2-conformer", "Wav2Vec2ConformerForXVector"),
        ("wavlm", "WavLMForXVector"),
    ]
)

MODEL_FOR_TEXT_TO_SPECTROGRAM_MAPPING_NAMES = OrderedDict(
    [
        # Model for Text-To-Spectrogram mapping
        ("fastspeech2_conformer", "FastSpeech2ConformerModel"),
        ("speecht5", "SpeechT5ForTextToSpeech"),
    ]
)

MODEL_FOR_TEXT_TO_WAVEFORM_MAPPING_NAMES = OrderedDict(
    [
        # Model for Text-To-Waveform mapping
        ("bark", "BarkModel"),
        ("fastspeech2_conformer", "FastSpeech2ConformerWithHifiGan"),
        ("musicgen", "MusicgenForConditionalGeneration"),
        ("musicgen_melody", "MusicgenMelodyForConditionalGeneration"),
        ("seamless_m4t", "SeamlessM4TForTextToSpeech"),
        ("seamless_m4t_v2", "SeamlessM4Tv2ForTextToSpeech"),
        ("vits", "VitsModel"),
    ]
)

MODEL_FOR_ZERO_SHOT_IMAGE_CLASSIFICATION_MAPPING_NAMES = OrderedDict(
    [
        # Model for Zero Shot Image Classification mapping
        ("align", "AlignModel"),
        ("altclip", "AltCLIPModel"),
        ("blip", "BlipModel"),
        ("blip-2", "Blip2ForImageTextRetrieval"),
        ("chinese_clip", "ChineseCLIPModel"),
        ("clip", "CLIPModel"),
        ("clipseg", "CLIPSegModel"),
        ("siglip", "SiglipModel"),
    ]
)

MODEL_FOR_BACKBONE_MAPPING_NAMES = OrderedDict(
    [
        # Backbone mapping
        ("beit", "BeitBackbone"),
        ("bit", "BitBackbone"),
        ("convnext", "ConvNextBackbone"),
        ("convnextv2", "ConvNextV2Backbone"),
        ("dinat", "DinatBackbone"),
        ("dinov2", "Dinov2Backbone"),
        ("focalnet", "FocalNetBackbone"),
        ("hiera", "HieraBackbone"),
        ("maskformer-swin", "MaskFormerSwinBackbone"),
        ("nat", "NatBackbone"),
        ("pvt_v2", "PvtV2Backbone"),
        ("resnet", "ResNetBackbone"),
        ("rt_detr_resnet", "RTDetrResNetBackbone"),
        ("swin", "SwinBackbone"),
        ("swinv2", "Swinv2Backbone"),
        ("timm_backbone", "TimmBackbone"),
        ("vitdet", "VitDetBackbone"),
    ]
)

MODEL_FOR_MASK_GENERATION_MAPPING_NAMES = OrderedDict(
    [
        ("sam", "SamModel"),
    ]
)


MODEL_FOR_KEYPOINT_DETECTION_MAPPING_NAMES = OrderedDict(
    [
        ("superpoint", "SuperPointForKeypointDetection"),
    ]
)


MODEL_FOR_TEXT_ENCODING_MAPPING_NAMES = OrderedDict(
    [
        ("albert", "AlbertModel"),
        ("bert", "BertModel"),
        ("big_bird", "BigBirdModel"),
        ("clip_text_model", "CLIPTextModel"),
        ("data2vec-text", "Data2VecTextModel"),
        ("deberta", "DebertaModel"),
        ("deberta-v2", "DebertaV2Model"),
        ("distilbert", "DistilBertModel"),
        ("electra", "ElectraModel"),
        ("flaubert", "FlaubertModel"),
        ("ibert", "IBertModel"),
        ("longformer", "LongformerModel"),
        ("mllama", "MllamaTextModel"),
        ("mobilebert", "MobileBertModel"),
        ("mt5", "MT5EncoderModel"),
        ("nystromformer", "NystromformerModel"),
        ("reformer", "ReformerModel"),
        ("rembert", "RemBertModel"),
        ("roberta", "RobertaModel"),
        ("roberta-prelayernorm", "RobertaPreLayerNormModel"),
        ("roc_bert", "RoCBertModel"),
        ("roformer", "RoFormerModel"),
        ("squeezebert", "SqueezeBertModel"),
        ("t5", "T5EncoderModel"),
        ("umt5", "UMT5EncoderModel"),
        ("xlm", "XLMModel"),
        ("xlm-roberta", "XLMRobertaModel"),
        ("xlm-roberta-xl", "XLMRobertaXLModel"),
    ]
)

MODEL_FOR_TIME_SERIES_CLASSIFICATION_MAPPING_NAMES = OrderedDict(
    [
        ("patchtsmixer", "PatchTSMixerForTimeSeriesClassification"),
        ("patchtst", "PatchTSTForClassification"),
    ]
)

MODEL_FOR_TIME_SERIES_REGRESSION_MAPPING_NAMES = OrderedDict(
    [
        ("patchtsmixer", "PatchTSMixerForRegression"),
        ("patchtst", "PatchTSTForRegression"),
    ]
)

MODEL_FOR_IMAGE_TO_IMAGE_MAPPING_NAMES = OrderedDict(
    [
        ("swin2sr", "Swin2SRForImageSuperResolution"),
    ]
)

MODEL_MAPPING = _LazyAutoMapping(CONFIG_MAPPING_NAMES, MODEL_MAPPING_NAMES)
MODEL_FOR_PRETRAINING_MAPPING = _LazyAutoMapping(CONFIG_MAPPING_NAMES, MODEL_FOR_PRETRAINING_MAPPING_NAMES)
MODEL_WITH_LM_HEAD_MAPPING = _LazyAutoMapping(CONFIG_MAPPING_NAMES, MODEL_WITH_LM_HEAD_MAPPING_NAMES)
MODEL_FOR_CAUSAL_LM_MAPPING = _LazyAutoMapping(CONFIG_MAPPING_NAMES, MODEL_FOR_CAUSAL_LM_MAPPING_NAMES)
MODEL_FOR_CAUSAL_IMAGE_MODELING_MAPPING = _LazyAutoMapping(
    CONFIG_MAPPING_NAMES, MODEL_FOR_CAUSAL_IMAGE_MODELING_MAPPING_NAMES
)
MODEL_FOR_IMAGE_CLASSIFICATION_MAPPING = _LazyAutoMapping(
    CONFIG_MAPPING_NAMES, MODEL_FOR_IMAGE_CLASSIFICATION_MAPPING_NAMES
)
MODEL_FOR_ZERO_SHOT_IMAGE_CLASSIFICATION_MAPPING = _LazyAutoMapping(
    CONFIG_MAPPING_NAMES, MODEL_FOR_ZERO_SHOT_IMAGE_CLASSIFICATION_MAPPING_NAMES
)
MODEL_FOR_IMAGE_SEGMENTATION_MAPPING = _LazyAutoMapping(
    CONFIG_MAPPING_NAMES, MODEL_FOR_IMAGE_SEGMENTATION_MAPPING_NAMES
)
MODEL_FOR_SEMANTIC_SEGMENTATION_MAPPING = _LazyAutoMapping(
    CONFIG_MAPPING_NAMES, MODEL_FOR_SEMANTIC_SEGMENTATION_MAPPING_NAMES
)
MODEL_FOR_INSTANCE_SEGMENTATION_MAPPING = _LazyAutoMapping(
    CONFIG_MAPPING_NAMES, MODEL_FOR_INSTANCE_SEGMENTATION_MAPPING_NAMES
)
MODEL_FOR_UNIVERSAL_SEGMENTATION_MAPPING = _LazyAutoMapping(
    CONFIG_MAPPING_NAMES, MODEL_FOR_UNIVERSAL_SEGMENTATION_MAPPING_NAMES
)
MODEL_FOR_VIDEO_CLASSIFICATION_MAPPING = _LazyAutoMapping(
    CONFIG_MAPPING_NAMES, MODEL_FOR_VIDEO_CLASSIFICATION_MAPPING_NAMES
)
MODEL_FOR_VISION_2_SEQ_MAPPING = _LazyAutoMapping(CONFIG_MAPPING_NAMES, MODEL_FOR_VISION_2_SEQ_MAPPING_NAMES)
MODEL_FOR_IMAGE_TEXT_TO_TEXT_MAPPING = _LazyAutoMapping(
    CONFIG_MAPPING_NAMES, MODEL_FOR_IMAGE_TEXT_TO_TEXT_MAPPING_NAMES
)
MODEL_FOR_VISUAL_QUESTION_ANSWERING_MAPPING = _LazyAutoMapping(
    CONFIG_MAPPING_NAMES, MODEL_FOR_VISUAL_QUESTION_ANSWERING_MAPPING_NAMES
)
MODEL_FOR_DOCUMENT_QUESTION_ANSWERING_MAPPING = _LazyAutoMapping(
    CONFIG_MAPPING_NAMES, MODEL_FOR_DOCUMENT_QUESTION_ANSWERING_MAPPING_NAMES
)
MODEL_FOR_MASKED_LM_MAPPING = _LazyAutoMapping(CONFIG_MAPPING_NAMES, MODEL_FOR_MASKED_LM_MAPPING_NAMES)
MODEL_FOR_IMAGE_MAPPING = _LazyAutoMapping(CONFIG_MAPPING_NAMES, MODEL_FOR_IMAGE_MAPPING_NAMES)
MODEL_FOR_MASKED_IMAGE_MODELING_MAPPING = _LazyAutoMapping(
    CONFIG_MAPPING_NAMES, MODEL_FOR_MASKED_IMAGE_MODELING_MAPPING_NAMES
)
MODEL_FOR_OBJECT_DETECTION_MAPPING = _LazyAutoMapping(CONFIG_MAPPING_NAMES, MODEL_FOR_OBJECT_DETECTION_MAPPING_NAMES)
MODEL_FOR_ZERO_SHOT_OBJECT_DETECTION_MAPPING = _LazyAutoMapping(
    CONFIG_MAPPING_NAMES, MODEL_FOR_ZERO_SHOT_OBJECT_DETECTION_MAPPING_NAMES
)
MODEL_FOR_DEPTH_ESTIMATION_MAPPING = _LazyAutoMapping(CONFIG_MAPPING_NAMES, MODEL_FOR_DEPTH_ESTIMATION_MAPPING_NAMES)
MODEL_FOR_SEQ_TO_SEQ_CAUSAL_LM_MAPPING = _LazyAutoMapping(
    CONFIG_MAPPING_NAMES, MODEL_FOR_SEQ_TO_SEQ_CAUSAL_LM_MAPPING_NAMES
)
MODEL_FOR_SEQUENCE_CLASSIFICATION_MAPPING = _LazyAutoMapping(
    CONFIG_MAPPING_NAMES, MODEL_FOR_SEQUENCE_CLASSIFICATION_MAPPING_NAMES
)
MODEL_FOR_QUESTION_ANSWERING_MAPPING = _LazyAutoMapping(
    CONFIG_MAPPING_NAMES, MODEL_FOR_QUESTION_ANSWERING_MAPPING_NAMES
)
MODEL_FOR_TABLE_QUESTION_ANSWERING_MAPPING = _LazyAutoMapping(
    CONFIG_MAPPING_NAMES, MODEL_FOR_TABLE_QUESTION_ANSWERING_MAPPING_NAMES
)
MODEL_FOR_TOKEN_CLASSIFICATION_MAPPING = _LazyAutoMapping(
    CONFIG_MAPPING_NAMES, MODEL_FOR_TOKEN_CLASSIFICATION_MAPPING_NAMES
)
MODEL_FOR_MULTIPLE_CHOICE_MAPPING = _LazyAutoMapping(CONFIG_MAPPING_NAMES, MODEL_FOR_MULTIPLE_CHOICE_MAPPING_NAMES)
MODEL_FOR_NEXT_SENTENCE_PREDICTION_MAPPING = _LazyAutoMapping(
    CONFIG_MAPPING_NAMES, MODEL_FOR_NEXT_SENTENCE_PREDICTION_MAPPING_NAMES
)
MODEL_FOR_AUDIO_CLASSIFICATION_MAPPING = _LazyAutoMapping(
    CONFIG_MAPPING_NAMES, MODEL_FOR_AUDIO_CLASSIFICATION_MAPPING_NAMES
)
MODEL_FOR_CTC_MAPPING = _LazyAutoMapping(CONFIG_MAPPING_NAMES, MODEL_FOR_CTC_MAPPING_NAMES)
MODEL_FOR_SPEECH_SEQ_2_SEQ_MAPPING = _LazyAutoMapping(CONFIG_MAPPING_NAMES, MODEL_FOR_SPEECH_SEQ_2_SEQ_MAPPING_NAMES)
MODEL_FOR_AUDIO_FRAME_CLASSIFICATION_MAPPING = _LazyAutoMapping(
    CONFIG_MAPPING_NAMES, MODEL_FOR_AUDIO_FRAME_CLASSIFICATION_MAPPING_NAMES
)
MODEL_FOR_AUDIO_XVECTOR_MAPPING = _LazyAutoMapping(CONFIG_MAPPING_NAMES, MODEL_FOR_AUDIO_XVECTOR_MAPPING_NAMES)

MODEL_FOR_TEXT_TO_SPECTROGRAM_MAPPING = _LazyAutoMapping(
    CONFIG_MAPPING_NAMES, MODEL_FOR_TEXT_TO_SPECTROGRAM_MAPPING_NAMES
)

MODEL_FOR_TEXT_TO_WAVEFORM_MAPPING = _LazyAutoMapping(CONFIG_MAPPING_NAMES, MODEL_FOR_TEXT_TO_WAVEFORM_MAPPING_NAMES)

MODEL_FOR_BACKBONE_MAPPING = _LazyAutoMapping(CONFIG_MAPPING_NAMES, MODEL_FOR_BACKBONE_MAPPING_NAMES)

MODEL_FOR_MASK_GENERATION_MAPPING = _LazyAutoMapping(CONFIG_MAPPING_NAMES, MODEL_FOR_MASK_GENERATION_MAPPING_NAMES)

MODEL_FOR_KEYPOINT_DETECTION_MAPPING = _LazyAutoMapping(
    CONFIG_MAPPING_NAMES, MODEL_FOR_KEYPOINT_DETECTION_MAPPING_NAMES
)

MODEL_FOR_TEXT_ENCODING_MAPPING = _LazyAutoMapping(CONFIG_MAPPING_NAMES, MODEL_FOR_TEXT_ENCODING_MAPPING_NAMES)

MODEL_FOR_TIME_SERIES_CLASSIFICATION_MAPPING = _LazyAutoMapping(
    CONFIG_MAPPING_NAMES, MODEL_FOR_TIME_SERIES_CLASSIFICATION_MAPPING_NAMES
)

MODEL_FOR_TIME_SERIES_REGRESSION_MAPPING = _LazyAutoMapping(
    CONFIG_MAPPING_NAMES, MODEL_FOR_TIME_SERIES_REGRESSION_MAPPING_NAMES
)

MODEL_FOR_IMAGE_TO_IMAGE_MAPPING = _LazyAutoMapping(CONFIG_MAPPING_NAMES, MODEL_FOR_IMAGE_TO_IMAGE_MAPPING_NAMES)


class AutoModelForMaskGeneration(_BaseAutoModelClass):
    _model_mapping = MODEL_FOR_MASK_GENERATION_MAPPING


class AutoModelForKeypointDetection(_BaseAutoModelClass):
    _model_mapping = MODEL_FOR_KEYPOINT_DETECTION_MAPPING


class AutoModelForTextEncoding(_BaseAutoModelClass):
    _model_mapping = MODEL_FOR_TEXT_ENCODING_MAPPING


class AutoModelForImageToImage(_BaseAutoModelClass):
    _model_mapping = MODEL_FOR_IMAGE_TO_IMAGE_MAPPING


class AutoModel(_BaseAutoModelClass):
    _model_mapping = MODEL_MAPPING


AutoModel = auto_class_update(AutoModel)


class AutoModelForPreTraining(_BaseAutoModelClass):
    _model_mapping = MODEL_FOR_PRETRAINING_MAPPING


AutoModelForPreTraining = auto_class_update(AutoModelForPreTraining, head_doc="pretraining")


# Private on purpose, the public class will add the deprecation warnings.
class _AutoModelWithLMHead(_BaseAutoModelClass):
    _model_mapping = MODEL_WITH_LM_HEAD_MAPPING


_AutoModelWithLMHead = auto_class_update(_AutoModelWithLMHead, head_doc="language modeling")


class AutoModelForCausalLM(_BaseAutoModelClass):
    _model_mapping = MODEL_FOR_CAUSAL_LM_MAPPING


AutoModelForCausalLM = auto_class_update(AutoModelForCausalLM, head_doc="causal language modeling")


class AutoModelForMaskedLM(_BaseAutoModelClass):
    _model_mapping = MODEL_FOR_MASKED_LM_MAPPING


AutoModelForMaskedLM = auto_class_update(AutoModelForMaskedLM, head_doc="masked language modeling")


class AutoModelForSeq2SeqLM(_BaseAutoModelClass):
    _model_mapping = MODEL_FOR_SEQ_TO_SEQ_CAUSAL_LM_MAPPING


AutoModelForSeq2SeqLM = auto_class_update(
    AutoModelForSeq2SeqLM,
    head_doc="sequence-to-sequence language modeling",
    checkpoint_for_example="google-t5/t5-base",
)


class AutoModelForSequenceClassification(_BaseAutoModelClass):
    _model_mapping = MODEL_FOR_SEQUENCE_CLASSIFICATION_MAPPING


AutoModelForSequenceClassification = auto_class_update(
    AutoModelForSequenceClassification, head_doc="sequence classification"
)


class AutoModelForQuestionAnswering(_BaseAutoModelClass):
    _model_mapping = MODEL_FOR_QUESTION_ANSWERING_MAPPING


AutoModelForQuestionAnswering = auto_class_update(AutoModelForQuestionAnswering, head_doc="question answering")


class AutoModelForTableQuestionAnswering(_BaseAutoModelClass):
    _model_mapping = MODEL_FOR_TABLE_QUESTION_ANSWERING_MAPPING


AutoModelForTableQuestionAnswering = auto_class_update(
    AutoModelForTableQuestionAnswering,
    head_doc="table question answering",
    checkpoint_for_example="google/tapas-base-finetuned-wtq",
)


class AutoModelForVisualQuestionAnswering(_BaseAutoModelClass):
    _model_mapping = MODEL_FOR_VISUAL_QUESTION_ANSWERING_MAPPING


AutoModelForVisualQuestionAnswering = auto_class_update(
    AutoModelForVisualQuestionAnswering,
    head_doc="visual question answering",
    checkpoint_for_example="dandelin/vilt-b32-finetuned-vqa",
)


class AutoModelForDocumentQuestionAnswering(_BaseAutoModelClass):
    _model_mapping = MODEL_FOR_DOCUMENT_QUESTION_ANSWERING_MAPPING


AutoModelForDocumentQuestionAnswering = auto_class_update(
    AutoModelForDocumentQuestionAnswering,
    head_doc="document question answering",
    checkpoint_for_example='impira/layoutlm-document-qa", revision="52e01b3',
)


class AutoModelForTokenClassification(_BaseAutoModelClass):
    _model_mapping = MODEL_FOR_TOKEN_CLASSIFICATION_MAPPING


AutoModelForTokenClassification = auto_class_update(AutoModelForTokenClassification, head_doc="token classification")


class AutoModelForMultipleChoice(_BaseAutoModelClass):
    _model_mapping = MODEL_FOR_MULTIPLE_CHOICE_MAPPING


AutoModelForMultipleChoice = auto_class_update(AutoModelForMultipleChoice, head_doc="multiple choice")


class AutoModelForNextSentencePrediction(_BaseAutoModelClass):
    _model_mapping = MODEL_FOR_NEXT_SENTENCE_PREDICTION_MAPPING


AutoModelForNextSentencePrediction = auto_class_update(
    AutoModelForNextSentencePrediction, head_doc="next sentence prediction"
)


class AutoModelForImageClassification(_BaseAutoModelClass):
    _model_mapping = MODEL_FOR_IMAGE_CLASSIFICATION_MAPPING


AutoModelForImageClassification = auto_class_update(AutoModelForImageClassification, head_doc="image classification")


class AutoModelForZeroShotImageClassification(_BaseAutoModelClass):
    _model_mapping = MODEL_FOR_ZERO_SHOT_IMAGE_CLASSIFICATION_MAPPING


AutoModelForZeroShotImageClassification = auto_class_update(
    AutoModelForZeroShotImageClassification, head_doc="zero-shot image classification"
)


class AutoModelForImageSegmentation(_BaseAutoModelClass):
    _model_mapping = MODEL_FOR_IMAGE_SEGMENTATION_MAPPING


AutoModelForImageSegmentation = auto_class_update(AutoModelForImageSegmentation, head_doc="image segmentation")


class AutoModelForSemanticSegmentation(_BaseAutoModelClass):
    _model_mapping = MODEL_FOR_SEMANTIC_SEGMENTATION_MAPPING


AutoModelForSemanticSegmentation = auto_class_update(
    AutoModelForSemanticSegmentation, head_doc="semantic segmentation"
)


class AutoModelForUniversalSegmentation(_BaseAutoModelClass):
    _model_mapping = MODEL_FOR_UNIVERSAL_SEGMENTATION_MAPPING


AutoModelForUniversalSegmentation = auto_class_update(
    AutoModelForUniversalSegmentation, head_doc="universal image segmentation"
)


class AutoModelForInstanceSegmentation(_BaseAutoModelClass):
    _model_mapping = MODEL_FOR_INSTANCE_SEGMENTATION_MAPPING


AutoModelForInstanceSegmentation = auto_class_update(
    AutoModelForInstanceSegmentation, head_doc="instance segmentation"
)


class AutoModelForObjectDetection(_BaseAutoModelClass):
    _model_mapping = MODEL_FOR_OBJECT_DETECTION_MAPPING


AutoModelForObjectDetection = auto_class_update(AutoModelForObjectDetection, head_doc="object detection")


class AutoModelForZeroShotObjectDetection(_BaseAutoModelClass):
    _model_mapping = MODEL_FOR_ZERO_SHOT_OBJECT_DETECTION_MAPPING


AutoModelForZeroShotObjectDetection = auto_class_update(
    AutoModelForZeroShotObjectDetection, head_doc="zero-shot object detection"
)


class AutoModelForDepthEstimation(_BaseAutoModelClass):
    _model_mapping = MODEL_FOR_DEPTH_ESTIMATION_MAPPING


AutoModelForDepthEstimation = auto_class_update(AutoModelForDepthEstimation, head_doc="depth estimation")


class AutoModelForVideoClassification(_BaseAutoModelClass):
    _model_mapping = MODEL_FOR_VIDEO_CLASSIFICATION_MAPPING


AutoModelForVideoClassification = auto_class_update(AutoModelForVideoClassification, head_doc="video classification")


class AutoModelForVision2Seq(_BaseAutoModelClass):
    _model_mapping = MODEL_FOR_VISION_2_SEQ_MAPPING


AutoModelForVision2Seq = auto_class_update(AutoModelForVision2Seq, head_doc="vision-to-text modeling")


class AutoModelForImageTextToText(_BaseAutoModelClass):
    _model_mapping = MODEL_FOR_IMAGE_TEXT_TO_TEXT_MAPPING


AutoModelForImageTextToText = auto_class_update(AutoModelForImageTextToText, head_doc="image-text-to-text modeling")


class AutoModelForAudioClassification(_BaseAutoModelClass):
    _model_mapping = MODEL_FOR_AUDIO_CLASSIFICATION_MAPPING


AutoModelForAudioClassification = auto_class_update(AutoModelForAudioClassification, head_doc="audio classification")


class AutoModelForCTC(_BaseAutoModelClass):
    _model_mapping = MODEL_FOR_CTC_MAPPING


AutoModelForCTC = auto_class_update(AutoModelForCTC, head_doc="connectionist temporal classification")


class AutoModelForSpeechSeq2Seq(_BaseAutoModelClass):
    _model_mapping = MODEL_FOR_SPEECH_SEQ_2_SEQ_MAPPING


AutoModelForSpeechSeq2Seq = auto_class_update(
    AutoModelForSpeechSeq2Seq, head_doc="sequence-to-sequence speech-to-text modeling"
)


class AutoModelForAudioFrameClassification(_BaseAutoModelClass):
    _model_mapping = MODEL_FOR_AUDIO_FRAME_CLASSIFICATION_MAPPING


AutoModelForAudioFrameClassification = auto_class_update(
    AutoModelForAudioFrameClassification, head_doc="audio frame (token) classification"
)


class AutoModelForAudioXVector(_BaseAutoModelClass):
    _model_mapping = MODEL_FOR_AUDIO_XVECTOR_MAPPING


class AutoModelForTextToSpectrogram(_BaseAutoModelClass):
    _model_mapping = MODEL_FOR_TEXT_TO_SPECTROGRAM_MAPPING


class AutoModelForTextToWaveform(_BaseAutoModelClass):
    _model_mapping = MODEL_FOR_TEXT_TO_WAVEFORM_MAPPING


class AutoBackbone(_BaseAutoBackboneClass):
    _model_mapping = MODEL_FOR_BACKBONE_MAPPING


AutoModelForAudioXVector = auto_class_update(AutoModelForAudioXVector, head_doc="audio retrieval via x-vector")


class AutoModelForMaskedImageModeling(_BaseAutoModelClass):
    _model_mapping = MODEL_FOR_MASKED_IMAGE_MODELING_MAPPING


AutoModelForMaskedImageModeling = auto_class_update(AutoModelForMaskedImageModeling, head_doc="masked image modeling")


class AutoModelWithLMHead(_AutoModelWithLMHead):
    @classmethod
    def from_config(cls, config):
        warnings.warn(
            "The class `AutoModelWithLMHead` is deprecated and will be removed in a future version. Please use "
            "`AutoModelForCausalLM` for causal language models, `AutoModelForMaskedLM` for masked language models and "
            "`AutoModelForSeq2SeqLM` for encoder-decoder models.",
            FutureWarning,
        )
        return super().from_config(config)

    @classmethod
    def from_pretrained(cls, pretrained_model_name_or_path, *model_args, **kwargs):
        warnings.warn(
            "The class `AutoModelWithLMHead` is deprecated and will be removed in a future version. Please use "
            "`AutoModelForCausalLM` for causal language models, `AutoModelForMaskedLM` for masked language models and "
            "`AutoModelForSeq2SeqLM` for encoder-decoder models.",
            FutureWarning,
        )
        return super().from_pretrained(pretrained_model_name_or_path, *model_args, **kwargs)<|MERGE_RESOLUTION|>--- conflicted
+++ resolved
@@ -468,11 +468,8 @@
 MODEL_FOR_CAUSAL_LM_MAPPING_NAMES = OrderedDict(
     [
         # Model for Causal LM mapping
-<<<<<<< HEAD
         ("auto", "AutoForCausalLM"),
-=======
         ("aria_text", "AriaTextForCausalLM"),
->>>>>>> a9ccdfd8
         ("bart", "BartForCausalLM"),
         ("bert", "BertLMHeadModel"),
         ("bert-generation", "BertGenerationDecoder"),
