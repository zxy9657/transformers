# coding=utf-8
# Copyright 2018 The HuggingFace Inc. team.
#
# Licensed under the Apache License, Version 2.0 (the "License");
# you may not use this file except in compliance with the License.
# You may obtain a copy of the License at
#
#     http://www.apache.org/licenses/LICENSE-2.0
#
# Unless required by applicable law or agreed to in writing, software
# distributed under the License is distributed on an "AS IS" BASIS,
# WITHOUT WARRANTIES OR CONDITIONS OF ANY KIND, either express or implied.
# See the License for the specific language governing permissions and
# limitations under the License.
"""Auto Model class."""

import warnings
from collections import OrderedDict

from ...utils import logging
from .auto_factory import (
    _BaseAutoBackboneClass,
    _BaseAutoModelClass,
    _LazyAutoMapping,
    auto_class_update,
)
from .configuration_auto import CONFIG_MAPPING_NAMES


logger = logging.get_logger(__name__)

MODEL_MAPPING_NAMES = OrderedDict(
    [
        # Base model mapping
        ("albert", "AlbertModel"),
        ("align", "AlignModel"),
        ("altclip", "AltCLIPModel"),
        ("aria", "AriaForConditionalGeneration"),
        ("aria_text", "AriaTextModel"),
        ("audio-spectrogram-transformer", "ASTModel"),
        ("autoformer", "AutoformerModel"),
        ("bamba", "BambaModel"),
        ("bark", "BarkModel"),
        ("bart", "BartModel"),
        ("beit", "BeitModel"),
        ("bert", "BertModel"),
        ("bert-generation", "BertGenerationEncoder"),
        ("big_bird", "BigBirdModel"),
        ("bigbird_pegasus", "BigBirdPegasusModel"),
        ("biogpt", "BioGptModel"),
        ("bit", "BitModel"),
        ("bitnet", "BitNetModel"),
        ("blenderbot", "BlenderbotModel"),
        ("blenderbot-small", "BlenderbotSmallModel"),
        ("blip", "BlipModel"),
        ("blip-2", "Blip2Model"),
        ("blip_2_qformer", "Blip2QFormerModel"),
        ("bloom", "BloomModel"),
        ("bridgetower", "BridgeTowerModel"),
        ("bros", "BrosModel"),
        ("camembert", "CamembertModel"),
        ("canine", "CanineModel"),
        ("chameleon", "ChameleonModel"),
        ("chinese_clip", "ChineseCLIPModel"),
        ("chinese_clip_vision_model", "ChineseCLIPVisionModel"),
        ("clap", "ClapModel"),
        ("clip", "CLIPModel"),
        ("clip_text_model", "CLIPTextModel"),
        ("clip_vision_model", "CLIPVisionModel"),
        ("clipseg", "CLIPSegModel"),
        ("clvp", "ClvpModelForConditionalGeneration"),
        ("code_llama", "LlamaModel"),
        ("codegen", "CodeGenModel"),
        ("cohere", "CohereModel"),
        ("cohere2", "Cohere2Model"),
        ("conditional_detr", "ConditionalDetrModel"),
        ("convbert", "ConvBertModel"),
        ("convnext", "ConvNextModel"),
        ("convnextv2", "ConvNextV2Model"),
        ("cpmant", "CpmAntModel"),
        ("ctrl", "CTRLModel"),
        ("cvt", "CvtModel"),
        ("dab-detr", "DabDetrModel"),
        ("dac", "DacModel"),
        ("data2vec-audio", "Data2VecAudioModel"),
        ("data2vec-text", "Data2VecTextModel"),
        ("data2vec-vision", "Data2VecVisionModel"),
        ("dbrx", "DbrxModel"),
        ("deberta", "DebertaModel"),
        ("deberta-v2", "DebertaV2Model"),
        ("decision_transformer", "DecisionTransformerModel"),
        ("deepseek_v3", "DeepseekV3Model"),
        ("deformable_detr", "DeformableDetrModel"),
        ("deit", "DeiTModel"),
        ("depth_pro", "DepthProModel"),
        ("deta", "DetaModel"),
        ("detr", "DetrModel"),
        ("diffllama", "DiffLlamaModel"),
        ("dinat", "DinatModel"),
        ("dinov2", "Dinov2Model"),
        ("dinov2_with_registers", "Dinov2WithRegistersModel"),
        ("distilbert", "DistilBertModel"),
        ("donut-swin", "DonutSwinModel"),
        ("dpr", "DPRQuestionEncoder"),
        ("dpt", "DPTModel"),
        ("efficientformer", "EfficientFormerModel"),
        ("efficientnet", "EfficientNetModel"),
        ("electra", "ElectraModel"),
        ("encodec", "EncodecModel"),
        ("ernie", "ErnieModel"),
        ("ernie_m", "ErnieMModel"),
        ("esm", "EsmModel"),
        ("falcon", "FalconModel"),
        ("falcon_mamba", "FalconMambaModel"),
        ("fastspeech2_conformer", "FastSpeech2ConformerModel"),
        ("flaubert", "FlaubertModel"),
        ("flava", "FlavaModel"),
        ("fnet", "FNetModel"),
        ("focalnet", "FocalNetModel"),
        ("fsmt", "FSMTModel"),
        ("funnel", ("FunnelModel", "FunnelBaseModel")),
        ("gemma", "GemmaModel"),
        ("gemma2", "Gemma2Model"),
        ("gemma3_text", "Gemma3TextModel"),
        ("git", "GitModel"),
        ("glm", "GlmModel"),
        ("glm4", "Glm4Model"),
        ("glpn", "GLPNModel"),
        ("got_ocr2", "GotOcr2ForConditionalGeneration"),
        ("gpt-sw3", "GPT2Model"),
        ("gpt2", "GPT2Model"),
        ("gpt_bigcode", "GPTBigCodeModel"),
        ("gpt_neo", "GPTNeoModel"),
        ("gpt_neox", "GPTNeoXModel"),
        ("gpt_neox_japanese", "GPTNeoXJapaneseModel"),
        ("gptj", "GPTJModel"),
        ("gptsan-japanese", "GPTSanJapaneseForConditionalGeneration"),
        ("granite", "GraniteModel"),
        ("granitemoe", "GraniteMoeModel"),
        ("granitemoeshared", "GraniteMoeSharedModel"),
        ("graphormer", "GraphormerModel"),
        ("grounding-dino", "GroundingDinoModel"),
        ("groupvit", "GroupViTModel"),
        ("helium", "HeliumModel"),
        ("hiera", "HieraModel"),
        ("hubert", "HubertModel"),
        ("ibert", "IBertModel"),
        ("idefics", "IdeficsModel"),
        ("idefics2", "Idefics2Model"),
        ("idefics3", "Idefics3Model"),
        ("idefics3_vision", "Idefics3VisionTransformer"),
        ("ijepa", "IJepaModel"),
        ("imagegpt", "ImageGPTModel"),
        ("informer", "InformerModel"),
        ("internvl_vision", "InternVLVisionModel"),
        ("jamba", "JambaModel"),
        ("janus", "JanusModel"),
        ("jetmoe", "JetMoeModel"),
        ("jukebox", "JukeboxModel"),
        ("kosmos-2", "Kosmos2Model"),
        ("layoutlm", "LayoutLMModel"),
        ("layoutlmv2", "LayoutLMv2Model"),
        ("layoutlmv3", "LayoutLMv3Model"),
        ("led", "LEDModel"),
        ("levit", "LevitModel"),
        ("lilt", "LiltModel"),
        ("llama", "LlamaModel"),
        ("llama4", "Llama4ForConditionalGeneration"),
        ("longformer", "LongformerModel"),
        ("longt5", "LongT5Model"),
        ("luke", "LukeModel"),
        ("lxmert", "LxmertModel"),
        ("m2m_100", "M2M100Model"),
        ("mamba", "MambaModel"),
        ("mamba2", "Mamba2Model"),
        ("marian", "MarianModel"),
        ("markuplm", "MarkupLMModel"),
        ("mask2former", "Mask2FormerModel"),
        ("maskformer", "MaskFormerModel"),
        ("maskformer-swin", "MaskFormerSwinModel"),
        ("mbart", "MBartModel"),
        ("mctct", "MCTCTModel"),
        ("mega", "MegaModel"),
        ("megatron-bert", "MegatronBertModel"),
        ("mgp-str", "MgpstrForSceneTextRecognition"),
        ("mimi", "MimiModel"),
        ("mistral", "MistralModel"),
        ("mixtral", "MixtralModel"),
        ("mlcd", "MLCDVisionModel"),
        ("mobilebert", "MobileBertModel"),
        ("mobilenet_v1", "MobileNetV1Model"),
        ("mobilenet_v2", "MobileNetV2Model"),
        ("mobilevit", "MobileViTModel"),
        ("mobilevitv2", "MobileViTV2Model"),
        ("modernbert", "ModernBertModel"),
        ("moonshine", "MoonshineModel"),
        ("moshi", "MoshiModel"),
        ("mpnet", "MPNetModel"),
        ("mpt", "MptModel"),
        ("mra", "MraModel"),
        ("mt5", "MT5Model"),
        ("musicgen", "MusicgenModel"),
        ("musicgen_melody", "MusicgenMelodyModel"),
        ("mvp", "MvpModel"),
        ("nat", "NatModel"),
        ("nemotron", "NemotronModel"),
        ("nezha", "NezhaModel"),
        ("nllb-moe", "NllbMoeModel"),
        ("nystromformer", "NystromformerModel"),
        ("olmo", "OlmoModel"),
        ("olmo2", "Olmo2Model"),
        ("olmoe", "OlmoeModel"),
        ("omdet-turbo", "OmDetTurboForObjectDetection"),
        ("oneformer", "OneFormerModel"),
        ("open-llama", "OpenLlamaModel"),
        ("openai-gpt", "OpenAIGPTModel"),
        ("opt", "OPTModel"),
        ("owlv2", "Owlv2Model"),
        ("owlvit", "OwlViTModel"),
        ("patchtsmixer", "PatchTSMixerModel"),
        ("patchtst", "PatchTSTModel"),
        ("pegasus", "PegasusModel"),
        ("pegasus_x", "PegasusXModel"),
        ("perceiver", "PerceiverModel"),
        ("persimmon", "PersimmonModel"),
        ("phi", "PhiModel"),
        ("phi3", "Phi3Model"),
        ("phi4_multimodal", "Phi4MultimodalModel"),
        ("phimoe", "PhimoeModel"),
        ("pixtral", "PixtralVisionModel"),
        ("plbart", "PLBartModel"),
        ("poolformer", "PoolFormerModel"),
        ("prophetnet", "ProphetNetModel"),
        ("pvt", "PvtModel"),
        ("pvt_v2", "PvtV2Model"),
        ("qdqbert", "QDQBertModel"),
        ("qwen2", "Qwen2Model"),
        ("qwen2_5_vl", "Qwen2_5_VLModel"),
        ("qwen2_5_vl_text", "Qwen2_5_VLModel"),
        ("qwen2_audio_encoder", "Qwen2AudioEncoder"),
        ("qwen2_moe", "Qwen2MoeModel"),
        ("qwen2_vl", "Qwen2VLModel"),
        ("qwen2_vl_text", "Qwen2VLModel"),
        ("qwen3", "Qwen3Model"),
        ("qwen3_moe", "Qwen3MoeModel"),
        ("recurrent_gemma", "RecurrentGemmaModel"),
        ("reformer", "ReformerModel"),
        ("regnet", "RegNetModel"),
        ("rembert", "RemBertModel"),
        ("resnet", "ResNetModel"),
        ("retribert", "RetriBertModel"),
        ("roberta", "RobertaModel"),
        ("roberta-prelayernorm", "RobertaPreLayerNormModel"),
        ("roc_bert", "RoCBertModel"),
        ("roformer", "RoFormerModel"),
        ("rt_detr", "RTDetrModel"),
        ("rt_detr_v2", "RTDetrV2Model"),
        ("rwkv", "RwkvModel"),
        ("sam", "SamModel"),
<<<<<<< HEAD
        ("sam2", "Sam2Model"),
=======
        ("sam_hq", "SamHQModel"),
        ("sam_hq_vision_model", "SamHQVisionModel"),
>>>>>>> a847d4aa
        ("sam_vision_model", "SamVisionModel"),
        ("seamless_m4t", "SeamlessM4TModel"),
        ("seamless_m4t_v2", "SeamlessM4Tv2Model"),
        ("segformer", "SegformerModel"),
        ("seggpt", "SegGptModel"),
        ("sew", "SEWModel"),
        ("sew-d", "SEWDModel"),
        ("siglip", "SiglipModel"),
        ("siglip2", "Siglip2Model"),
        ("siglip_vision_model", "SiglipVisionModel"),
        ("smolvlm", "SmolVLMModel"),
        ("smolvlm_vision", "SmolVLMVisionTransformer"),
        ("speech_to_text", "Speech2TextModel"),
        ("speecht5", "SpeechT5Model"),
        ("splinter", "SplinterModel"),
        ("squeezebert", "SqueezeBertModel"),
        ("stablelm", "StableLmModel"),
        ("starcoder2", "Starcoder2Model"),
        ("superglue", "SuperGlueForKeypointMatching"),
        ("swiftformer", "SwiftFormerModel"),
        ("swin", "SwinModel"),
        ("swin2sr", "Swin2SRModel"),
        ("swinv2", "Swinv2Model"),
        ("switch_transformers", "SwitchTransformersModel"),
        ("t5", "T5Model"),
        ("table-transformer", "TableTransformerModel"),
        ("tapas", "TapasModel"),
        ("textnet", "TextNetModel"),
        ("time_series_transformer", "TimeSeriesTransformerModel"),
        ("timesfm", "TimesFmModel"),
        ("timesformer", "TimesformerModel"),
        ("timm_backbone", "TimmBackbone"),
        ("timm_wrapper", "TimmWrapperModel"),
        ("trajectory_transformer", "TrajectoryTransformerModel"),
        ("transfo-xl", "TransfoXLModel"),
        ("tvlt", "TvltModel"),
        ("tvp", "TvpModel"),
        ("udop", "UdopModel"),
        ("umt5", "UMT5Model"),
        ("unispeech", "UniSpeechModel"),
        ("unispeech-sat", "UniSpeechSatModel"),
        ("univnet", "UnivNetModel"),
        ("van", "VanModel"),
        ("videomae", "VideoMAEModel"),
        ("vilt", "ViltModel"),
        ("vision-text-dual-encoder", "VisionTextDualEncoderModel"),
        ("visual_bert", "VisualBertModel"),
        ("vit", "ViTModel"),
        ("vit_hybrid", "ViTHybridModel"),
        ("vit_mae", "ViTMAEModel"),
        ("vit_msn", "ViTMSNModel"),
        ("vitdet", "VitDetModel"),
        ("vits", "VitsModel"),
        ("vivit", "VivitModel"),
        ("wav2vec2", "Wav2Vec2Model"),
        ("wav2vec2-bert", "Wav2Vec2BertModel"),
        ("wav2vec2-conformer", "Wav2Vec2ConformerModel"),
        ("wavlm", "WavLMModel"),
        ("whisper", "WhisperModel"),
        ("xclip", "XCLIPModel"),
        ("xglm", "XGLMModel"),
        ("xlm", "XLMModel"),
        ("xlm-prophetnet", "XLMProphetNetModel"),
        ("xlm-roberta", "XLMRobertaModel"),
        ("xlm-roberta-xl", "XLMRobertaXLModel"),
        ("xlnet", "XLNetModel"),
        ("xmod", "XmodModel"),
        ("yolos", "YolosModel"),
        ("yoso", "YosoModel"),
        ("zamba", "ZambaModel"),
        ("zamba2", "Zamba2Model"),
    ]
)

MODEL_FOR_PRETRAINING_MAPPING_NAMES = OrderedDict(
    [
        # Model for pre-training mapping
        ("albert", "AlbertForPreTraining"),
        ("bart", "BartForConditionalGeneration"),
        ("bert", "BertForPreTraining"),
        ("big_bird", "BigBirdForPreTraining"),
        ("bloom", "BloomForCausalLM"),
        ("camembert", "CamembertForMaskedLM"),
        ("colpali", "ColPaliForRetrieval"),
        ("ctrl", "CTRLLMHeadModel"),
        ("data2vec-text", "Data2VecTextForMaskedLM"),
        ("deberta", "DebertaForMaskedLM"),
        ("deberta-v2", "DebertaV2ForMaskedLM"),
        ("distilbert", "DistilBertForMaskedLM"),
        ("electra", "ElectraForPreTraining"),
        ("ernie", "ErnieForPreTraining"),
        ("falcon_mamba", "FalconMambaForCausalLM"),
        ("flaubert", "FlaubertWithLMHeadModel"),
        ("flava", "FlavaForPreTraining"),
        ("fnet", "FNetForPreTraining"),
        ("fsmt", "FSMTForConditionalGeneration"),
        ("funnel", "FunnelForPreTraining"),
        ("gemma3", "Gemma3ForConditionalGeneration"),
        ("gpt-sw3", "GPT2LMHeadModel"),
        ("gpt2", "GPT2LMHeadModel"),
        ("gpt_bigcode", "GPTBigCodeForCausalLM"),
        ("gptsan-japanese", "GPTSanJapaneseForConditionalGeneration"),
        ("hiera", "HieraForPreTraining"),
        ("ibert", "IBertForMaskedLM"),
        ("idefics", "IdeficsForVisionText2Text"),
        ("idefics2", "Idefics2ForConditionalGeneration"),
        ("idefics3", "Idefics3ForConditionalGeneration"),
        ("janus", "JanusForConditionalGeneration"),
        ("layoutlm", "LayoutLMForMaskedLM"),
        ("llava", "LlavaForConditionalGeneration"),
        ("llava_next", "LlavaNextForConditionalGeneration"),
        ("llava_next_video", "LlavaNextVideoForConditionalGeneration"),
        ("llava_onevision", "LlavaOnevisionForConditionalGeneration"),
        ("longformer", "LongformerForMaskedLM"),
        ("luke", "LukeForMaskedLM"),
        ("lxmert", "LxmertForPreTraining"),
        ("mamba", "MambaForCausalLM"),
        ("mamba2", "Mamba2ForCausalLM"),
        ("mega", "MegaForMaskedLM"),
        ("megatron-bert", "MegatronBertForPreTraining"),
        ("mistral3", "Mistral3ForConditionalGeneration"),
        ("mllama", "MllamaForConditionalGeneration"),
        ("mobilebert", "MobileBertForPreTraining"),
        ("mpnet", "MPNetForMaskedLM"),
        ("mpt", "MptForCausalLM"),
        ("mra", "MraForMaskedLM"),
        ("mvp", "MvpForConditionalGeneration"),
        ("nezha", "NezhaForPreTraining"),
        ("nllb-moe", "NllbMoeForConditionalGeneration"),
        ("openai-gpt", "OpenAIGPTLMHeadModel"),
        ("paligemma", "PaliGemmaForConditionalGeneration"),
        ("qwen2_audio", "Qwen2AudioForConditionalGeneration"),
        ("retribert", "RetriBertModel"),
        ("roberta", "RobertaForMaskedLM"),
        ("roberta-prelayernorm", "RobertaPreLayerNormForMaskedLM"),
        ("roc_bert", "RoCBertForPreTraining"),
        ("rwkv", "RwkvForCausalLM"),
        ("splinter", "SplinterForPreTraining"),
        ("squeezebert", "SqueezeBertForMaskedLM"),
        ("switch_transformers", "SwitchTransformersForConditionalGeneration"),
        ("t5", "T5ForConditionalGeneration"),
        ("tapas", "TapasForMaskedLM"),
        ("transfo-xl", "TransfoXLLMHeadModel"),
        ("tvlt", "TvltForPreTraining"),
        ("unispeech", "UniSpeechForPreTraining"),
        ("unispeech-sat", "UniSpeechSatForPreTraining"),
        ("video_llava", "VideoLlavaForConditionalGeneration"),
        ("videomae", "VideoMAEForPreTraining"),
        ("vipllava", "VipLlavaForConditionalGeneration"),
        ("visual_bert", "VisualBertForPreTraining"),
        ("vit_mae", "ViTMAEForPreTraining"),
        ("wav2vec2", "Wav2Vec2ForPreTraining"),
        ("wav2vec2-conformer", "Wav2Vec2ConformerForPreTraining"),
        ("xlm", "XLMWithLMHeadModel"),
        ("xlm-roberta", "XLMRobertaForMaskedLM"),
        ("xlm-roberta-xl", "XLMRobertaXLForMaskedLM"),
        ("xlnet", "XLNetLMHeadModel"),
        ("xmod", "XmodForMaskedLM"),
    ]
)

MODEL_WITH_LM_HEAD_MAPPING_NAMES = OrderedDict(
    [
        # Model with LM heads mapping
        ("albert", "AlbertForMaskedLM"),
        ("bart", "BartForConditionalGeneration"),
        ("bert", "BertForMaskedLM"),
        ("big_bird", "BigBirdForMaskedLM"),
        ("bigbird_pegasus", "BigBirdPegasusForConditionalGeneration"),
        ("blenderbot-small", "BlenderbotSmallForConditionalGeneration"),
        ("bloom", "BloomForCausalLM"),
        ("camembert", "CamembertForMaskedLM"),
        ("codegen", "CodeGenForCausalLM"),
        ("convbert", "ConvBertForMaskedLM"),
        ("cpmant", "CpmAntForCausalLM"),
        ("ctrl", "CTRLLMHeadModel"),
        ("data2vec-text", "Data2VecTextForMaskedLM"),
        ("deberta", "DebertaForMaskedLM"),
        ("deberta-v2", "DebertaV2ForMaskedLM"),
        ("distilbert", "DistilBertForMaskedLM"),
        ("electra", "ElectraForMaskedLM"),
        ("encoder-decoder", "EncoderDecoderModel"),
        ("ernie", "ErnieForMaskedLM"),
        ("esm", "EsmForMaskedLM"),
        ("falcon_mamba", "FalconMambaForCausalLM"),
        ("flaubert", "FlaubertWithLMHeadModel"),
        ("fnet", "FNetForMaskedLM"),
        ("fsmt", "FSMTForConditionalGeneration"),
        ("funnel", "FunnelForMaskedLM"),
        ("git", "GitForCausalLM"),
        ("gpt-sw3", "GPT2LMHeadModel"),
        ("gpt2", "GPT2LMHeadModel"),
        ("gpt_bigcode", "GPTBigCodeForCausalLM"),
        ("gpt_neo", "GPTNeoForCausalLM"),
        ("gpt_neox", "GPTNeoXForCausalLM"),
        ("gpt_neox_japanese", "GPTNeoXJapaneseForCausalLM"),
        ("gptj", "GPTJForCausalLM"),
        ("gptsan-japanese", "GPTSanJapaneseForConditionalGeneration"),
        ("ibert", "IBertForMaskedLM"),
        ("layoutlm", "LayoutLMForMaskedLM"),
        ("led", "LEDForConditionalGeneration"),
        ("longformer", "LongformerForMaskedLM"),
        ("longt5", "LongT5ForConditionalGeneration"),
        ("luke", "LukeForMaskedLM"),
        ("m2m_100", "M2M100ForConditionalGeneration"),
        ("mamba", "MambaForCausalLM"),
        ("mamba2", "Mamba2ForCausalLM"),
        ("marian", "MarianMTModel"),
        ("mega", "MegaForMaskedLM"),
        ("megatron-bert", "MegatronBertForCausalLM"),
        ("mobilebert", "MobileBertForMaskedLM"),
        ("moonshine", "MoonshineForConditionalGeneration"),
        ("mpnet", "MPNetForMaskedLM"),
        ("mpt", "MptForCausalLM"),
        ("mra", "MraForMaskedLM"),
        ("mvp", "MvpForConditionalGeneration"),
        ("nezha", "NezhaForMaskedLM"),
        ("nllb-moe", "NllbMoeForConditionalGeneration"),
        ("nystromformer", "NystromformerForMaskedLM"),
        ("openai-gpt", "OpenAIGPTLMHeadModel"),
        ("pegasus_x", "PegasusXForConditionalGeneration"),
        ("plbart", "PLBartForConditionalGeneration"),
        ("pop2piano", "Pop2PianoForConditionalGeneration"),
        ("qdqbert", "QDQBertForMaskedLM"),
        ("reformer", "ReformerModelWithLMHead"),
        ("rembert", "RemBertForMaskedLM"),
        ("roberta", "RobertaForMaskedLM"),
        ("roberta-prelayernorm", "RobertaPreLayerNormForMaskedLM"),
        ("roc_bert", "RoCBertForMaskedLM"),
        ("roformer", "RoFormerForMaskedLM"),
        ("rwkv", "RwkvForCausalLM"),
        ("speech_to_text", "Speech2TextForConditionalGeneration"),
        ("squeezebert", "SqueezeBertForMaskedLM"),
        ("switch_transformers", "SwitchTransformersForConditionalGeneration"),
        ("t5", "T5ForConditionalGeneration"),
        ("tapas", "TapasForMaskedLM"),
        ("transfo-xl", "TransfoXLLMHeadModel"),
        ("wav2vec2", "Wav2Vec2ForMaskedLM"),
        ("whisper", "WhisperForConditionalGeneration"),
        ("xlm", "XLMWithLMHeadModel"),
        ("xlm-roberta", "XLMRobertaForMaskedLM"),
        ("xlm-roberta-xl", "XLMRobertaXLForMaskedLM"),
        ("xlnet", "XLNetLMHeadModel"),
        ("xmod", "XmodForMaskedLM"),
        ("yoso", "YosoForMaskedLM"),
    ]
)

MODEL_FOR_CAUSAL_LM_MAPPING_NAMES = OrderedDict(
    [
        # Model for Causal LM mapping
        ("aria_text", "AriaTextForCausalLM"),
        ("bamba", "BambaForCausalLM"),
        ("bart", "BartForCausalLM"),
        ("bert", "BertLMHeadModel"),
        ("bert-generation", "BertGenerationDecoder"),
        ("big_bird", "BigBirdForCausalLM"),
        ("bigbird_pegasus", "BigBirdPegasusForCausalLM"),
        ("biogpt", "BioGptForCausalLM"),
        ("bitnet", "BitNetForCausalLM"),
        ("blenderbot", "BlenderbotForCausalLM"),
        ("blenderbot-small", "BlenderbotSmallForCausalLM"),
        ("bloom", "BloomForCausalLM"),
        ("camembert", "CamembertForCausalLM"),
        ("code_llama", "LlamaForCausalLM"),
        ("codegen", "CodeGenForCausalLM"),
        ("cohere", "CohereForCausalLM"),
        ("cohere2", "Cohere2ForCausalLM"),
        ("cpmant", "CpmAntForCausalLM"),
        ("ctrl", "CTRLLMHeadModel"),
        ("data2vec-text", "Data2VecTextForCausalLM"),
        ("dbrx", "DbrxForCausalLM"),
        ("deepseek_v3", "DeepseekV3ForCausalLM"),
        ("diffllama", "DiffLlamaForCausalLM"),
        ("electra", "ElectraForCausalLM"),
        ("emu3", "Emu3ForCausalLM"),
        ("ernie", "ErnieForCausalLM"),
        ("falcon", "FalconForCausalLM"),
        ("falcon_mamba", "FalconMambaForCausalLM"),
        ("fuyu", "FuyuForCausalLM"),
        ("gemma", "GemmaForCausalLM"),
        ("gemma2", "Gemma2ForCausalLM"),
        ("gemma3", "Gemma3ForConditionalGeneration"),
        ("gemma3_text", "Gemma3ForCausalLM"),
        ("git", "GitForCausalLM"),
        ("glm", "GlmForCausalLM"),
        ("glm4", "Glm4ForCausalLM"),
        ("got_ocr2", "GotOcr2ForConditionalGeneration"),
        ("gpt-sw3", "GPT2LMHeadModel"),
        ("gpt2", "GPT2LMHeadModel"),
        ("gpt_bigcode", "GPTBigCodeForCausalLM"),
        ("gpt_neo", "GPTNeoForCausalLM"),
        ("gpt_neox", "GPTNeoXForCausalLM"),
        ("gpt_neox_japanese", "GPTNeoXJapaneseForCausalLM"),
        ("gptj", "GPTJForCausalLM"),
        ("granite", "GraniteForCausalLM"),
        ("granitemoe", "GraniteMoeForCausalLM"),
        ("granitemoeshared", "GraniteMoeSharedForCausalLM"),
        ("helium", "HeliumForCausalLM"),
        ("jamba", "JambaForCausalLM"),
        ("jetmoe", "JetMoeForCausalLM"),
        ("llama", "LlamaForCausalLM"),
        ("llama4", "Llama4ForCausalLM"),
        ("llama4_text", "Llama4ForCausalLM"),
        ("mamba", "MambaForCausalLM"),
        ("mamba2", "Mamba2ForCausalLM"),
        ("marian", "MarianForCausalLM"),
        ("mbart", "MBartForCausalLM"),
        ("mega", "MegaForCausalLM"),
        ("megatron-bert", "MegatronBertForCausalLM"),
        ("mistral", "MistralForCausalLM"),
        ("mixtral", "MixtralForCausalLM"),
        ("mllama", "MllamaForCausalLM"),
        ("moshi", "MoshiForCausalLM"),
        ("mpt", "MptForCausalLM"),
        ("musicgen", "MusicgenForCausalLM"),
        ("musicgen_melody", "MusicgenMelodyForCausalLM"),
        ("mvp", "MvpForCausalLM"),
        ("nemotron", "NemotronForCausalLM"),
        ("olmo", "OlmoForCausalLM"),
        ("olmo2", "Olmo2ForCausalLM"),
        ("olmoe", "OlmoeForCausalLM"),
        ("open-llama", "OpenLlamaForCausalLM"),
        ("openai-gpt", "OpenAIGPTLMHeadModel"),
        ("opt", "OPTForCausalLM"),
        ("pegasus", "PegasusForCausalLM"),
        ("persimmon", "PersimmonForCausalLM"),
        ("phi", "PhiForCausalLM"),
        ("phi3", "Phi3ForCausalLM"),
        ("phi4_multimodal", "Phi4MultimodalForCausalLM"),
        ("phimoe", "PhimoeForCausalLM"),
        ("plbart", "PLBartForCausalLM"),
        ("prophetnet", "ProphetNetForCausalLM"),
        ("qdqbert", "QDQBertLMHeadModel"),
        ("qwen2", "Qwen2ForCausalLM"),
        ("qwen2_moe", "Qwen2MoeForCausalLM"),
        ("qwen3", "Qwen3ForCausalLM"),
        ("qwen3_moe", "Qwen3MoeForCausalLM"),
        ("recurrent_gemma", "RecurrentGemmaForCausalLM"),
        ("reformer", "ReformerModelWithLMHead"),
        ("rembert", "RemBertForCausalLM"),
        ("roberta", "RobertaForCausalLM"),
        ("roberta-prelayernorm", "RobertaPreLayerNormForCausalLM"),
        ("roc_bert", "RoCBertForCausalLM"),
        ("roformer", "RoFormerForCausalLM"),
        ("rwkv", "RwkvForCausalLM"),
        ("speech_to_text_2", "Speech2Text2ForCausalLM"),
        ("stablelm", "StableLmForCausalLM"),
        ("starcoder2", "Starcoder2ForCausalLM"),
        ("transfo-xl", "TransfoXLLMHeadModel"),
        ("trocr", "TrOCRForCausalLM"),
        ("whisper", "WhisperForCausalLM"),
        ("xglm", "XGLMForCausalLM"),
        ("xlm", "XLMWithLMHeadModel"),
        ("xlm-prophetnet", "XLMProphetNetForCausalLM"),
        ("xlm-roberta", "XLMRobertaForCausalLM"),
        ("xlm-roberta-xl", "XLMRobertaXLForCausalLM"),
        ("xlnet", "XLNetLMHeadModel"),
        ("xmod", "XmodForCausalLM"),
        ("zamba", "ZambaForCausalLM"),
        ("zamba2", "Zamba2ForCausalLM"),
    ]
)

MODEL_FOR_IMAGE_MAPPING_NAMES = OrderedDict(
    [
        # Model for Image mapping
        ("beit", "BeitModel"),
        ("bit", "BitModel"),
        ("conditional_detr", "ConditionalDetrModel"),
        ("convnext", "ConvNextModel"),
        ("convnextv2", "ConvNextV2Model"),
        ("dab-detr", "DabDetrModel"),
        ("data2vec-vision", "Data2VecVisionModel"),
        ("deformable_detr", "DeformableDetrModel"),
        ("deit", "DeiTModel"),
        ("depth_pro", "DepthProModel"),
        ("deta", "DetaModel"),
        ("detr", "DetrModel"),
        ("dinat", "DinatModel"),
        ("dinov2", "Dinov2Model"),
        ("dinov2_with_registers", "Dinov2WithRegistersModel"),
        ("dpt", "DPTModel"),
        ("efficientformer", "EfficientFormerModel"),
        ("efficientnet", "EfficientNetModel"),
        ("focalnet", "FocalNetModel"),
        ("glpn", "GLPNModel"),
        ("hiera", "HieraModel"),
        ("ijepa", "IJepaModel"),
        ("imagegpt", "ImageGPTModel"),
        ("levit", "LevitModel"),
        ("llama4", "Llama4VisionModel"),
        ("mlcd", "MLCDVisionModel"),
        ("mllama", "MllamaVisionModel"),
        ("mobilenet_v1", "MobileNetV1Model"),
        ("mobilenet_v2", "MobileNetV2Model"),
        ("mobilevit", "MobileViTModel"),
        ("mobilevitv2", "MobileViTV2Model"),
        ("nat", "NatModel"),
        ("poolformer", "PoolFormerModel"),
        ("pvt", "PvtModel"),
        ("regnet", "RegNetModel"),
        ("resnet", "ResNetModel"),
        ("segformer", "SegformerModel"),
        ("siglip_vision_model", "SiglipVisionModel"),
        ("swiftformer", "SwiftFormerModel"),
        ("swin", "SwinModel"),
        ("swin2sr", "Swin2SRModel"),
        ("swinv2", "Swinv2Model"),
        ("table-transformer", "TableTransformerModel"),
        ("timesformer", "TimesformerModel"),
        ("timm_backbone", "TimmBackbone"),
        ("timm_wrapper", "TimmWrapperModel"),
        ("van", "VanModel"),
        ("videomae", "VideoMAEModel"),
        ("vit", "ViTModel"),
        ("vit_hybrid", "ViTHybridModel"),
        ("vit_mae", "ViTMAEModel"),
        ("vit_msn", "ViTMSNModel"),
        ("vitdet", "VitDetModel"),
        ("vivit", "VivitModel"),
        ("yolos", "YolosModel"),
    ]
)

MODEL_FOR_MASKED_IMAGE_MODELING_MAPPING_NAMES = OrderedDict(
    [
        ("deit", "DeiTForMaskedImageModeling"),
        ("focalnet", "FocalNetForMaskedImageModeling"),
        ("swin", "SwinForMaskedImageModeling"),
        ("swinv2", "Swinv2ForMaskedImageModeling"),
        ("vit", "ViTForMaskedImageModeling"),
    ]
)


MODEL_FOR_CAUSAL_IMAGE_MODELING_MAPPING_NAMES = OrderedDict(
    # Model for Causal Image Modeling mapping
    [
        ("imagegpt", "ImageGPTForCausalImageModeling"),
    ]
)

MODEL_FOR_IMAGE_CLASSIFICATION_MAPPING_NAMES = OrderedDict(
    [
        # Model for Image Classification mapping
        ("beit", "BeitForImageClassification"),
        ("bit", "BitForImageClassification"),
        ("clip", "CLIPForImageClassification"),
        ("convnext", "ConvNextForImageClassification"),
        ("convnextv2", "ConvNextV2ForImageClassification"),
        ("cvt", "CvtForImageClassification"),
        ("data2vec-vision", "Data2VecVisionForImageClassification"),
        (
            "deit",
            ("DeiTForImageClassification", "DeiTForImageClassificationWithTeacher"),
        ),
        ("dinat", "DinatForImageClassification"),
        ("dinov2", "Dinov2ForImageClassification"),
        ("dinov2_with_registers", "Dinov2WithRegistersForImageClassification"),
        ("donut-swin", "DonutSwinForImageClassification"),
        (
            "efficientformer",
            (
                "EfficientFormerForImageClassification",
                "EfficientFormerForImageClassificationWithTeacher",
            ),
        ),
        ("efficientnet", "EfficientNetForImageClassification"),
        ("focalnet", "FocalNetForImageClassification"),
        ("hiera", "HieraForImageClassification"),
        ("ijepa", "IJepaForImageClassification"),
        ("imagegpt", "ImageGPTForImageClassification"),
        (
            "levit",
            ("LevitForImageClassification", "LevitForImageClassificationWithTeacher"),
        ),
        ("mobilenet_v1", "MobileNetV1ForImageClassification"),
        ("mobilenet_v2", "MobileNetV2ForImageClassification"),
        ("mobilevit", "MobileViTForImageClassification"),
        ("mobilevitv2", "MobileViTV2ForImageClassification"),
        ("nat", "NatForImageClassification"),
        (
            "perceiver",
            (
                "PerceiverForImageClassificationLearned",
                "PerceiverForImageClassificationFourier",
                "PerceiverForImageClassificationConvProcessing",
            ),
        ),
        ("poolformer", "PoolFormerForImageClassification"),
        ("pvt", "PvtForImageClassification"),
        ("pvt_v2", "PvtV2ForImageClassification"),
        ("regnet", "RegNetForImageClassification"),
        ("resnet", "ResNetForImageClassification"),
        ("segformer", "SegformerForImageClassification"),
        ("shieldgemma2", "ShieldGemma2ForImageClassification"),
        ("siglip", "SiglipForImageClassification"),
        ("siglip2", "Siglip2ForImageClassification"),
        ("swiftformer", "SwiftFormerForImageClassification"),
        ("swin", "SwinForImageClassification"),
        ("swinv2", "Swinv2ForImageClassification"),
        ("textnet", "TextNetForImageClassification"),
        ("timm_wrapper", "TimmWrapperForImageClassification"),
        ("van", "VanForImageClassification"),
        ("vit", "ViTForImageClassification"),
        ("vit_hybrid", "ViTHybridForImageClassification"),
        ("vit_msn", "ViTMSNForImageClassification"),
    ]
)

MODEL_FOR_IMAGE_SEGMENTATION_MAPPING_NAMES = OrderedDict(
    [
        # Do not add new models here, this class will be deprecated in the future.
        # Model for Image Segmentation mapping
        ("detr", "DetrForSegmentation"),
    ]
)

MODEL_FOR_SEMANTIC_SEGMENTATION_MAPPING_NAMES = OrderedDict(
    [
        # Model for Semantic Segmentation mapping
        ("beit", "BeitForSemanticSegmentation"),
        ("data2vec-vision", "Data2VecVisionForSemanticSegmentation"),
        ("dpt", "DPTForSemanticSegmentation"),
        ("mobilenet_v2", "MobileNetV2ForSemanticSegmentation"),
        ("mobilevit", "MobileViTForSemanticSegmentation"),
        ("mobilevitv2", "MobileViTV2ForSemanticSegmentation"),
        ("segformer", "SegformerForSemanticSegmentation"),
        ("upernet", "UperNetForSemanticSegmentation"),
    ]
)

MODEL_FOR_INSTANCE_SEGMENTATION_MAPPING_NAMES = OrderedDict(
    [
        # Model for Instance Segmentation mapping
        # MaskFormerForInstanceSegmentation can be removed from this mapping in v5
        ("maskformer", "MaskFormerForInstanceSegmentation"),
    ]
)

MODEL_FOR_UNIVERSAL_SEGMENTATION_MAPPING_NAMES = OrderedDict(
    [
        # Model for Universal Segmentation mapping
        ("detr", "DetrForSegmentation"),
        ("mask2former", "Mask2FormerForUniversalSegmentation"),
        ("maskformer", "MaskFormerForInstanceSegmentation"),
        ("oneformer", "OneFormerForUniversalSegmentation"),
    ]
)

MODEL_FOR_VIDEO_CLASSIFICATION_MAPPING_NAMES = OrderedDict(
    [
        ("timesformer", "TimesformerForVideoClassification"),
        ("videomae", "VideoMAEForVideoClassification"),
        ("vivit", "VivitForVideoClassification"),
    ]
)

MODEL_FOR_VISION_2_SEQ_MAPPING_NAMES = OrderedDict(
    [
        ("blip", "BlipForConditionalGeneration"),
        ("blip-2", "Blip2ForConditionalGeneration"),
        ("chameleon", "ChameleonForConditionalGeneration"),
        ("git", "GitForCausalLM"),
        ("idefics2", "Idefics2ForConditionalGeneration"),
        ("idefics3", "Idefics3ForConditionalGeneration"),
        ("instructblip", "InstructBlipForConditionalGeneration"),
        ("instructblipvideo", "InstructBlipVideoForConditionalGeneration"),
        ("kosmos-2", "Kosmos2ForConditionalGeneration"),
        ("llava", "LlavaForConditionalGeneration"),
        ("llava_next", "LlavaNextForConditionalGeneration"),
        ("llava_next_video", "LlavaNextVideoForConditionalGeneration"),
        ("llava_onevision", "LlavaOnevisionForConditionalGeneration"),
        ("mistral3", "Mistral3ForConditionalGeneration"),
        ("mllama", "MllamaForConditionalGeneration"),
        ("paligemma", "PaliGemmaForConditionalGeneration"),
        ("pix2struct", "Pix2StructForConditionalGeneration"),
        ("qwen2_5_vl", "Qwen2_5_VLForConditionalGeneration"),
        ("qwen2_vl", "Qwen2VLForConditionalGeneration"),
        ("video_llava", "VideoLlavaForConditionalGeneration"),
        ("vipllava", "VipLlavaForConditionalGeneration"),
        ("vision-encoder-decoder", "VisionEncoderDecoderModel"),
    ]
)

MODEL_FOR_RETRIEVAL_MAPPING_NAMES = OrderedDict(
    [
        ("colpali", "ColPaliForRetrieval"),
    ]
)

MODEL_FOR_IMAGE_TEXT_TO_TEXT_MAPPING_NAMES = OrderedDict(
    [
        ("aria", "AriaForConditionalGeneration"),
        ("aya_vision", "AyaVisionForConditionalGeneration"),
        ("blip", "BlipForConditionalGeneration"),
        ("blip-2", "Blip2ForConditionalGeneration"),
        ("chameleon", "ChameleonForConditionalGeneration"),
        ("emu3", "Emu3ForConditionalGeneration"),
        ("fuyu", "FuyuForCausalLM"),
        ("gemma3", "Gemma3ForConditionalGeneration"),
        ("git", "GitForCausalLM"),
        ("got_ocr2", "GotOcr2ForConditionalGeneration"),
        ("idefics", "IdeficsForVisionText2Text"),
        ("idefics2", "Idefics2ForConditionalGeneration"),
        ("idefics3", "Idefics3ForConditionalGeneration"),
        ("instructblip", "InstructBlipForConditionalGeneration"),
        ("internvl", "InternVLForConditionalGeneration"),
        ("janus", "JanusForConditionalGeneration"),
        ("kosmos-2", "Kosmos2ForConditionalGeneration"),
        ("llama4", "Llama4ForConditionalGeneration"),
        ("llava", "LlavaForConditionalGeneration"),
        ("llava_next", "LlavaNextForConditionalGeneration"),
        ("llava_onevision", "LlavaOnevisionForConditionalGeneration"),
        ("mistral3", "Mistral3ForConditionalGeneration"),
        ("mllama", "MllamaForConditionalGeneration"),
        ("paligemma", "PaliGemmaForConditionalGeneration"),
        ("pix2struct", "Pix2StructForConditionalGeneration"),
        ("pixtral", "LlavaForConditionalGeneration"),
        ("qwen2_5_vl", "Qwen2_5_VLForConditionalGeneration"),
        ("qwen2_vl", "Qwen2VLForConditionalGeneration"),
        ("shieldgemma2", "Gemma3ForConditionalGeneration"),
        ("smolvlm", "SmolVLMForConditionalGeneration"),
        ("udop", "UdopForConditionalGeneration"),
        ("vipllava", "VipLlavaForConditionalGeneration"),
        ("vision-encoder-decoder", "VisionEncoderDecoderModel"),
    ]
)

MODEL_FOR_MASKED_LM_MAPPING_NAMES = OrderedDict(
    [
        # Model for Masked LM mapping
        ("albert", "AlbertForMaskedLM"),
        ("bart", "BartForConditionalGeneration"),
        ("bert", "BertForMaskedLM"),
        ("big_bird", "BigBirdForMaskedLM"),
        ("camembert", "CamembertForMaskedLM"),
        ("convbert", "ConvBertForMaskedLM"),
        ("data2vec-text", "Data2VecTextForMaskedLM"),
        ("deberta", "DebertaForMaskedLM"),
        ("deberta-v2", "DebertaV2ForMaskedLM"),
        ("distilbert", "DistilBertForMaskedLM"),
        ("electra", "ElectraForMaskedLM"),
        ("ernie", "ErnieForMaskedLM"),
        ("esm", "EsmForMaskedLM"),
        ("flaubert", "FlaubertWithLMHeadModel"),
        ("fnet", "FNetForMaskedLM"),
        ("funnel", "FunnelForMaskedLM"),
        ("ibert", "IBertForMaskedLM"),
        ("layoutlm", "LayoutLMForMaskedLM"),
        ("longformer", "LongformerForMaskedLM"),
        ("luke", "LukeForMaskedLM"),
        ("mbart", "MBartForConditionalGeneration"),
        ("mega", "MegaForMaskedLM"),
        ("megatron-bert", "MegatronBertForMaskedLM"),
        ("mobilebert", "MobileBertForMaskedLM"),
        ("modernbert", "ModernBertForMaskedLM"),
        ("mpnet", "MPNetForMaskedLM"),
        ("mra", "MraForMaskedLM"),
        ("mvp", "MvpForConditionalGeneration"),
        ("nezha", "NezhaForMaskedLM"),
        ("nystromformer", "NystromformerForMaskedLM"),
        ("perceiver", "PerceiverForMaskedLM"),
        ("qdqbert", "QDQBertForMaskedLM"),
        ("reformer", "ReformerForMaskedLM"),
        ("rembert", "RemBertForMaskedLM"),
        ("roberta", "RobertaForMaskedLM"),
        ("roberta-prelayernorm", "RobertaPreLayerNormForMaskedLM"),
        ("roc_bert", "RoCBertForMaskedLM"),
        ("roformer", "RoFormerForMaskedLM"),
        ("squeezebert", "SqueezeBertForMaskedLM"),
        ("tapas", "TapasForMaskedLM"),
        ("wav2vec2", "Wav2Vec2ForMaskedLM"),
        ("xlm", "XLMWithLMHeadModel"),
        ("xlm-roberta", "XLMRobertaForMaskedLM"),
        ("xlm-roberta-xl", "XLMRobertaXLForMaskedLM"),
        ("xmod", "XmodForMaskedLM"),
        ("yoso", "YosoForMaskedLM"),
    ]
)

MODEL_FOR_OBJECT_DETECTION_MAPPING_NAMES = OrderedDict(
    [
        # Model for Object Detection mapping
        ("conditional_detr", "ConditionalDetrForObjectDetection"),
        ("dab-detr", "DabDetrForObjectDetection"),
        ("deformable_detr", "DeformableDetrForObjectDetection"),
        ("deta", "DetaForObjectDetection"),
        ("detr", "DetrForObjectDetection"),
        ("rt_detr", "RTDetrForObjectDetection"),
        ("rt_detr_v2", "RTDetrV2ForObjectDetection"),
        ("table-transformer", "TableTransformerForObjectDetection"),
        ("yolos", "YolosForObjectDetection"),
    ]
)

MODEL_FOR_ZERO_SHOT_OBJECT_DETECTION_MAPPING_NAMES = OrderedDict(
    [
        # Model for Zero Shot Object Detection mapping
        ("grounding-dino", "GroundingDinoForObjectDetection"),
        ("omdet-turbo", "OmDetTurboForObjectDetection"),
        ("owlv2", "Owlv2ForObjectDetection"),
        ("owlvit", "OwlViTForObjectDetection"),
    ]
)

MODEL_FOR_DEPTH_ESTIMATION_MAPPING_NAMES = OrderedDict(
    [
        # Model for depth estimation mapping
        ("depth_anything", "DepthAnythingForDepthEstimation"),
        ("depth_pro", "DepthProForDepthEstimation"),
        ("dpt", "DPTForDepthEstimation"),
        ("glpn", "GLPNForDepthEstimation"),
        ("prompt_depth_anything", "PromptDepthAnythingForDepthEstimation"),
        ("zoedepth", "ZoeDepthForDepthEstimation"),
    ]
)
MODEL_FOR_SEQ_TO_SEQ_CAUSAL_LM_MAPPING_NAMES = OrderedDict(
    [
        # Model for Seq2Seq Causal LM mapping
        ("bart", "BartForConditionalGeneration"),
        ("bigbird_pegasus", "BigBirdPegasusForConditionalGeneration"),
        ("blenderbot", "BlenderbotForConditionalGeneration"),
        ("blenderbot-small", "BlenderbotSmallForConditionalGeneration"),
        ("encoder-decoder", "EncoderDecoderModel"),
        ("fsmt", "FSMTForConditionalGeneration"),
        ("gptsan-japanese", "GPTSanJapaneseForConditionalGeneration"),
        ("granite_speech", "GraniteSpeechForConditionalGeneration"),
        ("led", "LEDForConditionalGeneration"),
        ("longt5", "LongT5ForConditionalGeneration"),
        ("m2m_100", "M2M100ForConditionalGeneration"),
        ("marian", "MarianMTModel"),
        ("mbart", "MBartForConditionalGeneration"),
        ("mt5", "MT5ForConditionalGeneration"),
        ("mvp", "MvpForConditionalGeneration"),
        ("nllb-moe", "NllbMoeForConditionalGeneration"),
        ("pegasus", "PegasusForConditionalGeneration"),
        ("pegasus_x", "PegasusXForConditionalGeneration"),
        ("plbart", "PLBartForConditionalGeneration"),
        ("prophetnet", "ProphetNetForConditionalGeneration"),
        ("qwen2_audio", "Qwen2AudioForConditionalGeneration"),
        ("seamless_m4t", "SeamlessM4TForTextToText"),
        ("seamless_m4t_v2", "SeamlessM4Tv2ForTextToText"),
        ("switch_transformers", "SwitchTransformersForConditionalGeneration"),
        ("t5", "T5ForConditionalGeneration"),
        ("umt5", "UMT5ForConditionalGeneration"),
        ("xlm-prophetnet", "XLMProphetNetForConditionalGeneration"),
    ]
)

MODEL_FOR_SPEECH_SEQ_2_SEQ_MAPPING_NAMES = OrderedDict(
    [
        ("granite_speech", "GraniteSpeechForConditionalGeneration"),
        ("moonshine", "MoonshineForConditionalGeneration"),
        ("pop2piano", "Pop2PianoForConditionalGeneration"),
        ("seamless_m4t", "SeamlessM4TForSpeechToText"),
        ("seamless_m4t_v2", "SeamlessM4Tv2ForSpeechToText"),
        ("speech-encoder-decoder", "SpeechEncoderDecoderModel"),
        ("speech_to_text", "Speech2TextForConditionalGeneration"),
        ("speecht5", "SpeechT5ForSpeechToText"),
        ("whisper", "WhisperForConditionalGeneration"),
    ]
)

MODEL_FOR_SEQUENCE_CLASSIFICATION_MAPPING_NAMES = OrderedDict(
    [
        # Model for Sequence Classification mapping
        ("albert", "AlbertForSequenceClassification"),
        ("bart", "BartForSequenceClassification"),
        ("bert", "BertForSequenceClassification"),
        ("big_bird", "BigBirdForSequenceClassification"),
        ("bigbird_pegasus", "BigBirdPegasusForSequenceClassification"),
        ("biogpt", "BioGptForSequenceClassification"),
        ("bloom", "BloomForSequenceClassification"),
        ("camembert", "CamembertForSequenceClassification"),
        ("canine", "CanineForSequenceClassification"),
        ("code_llama", "LlamaForSequenceClassification"),
        ("convbert", "ConvBertForSequenceClassification"),
        ("ctrl", "CTRLForSequenceClassification"),
        ("data2vec-text", "Data2VecTextForSequenceClassification"),
        ("deberta", "DebertaForSequenceClassification"),
        ("deberta-v2", "DebertaV2ForSequenceClassification"),
        ("diffllama", "DiffLlamaForSequenceClassification"),
        ("distilbert", "DistilBertForSequenceClassification"),
        ("electra", "ElectraForSequenceClassification"),
        ("ernie", "ErnieForSequenceClassification"),
        ("ernie_m", "ErnieMForSequenceClassification"),
        ("esm", "EsmForSequenceClassification"),
        ("falcon", "FalconForSequenceClassification"),
        ("flaubert", "FlaubertForSequenceClassification"),
        ("fnet", "FNetForSequenceClassification"),
        ("funnel", "FunnelForSequenceClassification"),
        ("gemma", "GemmaForSequenceClassification"),
        ("gemma2", "Gemma2ForSequenceClassification"),
        ("glm", "GlmForSequenceClassification"),
        ("glm4", "Glm4ForSequenceClassification"),
        ("gpt-sw3", "GPT2ForSequenceClassification"),
        ("gpt2", "GPT2ForSequenceClassification"),
        ("gpt_bigcode", "GPTBigCodeForSequenceClassification"),
        ("gpt_neo", "GPTNeoForSequenceClassification"),
        ("gpt_neox", "GPTNeoXForSequenceClassification"),
        ("gptj", "GPTJForSequenceClassification"),
        ("helium", "HeliumForSequenceClassification"),
        ("ibert", "IBertForSequenceClassification"),
        ("jamba", "JambaForSequenceClassification"),
        ("jetmoe", "JetMoeForSequenceClassification"),
        ("layoutlm", "LayoutLMForSequenceClassification"),
        ("layoutlmv2", "LayoutLMv2ForSequenceClassification"),
        ("layoutlmv3", "LayoutLMv3ForSequenceClassification"),
        ("led", "LEDForSequenceClassification"),
        ("lilt", "LiltForSequenceClassification"),
        ("llama", "LlamaForSequenceClassification"),
        ("longformer", "LongformerForSequenceClassification"),
        ("luke", "LukeForSequenceClassification"),
        ("markuplm", "MarkupLMForSequenceClassification"),
        ("mbart", "MBartForSequenceClassification"),
        ("mega", "MegaForSequenceClassification"),
        ("megatron-bert", "MegatronBertForSequenceClassification"),
        ("mistral", "MistralForSequenceClassification"),
        ("mixtral", "MixtralForSequenceClassification"),
        ("mobilebert", "MobileBertForSequenceClassification"),
        ("modernbert", "ModernBertForSequenceClassification"),
        ("mpnet", "MPNetForSequenceClassification"),
        ("mpt", "MptForSequenceClassification"),
        ("mra", "MraForSequenceClassification"),
        ("mt5", "MT5ForSequenceClassification"),
        ("mvp", "MvpForSequenceClassification"),
        ("nemotron", "NemotronForSequenceClassification"),
        ("nezha", "NezhaForSequenceClassification"),
        ("nystromformer", "NystromformerForSequenceClassification"),
        ("open-llama", "OpenLlamaForSequenceClassification"),
        ("openai-gpt", "OpenAIGPTForSequenceClassification"),
        ("opt", "OPTForSequenceClassification"),
        ("perceiver", "PerceiverForSequenceClassification"),
        ("persimmon", "PersimmonForSequenceClassification"),
        ("phi", "PhiForSequenceClassification"),
        ("phi3", "Phi3ForSequenceClassification"),
        ("phimoe", "PhimoeForSequenceClassification"),
        ("plbart", "PLBartForSequenceClassification"),
        ("qdqbert", "QDQBertForSequenceClassification"),
        ("qwen2", "Qwen2ForSequenceClassification"),
        ("qwen2_moe", "Qwen2MoeForSequenceClassification"),
        ("qwen3", "Qwen3ForSequenceClassification"),
        ("qwen3_moe", "Qwen3MoeForSequenceClassification"),
        ("reformer", "ReformerForSequenceClassification"),
        ("rembert", "RemBertForSequenceClassification"),
        ("roberta", "RobertaForSequenceClassification"),
        ("roberta-prelayernorm", "RobertaPreLayerNormForSequenceClassification"),
        ("roc_bert", "RoCBertForSequenceClassification"),
        ("roformer", "RoFormerForSequenceClassification"),
        ("squeezebert", "SqueezeBertForSequenceClassification"),
        ("stablelm", "StableLmForSequenceClassification"),
        ("starcoder2", "Starcoder2ForSequenceClassification"),
        ("t5", "T5ForSequenceClassification"),
        ("tapas", "TapasForSequenceClassification"),
        ("transfo-xl", "TransfoXLForSequenceClassification"),
        ("umt5", "UMT5ForSequenceClassification"),
        ("xlm", "XLMForSequenceClassification"),
        ("xlm-roberta", "XLMRobertaForSequenceClassification"),
        ("xlm-roberta-xl", "XLMRobertaXLForSequenceClassification"),
        ("xlnet", "XLNetForSequenceClassification"),
        ("xmod", "XmodForSequenceClassification"),
        ("yoso", "YosoForSequenceClassification"),
        ("zamba", "ZambaForSequenceClassification"),
        ("zamba2", "Zamba2ForSequenceClassification"),
    ]
)

MODEL_FOR_QUESTION_ANSWERING_MAPPING_NAMES = OrderedDict(
    [
        # Model for Question Answering mapping
        ("albert", "AlbertForQuestionAnswering"),
        ("bart", "BartForQuestionAnswering"),
        ("bert", "BertForQuestionAnswering"),
        ("big_bird", "BigBirdForQuestionAnswering"),
        ("bigbird_pegasus", "BigBirdPegasusForQuestionAnswering"),
        ("bloom", "BloomForQuestionAnswering"),
        ("camembert", "CamembertForQuestionAnswering"),
        ("canine", "CanineForQuestionAnswering"),
        ("convbert", "ConvBertForQuestionAnswering"),
        ("data2vec-text", "Data2VecTextForQuestionAnswering"),
        ("deberta", "DebertaForQuestionAnswering"),
        ("deberta-v2", "DebertaV2ForQuestionAnswering"),
        ("diffllama", "DiffLlamaForQuestionAnswering"),
        ("distilbert", "DistilBertForQuestionAnswering"),
        ("electra", "ElectraForQuestionAnswering"),
        ("ernie", "ErnieForQuestionAnswering"),
        ("ernie_m", "ErnieMForQuestionAnswering"),
        ("falcon", "FalconForQuestionAnswering"),
        ("flaubert", "FlaubertForQuestionAnsweringSimple"),
        ("fnet", "FNetForQuestionAnswering"),
        ("funnel", "FunnelForQuestionAnswering"),
        ("gpt2", "GPT2ForQuestionAnswering"),
        ("gpt_neo", "GPTNeoForQuestionAnswering"),
        ("gpt_neox", "GPTNeoXForQuestionAnswering"),
        ("gptj", "GPTJForQuestionAnswering"),
        ("ibert", "IBertForQuestionAnswering"),
        ("layoutlmv2", "LayoutLMv2ForQuestionAnswering"),
        ("layoutlmv3", "LayoutLMv3ForQuestionAnswering"),
        ("led", "LEDForQuestionAnswering"),
        ("lilt", "LiltForQuestionAnswering"),
        ("llama", "LlamaForQuestionAnswering"),
        ("longformer", "LongformerForQuestionAnswering"),
        ("luke", "LukeForQuestionAnswering"),
        ("lxmert", "LxmertForQuestionAnswering"),
        ("markuplm", "MarkupLMForQuestionAnswering"),
        ("mbart", "MBartForQuestionAnswering"),
        ("mega", "MegaForQuestionAnswering"),
        ("megatron-bert", "MegatronBertForQuestionAnswering"),
        ("mistral", "MistralForQuestionAnswering"),
        ("mixtral", "MixtralForQuestionAnswering"),
        ("mobilebert", "MobileBertForQuestionAnswering"),
        ("modernbert", "ModernBertForQuestionAnswering"),
        ("mpnet", "MPNetForQuestionAnswering"),
        ("mpt", "MptForQuestionAnswering"),
        ("mra", "MraForQuestionAnswering"),
        ("mt5", "MT5ForQuestionAnswering"),
        ("mvp", "MvpForQuestionAnswering"),
        ("nemotron", "NemotronForQuestionAnswering"),
        ("nezha", "NezhaForQuestionAnswering"),
        ("nystromformer", "NystromformerForQuestionAnswering"),
        ("opt", "OPTForQuestionAnswering"),
        ("qdqbert", "QDQBertForQuestionAnswering"),
        ("qwen2", "Qwen2ForQuestionAnswering"),
        ("qwen2_moe", "Qwen2MoeForQuestionAnswering"),
        ("qwen3", "Qwen3ForQuestionAnswering"),
        ("qwen3_moe", "Qwen3MoeForQuestionAnswering"),
        ("reformer", "ReformerForQuestionAnswering"),
        ("rembert", "RemBertForQuestionAnswering"),
        ("roberta", "RobertaForQuestionAnswering"),
        ("roberta-prelayernorm", "RobertaPreLayerNormForQuestionAnswering"),
        ("roc_bert", "RoCBertForQuestionAnswering"),
        ("roformer", "RoFormerForQuestionAnswering"),
        ("splinter", "SplinterForQuestionAnswering"),
        ("squeezebert", "SqueezeBertForQuestionAnswering"),
        ("t5", "T5ForQuestionAnswering"),
        ("umt5", "UMT5ForQuestionAnswering"),
        ("xlm", "XLMForQuestionAnsweringSimple"),
        ("xlm-roberta", "XLMRobertaForQuestionAnswering"),
        ("xlm-roberta-xl", "XLMRobertaXLForQuestionAnswering"),
        ("xlnet", "XLNetForQuestionAnsweringSimple"),
        ("xmod", "XmodForQuestionAnswering"),
        ("yoso", "YosoForQuestionAnswering"),
    ]
)

MODEL_FOR_TABLE_QUESTION_ANSWERING_MAPPING_NAMES = OrderedDict(
    [
        # Model for Table Question Answering mapping
        ("tapas", "TapasForQuestionAnswering"),
    ]
)

MODEL_FOR_VISUAL_QUESTION_ANSWERING_MAPPING_NAMES = OrderedDict(
    [
        ("blip", "BlipForQuestionAnswering"),
        ("blip-2", "Blip2ForConditionalGeneration"),
        ("vilt", "ViltForQuestionAnswering"),
    ]
)

MODEL_FOR_DOCUMENT_QUESTION_ANSWERING_MAPPING_NAMES = OrderedDict(
    [
        ("layoutlm", "LayoutLMForQuestionAnswering"),
        ("layoutlmv2", "LayoutLMv2ForQuestionAnswering"),
        ("layoutlmv3", "LayoutLMv3ForQuestionAnswering"),
    ]
)

MODEL_FOR_TOKEN_CLASSIFICATION_MAPPING_NAMES = OrderedDict(
    [
        # Model for Token Classification mapping
        ("albert", "AlbertForTokenClassification"),
        ("bert", "BertForTokenClassification"),
        ("big_bird", "BigBirdForTokenClassification"),
        ("biogpt", "BioGptForTokenClassification"),
        ("bloom", "BloomForTokenClassification"),
        ("bros", "BrosForTokenClassification"),
        ("camembert", "CamembertForTokenClassification"),
        ("canine", "CanineForTokenClassification"),
        ("convbert", "ConvBertForTokenClassification"),
        ("data2vec-text", "Data2VecTextForTokenClassification"),
        ("deberta", "DebertaForTokenClassification"),
        ("deberta-v2", "DebertaV2ForTokenClassification"),
        ("diffllama", "DiffLlamaForTokenClassification"),
        ("distilbert", "DistilBertForTokenClassification"),
        ("electra", "ElectraForTokenClassification"),
        ("ernie", "ErnieForTokenClassification"),
        ("ernie_m", "ErnieMForTokenClassification"),
        ("esm", "EsmForTokenClassification"),
        ("falcon", "FalconForTokenClassification"),
        ("flaubert", "FlaubertForTokenClassification"),
        ("fnet", "FNetForTokenClassification"),
        ("funnel", "FunnelForTokenClassification"),
        ("gemma", "GemmaForTokenClassification"),
        ("gemma2", "Gemma2ForTokenClassification"),
        ("glm", "GlmForTokenClassification"),
        ("glm4", "Glm4ForTokenClassification"),
        ("gpt-sw3", "GPT2ForTokenClassification"),
        ("gpt2", "GPT2ForTokenClassification"),
        ("gpt_bigcode", "GPTBigCodeForTokenClassification"),
        ("gpt_neo", "GPTNeoForTokenClassification"),
        ("gpt_neox", "GPTNeoXForTokenClassification"),
        ("helium", "HeliumForTokenClassification"),
        ("ibert", "IBertForTokenClassification"),
        ("layoutlm", "LayoutLMForTokenClassification"),
        ("layoutlmv2", "LayoutLMv2ForTokenClassification"),
        ("layoutlmv3", "LayoutLMv3ForTokenClassification"),
        ("lilt", "LiltForTokenClassification"),
        ("llama", "LlamaForTokenClassification"),
        ("longformer", "LongformerForTokenClassification"),
        ("luke", "LukeForTokenClassification"),
        ("markuplm", "MarkupLMForTokenClassification"),
        ("mega", "MegaForTokenClassification"),
        ("megatron-bert", "MegatronBertForTokenClassification"),
        ("mistral", "MistralForTokenClassification"),
        ("mixtral", "MixtralForTokenClassification"),
        ("mobilebert", "MobileBertForTokenClassification"),
        ("modernbert", "ModernBertForTokenClassification"),
        ("mpnet", "MPNetForTokenClassification"),
        ("mpt", "MptForTokenClassification"),
        ("mra", "MraForTokenClassification"),
        ("mt5", "MT5ForTokenClassification"),
        ("nemotron", "NemotronForTokenClassification"),
        ("nezha", "NezhaForTokenClassification"),
        ("nystromformer", "NystromformerForTokenClassification"),
        ("persimmon", "PersimmonForTokenClassification"),
        ("phi", "PhiForTokenClassification"),
        ("phi3", "Phi3ForTokenClassification"),
        ("qdqbert", "QDQBertForTokenClassification"),
        ("qwen2", "Qwen2ForTokenClassification"),
        ("qwen2_moe", "Qwen2MoeForTokenClassification"),
        ("qwen3", "Qwen3ForTokenClassification"),
        ("qwen3_moe", "Qwen3MoeForTokenClassification"),
        ("rembert", "RemBertForTokenClassification"),
        ("roberta", "RobertaForTokenClassification"),
        ("roberta-prelayernorm", "RobertaPreLayerNormForTokenClassification"),
        ("roc_bert", "RoCBertForTokenClassification"),
        ("roformer", "RoFormerForTokenClassification"),
        ("squeezebert", "SqueezeBertForTokenClassification"),
        ("stablelm", "StableLmForTokenClassification"),
        ("starcoder2", "Starcoder2ForTokenClassification"),
        ("t5", "T5ForTokenClassification"),
        ("umt5", "UMT5ForTokenClassification"),
        ("xlm", "XLMForTokenClassification"),
        ("xlm-roberta", "XLMRobertaForTokenClassification"),
        ("xlm-roberta-xl", "XLMRobertaXLForTokenClassification"),
        ("xlnet", "XLNetForTokenClassification"),
        ("xmod", "XmodForTokenClassification"),
        ("yoso", "YosoForTokenClassification"),
    ]
)

MODEL_FOR_MULTIPLE_CHOICE_MAPPING_NAMES = OrderedDict(
    [
        # Model for Multiple Choice mapping
        ("albert", "AlbertForMultipleChoice"),
        ("bert", "BertForMultipleChoice"),
        ("big_bird", "BigBirdForMultipleChoice"),
        ("camembert", "CamembertForMultipleChoice"),
        ("canine", "CanineForMultipleChoice"),
        ("convbert", "ConvBertForMultipleChoice"),
        ("data2vec-text", "Data2VecTextForMultipleChoice"),
        ("deberta-v2", "DebertaV2ForMultipleChoice"),
        ("distilbert", "DistilBertForMultipleChoice"),
        ("electra", "ElectraForMultipleChoice"),
        ("ernie", "ErnieForMultipleChoice"),
        ("ernie_m", "ErnieMForMultipleChoice"),
        ("flaubert", "FlaubertForMultipleChoice"),
        ("fnet", "FNetForMultipleChoice"),
        ("funnel", "FunnelForMultipleChoice"),
        ("ibert", "IBertForMultipleChoice"),
        ("longformer", "LongformerForMultipleChoice"),
        ("luke", "LukeForMultipleChoice"),
        ("mega", "MegaForMultipleChoice"),
        ("megatron-bert", "MegatronBertForMultipleChoice"),
        ("mobilebert", "MobileBertForMultipleChoice"),
        ("mpnet", "MPNetForMultipleChoice"),
        ("mra", "MraForMultipleChoice"),
        ("nezha", "NezhaForMultipleChoice"),
        ("nystromformer", "NystromformerForMultipleChoice"),
        ("qdqbert", "QDQBertForMultipleChoice"),
        ("rembert", "RemBertForMultipleChoice"),
        ("roberta", "RobertaForMultipleChoice"),
        ("roberta-prelayernorm", "RobertaPreLayerNormForMultipleChoice"),
        ("roc_bert", "RoCBertForMultipleChoice"),
        ("roformer", "RoFormerForMultipleChoice"),
        ("squeezebert", "SqueezeBertForMultipleChoice"),
        ("xlm", "XLMForMultipleChoice"),
        ("xlm-roberta", "XLMRobertaForMultipleChoice"),
        ("xlm-roberta-xl", "XLMRobertaXLForMultipleChoice"),
        ("xlnet", "XLNetForMultipleChoice"),
        ("xmod", "XmodForMultipleChoice"),
        ("yoso", "YosoForMultipleChoice"),
    ]
)

MODEL_FOR_NEXT_SENTENCE_PREDICTION_MAPPING_NAMES = OrderedDict(
    [
        ("bert", "BertForNextSentencePrediction"),
        ("ernie", "ErnieForNextSentencePrediction"),
        ("fnet", "FNetForNextSentencePrediction"),
        ("megatron-bert", "MegatronBertForNextSentencePrediction"),
        ("mobilebert", "MobileBertForNextSentencePrediction"),
        ("nezha", "NezhaForNextSentencePrediction"),
        ("qdqbert", "QDQBertForNextSentencePrediction"),
    ]
)

MODEL_FOR_AUDIO_CLASSIFICATION_MAPPING_NAMES = OrderedDict(
    [
        # Model for Audio Classification mapping
        ("audio-spectrogram-transformer", "ASTForAudioClassification"),
        ("data2vec-audio", "Data2VecAudioForSequenceClassification"),
        ("hubert", "HubertForSequenceClassification"),
        ("sew", "SEWForSequenceClassification"),
        ("sew-d", "SEWDForSequenceClassification"),
        ("unispeech", "UniSpeechForSequenceClassification"),
        ("unispeech-sat", "UniSpeechSatForSequenceClassification"),
        ("wav2vec2", "Wav2Vec2ForSequenceClassification"),
        ("wav2vec2-bert", "Wav2Vec2BertForSequenceClassification"),
        ("wav2vec2-conformer", "Wav2Vec2ConformerForSequenceClassification"),
        ("wavlm", "WavLMForSequenceClassification"),
        ("whisper", "WhisperForAudioClassification"),
    ]
)

MODEL_FOR_CTC_MAPPING_NAMES = OrderedDict(
    [
        # Model for Connectionist temporal classification (CTC) mapping
        ("data2vec-audio", "Data2VecAudioForCTC"),
        ("hubert", "HubertForCTC"),
        ("mctct", "MCTCTForCTC"),
        ("sew", "SEWForCTC"),
        ("sew-d", "SEWDForCTC"),
        ("unispeech", "UniSpeechForCTC"),
        ("unispeech-sat", "UniSpeechSatForCTC"),
        ("wav2vec2", "Wav2Vec2ForCTC"),
        ("wav2vec2-bert", "Wav2Vec2BertForCTC"),
        ("wav2vec2-conformer", "Wav2Vec2ConformerForCTC"),
        ("wavlm", "WavLMForCTC"),
    ]
)

MODEL_FOR_AUDIO_FRAME_CLASSIFICATION_MAPPING_NAMES = OrderedDict(
    [
        # Model for Audio Classification mapping
        ("data2vec-audio", "Data2VecAudioForAudioFrameClassification"),
        ("unispeech-sat", "UniSpeechSatForAudioFrameClassification"),
        ("wav2vec2", "Wav2Vec2ForAudioFrameClassification"),
        ("wav2vec2-bert", "Wav2Vec2BertForAudioFrameClassification"),
        ("wav2vec2-conformer", "Wav2Vec2ConformerForAudioFrameClassification"),
        ("wavlm", "WavLMForAudioFrameClassification"),
    ]
)

MODEL_FOR_AUDIO_XVECTOR_MAPPING_NAMES = OrderedDict(
    [
        # Model for Audio Classification mapping
        ("data2vec-audio", "Data2VecAudioForXVector"),
        ("unispeech-sat", "UniSpeechSatForXVector"),
        ("wav2vec2", "Wav2Vec2ForXVector"),
        ("wav2vec2-bert", "Wav2Vec2BertForXVector"),
        ("wav2vec2-conformer", "Wav2Vec2ConformerForXVector"),
        ("wavlm", "WavLMForXVector"),
    ]
)

MODEL_FOR_TEXT_TO_SPECTROGRAM_MAPPING_NAMES = OrderedDict(
    [
        # Model for Text-To-Spectrogram mapping
        ("fastspeech2_conformer", "FastSpeech2ConformerModel"),
        ("speecht5", "SpeechT5ForTextToSpeech"),
    ]
)

MODEL_FOR_TEXT_TO_WAVEFORM_MAPPING_NAMES = OrderedDict(
    [
        # Model for Text-To-Waveform mapping
        ("bark", "BarkModel"),
        ("fastspeech2_conformer", "FastSpeech2ConformerWithHifiGan"),
        ("musicgen", "MusicgenForConditionalGeneration"),
        ("musicgen_melody", "MusicgenMelodyForConditionalGeneration"),
        ("qwen2_5_omni", "Qwen2_5OmniForConditionalGeneration"),
        ("seamless_m4t", "SeamlessM4TForTextToSpeech"),
        ("seamless_m4t_v2", "SeamlessM4Tv2ForTextToSpeech"),
        ("vits", "VitsModel"),
    ]
)

MODEL_FOR_ZERO_SHOT_IMAGE_CLASSIFICATION_MAPPING_NAMES = OrderedDict(
    [
        # Model for Zero Shot Image Classification mapping
        ("align", "AlignModel"),
        ("altclip", "AltCLIPModel"),
        ("blip", "BlipModel"),
        ("blip-2", "Blip2ForImageTextRetrieval"),
        ("chinese_clip", "ChineseCLIPModel"),
        ("clip", "CLIPModel"),
        ("clipseg", "CLIPSegModel"),
        ("siglip", "SiglipModel"),
        ("siglip2", "Siglip2Model"),
    ]
)

MODEL_FOR_BACKBONE_MAPPING_NAMES = OrderedDict(
    [
        # Backbone mapping
        ("beit", "BeitBackbone"),
        ("bit", "BitBackbone"),
        ("convnext", "ConvNextBackbone"),
        ("convnextv2", "ConvNextV2Backbone"),
        ("dinat", "DinatBackbone"),
        ("dinov2", "Dinov2Backbone"),
        ("dinov2_with_registers", "Dinov2WithRegistersBackbone"),
        ("focalnet", "FocalNetBackbone"),
        ("hiera", "HieraBackbone"),
        ("maskformer-swin", "MaskFormerSwinBackbone"),
        ("nat", "NatBackbone"),
        ("pvt_v2", "PvtV2Backbone"),
        ("resnet", "ResNetBackbone"),
        ("rt_detr_resnet", "RTDetrResNetBackbone"),
        ("swin", "SwinBackbone"),
        ("swinv2", "Swinv2Backbone"),
        ("textnet", "TextNetBackbone"),
        ("timm_backbone", "TimmBackbone"),
        ("vitdet", "VitDetBackbone"),
        ("vitpose_backbone", "VitPoseBackbone"),
    ]
)

MODEL_FOR_MASK_GENERATION_MAPPING_NAMES = OrderedDict(
    [
        ("sam", "SamModel"),
        ("sam2", "Sam2Model"),
    ]
)

MODEL_FOR_MASK_GENERATION_MAPPING_NAMES = OrderedDict(
    [
        ("sam_hq", "SamHQModel"),
    ]
)


MODEL_FOR_KEYPOINT_DETECTION_MAPPING_NAMES = OrderedDict(
    [
        ("superpoint", "SuperPointForKeypointDetection"),
    ]
)


MODEL_FOR_TEXT_ENCODING_MAPPING_NAMES = OrderedDict(
    [
        ("albert", "AlbertModel"),
        ("bert", "BertModel"),
        ("big_bird", "BigBirdModel"),
        ("clip_text_model", "CLIPTextModel"),
        ("data2vec-text", "Data2VecTextModel"),
        ("deberta", "DebertaModel"),
        ("deberta-v2", "DebertaV2Model"),
        ("distilbert", "DistilBertModel"),
        ("electra", "ElectraModel"),
        ("emu3", "Emu3TextModel"),
        ("flaubert", "FlaubertModel"),
        ("ibert", "IBertModel"),
        ("llama4", "Llama4TextModel"),
        ("longformer", "LongformerModel"),
        ("mllama", "MllamaTextModel"),
        ("mobilebert", "MobileBertModel"),
        ("mt5", "MT5EncoderModel"),
        ("nystromformer", "NystromformerModel"),
        ("reformer", "ReformerModel"),
        ("rembert", "RemBertModel"),
        ("roberta", "RobertaModel"),
        ("roberta-prelayernorm", "RobertaPreLayerNormModel"),
        ("roc_bert", "RoCBertModel"),
        ("roformer", "RoFormerModel"),
        ("squeezebert", "SqueezeBertModel"),
        ("t5", "T5EncoderModel"),
        ("umt5", "UMT5EncoderModel"),
        ("xlm", "XLMModel"),
        ("xlm-roberta", "XLMRobertaModel"),
        ("xlm-roberta-xl", "XLMRobertaXLModel"),
    ]
)

MODEL_FOR_TIME_SERIES_CLASSIFICATION_MAPPING_NAMES = OrderedDict(
    [
        ("patchtsmixer", "PatchTSMixerForTimeSeriesClassification"),
        ("patchtst", "PatchTSTForClassification"),
    ]
)

MODEL_FOR_TIME_SERIES_REGRESSION_MAPPING_NAMES = OrderedDict(
    [
        ("patchtsmixer", "PatchTSMixerForRegression"),
        ("patchtst", "PatchTSTForRegression"),
    ]
)

MODEL_FOR_TIME_SERIES_PREDICTION_MAPPING_NAMES = OrderedDict(
    [
        ("timesfm", "TimesFmModelForPrediction"),
    ]
)

MODEL_FOR_IMAGE_TO_IMAGE_MAPPING_NAMES = OrderedDict(
    [
        ("swin2sr", "Swin2SRForImageSuperResolution"),
    ]
)

MODEL_MAPPING = _LazyAutoMapping(CONFIG_MAPPING_NAMES, MODEL_MAPPING_NAMES)
MODEL_FOR_PRETRAINING_MAPPING = _LazyAutoMapping(CONFIG_MAPPING_NAMES, MODEL_FOR_PRETRAINING_MAPPING_NAMES)
MODEL_WITH_LM_HEAD_MAPPING = _LazyAutoMapping(CONFIG_MAPPING_NAMES, MODEL_WITH_LM_HEAD_MAPPING_NAMES)
MODEL_FOR_CAUSAL_LM_MAPPING = _LazyAutoMapping(CONFIG_MAPPING_NAMES, MODEL_FOR_CAUSAL_LM_MAPPING_NAMES)
MODEL_FOR_CAUSAL_IMAGE_MODELING_MAPPING = _LazyAutoMapping(
    CONFIG_MAPPING_NAMES, MODEL_FOR_CAUSAL_IMAGE_MODELING_MAPPING_NAMES
)
MODEL_FOR_IMAGE_CLASSIFICATION_MAPPING = _LazyAutoMapping(
    CONFIG_MAPPING_NAMES, MODEL_FOR_IMAGE_CLASSIFICATION_MAPPING_NAMES
)
MODEL_FOR_ZERO_SHOT_IMAGE_CLASSIFICATION_MAPPING = _LazyAutoMapping(
    CONFIG_MAPPING_NAMES, MODEL_FOR_ZERO_SHOT_IMAGE_CLASSIFICATION_MAPPING_NAMES
)
MODEL_FOR_IMAGE_SEGMENTATION_MAPPING = _LazyAutoMapping(
    CONFIG_MAPPING_NAMES, MODEL_FOR_IMAGE_SEGMENTATION_MAPPING_NAMES
)
MODEL_FOR_SEMANTIC_SEGMENTATION_MAPPING = _LazyAutoMapping(
    CONFIG_MAPPING_NAMES, MODEL_FOR_SEMANTIC_SEGMENTATION_MAPPING_NAMES
)
MODEL_FOR_INSTANCE_SEGMENTATION_MAPPING = _LazyAutoMapping(
    CONFIG_MAPPING_NAMES, MODEL_FOR_INSTANCE_SEGMENTATION_MAPPING_NAMES
)
MODEL_FOR_UNIVERSAL_SEGMENTATION_MAPPING = _LazyAutoMapping(
    CONFIG_MAPPING_NAMES, MODEL_FOR_UNIVERSAL_SEGMENTATION_MAPPING_NAMES
)
MODEL_FOR_VIDEO_CLASSIFICATION_MAPPING = _LazyAutoMapping(
    CONFIG_MAPPING_NAMES, MODEL_FOR_VIDEO_CLASSIFICATION_MAPPING_NAMES
)
MODEL_FOR_VISION_2_SEQ_MAPPING = _LazyAutoMapping(CONFIG_MAPPING_NAMES, MODEL_FOR_VISION_2_SEQ_MAPPING_NAMES)
MODEL_FOR_IMAGE_TEXT_TO_TEXT_MAPPING = _LazyAutoMapping(
    CONFIG_MAPPING_NAMES, MODEL_FOR_IMAGE_TEXT_TO_TEXT_MAPPING_NAMES
)
MODEL_FOR_RETRIEVAL_MAPPING = _LazyAutoMapping(CONFIG_MAPPING_NAMES, MODEL_FOR_RETRIEVAL_MAPPING_NAMES)
MODEL_FOR_VISUAL_QUESTION_ANSWERING_MAPPING = _LazyAutoMapping(
    CONFIG_MAPPING_NAMES, MODEL_FOR_VISUAL_QUESTION_ANSWERING_MAPPING_NAMES
)
MODEL_FOR_DOCUMENT_QUESTION_ANSWERING_MAPPING = _LazyAutoMapping(
    CONFIG_MAPPING_NAMES, MODEL_FOR_DOCUMENT_QUESTION_ANSWERING_MAPPING_NAMES
)
MODEL_FOR_MASKED_LM_MAPPING = _LazyAutoMapping(CONFIG_MAPPING_NAMES, MODEL_FOR_MASKED_LM_MAPPING_NAMES)
MODEL_FOR_IMAGE_MAPPING = _LazyAutoMapping(CONFIG_MAPPING_NAMES, MODEL_FOR_IMAGE_MAPPING_NAMES)
MODEL_FOR_MASKED_IMAGE_MODELING_MAPPING = _LazyAutoMapping(
    CONFIG_MAPPING_NAMES, MODEL_FOR_MASKED_IMAGE_MODELING_MAPPING_NAMES
)
MODEL_FOR_OBJECT_DETECTION_MAPPING = _LazyAutoMapping(CONFIG_MAPPING_NAMES, MODEL_FOR_OBJECT_DETECTION_MAPPING_NAMES)
MODEL_FOR_ZERO_SHOT_OBJECT_DETECTION_MAPPING = _LazyAutoMapping(
    CONFIG_MAPPING_NAMES, MODEL_FOR_ZERO_SHOT_OBJECT_DETECTION_MAPPING_NAMES
)
MODEL_FOR_DEPTH_ESTIMATION_MAPPING = _LazyAutoMapping(CONFIG_MAPPING_NAMES, MODEL_FOR_DEPTH_ESTIMATION_MAPPING_NAMES)
MODEL_FOR_SEQ_TO_SEQ_CAUSAL_LM_MAPPING = _LazyAutoMapping(
    CONFIG_MAPPING_NAMES, MODEL_FOR_SEQ_TO_SEQ_CAUSAL_LM_MAPPING_NAMES
)
MODEL_FOR_SEQUENCE_CLASSIFICATION_MAPPING = _LazyAutoMapping(
    CONFIG_MAPPING_NAMES, MODEL_FOR_SEQUENCE_CLASSIFICATION_MAPPING_NAMES
)
MODEL_FOR_QUESTION_ANSWERING_MAPPING = _LazyAutoMapping(
    CONFIG_MAPPING_NAMES, MODEL_FOR_QUESTION_ANSWERING_MAPPING_NAMES
)
MODEL_FOR_TABLE_QUESTION_ANSWERING_MAPPING = _LazyAutoMapping(
    CONFIG_MAPPING_NAMES, MODEL_FOR_TABLE_QUESTION_ANSWERING_MAPPING_NAMES
)
MODEL_FOR_TOKEN_CLASSIFICATION_MAPPING = _LazyAutoMapping(
    CONFIG_MAPPING_NAMES, MODEL_FOR_TOKEN_CLASSIFICATION_MAPPING_NAMES
)
MODEL_FOR_MULTIPLE_CHOICE_MAPPING = _LazyAutoMapping(CONFIG_MAPPING_NAMES, MODEL_FOR_MULTIPLE_CHOICE_MAPPING_NAMES)
MODEL_FOR_NEXT_SENTENCE_PREDICTION_MAPPING = _LazyAutoMapping(
    CONFIG_MAPPING_NAMES, MODEL_FOR_NEXT_SENTENCE_PREDICTION_MAPPING_NAMES
)
MODEL_FOR_AUDIO_CLASSIFICATION_MAPPING = _LazyAutoMapping(
    CONFIG_MAPPING_NAMES, MODEL_FOR_AUDIO_CLASSIFICATION_MAPPING_NAMES
)
MODEL_FOR_CTC_MAPPING = _LazyAutoMapping(CONFIG_MAPPING_NAMES, MODEL_FOR_CTC_MAPPING_NAMES)
MODEL_FOR_SPEECH_SEQ_2_SEQ_MAPPING = _LazyAutoMapping(CONFIG_MAPPING_NAMES, MODEL_FOR_SPEECH_SEQ_2_SEQ_MAPPING_NAMES)
MODEL_FOR_AUDIO_FRAME_CLASSIFICATION_MAPPING = _LazyAutoMapping(
    CONFIG_MAPPING_NAMES, MODEL_FOR_AUDIO_FRAME_CLASSIFICATION_MAPPING_NAMES
)
MODEL_FOR_AUDIO_XVECTOR_MAPPING = _LazyAutoMapping(CONFIG_MAPPING_NAMES, MODEL_FOR_AUDIO_XVECTOR_MAPPING_NAMES)

MODEL_FOR_TEXT_TO_SPECTROGRAM_MAPPING = _LazyAutoMapping(
    CONFIG_MAPPING_NAMES, MODEL_FOR_TEXT_TO_SPECTROGRAM_MAPPING_NAMES
)

MODEL_FOR_TEXT_TO_WAVEFORM_MAPPING = _LazyAutoMapping(CONFIG_MAPPING_NAMES, MODEL_FOR_TEXT_TO_WAVEFORM_MAPPING_NAMES)

MODEL_FOR_BACKBONE_MAPPING = _LazyAutoMapping(CONFIG_MAPPING_NAMES, MODEL_FOR_BACKBONE_MAPPING_NAMES)

MODEL_FOR_MASK_GENERATION_MAPPING = _LazyAutoMapping(CONFIG_MAPPING_NAMES, MODEL_FOR_MASK_GENERATION_MAPPING_NAMES)

MODEL_FOR_KEYPOINT_DETECTION_MAPPING = _LazyAutoMapping(
    CONFIG_MAPPING_NAMES, MODEL_FOR_KEYPOINT_DETECTION_MAPPING_NAMES
)

MODEL_FOR_TEXT_ENCODING_MAPPING = _LazyAutoMapping(CONFIG_MAPPING_NAMES, MODEL_FOR_TEXT_ENCODING_MAPPING_NAMES)

MODEL_FOR_TIME_SERIES_CLASSIFICATION_MAPPING = _LazyAutoMapping(
    CONFIG_MAPPING_NAMES, MODEL_FOR_TIME_SERIES_CLASSIFICATION_MAPPING_NAMES
)

MODEL_FOR_TIME_SERIES_REGRESSION_MAPPING = _LazyAutoMapping(
    CONFIG_MAPPING_NAMES, MODEL_FOR_TIME_SERIES_REGRESSION_MAPPING_NAMES
)

MODEL_FOR_TIME_SERIES_PREDICTION_MAPPING = _LazyAutoMapping(
    CONFIG_MAPPING_NAMES, MODEL_FOR_TIME_SERIES_PREDICTION_MAPPING_NAMES
)

MODEL_FOR_IMAGE_TO_IMAGE_MAPPING = _LazyAutoMapping(CONFIG_MAPPING_NAMES, MODEL_FOR_IMAGE_TO_IMAGE_MAPPING_NAMES)


class AutoModelForMaskGeneration(_BaseAutoModelClass):
    _model_mapping = MODEL_FOR_MASK_GENERATION_MAPPING


class AutoModelForKeypointDetection(_BaseAutoModelClass):
    _model_mapping = MODEL_FOR_KEYPOINT_DETECTION_MAPPING


class AutoModelForTextEncoding(_BaseAutoModelClass):
    _model_mapping = MODEL_FOR_TEXT_ENCODING_MAPPING


class AutoModelForImageToImage(_BaseAutoModelClass):
    _model_mapping = MODEL_FOR_IMAGE_TO_IMAGE_MAPPING


class AutoModel(_BaseAutoModelClass):
    _model_mapping = MODEL_MAPPING


AutoModel = auto_class_update(AutoModel)


class AutoModelForPreTraining(_BaseAutoModelClass):
    _model_mapping = MODEL_FOR_PRETRAINING_MAPPING


AutoModelForPreTraining = auto_class_update(AutoModelForPreTraining, head_doc="pretraining")


# Private on purpose, the public class will add the deprecation warnings.
class _AutoModelWithLMHead(_BaseAutoModelClass):
    _model_mapping = MODEL_WITH_LM_HEAD_MAPPING


_AutoModelWithLMHead = auto_class_update(_AutoModelWithLMHead, head_doc="language modeling")


class AutoModelForCausalLM(_BaseAutoModelClass):
    _model_mapping = MODEL_FOR_CAUSAL_LM_MAPPING


AutoModelForCausalLM = auto_class_update(AutoModelForCausalLM, head_doc="causal language modeling")


class AutoModelForMaskedLM(_BaseAutoModelClass):
    _model_mapping = MODEL_FOR_MASKED_LM_MAPPING


AutoModelForMaskedLM = auto_class_update(AutoModelForMaskedLM, head_doc="masked language modeling")


class AutoModelForSeq2SeqLM(_BaseAutoModelClass):
    _model_mapping = MODEL_FOR_SEQ_TO_SEQ_CAUSAL_LM_MAPPING


AutoModelForSeq2SeqLM = auto_class_update(
    AutoModelForSeq2SeqLM,
    head_doc="sequence-to-sequence language modeling",
    checkpoint_for_example="google-t5/t5-base",
)


class AutoModelForSequenceClassification(_BaseAutoModelClass):
    _model_mapping = MODEL_FOR_SEQUENCE_CLASSIFICATION_MAPPING


AutoModelForSequenceClassification = auto_class_update(
    AutoModelForSequenceClassification, head_doc="sequence classification"
)


class AutoModelForQuestionAnswering(_BaseAutoModelClass):
    _model_mapping = MODEL_FOR_QUESTION_ANSWERING_MAPPING


AutoModelForQuestionAnswering = auto_class_update(AutoModelForQuestionAnswering, head_doc="question answering")


class AutoModelForTableQuestionAnswering(_BaseAutoModelClass):
    _model_mapping = MODEL_FOR_TABLE_QUESTION_ANSWERING_MAPPING


AutoModelForTableQuestionAnswering = auto_class_update(
    AutoModelForTableQuestionAnswering,
    head_doc="table question answering",
    checkpoint_for_example="google/tapas-base-finetuned-wtq",
)


class AutoModelForVisualQuestionAnswering(_BaseAutoModelClass):
    _model_mapping = MODEL_FOR_VISUAL_QUESTION_ANSWERING_MAPPING


AutoModelForVisualQuestionAnswering = auto_class_update(
    AutoModelForVisualQuestionAnswering,
    head_doc="visual question answering",
    checkpoint_for_example="dandelin/vilt-b32-finetuned-vqa",
)


class AutoModelForDocumentQuestionAnswering(_BaseAutoModelClass):
    _model_mapping = MODEL_FOR_DOCUMENT_QUESTION_ANSWERING_MAPPING


AutoModelForDocumentQuestionAnswering = auto_class_update(
    AutoModelForDocumentQuestionAnswering,
    head_doc="document question answering",
    checkpoint_for_example='impira/layoutlm-document-qa", revision="52e01b3',
)


class AutoModelForTokenClassification(_BaseAutoModelClass):
    _model_mapping = MODEL_FOR_TOKEN_CLASSIFICATION_MAPPING


AutoModelForTokenClassification = auto_class_update(AutoModelForTokenClassification, head_doc="token classification")


class AutoModelForMultipleChoice(_BaseAutoModelClass):
    _model_mapping = MODEL_FOR_MULTIPLE_CHOICE_MAPPING


AutoModelForMultipleChoice = auto_class_update(AutoModelForMultipleChoice, head_doc="multiple choice")


class AutoModelForNextSentencePrediction(_BaseAutoModelClass):
    _model_mapping = MODEL_FOR_NEXT_SENTENCE_PREDICTION_MAPPING


AutoModelForNextSentencePrediction = auto_class_update(
    AutoModelForNextSentencePrediction, head_doc="next sentence prediction"
)


class AutoModelForImageClassification(_BaseAutoModelClass):
    _model_mapping = MODEL_FOR_IMAGE_CLASSIFICATION_MAPPING


AutoModelForImageClassification = auto_class_update(AutoModelForImageClassification, head_doc="image classification")


class AutoModelForZeroShotImageClassification(_BaseAutoModelClass):
    _model_mapping = MODEL_FOR_ZERO_SHOT_IMAGE_CLASSIFICATION_MAPPING


AutoModelForZeroShotImageClassification = auto_class_update(
    AutoModelForZeroShotImageClassification, head_doc="zero-shot image classification"
)


class AutoModelForImageSegmentation(_BaseAutoModelClass):
    _model_mapping = MODEL_FOR_IMAGE_SEGMENTATION_MAPPING


AutoModelForImageSegmentation = auto_class_update(AutoModelForImageSegmentation, head_doc="image segmentation")


class AutoModelForSemanticSegmentation(_BaseAutoModelClass):
    _model_mapping = MODEL_FOR_SEMANTIC_SEGMENTATION_MAPPING


AutoModelForSemanticSegmentation = auto_class_update(
    AutoModelForSemanticSegmentation, head_doc="semantic segmentation"
)


class AutoModelForTimeSeriesPrediction(_BaseAutoModelClass):
    _model_mapping = MODEL_FOR_TIME_SERIES_PREDICTION_MAPPING


AutoModelForTimeSeriesPrediction = auto_class_update(
    AutoModelForTimeSeriesPrediction, head_doc="time-series prediction"
)


class AutoModelForUniversalSegmentation(_BaseAutoModelClass):
    _model_mapping = MODEL_FOR_UNIVERSAL_SEGMENTATION_MAPPING


AutoModelForUniversalSegmentation = auto_class_update(
    AutoModelForUniversalSegmentation, head_doc="universal image segmentation"
)


class AutoModelForInstanceSegmentation(_BaseAutoModelClass):
    _model_mapping = MODEL_FOR_INSTANCE_SEGMENTATION_MAPPING


AutoModelForInstanceSegmentation = auto_class_update(
    AutoModelForInstanceSegmentation, head_doc="instance segmentation"
)


class AutoModelForObjectDetection(_BaseAutoModelClass):
    _model_mapping = MODEL_FOR_OBJECT_DETECTION_MAPPING


AutoModelForObjectDetection = auto_class_update(AutoModelForObjectDetection, head_doc="object detection")


class AutoModelForZeroShotObjectDetection(_BaseAutoModelClass):
    _model_mapping = MODEL_FOR_ZERO_SHOT_OBJECT_DETECTION_MAPPING


AutoModelForZeroShotObjectDetection = auto_class_update(
    AutoModelForZeroShotObjectDetection, head_doc="zero-shot object detection"
)


class AutoModelForDepthEstimation(_BaseAutoModelClass):
    _model_mapping = MODEL_FOR_DEPTH_ESTIMATION_MAPPING


AutoModelForDepthEstimation = auto_class_update(AutoModelForDepthEstimation, head_doc="depth estimation")


class AutoModelForVideoClassification(_BaseAutoModelClass):
    _model_mapping = MODEL_FOR_VIDEO_CLASSIFICATION_MAPPING


AutoModelForVideoClassification = auto_class_update(AutoModelForVideoClassification, head_doc="video classification")


class AutoModelForVision2Seq(_BaseAutoModelClass):
    _model_mapping = MODEL_FOR_VISION_2_SEQ_MAPPING


AutoModelForVision2Seq = auto_class_update(AutoModelForVision2Seq, head_doc="vision-to-text modeling")


class AutoModelForImageTextToText(_BaseAutoModelClass):
    _model_mapping = MODEL_FOR_IMAGE_TEXT_TO_TEXT_MAPPING


AutoModelForImageTextToText = auto_class_update(AutoModelForImageTextToText, head_doc="image-text-to-text modeling")


class AutoModelForAudioClassification(_BaseAutoModelClass):
    _model_mapping = MODEL_FOR_AUDIO_CLASSIFICATION_MAPPING


AutoModelForAudioClassification = auto_class_update(AutoModelForAudioClassification, head_doc="audio classification")


class AutoModelForCTC(_BaseAutoModelClass):
    _model_mapping = MODEL_FOR_CTC_MAPPING


AutoModelForCTC = auto_class_update(AutoModelForCTC, head_doc="connectionist temporal classification")


class AutoModelForSpeechSeq2Seq(_BaseAutoModelClass):
    _model_mapping = MODEL_FOR_SPEECH_SEQ_2_SEQ_MAPPING


AutoModelForSpeechSeq2Seq = auto_class_update(
    AutoModelForSpeechSeq2Seq, head_doc="sequence-to-sequence speech-to-text modeling"
)


class AutoModelForAudioFrameClassification(_BaseAutoModelClass):
    _model_mapping = MODEL_FOR_AUDIO_FRAME_CLASSIFICATION_MAPPING


AutoModelForAudioFrameClassification = auto_class_update(
    AutoModelForAudioFrameClassification, head_doc="audio frame (token) classification"
)


class AutoModelForAudioXVector(_BaseAutoModelClass):
    _model_mapping = MODEL_FOR_AUDIO_XVECTOR_MAPPING


class AutoModelForTextToSpectrogram(_BaseAutoModelClass):
    _model_mapping = MODEL_FOR_TEXT_TO_SPECTROGRAM_MAPPING


class AutoModelForTextToWaveform(_BaseAutoModelClass):
    _model_mapping = MODEL_FOR_TEXT_TO_WAVEFORM_MAPPING


class AutoBackbone(_BaseAutoBackboneClass):
    _model_mapping = MODEL_FOR_BACKBONE_MAPPING


AutoModelForAudioXVector = auto_class_update(AutoModelForAudioXVector, head_doc="audio retrieval via x-vector")


class AutoModelForMaskedImageModeling(_BaseAutoModelClass):
    _model_mapping = MODEL_FOR_MASKED_IMAGE_MODELING_MAPPING


AutoModelForMaskedImageModeling = auto_class_update(AutoModelForMaskedImageModeling, head_doc="masked image modeling")


class AutoModelWithLMHead(_AutoModelWithLMHead):
    @classmethod
    def from_config(cls, config):
        warnings.warn(
            "The class `AutoModelWithLMHead` is deprecated and will be removed in a future version. Please use "
            "`AutoModelForCausalLM` for causal language models, `AutoModelForMaskedLM` for masked language models and "
            "`AutoModelForSeq2SeqLM` for encoder-decoder models.",
            FutureWarning,
        )
        return super().from_config(config)

    @classmethod
    def from_pretrained(cls, pretrained_model_name_or_path, *model_args, **kwargs):
        warnings.warn(
            "The class `AutoModelWithLMHead` is deprecated and will be removed in a future version. Please use "
            "`AutoModelForCausalLM` for causal language models, `AutoModelForMaskedLM` for masked language models and "
            "`AutoModelForSeq2SeqLM` for encoder-decoder models.",
            FutureWarning,
        )
        return super().from_pretrained(pretrained_model_name_or_path, *model_args, **kwargs)


__all__ = [
    "MODEL_FOR_AUDIO_CLASSIFICATION_MAPPING",
    "MODEL_FOR_AUDIO_FRAME_CLASSIFICATION_MAPPING",
    "MODEL_FOR_AUDIO_XVECTOR_MAPPING",
    "MODEL_FOR_BACKBONE_MAPPING",
    "MODEL_FOR_CAUSAL_IMAGE_MODELING_MAPPING",
    "MODEL_FOR_CAUSAL_LM_MAPPING",
    "MODEL_FOR_CTC_MAPPING",
    "MODEL_FOR_DOCUMENT_QUESTION_ANSWERING_MAPPING",
    "MODEL_FOR_DEPTH_ESTIMATION_MAPPING",
    "MODEL_FOR_IMAGE_CLASSIFICATION_MAPPING",
    "MODEL_FOR_IMAGE_MAPPING",
    "MODEL_FOR_IMAGE_SEGMENTATION_MAPPING",
    "MODEL_FOR_IMAGE_TO_IMAGE_MAPPING",
    "MODEL_FOR_KEYPOINT_DETECTION_MAPPING",
    "MODEL_FOR_INSTANCE_SEGMENTATION_MAPPING",
    "MODEL_FOR_MASKED_IMAGE_MODELING_MAPPING",
    "MODEL_FOR_MASKED_LM_MAPPING",
    "MODEL_FOR_MASK_GENERATION_MAPPING",
    "MODEL_FOR_MULTIPLE_CHOICE_MAPPING",
    "MODEL_FOR_NEXT_SENTENCE_PREDICTION_MAPPING",
    "MODEL_FOR_OBJECT_DETECTION_MAPPING",
    "MODEL_FOR_PRETRAINING_MAPPING",
    "MODEL_FOR_QUESTION_ANSWERING_MAPPING",
    "MODEL_FOR_SEMANTIC_SEGMENTATION_MAPPING",
    "MODEL_FOR_SEQ_TO_SEQ_CAUSAL_LM_MAPPING",
    "MODEL_FOR_SEQUENCE_CLASSIFICATION_MAPPING",
    "MODEL_FOR_SPEECH_SEQ_2_SEQ_MAPPING",
    "MODEL_FOR_TABLE_QUESTION_ANSWERING_MAPPING",
    "MODEL_FOR_TEXT_ENCODING_MAPPING",
    "MODEL_FOR_TEXT_TO_WAVEFORM_MAPPING",
    "MODEL_FOR_TEXT_TO_SPECTROGRAM_MAPPING",
    "MODEL_FOR_TIME_SERIES_PREDICTION_MAPPING",
    "MODEL_FOR_TOKEN_CLASSIFICATION_MAPPING",
    "MODEL_FOR_UNIVERSAL_SEGMENTATION_MAPPING",
    "MODEL_FOR_VIDEO_CLASSIFICATION_MAPPING",
    "MODEL_FOR_VISION_2_SEQ_MAPPING",
    "MODEL_FOR_RETRIEVAL_MAPPING",
    "MODEL_FOR_IMAGE_TEXT_TO_TEXT_MAPPING",
    "MODEL_FOR_VISUAL_QUESTION_ANSWERING_MAPPING",
    "MODEL_MAPPING",
    "MODEL_WITH_LM_HEAD_MAPPING",
    "MODEL_FOR_ZERO_SHOT_IMAGE_CLASSIFICATION_MAPPING",
    "MODEL_FOR_ZERO_SHOT_OBJECT_DETECTION_MAPPING",
    "MODEL_FOR_TIME_SERIES_CLASSIFICATION_MAPPING",
    "MODEL_FOR_TIME_SERIES_REGRESSION_MAPPING",
    "AutoModel",
    "AutoBackbone",
    "AutoModelForAudioClassification",
    "AutoModelForAudioFrameClassification",
    "AutoModelForAudioXVector",
    "AutoModelForCausalLM",
    "AutoModelForCTC",
    "AutoModelForDepthEstimation",
    "AutoModelForImageClassification",
    "AutoModelForImageSegmentation",
    "AutoModelForImageToImage",
    "AutoModelForInstanceSegmentation",
    "AutoModelForKeypointDetection",
    "AutoModelForMaskGeneration",
    "AutoModelForTextEncoding",
    "AutoModelForMaskedImageModeling",
    "AutoModelForMaskedLM",
    "AutoModelForMultipleChoice",
    "AutoModelForNextSentencePrediction",
    "AutoModelForObjectDetection",
    "AutoModelForPreTraining",
    "AutoModelForQuestionAnswering",
    "AutoModelForSemanticSegmentation",
    "AutoModelForSeq2SeqLM",
    "AutoModelForSequenceClassification",
    "AutoModelForSpeechSeq2Seq",
    "AutoModelForTableQuestionAnswering",
    "AutoModelForTextToSpectrogram",
    "AutoModelForTextToWaveform",
    "AutoModelForTokenClassification",
    "AutoModelForUniversalSegmentation",
    "AutoModelForVideoClassification",
    "AutoModelForVision2Seq",
    "AutoModelForVisualQuestionAnswering",
    "AutoModelForDocumentQuestionAnswering",
    "AutoModelWithLMHead",
    "AutoModelForZeroShotImageClassification",
    "AutoModelForZeroShotObjectDetection",
    "AutoModelForImageTextToText",
]<|MERGE_RESOLUTION|>--- conflicted
+++ resolved
@@ -257,12 +257,9 @@
         ("rt_detr_v2", "RTDetrV2Model"),
         ("rwkv", "RwkvModel"),
         ("sam", "SamModel"),
-<<<<<<< HEAD
         ("sam2", "Sam2Model"),
-=======
         ("sam_hq", "SamHQModel"),
         ("sam_hq_vision_model", "SamHQVisionModel"),
->>>>>>> a847d4aa
         ("sam_vision_model", "SamVisionModel"),
         ("seamless_m4t", "SeamlessM4TModel"),
         ("seamless_m4t_v2", "SeamlessM4Tv2Model"),
