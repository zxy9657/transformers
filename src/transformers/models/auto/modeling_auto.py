# coding=utf-8
# Copyright 2018 The HuggingFace Inc. team.
#
# Licensed under the Apache License, Version 2.0 (the "License");
# you may not use this file except in compliance with the License.
# You may obtain a copy of the License at
#
#     http://www.apache.org/licenses/LICENSE-2.0
#
# Unless required by applicable law or agreed to in writing, software
# distributed under the License is distributed on an "AS IS" BASIS,
# WITHOUT WARRANTIES OR CONDITIONS OF ANY KIND, either express or implied.
# See the License for the specific language governing permissions and
# limitations under the License.
""" Auto Model class."""

import warnings
from collections import OrderedDict

from ...utils import logging
from .auto_factory import _BaseAutoBackboneClass, _BaseAutoModelClass, _LazyAutoMapping, auto_class_update
from .configuration_auto import CONFIG_MAPPING_NAMES


logger = logging.get_logger(__name__)


MODEL_MAPPING_NAMES = OrderedDict(
    [
        # Base model mapping
        ("albert", "AlbertModel"),
        ("align", "AlignModel"),
        ("altclip", "AltCLIPModel"),
        ("audio-spectrogram-transformer", "ASTModel"),
        ("autoformer", "AutoformerModel"),
        ("bart", "BartModel"),
        ("beit", "BeitModel"),
        ("bert", "BertModel"),
        ("bert-generation", "BertGenerationEncoder"),
        ("big_bird", "BigBirdModel"),
        ("bigbird_pegasus", "BigBirdPegasusModel"),
        ("biogpt", "BioGptModel"),
        ("bit", "BitModel"),
        ("blenderbot", "BlenderbotModel"),
        ("blenderbot-small", "BlenderbotSmallModel"),
        ("blip", "BlipModel"),
        ("blip-2", "Blip2Model"),
        ("bloom", "BloomModel"),
        ("bridgetower", "BridgeTowerModel"),
        ("camembert", "CamembertModel"),
        ("canine", "CanineModel"),
        ("chinese_clip", "ChineseCLIPModel"),
        ("clap", "ClapModel"),
        ("clip", "CLIPModel"),
        ("clipseg", "CLIPSegModel"),
        ("codegen", "CodeGenModel"),
        ("conditional_detr", "ConditionalDetrModel"),
        ("convbert", "ConvBertModel"),
        ("convnext", "ConvNextModel"),
        ("convnextv2", "ConvNextV2Model"),
        ("cpmant", "CpmAntModel"),
        ("ctrl", "CTRLModel"),
        ("cvt", "CvtModel"),
        ("data2vec-audio", "Data2VecAudioModel"),
        ("data2vec-text", "Data2VecTextModel"),
        ("data2vec-vision", "Data2VecVisionModel"),
        ("deberta", "DebertaModel"),
        ("deberta-v2", "DebertaV2Model"),
        ("decision_transformer", "DecisionTransformerModel"),
        ("deformable_detr", "DeformableDetrModel"),
        ("deit", "DeiTModel"),
        ("deta", "DetaModel"),
        ("detr", "DetrModel"),
        ("dinat", "DinatModel"),
        ("distilbert", "DistilBertModel"),
        ("donut-swin", "DonutSwinModel"),
        ("dpr", "DPRQuestionEncoder"),
        ("dpt", "DPTModel"),
        ("efficientformer", "EfficientFormerModel"),
        ("efficientnet", "EfficientNetModel"),
        ("electra", "ElectraModel"),
        ("encodec", "EncodecModel"),
        ("ernie", "ErnieModel"),
        ("ernie_m", "ErnieMModel"),
        ("esm", "EsmModel"),
        ("falcon", "FalconModel"),
        ("flaubert", "FlaubertModel"),
        ("flava", "FlavaModel"),
        ("fnet", "FNetModel"),
        ("focalnet", "FocalNetModel"),
        ("fsmt", "FSMTModel"),
        ("funnel", ("FunnelModel", "FunnelBaseModel")),
        ("git", "GitModel"),
        ("glpn", "GLPNModel"),
        ("gpt-sw3", "GPT2Model"),
        ("gpt2", "GPT2Model"),
        ("gpt_bigcode", "GPTBigCodeModel"),
        ("gpt_neo", "GPTNeoModel"),
        ("gpt_neox", "GPTNeoXModel"),
        ("gpt_neox_japanese", "GPTNeoXJapaneseModel"),
        ("gptj", "GPTJModel"),
        ("gptsan-japanese", "GPTSanJapaneseForConditionalGeneration"),
        ("graphormer", "GraphormerModel"),
        ("groupvit", "GroupViTModel"),
        ("hubert", "HubertModel"),
        ("ibert", "IBertModel"),
        ("imagegpt", "ImageGPTModel"),
        ("informer", "InformerModel"),
        ("jukebox", "JukeboxModel"),
        ("layoutlm", "LayoutLMModel"),
        ("layoutlmv2", "LayoutLMv2Model"),
        ("layoutlmv3", "LayoutLMv3Model"),
        ("led", "LEDModel"),
        ("levit", "LevitModel"),
        ("lilt", "LiltModel"),
        ("llama", "LlamaModel"),
        ("longformer", "LongformerModel"),
        ("longt5", "LongT5Model"),
        ("luke", "LukeModel"),
        ("lxmert", "LxmertModel"),
        ("m2m_100", "M2M100Model"),
        ("marian", "MarianModel"),
        ("markuplm", "MarkupLMModel"),
        ("mask2former", "Mask2FormerModel"),
        ("maskformer", "MaskFormerModel"),
        ("maskformer-swin", "MaskFormerSwinModel"),
        ("mbart", "MBartModel"),
        ("mctct", "MCTCTModel"),
        ("mega", "MegaModel"),
        ("megatron-bert", "MegatronBertModel"),
        ("mgp-str", "MgpstrForSceneTextRecognition"),
        ("mobilebert", "MobileBertModel"),
        ("mobilenet_v1", "MobileNetV1Model"),
        ("mobilenet_v2", "MobileNetV2Model"),
        ("mobilevit", "MobileViTModel"),
        ("mobilevitv2", "MobileViTV2Model"),
        ("mpnet", "MPNetModel"),
<<<<<<< HEAD
        ("mpt", "MptModel"),
=======
        ("mra", "MraModel"),
>>>>>>> 45025d92
        ("mt5", "MT5Model"),
        ("mvp", "MvpModel"),
        ("nat", "NatModel"),
        ("nezha", "NezhaModel"),
        ("nllb-moe", "NllbMoeModel"),
        ("nystromformer", "NystromformerModel"),
        ("oneformer", "OneFormerModel"),
        ("open-llama", "OpenLlamaModel"),
        ("openai-gpt", "OpenAIGPTModel"),
        ("opt", "OPTModel"),
        ("owlvit", "OwlViTModel"),
        ("pegasus", "PegasusModel"),
        ("pegasus_x", "PegasusXModel"),
        ("perceiver", "PerceiverModel"),
        ("plbart", "PLBartModel"),
        ("poolformer", "PoolFormerModel"),
        ("prophetnet", "ProphetNetModel"),
        ("qdqbert", "QDQBertModel"),
        ("reformer", "ReformerModel"),
        ("regnet", "RegNetModel"),
        ("rembert", "RemBertModel"),
        ("resnet", "ResNetModel"),
        ("retribert", "RetriBertModel"),
        ("roberta", "RobertaModel"),
        ("roberta-prelayernorm", "RobertaPreLayerNormModel"),
        ("roc_bert", "RoCBertModel"),
        ("roformer", "RoFormerModel"),
        ("rwkv", "RwkvModel"),
        ("sam", "SamModel"),
        ("segformer", "SegformerModel"),
        ("sew", "SEWModel"),
        ("sew-d", "SEWDModel"),
        ("speech_to_text", "Speech2TextModel"),
        ("speecht5", "SpeechT5Model"),
        ("splinter", "SplinterModel"),
        ("squeezebert", "SqueezeBertModel"),
        ("swiftformer", "SwiftFormerModel"),
        ("swin", "SwinModel"),
        ("swin2sr", "Swin2SRModel"),
        ("swinv2", "Swinv2Model"),
        ("switch_transformers", "SwitchTransformersModel"),
        ("t5", "T5Model"),
        ("table-transformer", "TableTransformerModel"),
        ("tapas", "TapasModel"),
        ("time_series_transformer", "TimeSeriesTransformerModel"),
        ("timesformer", "TimesformerModel"),
        ("timm_backbone", "TimmBackbone"),
        ("trajectory_transformer", "TrajectoryTransformerModel"),
        ("transfo-xl", "TransfoXLModel"),
        ("tvlt", "TvltModel"),
        ("umt5", "UMT5Model"),
        ("unispeech", "UniSpeechModel"),
        ("unispeech-sat", "UniSpeechSatModel"),
        ("van", "VanModel"),
        ("videomae", "VideoMAEModel"),
        ("vilt", "ViltModel"),
        ("vision-text-dual-encoder", "VisionTextDualEncoderModel"),
        ("visual_bert", "VisualBertModel"),
        ("vit", "ViTModel"),
        ("vit_hybrid", "ViTHybridModel"),
        ("vit_mae", "ViTMAEModel"),
        ("vit_msn", "ViTMSNModel"),
        ("vivit", "VivitModel"),
        ("wav2vec2", "Wav2Vec2Model"),
        ("wav2vec2-conformer", "Wav2Vec2ConformerModel"),
        ("wavlm", "WavLMModel"),
        ("whisper", "WhisperModel"),
        ("xclip", "XCLIPModel"),
        ("xglm", "XGLMModel"),
        ("xlm", "XLMModel"),
        ("xlm-prophetnet", "XLMProphetNetModel"),
        ("xlm-roberta", "XLMRobertaModel"),
        ("xlm-roberta-xl", "XLMRobertaXLModel"),
        ("xlnet", "XLNetModel"),
        ("xmod", "XmodModel"),
        ("yolos", "YolosModel"),
        ("yoso", "YosoModel"),
    ]
)

MODEL_FOR_PRETRAINING_MAPPING_NAMES = OrderedDict(
    [
        # Model for pre-training mapping
        ("albert", "AlbertForPreTraining"),
        ("bart", "BartForConditionalGeneration"),
        ("bert", "BertForPreTraining"),
        ("big_bird", "BigBirdForPreTraining"),
        ("bloom", "BloomForCausalLM"),
        ("camembert", "CamembertForMaskedLM"),
        ("ctrl", "CTRLLMHeadModel"),
        ("data2vec-text", "Data2VecTextForMaskedLM"),
        ("deberta", "DebertaForMaskedLM"),
        ("deberta-v2", "DebertaV2ForMaskedLM"),
        ("distilbert", "DistilBertForMaskedLM"),
        ("electra", "ElectraForPreTraining"),
        ("ernie", "ErnieForPreTraining"),
        ("flaubert", "FlaubertWithLMHeadModel"),
        ("flava", "FlavaForPreTraining"),
        ("fnet", "FNetForPreTraining"),
        ("fsmt", "FSMTForConditionalGeneration"),
        ("funnel", "FunnelForPreTraining"),
        ("gpt-sw3", "GPT2LMHeadModel"),
        ("gpt2", "GPT2LMHeadModel"),
        ("gpt_bigcode", "GPTBigCodeForCausalLM"),
        ("gptsan-japanese", "GPTSanJapaneseForConditionalGeneration"),
        ("ibert", "IBertForMaskedLM"),
        ("layoutlm", "LayoutLMForMaskedLM"),
        ("longformer", "LongformerForMaskedLM"),
        ("luke", "LukeForMaskedLM"),
        ("lxmert", "LxmertForPreTraining"),
        ("mega", "MegaForMaskedLM"),
        ("megatron-bert", "MegatronBertForPreTraining"),
        ("mobilebert", "MobileBertForPreTraining"),
        ("mpnet", "MPNetForMaskedLM"),
<<<<<<< HEAD
        ("mpt", "MptForCausalLM"),
=======
        ("mra", "MraForMaskedLM"),
>>>>>>> 45025d92
        ("mvp", "MvpForConditionalGeneration"),
        ("nezha", "NezhaForPreTraining"),
        ("nllb-moe", "NllbMoeForConditionalGeneration"),
        ("openai-gpt", "OpenAIGPTLMHeadModel"),
        ("retribert", "RetriBertModel"),
        ("roberta", "RobertaForMaskedLM"),
        ("roberta-prelayernorm", "RobertaPreLayerNormForMaskedLM"),
        ("roc_bert", "RoCBertForPreTraining"),
        ("rwkv", "RwkvForCausalLM"),
        ("splinter", "SplinterForPreTraining"),
        ("squeezebert", "SqueezeBertForMaskedLM"),
        ("switch_transformers", "SwitchTransformersForConditionalGeneration"),
        ("t5", "T5ForConditionalGeneration"),
        ("tapas", "TapasForMaskedLM"),
        ("transfo-xl", "TransfoXLLMHeadModel"),
        ("tvlt", "TvltForPreTraining"),
        ("unispeech", "UniSpeechForPreTraining"),
        ("unispeech-sat", "UniSpeechSatForPreTraining"),
        ("videomae", "VideoMAEForPreTraining"),
        ("visual_bert", "VisualBertForPreTraining"),
        ("vit_mae", "ViTMAEForPreTraining"),
        ("wav2vec2", "Wav2Vec2ForPreTraining"),
        ("wav2vec2-conformer", "Wav2Vec2ConformerForPreTraining"),
        ("xlm", "XLMWithLMHeadModel"),
        ("xlm-roberta", "XLMRobertaForMaskedLM"),
        ("xlm-roberta-xl", "XLMRobertaXLForMaskedLM"),
        ("xlnet", "XLNetLMHeadModel"),
        ("xmod", "XmodForMaskedLM"),
    ]
)

MODEL_WITH_LM_HEAD_MAPPING_NAMES = OrderedDict(
    [
        # Model with LM heads mapping
        ("albert", "AlbertForMaskedLM"),
        ("bart", "BartForConditionalGeneration"),
        ("bert", "BertForMaskedLM"),
        ("big_bird", "BigBirdForMaskedLM"),
        ("bigbird_pegasus", "BigBirdPegasusForConditionalGeneration"),
        ("blenderbot-small", "BlenderbotSmallForConditionalGeneration"),
        ("bloom", "BloomForCausalLM"),
        ("camembert", "CamembertForMaskedLM"),
        ("codegen", "CodeGenForCausalLM"),
        ("convbert", "ConvBertForMaskedLM"),
        ("cpmant", "CpmAntForCausalLM"),
        ("ctrl", "CTRLLMHeadModel"),
        ("data2vec-text", "Data2VecTextForMaskedLM"),
        ("deberta", "DebertaForMaskedLM"),
        ("deberta-v2", "DebertaV2ForMaskedLM"),
        ("distilbert", "DistilBertForMaskedLM"),
        ("electra", "ElectraForMaskedLM"),
        ("encoder-decoder", "EncoderDecoderModel"),
        ("ernie", "ErnieForMaskedLM"),
        ("esm", "EsmForMaskedLM"),
        ("flaubert", "FlaubertWithLMHeadModel"),
        ("fnet", "FNetForMaskedLM"),
        ("fsmt", "FSMTForConditionalGeneration"),
        ("funnel", "FunnelForMaskedLM"),
        ("git", "GitForCausalLM"),
        ("gpt-sw3", "GPT2LMHeadModel"),
        ("gpt2", "GPT2LMHeadModel"),
        ("gpt_bigcode", "GPTBigCodeForCausalLM"),
        ("gpt_neo", "GPTNeoForCausalLM"),
        ("gpt_neox", "GPTNeoXForCausalLM"),
        ("gpt_neox_japanese", "GPTNeoXJapaneseForCausalLM"),
        ("gptj", "GPTJForCausalLM"),
        ("gptsan-japanese", "GPTSanJapaneseForConditionalGeneration"),
        ("ibert", "IBertForMaskedLM"),
        ("layoutlm", "LayoutLMForMaskedLM"),
        ("led", "LEDForConditionalGeneration"),
        ("longformer", "LongformerForMaskedLM"),
        ("longt5", "LongT5ForConditionalGeneration"),
        ("luke", "LukeForMaskedLM"),
        ("m2m_100", "M2M100ForConditionalGeneration"),
        ("marian", "MarianMTModel"),
        ("mega", "MegaForMaskedLM"),
        ("megatron-bert", "MegatronBertForCausalLM"),
        ("mobilebert", "MobileBertForMaskedLM"),
        ("mpnet", "MPNetForMaskedLM"),
<<<<<<< HEAD
        ("mpt", "MptForCausalLM"),
=======
        ("mra", "MraForMaskedLM"),
>>>>>>> 45025d92
        ("mvp", "MvpForConditionalGeneration"),
        ("nezha", "NezhaForMaskedLM"),
        ("nllb-moe", "NllbMoeForConditionalGeneration"),
        ("nystromformer", "NystromformerForMaskedLM"),
        ("openai-gpt", "OpenAIGPTLMHeadModel"),
        ("pegasus_x", "PegasusXForConditionalGeneration"),
        ("plbart", "PLBartForConditionalGeneration"),
        ("qdqbert", "QDQBertForMaskedLM"),
        ("reformer", "ReformerModelWithLMHead"),
        ("rembert", "RemBertForMaskedLM"),
        ("roberta", "RobertaForMaskedLM"),
        ("roberta-prelayernorm", "RobertaPreLayerNormForMaskedLM"),
        ("roc_bert", "RoCBertForMaskedLM"),
        ("roformer", "RoFormerForMaskedLM"),
        ("rwkv", "RwkvForCausalLM"),
        ("speech_to_text", "Speech2TextForConditionalGeneration"),
        ("squeezebert", "SqueezeBertForMaskedLM"),
        ("switch_transformers", "SwitchTransformersForConditionalGeneration"),
        ("t5", "T5ForConditionalGeneration"),
        ("tapas", "TapasForMaskedLM"),
        ("transfo-xl", "TransfoXLLMHeadModel"),
        ("wav2vec2", "Wav2Vec2ForMaskedLM"),
        ("whisper", "WhisperForConditionalGeneration"),
        ("xlm", "XLMWithLMHeadModel"),
        ("xlm-roberta", "XLMRobertaForMaskedLM"),
        ("xlm-roberta-xl", "XLMRobertaXLForMaskedLM"),
        ("xlnet", "XLNetLMHeadModel"),
        ("xmod", "XmodForMaskedLM"),
        ("yoso", "YosoForMaskedLM"),
    ]
)

MODEL_FOR_CAUSAL_LM_MAPPING_NAMES = OrderedDict(
    [
        # Model for Causal LM mapping
        ("bart", "BartForCausalLM"),
        ("bert", "BertLMHeadModel"),
        ("bert-generation", "BertGenerationDecoder"),
        ("big_bird", "BigBirdForCausalLM"),
        ("bigbird_pegasus", "BigBirdPegasusForCausalLM"),
        ("biogpt", "BioGptForCausalLM"),
        ("blenderbot", "BlenderbotForCausalLM"),
        ("blenderbot-small", "BlenderbotSmallForCausalLM"),
        ("bloom", "BloomForCausalLM"),
        ("camembert", "CamembertForCausalLM"),
        ("codegen", "CodeGenForCausalLM"),
        ("cpmant", "CpmAntForCausalLM"),
        ("ctrl", "CTRLLMHeadModel"),
        ("data2vec-text", "Data2VecTextForCausalLM"),
        ("electra", "ElectraForCausalLM"),
        ("ernie", "ErnieForCausalLM"),
        ("falcon", "FalconForCausalLM"),
        ("git", "GitForCausalLM"),
        ("gpt-sw3", "GPT2LMHeadModel"),
        ("gpt2", "GPT2LMHeadModel"),
        ("gpt_bigcode", "GPTBigCodeForCausalLM"),
        ("gpt_neo", "GPTNeoForCausalLM"),
        ("gpt_neox", "GPTNeoXForCausalLM"),
        ("gpt_neox_japanese", "GPTNeoXJapaneseForCausalLM"),
        ("gptj", "GPTJForCausalLM"),
        ("llama", "LlamaForCausalLM"),
        ("marian", "MarianForCausalLM"),
        ("mbart", "MBartForCausalLM"),
        ("mega", "MegaForCausalLM"),
        ("megatron-bert", "MegatronBertForCausalLM"),
        ("mpt", "MptForCausalLM"),
        ("musicgen", "MusicgenForCausalLM"),
        ("mvp", "MvpForCausalLM"),
        ("open-llama", "OpenLlamaForCausalLM"),
        ("openai-gpt", "OpenAIGPTLMHeadModel"),
        ("opt", "OPTForCausalLM"),
        ("pegasus", "PegasusForCausalLM"),
        ("plbart", "PLBartForCausalLM"),
        ("prophetnet", "ProphetNetForCausalLM"),
        ("qdqbert", "QDQBertLMHeadModel"),
        ("reformer", "ReformerModelWithLMHead"),
        ("rembert", "RemBertForCausalLM"),
        ("roberta", "RobertaForCausalLM"),
        ("roberta-prelayernorm", "RobertaPreLayerNormForCausalLM"),
        ("roc_bert", "RoCBertForCausalLM"),
        ("roformer", "RoFormerForCausalLM"),
        ("rwkv", "RwkvForCausalLM"),
        ("speech_to_text_2", "Speech2Text2ForCausalLM"),
        ("transfo-xl", "TransfoXLLMHeadModel"),
        ("trocr", "TrOCRForCausalLM"),
        ("xglm", "XGLMForCausalLM"),
        ("xlm", "XLMWithLMHeadModel"),
        ("xlm-prophetnet", "XLMProphetNetForCausalLM"),
        ("xlm-roberta", "XLMRobertaForCausalLM"),
        ("xlm-roberta-xl", "XLMRobertaXLForCausalLM"),
        ("xlnet", "XLNetLMHeadModel"),
        ("xmod", "XmodForCausalLM"),
    ]
)

MODEL_FOR_MASKED_IMAGE_MODELING_MAPPING_NAMES = OrderedDict(
    [
        ("deit", "DeiTForMaskedImageModeling"),
        ("focalnet", "FocalNetForMaskedImageModeling"),
        ("swin", "SwinForMaskedImageModeling"),
        ("swinv2", "Swinv2ForMaskedImageModeling"),
        ("vit", "ViTForMaskedImageModeling"),
    ]
)


MODEL_FOR_CAUSAL_IMAGE_MODELING_MAPPING_NAMES = OrderedDict(
    # Model for Causal Image Modeling mapping
    [
        ("imagegpt", "ImageGPTForCausalImageModeling"),
    ]
)

MODEL_FOR_IMAGE_CLASSIFICATION_MAPPING_NAMES = OrderedDict(
    [
        # Model for Image Classification mapping
        ("beit", "BeitForImageClassification"),
        ("bit", "BitForImageClassification"),
        ("convnext", "ConvNextForImageClassification"),
        ("convnextv2", "ConvNextV2ForImageClassification"),
        ("cvt", "CvtForImageClassification"),
        ("data2vec-vision", "Data2VecVisionForImageClassification"),
        ("deit", ("DeiTForImageClassification", "DeiTForImageClassificationWithTeacher")),
        ("dinat", "DinatForImageClassification"),
        (
            "efficientformer",
            (
                "EfficientFormerForImageClassification",
                "EfficientFormerForImageClassificationWithTeacher",
            ),
        ),
        ("efficientnet", "EfficientNetForImageClassification"),
        ("focalnet", "FocalNetForImageClassification"),
        ("imagegpt", "ImageGPTForImageClassification"),
        ("levit", ("LevitForImageClassification", "LevitForImageClassificationWithTeacher")),
        ("mobilenet_v1", "MobileNetV1ForImageClassification"),
        ("mobilenet_v2", "MobileNetV2ForImageClassification"),
        ("mobilevit", "MobileViTForImageClassification"),
        ("mobilevitv2", "MobileViTV2ForImageClassification"),
        ("nat", "NatForImageClassification"),
        (
            "perceiver",
            (
                "PerceiverForImageClassificationLearned",
                "PerceiverForImageClassificationFourier",
                "PerceiverForImageClassificationConvProcessing",
            ),
        ),
        ("poolformer", "PoolFormerForImageClassification"),
        ("regnet", "RegNetForImageClassification"),
        ("resnet", "ResNetForImageClassification"),
        ("segformer", "SegformerForImageClassification"),
        ("swiftformer", "SwiftFormerForImageClassification"),
        ("swin", "SwinForImageClassification"),
        ("swinv2", "Swinv2ForImageClassification"),
        ("van", "VanForImageClassification"),
        ("vit", "ViTForImageClassification"),
        ("vit_hybrid", "ViTHybridForImageClassification"),
        ("vit_msn", "ViTMSNForImageClassification"),
    ]
)

MODEL_FOR_IMAGE_SEGMENTATION_MAPPING_NAMES = OrderedDict(
    [
        # Do not add new models here, this class will be deprecated in the future.
        # Model for Image Segmentation mapping
        ("detr", "DetrForSegmentation"),
    ]
)

MODEL_FOR_SEMANTIC_SEGMENTATION_MAPPING_NAMES = OrderedDict(
    [
        # Model for Semantic Segmentation mapping
        ("beit", "BeitForSemanticSegmentation"),
        ("data2vec-vision", "Data2VecVisionForSemanticSegmentation"),
        ("dpt", "DPTForSemanticSegmentation"),
        ("mobilenet_v2", "MobileNetV2ForSemanticSegmentation"),
        ("mobilevit", "MobileViTForSemanticSegmentation"),
        ("mobilevitv2", "MobileViTV2ForSemanticSegmentation"),
        ("segformer", "SegformerForSemanticSegmentation"),
        ("upernet", "UperNetForSemanticSegmentation"),
    ]
)

MODEL_FOR_INSTANCE_SEGMENTATION_MAPPING_NAMES = OrderedDict(
    [
        # Model for Instance Segmentation mapping
        # MaskFormerForInstanceSegmentation can be removed from this mapping in v5
        ("maskformer", "MaskFormerForInstanceSegmentation"),
    ]
)

MODEL_FOR_UNIVERSAL_SEGMENTATION_MAPPING_NAMES = OrderedDict(
    [
        # Model for Universal Segmentation mapping
        ("detr", "DetrForSegmentation"),
        ("mask2former", "Mask2FormerForUniversalSegmentation"),
        ("maskformer", "MaskFormerForInstanceSegmentation"),
        ("oneformer", "OneFormerForUniversalSegmentation"),
    ]
)

MODEL_FOR_VIDEO_CLASSIFICATION_MAPPING_NAMES = OrderedDict(
    [
        ("timesformer", "TimesformerForVideoClassification"),
        ("videomae", "VideoMAEForVideoClassification"),
        ("vivit", "VivitForVideoClassification"),
    ]
)

MODEL_FOR_VISION_2_SEQ_MAPPING_NAMES = OrderedDict(
    [
        ("blip", "BlipForConditionalGeneration"),
        ("blip-2", "Blip2ForConditionalGeneration"),
        ("git", "GitForCausalLM"),
        ("instructblip", "InstructBlipForConditionalGeneration"),
        ("pix2struct", "Pix2StructForConditionalGeneration"),
        ("vision-encoder-decoder", "VisionEncoderDecoderModel"),
    ]
)

MODEL_FOR_MASKED_LM_MAPPING_NAMES = OrderedDict(
    [
        # Model for Masked LM mapping
        ("albert", "AlbertForMaskedLM"),
        ("bart", "BartForConditionalGeneration"),
        ("bert", "BertForMaskedLM"),
        ("big_bird", "BigBirdForMaskedLM"),
        ("camembert", "CamembertForMaskedLM"),
        ("convbert", "ConvBertForMaskedLM"),
        ("data2vec-text", "Data2VecTextForMaskedLM"),
        ("deberta", "DebertaForMaskedLM"),
        ("deberta-v2", "DebertaV2ForMaskedLM"),
        ("distilbert", "DistilBertForMaskedLM"),
        ("electra", "ElectraForMaskedLM"),
        ("ernie", "ErnieForMaskedLM"),
        ("esm", "EsmForMaskedLM"),
        ("flaubert", "FlaubertWithLMHeadModel"),
        ("fnet", "FNetForMaskedLM"),
        ("funnel", "FunnelForMaskedLM"),
        ("ibert", "IBertForMaskedLM"),
        ("layoutlm", "LayoutLMForMaskedLM"),
        ("longformer", "LongformerForMaskedLM"),
        ("luke", "LukeForMaskedLM"),
        ("mbart", "MBartForConditionalGeneration"),
        ("mega", "MegaForMaskedLM"),
        ("megatron-bert", "MegatronBertForMaskedLM"),
        ("mobilebert", "MobileBertForMaskedLM"),
        ("mpnet", "MPNetForMaskedLM"),
        ("mra", "MraForMaskedLM"),
        ("mvp", "MvpForConditionalGeneration"),
        ("nezha", "NezhaForMaskedLM"),
        ("nystromformer", "NystromformerForMaskedLM"),
        ("perceiver", "PerceiverForMaskedLM"),
        ("qdqbert", "QDQBertForMaskedLM"),
        ("reformer", "ReformerForMaskedLM"),
        ("rembert", "RemBertForMaskedLM"),
        ("roberta", "RobertaForMaskedLM"),
        ("roberta-prelayernorm", "RobertaPreLayerNormForMaskedLM"),
        ("roc_bert", "RoCBertForMaskedLM"),
        ("roformer", "RoFormerForMaskedLM"),
        ("squeezebert", "SqueezeBertForMaskedLM"),
        ("tapas", "TapasForMaskedLM"),
        ("wav2vec2", "Wav2Vec2ForMaskedLM"),
        ("xlm", "XLMWithLMHeadModel"),
        ("xlm-roberta", "XLMRobertaForMaskedLM"),
        ("xlm-roberta-xl", "XLMRobertaXLForMaskedLM"),
        ("xmod", "XmodForMaskedLM"),
        ("yoso", "YosoForMaskedLM"),
    ]
)

MODEL_FOR_OBJECT_DETECTION_MAPPING_NAMES = OrderedDict(
    [
        # Model for Object Detection mapping
        ("conditional_detr", "ConditionalDetrForObjectDetection"),
        ("deformable_detr", "DeformableDetrForObjectDetection"),
        ("deta", "DetaForObjectDetection"),
        ("detr", "DetrForObjectDetection"),
        ("table-transformer", "TableTransformerForObjectDetection"),
        ("yolos", "YolosForObjectDetection"),
    ]
)

MODEL_FOR_ZERO_SHOT_OBJECT_DETECTION_MAPPING_NAMES = OrderedDict(
    [
        # Model for Zero Shot Object Detection mapping
        ("owlvit", "OwlViTForObjectDetection")
    ]
)

MODEL_FOR_DEPTH_ESTIMATION_MAPPING_NAMES = OrderedDict(
    [
        # Model for depth estimation mapping
        ("dpt", "DPTForDepthEstimation"),
        ("glpn", "GLPNForDepthEstimation"),
    ]
)
MODEL_FOR_SEQ_TO_SEQ_CAUSAL_LM_MAPPING_NAMES = OrderedDict(
    [
        # Model for Seq2Seq Causal LM mapping
        ("bart", "BartForConditionalGeneration"),
        ("bigbird_pegasus", "BigBirdPegasusForConditionalGeneration"),
        ("blenderbot", "BlenderbotForConditionalGeneration"),
        ("blenderbot-small", "BlenderbotSmallForConditionalGeneration"),
        ("encoder-decoder", "EncoderDecoderModel"),
        ("fsmt", "FSMTForConditionalGeneration"),
        ("gptsan-japanese", "GPTSanJapaneseForConditionalGeneration"),
        ("led", "LEDForConditionalGeneration"),
        ("longt5", "LongT5ForConditionalGeneration"),
        ("m2m_100", "M2M100ForConditionalGeneration"),
        ("marian", "MarianMTModel"),
        ("mbart", "MBartForConditionalGeneration"),
        ("mt5", "MT5ForConditionalGeneration"),
        ("mvp", "MvpForConditionalGeneration"),
        ("nllb-moe", "NllbMoeForConditionalGeneration"),
        ("pegasus", "PegasusForConditionalGeneration"),
        ("pegasus_x", "PegasusXForConditionalGeneration"),
        ("plbart", "PLBartForConditionalGeneration"),
        ("prophetnet", "ProphetNetForConditionalGeneration"),
        ("switch_transformers", "SwitchTransformersForConditionalGeneration"),
        ("t5", "T5ForConditionalGeneration"),
        ("umt5", "UMT5ForConditionalGeneration"),
        ("xlm-prophetnet", "XLMProphetNetForConditionalGeneration"),
    ]
)

MODEL_FOR_SPEECH_SEQ_2_SEQ_MAPPING_NAMES = OrderedDict(
    [
        ("speech-encoder-decoder", "SpeechEncoderDecoderModel"),
        ("speech_to_text", "Speech2TextForConditionalGeneration"),
        ("speecht5", "SpeechT5ForSpeechToText"),
        ("whisper", "WhisperForConditionalGeneration"),
    ]
)

MODEL_FOR_SEQUENCE_CLASSIFICATION_MAPPING_NAMES = OrderedDict(
    [
        # Model for Sequence Classification mapping
        ("albert", "AlbertForSequenceClassification"),
        ("bart", "BartForSequenceClassification"),
        ("bert", "BertForSequenceClassification"),
        ("big_bird", "BigBirdForSequenceClassification"),
        ("bigbird_pegasus", "BigBirdPegasusForSequenceClassification"),
        ("biogpt", "BioGptForSequenceClassification"),
        ("bloom", "BloomForSequenceClassification"),
        ("camembert", "CamembertForSequenceClassification"),
        ("canine", "CanineForSequenceClassification"),
        ("convbert", "ConvBertForSequenceClassification"),
        ("ctrl", "CTRLForSequenceClassification"),
        ("data2vec-text", "Data2VecTextForSequenceClassification"),
        ("deberta", "DebertaForSequenceClassification"),
        ("deberta-v2", "DebertaV2ForSequenceClassification"),
        ("distilbert", "DistilBertForSequenceClassification"),
        ("electra", "ElectraForSequenceClassification"),
        ("ernie", "ErnieForSequenceClassification"),
        ("ernie_m", "ErnieMForSequenceClassification"),
        ("esm", "EsmForSequenceClassification"),
        ("falcon", "FalconForSequenceClassification"),
        ("flaubert", "FlaubertForSequenceClassification"),
        ("fnet", "FNetForSequenceClassification"),
        ("funnel", "FunnelForSequenceClassification"),
        ("gpt-sw3", "GPT2ForSequenceClassification"),
        ("gpt2", "GPT2ForSequenceClassification"),
        ("gpt_bigcode", "GPTBigCodeForSequenceClassification"),
        ("gpt_neo", "GPTNeoForSequenceClassification"),
        ("gpt_neox", "GPTNeoXForSequenceClassification"),
        ("gptj", "GPTJForSequenceClassification"),
        ("ibert", "IBertForSequenceClassification"),
        ("layoutlm", "LayoutLMForSequenceClassification"),
        ("layoutlmv2", "LayoutLMv2ForSequenceClassification"),
        ("layoutlmv3", "LayoutLMv3ForSequenceClassification"),
        ("led", "LEDForSequenceClassification"),
        ("lilt", "LiltForSequenceClassification"),
        ("llama", "LlamaForSequenceClassification"),
        ("longformer", "LongformerForSequenceClassification"),
        ("luke", "LukeForSequenceClassification"),
        ("markuplm", "MarkupLMForSequenceClassification"),
        ("mbart", "MBartForSequenceClassification"),
        ("mega", "MegaForSequenceClassification"),
        ("megatron-bert", "MegatronBertForSequenceClassification"),
        ("mobilebert", "MobileBertForSequenceClassification"),
        ("mpnet", "MPNetForSequenceClassification"),
<<<<<<< HEAD
        ("mpt", "MptForSequenceClassification"),
=======
        ("mra", "MraForSequenceClassification"),
>>>>>>> 45025d92
        ("mvp", "MvpForSequenceClassification"),
        ("nezha", "NezhaForSequenceClassification"),
        ("nystromformer", "NystromformerForSequenceClassification"),
        ("open-llama", "OpenLlamaForSequenceClassification"),
        ("openai-gpt", "OpenAIGPTForSequenceClassification"),
        ("opt", "OPTForSequenceClassification"),
        ("perceiver", "PerceiverForSequenceClassification"),
        ("plbart", "PLBartForSequenceClassification"),
        ("qdqbert", "QDQBertForSequenceClassification"),
        ("reformer", "ReformerForSequenceClassification"),
        ("rembert", "RemBertForSequenceClassification"),
        ("roberta", "RobertaForSequenceClassification"),
        ("roberta-prelayernorm", "RobertaPreLayerNormForSequenceClassification"),
        ("roc_bert", "RoCBertForSequenceClassification"),
        ("roformer", "RoFormerForSequenceClassification"),
        ("squeezebert", "SqueezeBertForSequenceClassification"),
        ("tapas", "TapasForSequenceClassification"),
        ("transfo-xl", "TransfoXLForSequenceClassification"),
        ("xlm", "XLMForSequenceClassification"),
        ("xlm-roberta", "XLMRobertaForSequenceClassification"),
        ("xlm-roberta-xl", "XLMRobertaXLForSequenceClassification"),
        ("xlnet", "XLNetForSequenceClassification"),
        ("xmod", "XmodForSequenceClassification"),
        ("yoso", "YosoForSequenceClassification"),
    ]
)

MODEL_FOR_QUESTION_ANSWERING_MAPPING_NAMES = OrderedDict(
    [
        # Model for Question Answering mapping
        ("albert", "AlbertForQuestionAnswering"),
        ("bart", "BartForQuestionAnswering"),
        ("bert", "BertForQuestionAnswering"),
        ("big_bird", "BigBirdForQuestionAnswering"),
        ("bigbird_pegasus", "BigBirdPegasusForQuestionAnswering"),
        ("bloom", "BloomForQuestionAnswering"),
        ("camembert", "CamembertForQuestionAnswering"),
        ("canine", "CanineForQuestionAnswering"),
        ("convbert", "ConvBertForQuestionAnswering"),
        ("data2vec-text", "Data2VecTextForQuestionAnswering"),
        ("deberta", "DebertaForQuestionAnswering"),
        ("deberta-v2", "DebertaV2ForQuestionAnswering"),
        ("distilbert", "DistilBertForQuestionAnswering"),
        ("electra", "ElectraForQuestionAnswering"),
        ("ernie", "ErnieForQuestionAnswering"),
        ("ernie_m", "ErnieMForQuestionAnswering"),
        ("falcon", "FalconForQuestionAnswering"),
        ("flaubert", "FlaubertForQuestionAnsweringSimple"),
        ("fnet", "FNetForQuestionAnswering"),
        ("funnel", "FunnelForQuestionAnswering"),
        ("gpt2", "GPT2ForQuestionAnswering"),
        ("gpt_neo", "GPTNeoForQuestionAnswering"),
        ("gpt_neox", "GPTNeoXForQuestionAnswering"),
        ("gptj", "GPTJForQuestionAnswering"),
        ("ibert", "IBertForQuestionAnswering"),
        ("layoutlmv2", "LayoutLMv2ForQuestionAnswering"),
        ("layoutlmv3", "LayoutLMv3ForQuestionAnswering"),
        ("led", "LEDForQuestionAnswering"),
        ("lilt", "LiltForQuestionAnswering"),
        ("longformer", "LongformerForQuestionAnswering"),
        ("luke", "LukeForQuestionAnswering"),
        ("lxmert", "LxmertForQuestionAnswering"),
        ("markuplm", "MarkupLMForQuestionAnswering"),
        ("mbart", "MBartForQuestionAnswering"),
        ("mega", "MegaForQuestionAnswering"),
        ("megatron-bert", "MegatronBertForQuestionAnswering"),
        ("mobilebert", "MobileBertForQuestionAnswering"),
        ("mpnet", "MPNetForQuestionAnswering"),
<<<<<<< HEAD
        ("mpt", "MptForQuestionAnswering"),
=======
        ("mra", "MraForQuestionAnswering"),
>>>>>>> 45025d92
        ("mt5", "MT5ForQuestionAnswering"),
        ("mvp", "MvpForQuestionAnswering"),
        ("nezha", "NezhaForQuestionAnswering"),
        ("nystromformer", "NystromformerForQuestionAnswering"),
        ("opt", "OPTForQuestionAnswering"),
        ("qdqbert", "QDQBertForQuestionAnswering"),
        ("reformer", "ReformerForQuestionAnswering"),
        ("rembert", "RemBertForQuestionAnswering"),
        ("roberta", "RobertaForQuestionAnswering"),
        ("roberta-prelayernorm", "RobertaPreLayerNormForQuestionAnswering"),
        ("roc_bert", "RoCBertForQuestionAnswering"),
        ("roformer", "RoFormerForQuestionAnswering"),
        ("splinter", "SplinterForQuestionAnswering"),
        ("squeezebert", "SqueezeBertForQuestionAnswering"),
        ("t5", "T5ForQuestionAnswering"),
        ("umt5", "UMT5ForQuestionAnswering"),
        ("xlm", "XLMForQuestionAnsweringSimple"),
        ("xlm-roberta", "XLMRobertaForQuestionAnswering"),
        ("xlm-roberta-xl", "XLMRobertaXLForQuestionAnswering"),
        ("xlnet", "XLNetForQuestionAnsweringSimple"),
        ("xmod", "XmodForQuestionAnswering"),
        ("yoso", "YosoForQuestionAnswering"),
    ]
)

MODEL_FOR_TABLE_QUESTION_ANSWERING_MAPPING_NAMES = OrderedDict(
    [
        # Model for Table Question Answering mapping
        ("tapas", "TapasForQuestionAnswering"),
    ]
)

MODEL_FOR_VISUAL_QUESTION_ANSWERING_MAPPING_NAMES = OrderedDict(
    [
        ("vilt", "ViltForQuestionAnswering"),
    ]
)

MODEL_FOR_DOCUMENT_QUESTION_ANSWERING_MAPPING_NAMES = OrderedDict(
    [
        ("layoutlm", "LayoutLMForQuestionAnswering"),
        ("layoutlmv2", "LayoutLMv2ForQuestionAnswering"),
        ("layoutlmv3", "LayoutLMv3ForQuestionAnswering"),
    ]
)

MODEL_FOR_TOKEN_CLASSIFICATION_MAPPING_NAMES = OrderedDict(
    [
        # Model for Token Classification mapping
        ("albert", "AlbertForTokenClassification"),
        ("bert", "BertForTokenClassification"),
        ("big_bird", "BigBirdForTokenClassification"),
        ("biogpt", "BioGptForTokenClassification"),
        ("bloom", "BloomForTokenClassification"),
        ("camembert", "CamembertForTokenClassification"),
        ("canine", "CanineForTokenClassification"),
        ("convbert", "ConvBertForTokenClassification"),
        ("data2vec-text", "Data2VecTextForTokenClassification"),
        ("deberta", "DebertaForTokenClassification"),
        ("deberta-v2", "DebertaV2ForTokenClassification"),
        ("distilbert", "DistilBertForTokenClassification"),
        ("electra", "ElectraForTokenClassification"),
        ("ernie", "ErnieForTokenClassification"),
        ("ernie_m", "ErnieMForTokenClassification"),
        ("esm", "EsmForTokenClassification"),
        ("falcon", "FalconForTokenClassification"),
        ("flaubert", "FlaubertForTokenClassification"),
        ("fnet", "FNetForTokenClassification"),
        ("funnel", "FunnelForTokenClassification"),
        ("gpt-sw3", "GPT2ForTokenClassification"),
        ("gpt2", "GPT2ForTokenClassification"),
        ("gpt_bigcode", "GPTBigCodeForTokenClassification"),
        ("gpt_neo", "GPTNeoForTokenClassification"),
        ("gpt_neox", "GPTNeoXForTokenClassification"),
        ("ibert", "IBertForTokenClassification"),
        ("layoutlm", "LayoutLMForTokenClassification"),
        ("layoutlmv2", "LayoutLMv2ForTokenClassification"),
        ("layoutlmv3", "LayoutLMv3ForTokenClassification"),
        ("lilt", "LiltForTokenClassification"),
        ("longformer", "LongformerForTokenClassification"),
        ("luke", "LukeForTokenClassification"),
        ("markuplm", "MarkupLMForTokenClassification"),
        ("mega", "MegaForTokenClassification"),
        ("megatron-bert", "MegatronBertForTokenClassification"),
        ("mobilebert", "MobileBertForTokenClassification"),
        ("mpnet", "MPNetForTokenClassification"),
<<<<<<< HEAD
        ("mpt", "MptForTokenClassification"),
=======
        ("mra", "MraForTokenClassification"),
>>>>>>> 45025d92
        ("nezha", "NezhaForTokenClassification"),
        ("nystromformer", "NystromformerForTokenClassification"),
        ("qdqbert", "QDQBertForTokenClassification"),
        ("rembert", "RemBertForTokenClassification"),
        ("roberta", "RobertaForTokenClassification"),
        ("roberta-prelayernorm", "RobertaPreLayerNormForTokenClassification"),
        ("roc_bert", "RoCBertForTokenClassification"),
        ("roformer", "RoFormerForTokenClassification"),
        ("squeezebert", "SqueezeBertForTokenClassification"),
        ("xlm", "XLMForTokenClassification"),
        ("xlm-roberta", "XLMRobertaForTokenClassification"),
        ("xlm-roberta-xl", "XLMRobertaXLForTokenClassification"),
        ("xlnet", "XLNetForTokenClassification"),
        ("xmod", "XmodForTokenClassification"),
        ("yoso", "YosoForTokenClassification"),
    ]
)

MODEL_FOR_MULTIPLE_CHOICE_MAPPING_NAMES = OrderedDict(
    [
        # Model for Multiple Choice mapping
        ("albert", "AlbertForMultipleChoice"),
        ("bert", "BertForMultipleChoice"),
        ("big_bird", "BigBirdForMultipleChoice"),
        ("camembert", "CamembertForMultipleChoice"),
        ("canine", "CanineForMultipleChoice"),
        ("convbert", "ConvBertForMultipleChoice"),
        ("data2vec-text", "Data2VecTextForMultipleChoice"),
        ("deberta-v2", "DebertaV2ForMultipleChoice"),
        ("distilbert", "DistilBertForMultipleChoice"),
        ("electra", "ElectraForMultipleChoice"),
        ("ernie", "ErnieForMultipleChoice"),
        ("ernie_m", "ErnieMForMultipleChoice"),
        ("flaubert", "FlaubertForMultipleChoice"),
        ("fnet", "FNetForMultipleChoice"),
        ("funnel", "FunnelForMultipleChoice"),
        ("ibert", "IBertForMultipleChoice"),
        ("longformer", "LongformerForMultipleChoice"),
        ("luke", "LukeForMultipleChoice"),
        ("mega", "MegaForMultipleChoice"),
        ("megatron-bert", "MegatronBertForMultipleChoice"),
        ("mobilebert", "MobileBertForMultipleChoice"),
        ("mpnet", "MPNetForMultipleChoice"),
        ("mra", "MraForMultipleChoice"),
        ("nezha", "NezhaForMultipleChoice"),
        ("nystromformer", "NystromformerForMultipleChoice"),
        ("qdqbert", "QDQBertForMultipleChoice"),
        ("rembert", "RemBertForMultipleChoice"),
        ("roberta", "RobertaForMultipleChoice"),
        ("roberta-prelayernorm", "RobertaPreLayerNormForMultipleChoice"),
        ("roc_bert", "RoCBertForMultipleChoice"),
        ("roformer", "RoFormerForMultipleChoice"),
        ("squeezebert", "SqueezeBertForMultipleChoice"),
        ("xlm", "XLMForMultipleChoice"),
        ("xlm-roberta", "XLMRobertaForMultipleChoice"),
        ("xlm-roberta-xl", "XLMRobertaXLForMultipleChoice"),
        ("xlnet", "XLNetForMultipleChoice"),
        ("xmod", "XmodForMultipleChoice"),
        ("yoso", "YosoForMultipleChoice"),
    ]
)

MODEL_FOR_NEXT_SENTENCE_PREDICTION_MAPPING_NAMES = OrderedDict(
    [
        ("bert", "BertForNextSentencePrediction"),
        ("ernie", "ErnieForNextSentencePrediction"),
        ("fnet", "FNetForNextSentencePrediction"),
        ("megatron-bert", "MegatronBertForNextSentencePrediction"),
        ("mobilebert", "MobileBertForNextSentencePrediction"),
        ("nezha", "NezhaForNextSentencePrediction"),
        ("qdqbert", "QDQBertForNextSentencePrediction"),
    ]
)

MODEL_FOR_AUDIO_CLASSIFICATION_MAPPING_NAMES = OrderedDict(
    [
        # Model for Audio Classification mapping
        ("audio-spectrogram-transformer", "ASTForAudioClassification"),
        ("data2vec-audio", "Data2VecAudioForSequenceClassification"),
        ("hubert", "HubertForSequenceClassification"),
        ("sew", "SEWForSequenceClassification"),
        ("sew-d", "SEWDForSequenceClassification"),
        ("unispeech", "UniSpeechForSequenceClassification"),
        ("unispeech-sat", "UniSpeechSatForSequenceClassification"),
        ("wav2vec2", "Wav2Vec2ForSequenceClassification"),
        ("wav2vec2-conformer", "Wav2Vec2ConformerForSequenceClassification"),
        ("wavlm", "WavLMForSequenceClassification"),
        ("whisper", "WhisperForAudioClassification"),
    ]
)

MODEL_FOR_CTC_MAPPING_NAMES = OrderedDict(
    [
        # Model for Connectionist temporal classification (CTC) mapping
        ("data2vec-audio", "Data2VecAudioForCTC"),
        ("hubert", "HubertForCTC"),
        ("mctct", "MCTCTForCTC"),
        ("sew", "SEWForCTC"),
        ("sew-d", "SEWDForCTC"),
        ("unispeech", "UniSpeechForCTC"),
        ("unispeech-sat", "UniSpeechSatForCTC"),
        ("wav2vec2", "Wav2Vec2ForCTC"),
        ("wav2vec2-conformer", "Wav2Vec2ConformerForCTC"),
        ("wavlm", "WavLMForCTC"),
    ]
)

MODEL_FOR_AUDIO_FRAME_CLASSIFICATION_MAPPING_NAMES = OrderedDict(
    [
        # Model for Audio Classification mapping
        ("data2vec-audio", "Data2VecAudioForAudioFrameClassification"),
        ("unispeech-sat", "UniSpeechSatForAudioFrameClassification"),
        ("wav2vec2", "Wav2Vec2ForAudioFrameClassification"),
        ("wav2vec2-conformer", "Wav2Vec2ConformerForAudioFrameClassification"),
        ("wavlm", "WavLMForAudioFrameClassification"),
    ]
)

MODEL_FOR_AUDIO_XVECTOR_MAPPING_NAMES = OrderedDict(
    [
        # Model for Audio Classification mapping
        ("data2vec-audio", "Data2VecAudioForXVector"),
        ("unispeech-sat", "UniSpeechSatForXVector"),
        ("wav2vec2", "Wav2Vec2ForXVector"),
        ("wav2vec2-conformer", "Wav2Vec2ConformerForXVector"),
        ("wavlm", "WavLMForXVector"),
    ]
)

MODEL_FOR_ZERO_SHOT_IMAGE_CLASSIFICATION_MAPPING_NAMES = OrderedDict(
    [
        # Model for Zero Shot Image Classification mapping
        ("align", "AlignModel"),
        ("altclip", "AltCLIPModel"),
        ("blip", "BlipModel"),
        ("chinese_clip", "ChineseCLIPModel"),
        ("clip", "CLIPModel"),
        ("clipseg", "CLIPSegModel"),
    ]
)

MODEL_FOR_BACKBONE_MAPPING_NAMES = OrderedDict(
    [
        # Backbone mapping
        ("bit", "BitBackbone"),
        ("convnext", "ConvNextBackbone"),
        ("convnextv2", "ConvNextV2Backbone"),
        ("dinat", "DinatBackbone"),
        ("focalnet", "FocalNetBackbone"),
        ("maskformer-swin", "MaskFormerSwinBackbone"),
        ("nat", "NatBackbone"),
        ("resnet", "ResNetBackbone"),
        ("swin", "SwinBackbone"),
        ("timm_backbone", "TimmBackbone"),
    ]
)

MODEL_FOR_MASK_GENERATION_MAPPING_NAMES = OrderedDict(
    [
        ("sam", "SamModel"),
    ]
)

MODEL_FOR_TEXT_ENCODING_MAPPING_NAMES = OrderedDict(
    [
        ("albert", "AlbertModel"),
        ("bert", "BertModel"),
        ("big_bird", "BigBirdModel"),
        ("data2vec-text", "Data2VecTextModel"),
        ("deberta", "DebertaModel"),
        ("deberta-v2", "DebertaV2Model"),
        ("distilbert", "DistilBertModel"),
        ("electra", "ElectraModel"),
        ("flaubert", "FlaubertModel"),
        ("ibert", "IBertModel"),
        ("longformer", "LongformerModel"),
        ("mobilebert", "MobileBertModel"),
        ("mt5", "MT5EncoderModel"),
        ("nystromformer", "NystromformerModel"),
        ("reformer", "ReformerModel"),
        ("rembert", "RemBertModel"),
        ("roberta", "RobertaModel"),
        ("roberta-prelayernorm", "RobertaPreLayerNormModel"),
        ("roc_bert", "RoCBertModel"),
        ("roformer", "RoFormerModel"),
        ("squeezebert", "SqueezeBertModel"),
        ("t5", "T5EncoderModel"),
        ("umt5", "UMT5EncoderModel"),
        ("xlm", "XLMModel"),
        ("xlm-roberta", "XLMRobertaModel"),
        ("xlm-roberta-xl", "XLMRobertaXLModel"),
    ]
)

MODEL_MAPPING = _LazyAutoMapping(CONFIG_MAPPING_NAMES, MODEL_MAPPING_NAMES)
MODEL_FOR_PRETRAINING_MAPPING = _LazyAutoMapping(CONFIG_MAPPING_NAMES, MODEL_FOR_PRETRAINING_MAPPING_NAMES)
MODEL_WITH_LM_HEAD_MAPPING = _LazyAutoMapping(CONFIG_MAPPING_NAMES, MODEL_WITH_LM_HEAD_MAPPING_NAMES)
MODEL_FOR_CAUSAL_LM_MAPPING = _LazyAutoMapping(CONFIG_MAPPING_NAMES, MODEL_FOR_CAUSAL_LM_MAPPING_NAMES)
MODEL_FOR_CAUSAL_IMAGE_MODELING_MAPPING = _LazyAutoMapping(
    CONFIG_MAPPING_NAMES, MODEL_FOR_CAUSAL_IMAGE_MODELING_MAPPING_NAMES
)
MODEL_FOR_IMAGE_CLASSIFICATION_MAPPING = _LazyAutoMapping(
    CONFIG_MAPPING_NAMES, MODEL_FOR_IMAGE_CLASSIFICATION_MAPPING_NAMES
)
MODEL_FOR_ZERO_SHOT_IMAGE_CLASSIFICATION_MAPPING = _LazyAutoMapping(
    CONFIG_MAPPING_NAMES, MODEL_FOR_ZERO_SHOT_IMAGE_CLASSIFICATION_MAPPING_NAMES
)
MODEL_FOR_IMAGE_SEGMENTATION_MAPPING = _LazyAutoMapping(
    CONFIG_MAPPING_NAMES, MODEL_FOR_IMAGE_SEGMENTATION_MAPPING_NAMES
)
MODEL_FOR_SEMANTIC_SEGMENTATION_MAPPING = _LazyAutoMapping(
    CONFIG_MAPPING_NAMES, MODEL_FOR_SEMANTIC_SEGMENTATION_MAPPING_NAMES
)
MODEL_FOR_INSTANCE_SEGMENTATION_MAPPING = _LazyAutoMapping(
    CONFIG_MAPPING_NAMES, MODEL_FOR_INSTANCE_SEGMENTATION_MAPPING_NAMES
)
MODEL_FOR_UNIVERSAL_SEGMENTATION_MAPPING = _LazyAutoMapping(
    CONFIG_MAPPING_NAMES, MODEL_FOR_UNIVERSAL_SEGMENTATION_MAPPING_NAMES
)
MODEL_FOR_VIDEO_CLASSIFICATION_MAPPING = _LazyAutoMapping(
    CONFIG_MAPPING_NAMES, MODEL_FOR_VIDEO_CLASSIFICATION_MAPPING_NAMES
)
MODEL_FOR_VISION_2_SEQ_MAPPING = _LazyAutoMapping(CONFIG_MAPPING_NAMES, MODEL_FOR_VISION_2_SEQ_MAPPING_NAMES)
MODEL_FOR_VISUAL_QUESTION_ANSWERING_MAPPING = _LazyAutoMapping(
    CONFIG_MAPPING_NAMES, MODEL_FOR_VISUAL_QUESTION_ANSWERING_MAPPING_NAMES
)
MODEL_FOR_DOCUMENT_QUESTION_ANSWERING_MAPPING = _LazyAutoMapping(
    CONFIG_MAPPING_NAMES, MODEL_FOR_DOCUMENT_QUESTION_ANSWERING_MAPPING_NAMES
)
MODEL_FOR_MASKED_LM_MAPPING = _LazyAutoMapping(CONFIG_MAPPING_NAMES, MODEL_FOR_MASKED_LM_MAPPING_NAMES)
MODEL_FOR_MASKED_IMAGE_MODELING_MAPPING = _LazyAutoMapping(
    CONFIG_MAPPING_NAMES, MODEL_FOR_MASKED_IMAGE_MODELING_MAPPING_NAMES
)
MODEL_FOR_OBJECT_DETECTION_MAPPING = _LazyAutoMapping(CONFIG_MAPPING_NAMES, MODEL_FOR_OBJECT_DETECTION_MAPPING_NAMES)
MODEL_FOR_ZERO_SHOT_OBJECT_DETECTION_MAPPING = _LazyAutoMapping(
    CONFIG_MAPPING_NAMES, MODEL_FOR_ZERO_SHOT_OBJECT_DETECTION_MAPPING_NAMES
)
MODEL_FOR_DEPTH_ESTIMATION_MAPPING = _LazyAutoMapping(CONFIG_MAPPING_NAMES, MODEL_FOR_DEPTH_ESTIMATION_MAPPING_NAMES)
MODEL_FOR_SEQ_TO_SEQ_CAUSAL_LM_MAPPING = _LazyAutoMapping(
    CONFIG_MAPPING_NAMES, MODEL_FOR_SEQ_TO_SEQ_CAUSAL_LM_MAPPING_NAMES
)
MODEL_FOR_SEQUENCE_CLASSIFICATION_MAPPING = _LazyAutoMapping(
    CONFIG_MAPPING_NAMES, MODEL_FOR_SEQUENCE_CLASSIFICATION_MAPPING_NAMES
)
MODEL_FOR_QUESTION_ANSWERING_MAPPING = _LazyAutoMapping(
    CONFIG_MAPPING_NAMES, MODEL_FOR_QUESTION_ANSWERING_MAPPING_NAMES
)
MODEL_FOR_TABLE_QUESTION_ANSWERING_MAPPING = _LazyAutoMapping(
    CONFIG_MAPPING_NAMES, MODEL_FOR_TABLE_QUESTION_ANSWERING_MAPPING_NAMES
)
MODEL_FOR_TOKEN_CLASSIFICATION_MAPPING = _LazyAutoMapping(
    CONFIG_MAPPING_NAMES, MODEL_FOR_TOKEN_CLASSIFICATION_MAPPING_NAMES
)
MODEL_FOR_MULTIPLE_CHOICE_MAPPING = _LazyAutoMapping(CONFIG_MAPPING_NAMES, MODEL_FOR_MULTIPLE_CHOICE_MAPPING_NAMES)
MODEL_FOR_NEXT_SENTENCE_PREDICTION_MAPPING = _LazyAutoMapping(
    CONFIG_MAPPING_NAMES, MODEL_FOR_NEXT_SENTENCE_PREDICTION_MAPPING_NAMES
)
MODEL_FOR_AUDIO_CLASSIFICATION_MAPPING = _LazyAutoMapping(
    CONFIG_MAPPING_NAMES, MODEL_FOR_AUDIO_CLASSIFICATION_MAPPING_NAMES
)
MODEL_FOR_CTC_MAPPING = _LazyAutoMapping(CONFIG_MAPPING_NAMES, MODEL_FOR_CTC_MAPPING_NAMES)
MODEL_FOR_SPEECH_SEQ_2_SEQ_MAPPING = _LazyAutoMapping(CONFIG_MAPPING_NAMES, MODEL_FOR_SPEECH_SEQ_2_SEQ_MAPPING_NAMES)
MODEL_FOR_AUDIO_FRAME_CLASSIFICATION_MAPPING = _LazyAutoMapping(
    CONFIG_MAPPING_NAMES, MODEL_FOR_AUDIO_FRAME_CLASSIFICATION_MAPPING_NAMES
)
MODEL_FOR_AUDIO_XVECTOR_MAPPING = _LazyAutoMapping(CONFIG_MAPPING_NAMES, MODEL_FOR_AUDIO_XVECTOR_MAPPING_NAMES)

MODEL_FOR_BACKBONE_MAPPING = _LazyAutoMapping(CONFIG_MAPPING_NAMES, MODEL_FOR_BACKBONE_MAPPING_NAMES)

MODEL_FOR_MASK_GENERATION_MAPPING = _LazyAutoMapping(CONFIG_MAPPING_NAMES, MODEL_FOR_MASK_GENERATION_MAPPING_NAMES)

MODEL_FOR_TEXT_ENCODING_MAPPING = _LazyAutoMapping(CONFIG_MAPPING_NAMES, MODEL_FOR_TEXT_ENCODING_MAPPING_NAMES)


class AutoModelForMaskGeneration(_BaseAutoModelClass):
    _model_mapping = MODEL_FOR_MASK_GENERATION_MAPPING


class AutoModelForTextEncoding(_BaseAutoModelClass):
    _model_mapping = MODEL_FOR_TEXT_ENCODING_MAPPING


class AutoModel(_BaseAutoModelClass):
    _model_mapping = MODEL_MAPPING


AutoModel = auto_class_update(AutoModel)


class AutoModelForPreTraining(_BaseAutoModelClass):
    _model_mapping = MODEL_FOR_PRETRAINING_MAPPING


AutoModelForPreTraining = auto_class_update(AutoModelForPreTraining, head_doc="pretraining")


# Private on purpose, the public class will add the deprecation warnings.
class _AutoModelWithLMHead(_BaseAutoModelClass):
    _model_mapping = MODEL_WITH_LM_HEAD_MAPPING


_AutoModelWithLMHead = auto_class_update(_AutoModelWithLMHead, head_doc="language modeling")


class AutoModelForCausalLM(_BaseAutoModelClass):
    _model_mapping = MODEL_FOR_CAUSAL_LM_MAPPING


AutoModelForCausalLM = auto_class_update(AutoModelForCausalLM, head_doc="causal language modeling")


class AutoModelForMaskedLM(_BaseAutoModelClass):
    _model_mapping = MODEL_FOR_MASKED_LM_MAPPING


AutoModelForMaskedLM = auto_class_update(AutoModelForMaskedLM, head_doc="masked language modeling")


class AutoModelForSeq2SeqLM(_BaseAutoModelClass):
    _model_mapping = MODEL_FOR_SEQ_TO_SEQ_CAUSAL_LM_MAPPING


AutoModelForSeq2SeqLM = auto_class_update(
    AutoModelForSeq2SeqLM, head_doc="sequence-to-sequence language modeling", checkpoint_for_example="t5-base"
)


class AutoModelForSequenceClassification(_BaseAutoModelClass):
    _model_mapping = MODEL_FOR_SEQUENCE_CLASSIFICATION_MAPPING


AutoModelForSequenceClassification = auto_class_update(
    AutoModelForSequenceClassification, head_doc="sequence classification"
)


class AutoModelForQuestionAnswering(_BaseAutoModelClass):
    _model_mapping = MODEL_FOR_QUESTION_ANSWERING_MAPPING


AutoModelForQuestionAnswering = auto_class_update(AutoModelForQuestionAnswering, head_doc="question answering")


class AutoModelForTableQuestionAnswering(_BaseAutoModelClass):
    _model_mapping = MODEL_FOR_TABLE_QUESTION_ANSWERING_MAPPING


AutoModelForTableQuestionAnswering = auto_class_update(
    AutoModelForTableQuestionAnswering,
    head_doc="table question answering",
    checkpoint_for_example="google/tapas-base-finetuned-wtq",
)


class AutoModelForVisualQuestionAnswering(_BaseAutoModelClass):
    _model_mapping = MODEL_FOR_VISUAL_QUESTION_ANSWERING_MAPPING


AutoModelForVisualQuestionAnswering = auto_class_update(
    AutoModelForVisualQuestionAnswering,
    head_doc="visual question answering",
    checkpoint_for_example="dandelin/vilt-b32-finetuned-vqa",
)


class AutoModelForDocumentQuestionAnswering(_BaseAutoModelClass):
    _model_mapping = MODEL_FOR_DOCUMENT_QUESTION_ANSWERING_MAPPING


AutoModelForDocumentQuestionAnswering = auto_class_update(
    AutoModelForDocumentQuestionAnswering,
    head_doc="document question answering",
    checkpoint_for_example='impira/layoutlm-document-qa", revision="52e01b3',
)


class AutoModelForTokenClassification(_BaseAutoModelClass):
    _model_mapping = MODEL_FOR_TOKEN_CLASSIFICATION_MAPPING


AutoModelForTokenClassification = auto_class_update(AutoModelForTokenClassification, head_doc="token classification")


class AutoModelForMultipleChoice(_BaseAutoModelClass):
    _model_mapping = MODEL_FOR_MULTIPLE_CHOICE_MAPPING


AutoModelForMultipleChoice = auto_class_update(AutoModelForMultipleChoice, head_doc="multiple choice")


class AutoModelForNextSentencePrediction(_BaseAutoModelClass):
    _model_mapping = MODEL_FOR_NEXT_SENTENCE_PREDICTION_MAPPING


AutoModelForNextSentencePrediction = auto_class_update(
    AutoModelForNextSentencePrediction, head_doc="next sentence prediction"
)


class AutoModelForImageClassification(_BaseAutoModelClass):
    _model_mapping = MODEL_FOR_IMAGE_CLASSIFICATION_MAPPING


AutoModelForImageClassification = auto_class_update(AutoModelForImageClassification, head_doc="image classification")


class AutoModelForZeroShotImageClassification(_BaseAutoModelClass):
    _model_mapping = MODEL_FOR_ZERO_SHOT_IMAGE_CLASSIFICATION_MAPPING


AutoModelForZeroShotImageClassification = auto_class_update(
    AutoModelForZeroShotImageClassification, head_doc="zero-shot image classification"
)


class AutoModelForImageSegmentation(_BaseAutoModelClass):
    _model_mapping = MODEL_FOR_IMAGE_SEGMENTATION_MAPPING


AutoModelForImageSegmentation = auto_class_update(AutoModelForImageSegmentation, head_doc="image segmentation")


class AutoModelForSemanticSegmentation(_BaseAutoModelClass):
    _model_mapping = MODEL_FOR_SEMANTIC_SEGMENTATION_MAPPING


AutoModelForSemanticSegmentation = auto_class_update(
    AutoModelForSemanticSegmentation, head_doc="semantic segmentation"
)


class AutoModelForUniversalSegmentation(_BaseAutoModelClass):
    _model_mapping = MODEL_FOR_UNIVERSAL_SEGMENTATION_MAPPING


AutoModelForUniversalSegmentation = auto_class_update(
    AutoModelForUniversalSegmentation, head_doc="universal image segmentation"
)


class AutoModelForInstanceSegmentation(_BaseAutoModelClass):
    _model_mapping = MODEL_FOR_INSTANCE_SEGMENTATION_MAPPING


AutoModelForInstanceSegmentation = auto_class_update(
    AutoModelForInstanceSegmentation, head_doc="instance segmentation"
)


class AutoModelForObjectDetection(_BaseAutoModelClass):
    _model_mapping = MODEL_FOR_OBJECT_DETECTION_MAPPING


AutoModelForObjectDetection = auto_class_update(AutoModelForObjectDetection, head_doc="object detection")


class AutoModelForZeroShotObjectDetection(_BaseAutoModelClass):
    _model_mapping = MODEL_FOR_ZERO_SHOT_OBJECT_DETECTION_MAPPING


AutoModelForZeroShotObjectDetection = auto_class_update(
    AutoModelForZeroShotObjectDetection, head_doc="zero-shot object detection"
)


class AutoModelForDepthEstimation(_BaseAutoModelClass):
    _model_mapping = MODEL_FOR_DEPTH_ESTIMATION_MAPPING


AutoModelForDepthEstimation = auto_class_update(AutoModelForDepthEstimation, head_doc="depth estimation")


class AutoModelForVideoClassification(_BaseAutoModelClass):
    _model_mapping = MODEL_FOR_VIDEO_CLASSIFICATION_MAPPING


AutoModelForVideoClassification = auto_class_update(AutoModelForVideoClassification, head_doc="video classification")


class AutoModelForVision2Seq(_BaseAutoModelClass):
    _model_mapping = MODEL_FOR_VISION_2_SEQ_MAPPING


AutoModelForVision2Seq = auto_class_update(AutoModelForVision2Seq, head_doc="vision-to-text modeling")


class AutoModelForAudioClassification(_BaseAutoModelClass):
    _model_mapping = MODEL_FOR_AUDIO_CLASSIFICATION_MAPPING


AutoModelForAudioClassification = auto_class_update(AutoModelForAudioClassification, head_doc="audio classification")


class AutoModelForCTC(_BaseAutoModelClass):
    _model_mapping = MODEL_FOR_CTC_MAPPING


AutoModelForCTC = auto_class_update(AutoModelForCTC, head_doc="connectionist temporal classification")


class AutoModelForSpeechSeq2Seq(_BaseAutoModelClass):
    _model_mapping = MODEL_FOR_SPEECH_SEQ_2_SEQ_MAPPING


AutoModelForSpeechSeq2Seq = auto_class_update(
    AutoModelForSpeechSeq2Seq, head_doc="sequence-to-sequence speech-to-text modeling"
)


class AutoModelForAudioFrameClassification(_BaseAutoModelClass):
    _model_mapping = MODEL_FOR_AUDIO_FRAME_CLASSIFICATION_MAPPING


AutoModelForAudioFrameClassification = auto_class_update(
    AutoModelForAudioFrameClassification, head_doc="audio frame (token) classification"
)


class AutoModelForAudioXVector(_BaseAutoModelClass):
    _model_mapping = MODEL_FOR_AUDIO_XVECTOR_MAPPING


class AutoBackbone(_BaseAutoBackboneClass):
    _model_mapping = MODEL_FOR_BACKBONE_MAPPING


AutoModelForAudioXVector = auto_class_update(AutoModelForAudioXVector, head_doc="audio retrieval via x-vector")


class AutoModelForMaskedImageModeling(_BaseAutoModelClass):
    _model_mapping = MODEL_FOR_MASKED_IMAGE_MODELING_MAPPING


AutoModelForMaskedImageModeling = auto_class_update(AutoModelForMaskedImageModeling, head_doc="masked image modeling")


class AutoModelWithLMHead(_AutoModelWithLMHead):
    @classmethod
    def from_config(cls, config):
        warnings.warn(
            "The class `AutoModelWithLMHead` is deprecated and will be removed in a future version. Please use "
            "`AutoModelForCausalLM` for causal language models, `AutoModelForMaskedLM` for masked language models and "
            "`AutoModelForSeq2SeqLM` for encoder-decoder models.",
            FutureWarning,
        )
        return super().from_config(config)

    @classmethod
    def from_pretrained(cls, pretrained_model_name_or_path, *model_args, **kwargs):
        warnings.warn(
            "The class `AutoModelWithLMHead` is deprecated and will be removed in a future version. Please use "
            "`AutoModelForCausalLM` for causal language models, `AutoModelForMaskedLM` for masked language models and "
            "`AutoModelForSeq2SeqLM` for encoder-decoder models.",
            FutureWarning,
        )
        return super().from_pretrained(pretrained_model_name_or_path, *model_args, **kwargs)<|MERGE_RESOLUTION|>--- conflicted
+++ resolved
@@ -135,11 +135,8 @@
         ("mobilevit", "MobileViTModel"),
         ("mobilevitv2", "MobileViTV2Model"),
         ("mpnet", "MPNetModel"),
-<<<<<<< HEAD
         ("mpt", "MptModel"),
-=======
         ("mra", "MraModel"),
->>>>>>> 45025d92
         ("mt5", "MT5Model"),
         ("mvp", "MvpModel"),
         ("nat", "NatModel"),
@@ -254,11 +251,8 @@
         ("megatron-bert", "MegatronBertForPreTraining"),
         ("mobilebert", "MobileBertForPreTraining"),
         ("mpnet", "MPNetForMaskedLM"),
-<<<<<<< HEAD
         ("mpt", "MptForCausalLM"),
-=======
         ("mra", "MraForMaskedLM"),
->>>>>>> 45025d92
         ("mvp", "MvpForConditionalGeneration"),
         ("nezha", "NezhaForPreTraining"),
         ("nllb-moe", "NllbMoeForConditionalGeneration"),
@@ -338,11 +332,8 @@
         ("megatron-bert", "MegatronBertForCausalLM"),
         ("mobilebert", "MobileBertForMaskedLM"),
         ("mpnet", "MPNetForMaskedLM"),
-<<<<<<< HEAD
         ("mpt", "MptForCausalLM"),
-=======
         ("mra", "MraForMaskedLM"),
->>>>>>> 45025d92
         ("mvp", "MvpForConditionalGeneration"),
         ("nezha", "NezhaForMaskedLM"),
         ("nllb-moe", "NllbMoeForConditionalGeneration"),
@@ -726,11 +717,8 @@
         ("megatron-bert", "MegatronBertForSequenceClassification"),
         ("mobilebert", "MobileBertForSequenceClassification"),
         ("mpnet", "MPNetForSequenceClassification"),
-<<<<<<< HEAD
         ("mpt", "MptForSequenceClassification"),
-=======
         ("mra", "MraForSequenceClassification"),
->>>>>>> 45025d92
         ("mvp", "MvpForSequenceClassification"),
         ("nezha", "NezhaForSequenceClassification"),
         ("nystromformer", "NystromformerForSequenceClassification"),
@@ -799,11 +787,8 @@
         ("megatron-bert", "MegatronBertForQuestionAnswering"),
         ("mobilebert", "MobileBertForQuestionAnswering"),
         ("mpnet", "MPNetForQuestionAnswering"),
-<<<<<<< HEAD
         ("mpt", "MptForQuestionAnswering"),
-=======
         ("mra", "MraForQuestionAnswering"),
->>>>>>> 45025d92
         ("mt5", "MT5ForQuestionAnswering"),
         ("mvp", "MvpForQuestionAnswering"),
         ("nezha", "NezhaForQuestionAnswering"),
@@ -890,11 +875,8 @@
         ("megatron-bert", "MegatronBertForTokenClassification"),
         ("mobilebert", "MobileBertForTokenClassification"),
         ("mpnet", "MPNetForTokenClassification"),
-<<<<<<< HEAD
         ("mpt", "MptForTokenClassification"),
-=======
         ("mra", "MraForTokenClassification"),
->>>>>>> 45025d92
         ("nezha", "NezhaForTokenClassification"),
         ("nystromformer", "NystromformerForTokenClassification"),
         ("qdqbert", "QDQBertForTokenClassification"),
