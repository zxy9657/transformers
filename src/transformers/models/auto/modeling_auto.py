--- conflicted
+++ resolved
@@ -814,11 +814,8 @@
         ("gpt-sw3", "GPT2ForTokenClassification"),
         ("gpt2", "GPT2ForTokenClassification"),
         ("gpt_bigcode", "GPTBigCodeForTokenClassification"),
-<<<<<<< HEAD
         ("gpt_neo", "GPTNeoForTokenClassification"),
-=======
         ("gpt_neox", "GPTNeoXForTokenClassification"),
->>>>>>> 614e191c
         ("ibert", "IBertForTokenClassification"),
         ("layoutlm", "LayoutLMForTokenClassification"),
         ("layoutlmv2", "LayoutLMv2ForTokenClassification"),
