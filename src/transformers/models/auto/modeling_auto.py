--- conflicted
+++ resolved
@@ -28,11 +28,8 @@
 MODEL_MAPPING_NAMES = OrderedDict(
     [
         # Base model mapping
-<<<<<<< HEAD
         ("fastpitch", "FastPitchModel"),
-=======
         ("yolos", "YolosModel"),
->>>>>>> 39f8eafc
         ("dpt", "DPTModel"),
         ("decision_transformer", "DecisionTransformerModel"),
         ("glpn", "GLPNModel"),
