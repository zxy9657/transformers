--- conflicted
+++ resolved
@@ -56,11 +56,8 @@
         ("conditional_detr", "ConditionalDetrModel"),
         ("convbert", "ConvBertModel"),
         ("convnext", "ConvNextModel"),
-<<<<<<< HEAD
         ("cpmant", "CpmAntModel"),
-=======
         ("convnextv2", "ConvNextV2Model"),
->>>>>>> 656e869a
         ("ctrl", "CTRLModel"),
         ("cvt", "CvtModel"),
         ("data2vec-audio", "Data2VecAudioModel"),
