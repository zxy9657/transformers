# coding=utf-8
# Copyright 2018 The HuggingFace Inc. team.
#
# Licensed under the Apache License, Version 2.0 (the "License");
# you may not use this file except in compliance with the License.
# You may obtain a copy of the License at
#
#     http://www.apache.org/licenses/LICENSE-2.0
#
# Unless required by applicable law or agreed to in writing, software
# distributed under the License is distributed on an "AS IS" BASIS,
# WITHOUT WARRANTIES OR CONDITIONS OF ANY KIND, either express or implied.
# See the License for the specific language governing permissions and
# limitations under the License.
""" Auto Model class. """


import warnings
from collections import OrderedDict

from ...utils import logging
from ..albert.modeling_albert import (
    AlbertForMaskedLM,
    AlbertForMultipleChoice,
    AlbertForPreTraining,
    AlbertForQuestionAnswering,
    AlbertForSequenceClassification,
    AlbertForTokenClassification,
    AlbertModel,
)
from ..bart.modeling_bart import (
    BartForCausalLM,
    BartForConditionalGeneration,
    BartForQuestionAnswering,
    BartForSequenceClassification,
    BartModel,
)
from ..bert.modeling_bert import (
    BertForMaskedLM,
    BertForMultipleChoice,
    BertForNextSentencePrediction,
    BertForPreTraining,
    BertForQuestionAnswering,
    BertForSequenceClassification,
    BertForTokenClassification,
    BertLMHeadModel,
    BertModel,
)
from ..bert_generation.modeling_bert_generation import BertGenerationDecoder, BertGenerationEncoder
from ..big_bird.modeling_big_bird import (
    BigBirdForCausalLM,
    BigBirdForMaskedLM,
    BigBirdForMultipleChoice,
    BigBirdForPreTraining,
    BigBirdForQuestionAnswering,
    BigBirdForSequenceClassification,
    BigBirdForTokenClassification,
    BigBirdModel,
)
from ..bigbird_pegasus.modeling_bigbird_pegasus import (
    BigBirdPegasusForCausalLM,
    BigBirdPegasusForConditionalGeneration,
    BigBirdPegasusForQuestionAnswering,
    BigBirdPegasusForSequenceClassification,
    BigBirdPegasusModel,
)
from ..blenderbot.modeling_blenderbot import BlenderbotForCausalLM, BlenderbotForConditionalGeneration, BlenderbotModel
from ..blenderbot_small.modeling_blenderbot_small import (
    BlenderbotSmallForCausalLM,
    BlenderbotSmallForConditionalGeneration,
    BlenderbotSmallModel,
)
from ..camembert.modeling_camembert import (
    CamembertForCausalLM,
    CamembertForMaskedLM,
    CamembertForMultipleChoice,
    CamembertForQuestionAnswering,
    CamembertForSequenceClassification,
    CamembertForTokenClassification,
    CamembertModel,
)
from ..convbert.modeling_convbert import (
    ConvBertForMaskedLM,
    ConvBertForMultipleChoice,
    ConvBertForQuestionAnswering,
    ConvBertForSequenceClassification,
    ConvBertForTokenClassification,
    ConvBertModel,
)
from ..ctrl.modeling_ctrl import CTRLForSequenceClassification, CTRLLMHeadModel, CTRLModel
from ..deberta.modeling_deberta import (
    DebertaForMaskedLM,
    DebertaForQuestionAnswering,
    DebertaForSequenceClassification,
    DebertaForTokenClassification,
    DebertaModel,
)
from ..deberta_v2.modeling_deberta_v2 import (
    DebertaV2ForMaskedLM,
    DebertaV2ForQuestionAnswering,
    DebertaV2ForSequenceClassification,
    DebertaV2ForTokenClassification,
    DebertaV2Model,
)
from ..deit.modeling_deit import DeiTForImageClassification, DeiTForImageClassificationWithTeacher, DeiTModel
from ..distilbert.modeling_distilbert import (
    DistilBertForMaskedLM,
    DistilBertForMultipleChoice,
    DistilBertForQuestionAnswering,
    DistilBertForSequenceClassification,
    DistilBertForTokenClassification,
    DistilBertModel,
)
from ..dpr.modeling_dpr import DPRQuestionEncoder
from ..electra.modeling_electra import (
    ElectraForMaskedLM,
    ElectraForMultipleChoice,
    ElectraForPreTraining,
    ElectraForQuestionAnswering,
    ElectraForSequenceClassification,
    ElectraForTokenClassification,
    ElectraModel,
)
from ..encoder_decoder.modeling_encoder_decoder import EncoderDecoderModel
from ..flaubert.modeling_flaubert import (
    FlaubertForMultipleChoice,
    FlaubertForQuestionAnsweringSimple,
    FlaubertForSequenceClassification,
    FlaubertForTokenClassification,
    FlaubertModel,
    FlaubertWithLMHeadModel,
)
from ..fsmt.modeling_fsmt import FSMTForConditionalGeneration, FSMTModel
from ..funnel.modeling_funnel import (
    FunnelBaseModel,
    FunnelForMaskedLM,
    FunnelForMultipleChoice,
    FunnelForPreTraining,
    FunnelForQuestionAnswering,
    FunnelForSequenceClassification,
    FunnelForTokenClassification,
    FunnelModel,
)
from ..gpt2.modeling_gpt2 import GPT2ForSequenceClassification, GPT2LMHeadModel, GPT2Model
from ..gpt_neo.modeling_gpt_neo import GPTNeoForCausalLM, GPTNeoModel
from ..ibert.modeling_ibert import (
    IBertForMaskedLM,
    IBertForMultipleChoice,
    IBertForQuestionAnswering,
    IBertForSequenceClassification,
    IBertForTokenClassification,
    IBertModel,
)
from ..layoutlm.modeling_layoutlm import (
    LayoutLMForMaskedLM,
    LayoutLMForSequenceClassification,
    LayoutLMForTokenClassification,
    LayoutLMModel,
)
from ..led.modeling_led import (
    LEDForConditionalGeneration,
    LEDForQuestionAnswering,
    LEDForSequenceClassification,
    LEDModel,
)
from ..longformer.modeling_longformer import (
    LongformerForMaskedLM,
    LongformerForMultipleChoice,
    LongformerForQuestionAnswering,
    LongformerForSequenceClassification,
    LongformerForTokenClassification,
    LongformerModel,
)
from ..luke.modeling_luke import LukeModel
from ..lxmert.modeling_lxmert import LxmertForPreTraining, LxmertForQuestionAnswering, LxmertModel
from ..m2m_100.modeling_m2m_100 import M2M100ForConditionalGeneration, M2M100Model
from ..marian.modeling_marian import MarianForCausalLM, MarianModel, MarianMTModel
from ..mbart.modeling_mbart import (
    MBartForCausalLM,
    MBartForConditionalGeneration,
    MBartForQuestionAnswering,
    MBartForSequenceClassification,
    MBartModel,
)
from ..megatron_bert.modeling_megatron_bert import (
    MegatronBertForCausalLM,
    MegatronBertForMaskedLM,
    MegatronBertForMultipleChoice,
    MegatronBertForNextSentencePrediction,
    MegatronBertForPreTraining,
    MegatronBertForQuestionAnswering,
    MegatronBertForSequenceClassification,
    MegatronBertForTokenClassification,
    MegatronBertModel,
)
from ..mobilebert.modeling_mobilebert import (
    MobileBertForMaskedLM,
    MobileBertForMultipleChoice,
    MobileBertForNextSentencePrediction,
    MobileBertForPreTraining,
    MobileBertForQuestionAnswering,
    MobileBertForSequenceClassification,
    MobileBertForTokenClassification,
    MobileBertModel,
)
from ..mpnet.modeling_mpnet import (
    MPNetForMaskedLM,
    MPNetForMultipleChoice,
    MPNetForQuestionAnswering,
    MPNetForSequenceClassification,
    MPNetForTokenClassification,
    MPNetModel,
)
from ..mt5.modeling_mt5 import MT5ForConditionalGeneration, MT5Model
from ..openai.modeling_openai import OpenAIGPTForSequenceClassification, OpenAIGPTLMHeadModel, OpenAIGPTModel
from ..pegasus.modeling_pegasus import PegasusForCausalLM, PegasusForConditionalGeneration, PegasusModel
from ..prophetnet.modeling_prophetnet import ProphetNetForCausalLM, ProphetNetForConditionalGeneration, ProphetNetModel
from ..rag.modeling_rag import (  # noqa: F401 - need to import all RagModels to be in globals() function
    RagModel,
    RagSequenceForGeneration,
    RagTokenForGeneration,
)
from ..reformer.modeling_reformer import (
    ReformerForMaskedLM,
    ReformerForQuestionAnswering,
    ReformerForSequenceClassification,
    ReformerModel,
    ReformerModelWithLMHead,
)
from ..retribert.modeling_retribert import RetriBertModel
from ..roberta.modeling_roberta import (
    RobertaForCausalLM,
    RobertaForMaskedLM,
    RobertaForMultipleChoice,
    RobertaForQuestionAnswering,
    RobertaForSequenceClassification,
    RobertaForTokenClassification,
    RobertaModel,
)
from ..speech_to_text.modeling_speech_to_text import Speech2TextForConditionalGeneration, Speech2TextModel
from ..squeezebert.modeling_squeezebert import (
    SqueezeBertForMaskedLM,
    SqueezeBertForMultipleChoice,
    SqueezeBertForQuestionAnswering,
    SqueezeBertForSequenceClassification,
    SqueezeBertForTokenClassification,
    SqueezeBertModel,
)
from ..t5.modeling_t5 import T5ForConditionalGeneration, T5Model
from ..tapas.modeling_tapas import (
    TapasForMaskedLM,
    TapasForQuestionAnswering,
    TapasForSequenceClassification,
    TapasModel,
)
from ..transfo_xl.modeling_transfo_xl import TransfoXLForSequenceClassification, TransfoXLLMHeadModel, TransfoXLModel

# Add modeling imports here
# Add modeling imports here
from ..visual_bert.modeling_visual_bert import (
    VisualBertForCausalLM,
    VisualBertForMaskedLM,
    VisualBertForMultipleChoice,
    VisualBertForQuestionAnswering,
    VisualBertForSequenceClassification,
    VisualBertForTokenClassification,
    VisualBertModel,
)
from ..vit.modeling_vit import ViTForImageClassification, ViTModel
from ..wav2vec2.modeling_wav2vec2 import Wav2Vec2ForMaskedLM, Wav2Vec2Model
from ..xlm.modeling_xlm import (
    XLMForMultipleChoice,
    XLMForQuestionAnsweringSimple,
    XLMForSequenceClassification,
    XLMForTokenClassification,
    XLMModel,
    XLMWithLMHeadModel,
)
from ..xlm_prophetnet.modeling_xlm_prophetnet import (
    XLMProphetNetForCausalLM,
    XLMProphetNetForConditionalGeneration,
    XLMProphetNetModel,
)
from ..xlm_roberta.modeling_xlm_roberta import (
    XLMRobertaForCausalLM,
    XLMRobertaForMaskedLM,
    XLMRobertaForMultipleChoice,
    XLMRobertaForQuestionAnswering,
    XLMRobertaForSequenceClassification,
    XLMRobertaForTokenClassification,
    XLMRobertaModel,
)
from ..xlnet.modeling_xlnet import (
    XLNetForMultipleChoice,
    XLNetForQuestionAnsweringSimple,
    XLNetForSequenceClassification,
    XLNetForTokenClassification,
    XLNetLMHeadModel,
    XLNetModel,
)
from .auto_factory import auto_class_factory
from .configuration_auto import (
    AlbertConfig,
    BartConfig,
    BertConfig,
    BertGenerationConfig,
    BigBirdConfig,
    BigBirdPegasusConfig,
    BlenderbotConfig,
    BlenderbotSmallConfig,
    CamembertConfig,
    ConvBertConfig,
    CTRLConfig,
    DebertaConfig,
    DebertaV2Config,
    DeiTConfig,
    DistilBertConfig,
    DPRConfig,
    ElectraConfig,
    EncoderDecoderConfig,
    FlaubertConfig,
    FSMTConfig,
    FunnelConfig,
    GPT2Config,
    GPTNeoConfig,
    IBertConfig,
    LayoutLMConfig,
    LEDConfig,
    LongformerConfig,
    LukeConfig,
    LxmertConfig,
    M2M100Config,
    MarianConfig,
    MBartConfig,
    MegatronBertConfig,
    MobileBertConfig,
    MPNetConfig,
    MT5Config,
    OpenAIGPTConfig,
    PegasusConfig,
    ProphetNetConfig,
    ReformerConfig,
    RetriBertConfig,
    RobertaConfig,
    Speech2TextConfig,
    SqueezeBertConfig,
    T5Config,
    TapasConfig,
    TransfoXLConfig,
    VisualBertConfig,
    ViTConfig,
    Wav2Vec2Config,
    XLMConfig,
    XLMProphetNetConfig,
    XLMRobertaConfig,
    XLNetConfig,
)


logger = logging.get_logger(__name__)


MODEL_MAPPING = OrderedDict(
    [
        # Base model mapping
<<<<<<< HEAD
        (VisualBertConfig, VisualBertModel),
=======
        (BigBirdPegasusConfig, BigBirdPegasusModel),
>>>>>>> dc3f6758
        (DeiTConfig, DeiTModel),
        (LukeConfig, LukeModel),
        (GPTNeoConfig, GPTNeoModel),
        (BigBirdConfig, BigBirdModel),
        (Speech2TextConfig, Speech2TextModel),
        (ViTConfig, ViTModel),
        (Wav2Vec2Config, Wav2Vec2Model),
        (M2M100Config, M2M100Model),
        (ConvBertConfig, ConvBertModel),
        (LEDConfig, LEDModel),
        (BlenderbotSmallConfig, BlenderbotSmallModel),
        (RetriBertConfig, RetriBertModel),
        (MT5Config, MT5Model),
        (T5Config, T5Model),
        (PegasusConfig, PegasusModel),
        (MarianConfig, MarianMTModel),
        (MBartConfig, MBartModel),
        (BlenderbotConfig, BlenderbotModel),
        (DistilBertConfig, DistilBertModel),
        (AlbertConfig, AlbertModel),
        (CamembertConfig, CamembertModel),
        (XLMRobertaConfig, XLMRobertaModel),
        (BartConfig, BartModel),
        (LongformerConfig, LongformerModel),
        (RobertaConfig, RobertaModel),
        (LayoutLMConfig, LayoutLMModel),
        (SqueezeBertConfig, SqueezeBertModel),
        (BertConfig, BertModel),
        (OpenAIGPTConfig, OpenAIGPTModel),
        (GPT2Config, GPT2Model),
        (MegatronBertConfig, MegatronBertModel),
        (MobileBertConfig, MobileBertModel),
        (TransfoXLConfig, TransfoXLModel),
        (XLNetConfig, XLNetModel),
        (FlaubertConfig, FlaubertModel),
        (FSMTConfig, FSMTModel),
        (XLMConfig, XLMModel),
        (CTRLConfig, CTRLModel),
        (ElectraConfig, ElectraModel),
        (ReformerConfig, ReformerModel),
        (FunnelConfig, (FunnelModel, FunnelBaseModel)),
        (LxmertConfig, LxmertModel),
        (BertGenerationConfig, BertGenerationEncoder),
        (DebertaConfig, DebertaModel),
        (DebertaV2Config, DebertaV2Model),
        (DPRConfig, DPRQuestionEncoder),
        (XLMProphetNetConfig, XLMProphetNetModel),
        (ProphetNetConfig, ProphetNetModel),
        (MPNetConfig, MPNetModel),
        (TapasConfig, TapasModel),
        (MarianConfig, MarianModel),
        (IBertConfig, IBertModel),
    ]
)

MODEL_FOR_PRETRAINING_MAPPING = OrderedDict(
    [
        # Model for pre-training mapping
        (LayoutLMConfig, LayoutLMForMaskedLM),
        (RetriBertConfig, RetriBertModel),
        (T5Config, T5ForConditionalGeneration),
        (DistilBertConfig, DistilBertForMaskedLM),
        (AlbertConfig, AlbertForPreTraining),
        (CamembertConfig, CamembertForMaskedLM),
        (XLMRobertaConfig, XLMRobertaForMaskedLM),
        (BartConfig, BartForConditionalGeneration),
        (FSMTConfig, FSMTForConditionalGeneration),
        (LongformerConfig, LongformerForMaskedLM),
        (RobertaConfig, RobertaForMaskedLM),
        (SqueezeBertConfig, SqueezeBertForMaskedLM),
        (BertConfig, BertForPreTraining),
        (BigBirdConfig, BigBirdForPreTraining),
        (OpenAIGPTConfig, OpenAIGPTLMHeadModel),
        (GPT2Config, GPT2LMHeadModel),
        (MegatronBertConfig, MegatronBertForPreTraining),
        (MobileBertConfig, MobileBertForPreTraining),
        (TransfoXLConfig, TransfoXLLMHeadModel),
        (XLNetConfig, XLNetLMHeadModel),
        (FlaubertConfig, FlaubertWithLMHeadModel),
        (XLMConfig, XLMWithLMHeadModel),
        (CTRLConfig, CTRLLMHeadModel),
        (ElectraConfig, ElectraForPreTraining),
        (LxmertConfig, LxmertForPreTraining),
        (FunnelConfig, FunnelForPreTraining),
        (MPNetConfig, MPNetForMaskedLM),
        (TapasConfig, TapasForMaskedLM),
        (IBertConfig, IBertForMaskedLM),
        (DebertaConfig, DebertaForMaskedLM),
        (DebertaV2Config, DebertaV2ForMaskedLM),
    ]
)

MODEL_WITH_LM_HEAD_MAPPING = OrderedDict(
    [
        # Model with LM heads mapping
<<<<<<< HEAD
        (VisualBertConfig, VisualBertForMaskedLM),
=======
        (BigBirdPegasusConfig, BigBirdPegasusForConditionalGeneration),
>>>>>>> dc3f6758
        (GPTNeoConfig, GPTNeoForCausalLM),
        (BigBirdConfig, BigBirdForMaskedLM),
        (Speech2TextConfig, Speech2TextForConditionalGeneration),
        (Wav2Vec2Config, Wav2Vec2ForMaskedLM),
        (M2M100Config, M2M100ForConditionalGeneration),
        (ConvBertConfig, ConvBertForMaskedLM),
        (LEDConfig, LEDForConditionalGeneration),
        (BlenderbotSmallConfig, BlenderbotSmallForConditionalGeneration),
        (LayoutLMConfig, LayoutLMForMaskedLM),
        (T5Config, T5ForConditionalGeneration),
        (DistilBertConfig, DistilBertForMaskedLM),
        (AlbertConfig, AlbertForMaskedLM),
        (CamembertConfig, CamembertForMaskedLM),
        (XLMRobertaConfig, XLMRobertaForMaskedLM),
        (MarianConfig, MarianMTModel),
        (FSMTConfig, FSMTForConditionalGeneration),
        (BartConfig, BartForConditionalGeneration),
        (LongformerConfig, LongformerForMaskedLM),
        (RobertaConfig, RobertaForMaskedLM),
        (SqueezeBertConfig, SqueezeBertForMaskedLM),
        (BertConfig, BertForMaskedLM),
        (OpenAIGPTConfig, OpenAIGPTLMHeadModel),
        (GPT2Config, GPT2LMHeadModel),
        (MegatronBertConfig, MegatronBertForMaskedLM),
        (MobileBertConfig, MobileBertForMaskedLM),
        (TransfoXLConfig, TransfoXLLMHeadModel),
        (XLNetConfig, XLNetLMHeadModel),
        (FlaubertConfig, FlaubertWithLMHeadModel),
        (XLMConfig, XLMWithLMHeadModel),
        (CTRLConfig, CTRLLMHeadModel),
        (ElectraConfig, ElectraForMaskedLM),
        (EncoderDecoderConfig, EncoderDecoderModel),
        (ReformerConfig, ReformerModelWithLMHead),
        (FunnelConfig, FunnelForMaskedLM),
        (MPNetConfig, MPNetForMaskedLM),
        (TapasConfig, TapasForMaskedLM),
        (DebertaConfig, DebertaForMaskedLM),
        (DebertaV2Config, DebertaV2ForMaskedLM),
        (IBertConfig, IBertForMaskedLM),
        (MegatronBertConfig, MegatronBertForCausalLM),
    ]
)

MODEL_FOR_CAUSAL_LM_MAPPING = OrderedDict(
    [
        # Model for Causal LM mapping
<<<<<<< HEAD
        (VisualBertConfig, VisualBertForCausalLM),
=======
        (BigBirdPegasusConfig, BigBirdPegasusForCausalLM),
>>>>>>> dc3f6758
        (GPTNeoConfig, GPTNeoForCausalLM),
        (BigBirdConfig, BigBirdForCausalLM),
        (CamembertConfig, CamembertForCausalLM),
        (XLMRobertaConfig, XLMRobertaForCausalLM),
        (RobertaConfig, RobertaForCausalLM),
        (BertConfig, BertLMHeadModel),
        (OpenAIGPTConfig, OpenAIGPTLMHeadModel),
        (GPT2Config, GPT2LMHeadModel),
        (TransfoXLConfig, TransfoXLLMHeadModel),
        (XLNetConfig, XLNetLMHeadModel),
        (
            XLMConfig,
            XLMWithLMHeadModel,
        ),  # XLM can be MLM and CLM => model should be split similar to BERT; leave here for now
        (CTRLConfig, CTRLLMHeadModel),
        (ReformerConfig, ReformerModelWithLMHead),
        (BertGenerationConfig, BertGenerationDecoder),
        (XLMProphetNetConfig, XLMProphetNetForCausalLM),
        (ProphetNetConfig, ProphetNetForCausalLM),
        (BartConfig, BartForCausalLM),
        (MBartConfig, MBartForCausalLM),
        (PegasusConfig, PegasusForCausalLM),
        (MarianConfig, MarianForCausalLM),
        (BlenderbotConfig, BlenderbotForCausalLM),
        (BlenderbotSmallConfig, BlenderbotSmallForCausalLM),
        (MegatronBertConfig, MegatronBertForCausalLM),
    ]
)

MODEL_FOR_IMAGE_CLASSIFICATION_MAPPING = OrderedDict(
    [
        # Model for Image Classification mapping
        (ViTConfig, ViTForImageClassification),
        (DeiTConfig, (DeiTForImageClassification, DeiTForImageClassificationWithTeacher)),
    ]
)

MODEL_FOR_MASKED_LM_MAPPING = OrderedDict(
    [
        # Model for Masked LM mapping
        (VisualBertConfig, VisualBertForMaskedLM),
        (BigBirdConfig, BigBirdForMaskedLM),
        (Wav2Vec2Config, Wav2Vec2ForMaskedLM),
        (ConvBertConfig, ConvBertForMaskedLM),
        (LayoutLMConfig, LayoutLMForMaskedLM),
        (DistilBertConfig, DistilBertForMaskedLM),
        (AlbertConfig, AlbertForMaskedLM),
        (BartConfig, BartForConditionalGeneration),
        (MBartConfig, MBartForConditionalGeneration),
        (CamembertConfig, CamembertForMaskedLM),
        (XLMRobertaConfig, XLMRobertaForMaskedLM),
        (LongformerConfig, LongformerForMaskedLM),
        (RobertaConfig, RobertaForMaskedLM),
        (SqueezeBertConfig, SqueezeBertForMaskedLM),
        (BertConfig, BertForMaskedLM),
        (MegatronBertConfig, MegatronBertForMaskedLM),
        (MobileBertConfig, MobileBertForMaskedLM),
        (FlaubertConfig, FlaubertWithLMHeadModel),
        (XLMConfig, XLMWithLMHeadModel),
        (ElectraConfig, ElectraForMaskedLM),
        (ReformerConfig, ReformerForMaskedLM),
        (FunnelConfig, FunnelForMaskedLM),
        (MPNetConfig, MPNetForMaskedLM),
        (TapasConfig, TapasForMaskedLM),
        (DebertaConfig, DebertaForMaskedLM),
        (DebertaV2Config, DebertaV2ForMaskedLM),
        (IBertConfig, IBertForMaskedLM),
    ]
)

MODEL_FOR_SEQ_TO_SEQ_CAUSAL_LM_MAPPING = OrderedDict(
    [
        # Model for Seq2Seq Causal LM mapping
        (BigBirdPegasusConfig, BigBirdPegasusForConditionalGeneration),
        (M2M100Config, M2M100ForConditionalGeneration),
        (LEDConfig, LEDForConditionalGeneration),
        (BlenderbotSmallConfig, BlenderbotSmallForConditionalGeneration),
        (MT5Config, MT5ForConditionalGeneration),
        (T5Config, T5ForConditionalGeneration),
        (PegasusConfig, PegasusForConditionalGeneration),
        (MarianConfig, MarianMTModel),
        (MBartConfig, MBartForConditionalGeneration),
        (BlenderbotConfig, BlenderbotForConditionalGeneration),
        (BartConfig, BartForConditionalGeneration),
        (FSMTConfig, FSMTForConditionalGeneration),
        (EncoderDecoderConfig, EncoderDecoderModel),
        (XLMProphetNetConfig, XLMProphetNetForConditionalGeneration),
        (ProphetNetConfig, ProphetNetForConditionalGeneration),
    ]
)

MODEL_FOR_SEQUENCE_CLASSIFICATION_MAPPING = OrderedDict(
    [
        # Model for Sequence Classification mapping
<<<<<<< HEAD
        (VisualBertConfig, VisualBertForSequenceClassification),
=======
        (BigBirdPegasusConfig, BigBirdPegasusForSequenceClassification),
>>>>>>> dc3f6758
        (BigBirdConfig, BigBirdForSequenceClassification),
        (ConvBertConfig, ConvBertForSequenceClassification),
        (LEDConfig, LEDForSequenceClassification),
        (DistilBertConfig, DistilBertForSequenceClassification),
        (AlbertConfig, AlbertForSequenceClassification),
        (CamembertConfig, CamembertForSequenceClassification),
        (XLMRobertaConfig, XLMRobertaForSequenceClassification),
        (MBartConfig, MBartForSequenceClassification),
        (BartConfig, BartForSequenceClassification),
        (LongformerConfig, LongformerForSequenceClassification),
        (RobertaConfig, RobertaForSequenceClassification),
        (SqueezeBertConfig, SqueezeBertForSequenceClassification),
        (LayoutLMConfig, LayoutLMForSequenceClassification),
        (BertConfig, BertForSequenceClassification),
        (XLNetConfig, XLNetForSequenceClassification),
        (MegatronBertConfig, MegatronBertForSequenceClassification),
        (MobileBertConfig, MobileBertForSequenceClassification),
        (FlaubertConfig, FlaubertForSequenceClassification),
        (XLMConfig, XLMForSequenceClassification),
        (ElectraConfig, ElectraForSequenceClassification),
        (FunnelConfig, FunnelForSequenceClassification),
        (DebertaConfig, DebertaForSequenceClassification),
        (DebertaV2Config, DebertaV2ForSequenceClassification),
        (GPT2Config, GPT2ForSequenceClassification),
        (OpenAIGPTConfig, OpenAIGPTForSequenceClassification),
        (ReformerConfig, ReformerForSequenceClassification),
        (CTRLConfig, CTRLForSequenceClassification),
        (TransfoXLConfig, TransfoXLForSequenceClassification),
        (MPNetConfig, MPNetForSequenceClassification),
        (TapasConfig, TapasForSequenceClassification),
        (IBertConfig, IBertForSequenceClassification),
    ]
)

MODEL_FOR_QUESTION_ANSWERING_MAPPING = OrderedDict(
    [
        # Model for Question Answering mapping
<<<<<<< HEAD
        (VisualBertConfig, VisualBertForQuestionAnswering),
=======
        (BigBirdPegasusConfig, BigBirdPegasusForQuestionAnswering),
>>>>>>> dc3f6758
        (BigBirdConfig, BigBirdForQuestionAnswering),
        (ConvBertConfig, ConvBertForQuestionAnswering),
        (LEDConfig, LEDForQuestionAnswering),
        (DistilBertConfig, DistilBertForQuestionAnswering),
        (AlbertConfig, AlbertForQuestionAnswering),
        (CamembertConfig, CamembertForQuestionAnswering),
        (BartConfig, BartForQuestionAnswering),
        (MBartConfig, MBartForQuestionAnswering),
        (LongformerConfig, LongformerForQuestionAnswering),
        (XLMRobertaConfig, XLMRobertaForQuestionAnswering),
        (RobertaConfig, RobertaForQuestionAnswering),
        (SqueezeBertConfig, SqueezeBertForQuestionAnswering),
        (BertConfig, BertForQuestionAnswering),
        (XLNetConfig, XLNetForQuestionAnsweringSimple),
        (FlaubertConfig, FlaubertForQuestionAnsweringSimple),
        (MegatronBertConfig, MegatronBertForQuestionAnswering),
        (MobileBertConfig, MobileBertForQuestionAnswering),
        (XLMConfig, XLMForQuestionAnsweringSimple),
        (ElectraConfig, ElectraForQuestionAnswering),
        (ReformerConfig, ReformerForQuestionAnswering),
        (FunnelConfig, FunnelForQuestionAnswering),
        (LxmertConfig, LxmertForQuestionAnswering),
        (MPNetConfig, MPNetForQuestionAnswering),
        (DebertaConfig, DebertaForQuestionAnswering),
        (DebertaV2Config, DebertaV2ForQuestionAnswering),
        (IBertConfig, IBertForQuestionAnswering),
    ]
)

MODEL_FOR_TABLE_QUESTION_ANSWERING_MAPPING = OrderedDict(
    [
        # Model for Table Question Answering mapping
        (TapasConfig, TapasForQuestionAnswering),
    ]
)

MODEL_FOR_TOKEN_CLASSIFICATION_MAPPING = OrderedDict(
    [
        # Model for Token Classification mapping
        (VisualBertConfig, VisualBertForTokenClassification),
        (BigBirdConfig, BigBirdForTokenClassification),
        (ConvBertConfig, ConvBertForTokenClassification),
        (LayoutLMConfig, LayoutLMForTokenClassification),
        (DistilBertConfig, DistilBertForTokenClassification),
        (CamembertConfig, CamembertForTokenClassification),
        (FlaubertConfig, FlaubertForTokenClassification),
        (XLMConfig, XLMForTokenClassification),
        (XLMRobertaConfig, XLMRobertaForTokenClassification),
        (LongformerConfig, LongformerForTokenClassification),
        (RobertaConfig, RobertaForTokenClassification),
        (SqueezeBertConfig, SqueezeBertForTokenClassification),
        (BertConfig, BertForTokenClassification),
        (MegatronBertConfig, MegatronBertForTokenClassification),
        (MobileBertConfig, MobileBertForTokenClassification),
        (XLNetConfig, XLNetForTokenClassification),
        (AlbertConfig, AlbertForTokenClassification),
        (ElectraConfig, ElectraForTokenClassification),
        (FlaubertConfig, FlaubertForTokenClassification),
        (FunnelConfig, FunnelForTokenClassification),
        (MPNetConfig, MPNetForTokenClassification),
        (DebertaConfig, DebertaForTokenClassification),
        (DebertaV2Config, DebertaV2ForTokenClassification),
        (IBertConfig, IBertForTokenClassification),
    ]
)

MODEL_FOR_MULTIPLE_CHOICE_MAPPING = OrderedDict(
    [
        # Model for Multiple Choice mapping
        (VisualBertConfig, VisualBertForMultipleChoice),
        (BigBirdConfig, BigBirdForMultipleChoice),
        (ConvBertConfig, ConvBertForMultipleChoice),
        (CamembertConfig, CamembertForMultipleChoice),
        (ElectraConfig, ElectraForMultipleChoice),
        (XLMRobertaConfig, XLMRobertaForMultipleChoice),
        (LongformerConfig, LongformerForMultipleChoice),
        (RobertaConfig, RobertaForMultipleChoice),
        (SqueezeBertConfig, SqueezeBertForMultipleChoice),
        (BertConfig, BertForMultipleChoice),
        (DistilBertConfig, DistilBertForMultipleChoice),
        (MegatronBertConfig, MegatronBertForMultipleChoice),
        (MobileBertConfig, MobileBertForMultipleChoice),
        (XLNetConfig, XLNetForMultipleChoice),
        (AlbertConfig, AlbertForMultipleChoice),
        (XLMConfig, XLMForMultipleChoice),
        (FlaubertConfig, FlaubertForMultipleChoice),
        (FunnelConfig, FunnelForMultipleChoice),
        (MPNetConfig, MPNetForMultipleChoice),
        (IBertConfig, IBertForMultipleChoice),
    ]
)

MODEL_FOR_NEXT_SENTENCE_PREDICTION_MAPPING = OrderedDict(
    [
        (BertConfig, BertForNextSentencePrediction),
        (MegatronBertConfig, MegatronBertForNextSentencePrediction),
        (MobileBertConfig, MobileBertForNextSentencePrediction),
    ]
)


AutoModel = auto_class_factory("AutoModel", MODEL_MAPPING)

AutoModelForPreTraining = auto_class_factory(
    "AutoModelForPreTraining", MODEL_FOR_PRETRAINING_MAPPING, head_doc="pretraining"
)

# Private on purpose, the public class will add the deprecation warnings.
_AutoModelWithLMHead = auto_class_factory(
    "AutoModelWithLMHead", MODEL_WITH_LM_HEAD_MAPPING, head_doc="language modeling"
)

AutoModelForCausalLM = auto_class_factory(
    "AutoModelForCausalLM", MODEL_FOR_CAUSAL_LM_MAPPING, head_doc="causal language modeling"
)

AutoModelForMaskedLM = auto_class_factory(
    "AutoModelForMaskedLM", MODEL_FOR_MASKED_LM_MAPPING, head_doc="masked language modeling"
)

AutoModelForSeq2SeqLM = auto_class_factory(
    "AutoModelForSeq2SeqLM",
    MODEL_FOR_SEQ_TO_SEQ_CAUSAL_LM_MAPPING,
    head_doc="sequence-to-sequence language modeling",
    checkpoint_for_example="t5-base",
)

AutoModelForSequenceClassification = auto_class_factory(
    "AutoModelForSequenceClassification", MODEL_FOR_SEQUENCE_CLASSIFICATION_MAPPING, head_doc="sequence classification"
)

AutoModelForQuestionAnswering = auto_class_factory(
    "AutoModelForQuestionAnswering", MODEL_FOR_QUESTION_ANSWERING_MAPPING, head_doc="question answering"
)

AutoModelForTableQuestionAnswering = auto_class_factory(
    "AutoModelForTableQuestionAnswering",
    MODEL_FOR_TABLE_QUESTION_ANSWERING_MAPPING,
    head_doc="table question answering",
    checkpoint_for_example="google/tapas-base-finetuned-wtq",
)

AutoModelForTokenClassification = auto_class_factory(
    "AutoModelForTokenClassification", MODEL_FOR_TOKEN_CLASSIFICATION_MAPPING, head_doc="token classification"
)

AutoModelForMultipleChoice = auto_class_factory(
    "AutoModelForMultipleChoice", MODEL_FOR_MULTIPLE_CHOICE_MAPPING, head_doc="multiple choice"
)

AutoModelForNextSentencePrediction = auto_class_factory(
    "AutoModelForNextSentencePrediction",
    MODEL_FOR_NEXT_SENTENCE_PREDICTION_MAPPING,
    head_doc="next sentence prediction",
)

AutoModelForImageClassification = auto_class_factory(
    "AutoModelForImageClassification", MODEL_FOR_IMAGE_CLASSIFICATION_MAPPING, head_doc="image classification"
)


class AutoModelWithLMHead(_AutoModelWithLMHead):
    @classmethod
    def from_config(cls, config):
        warnings.warn(
            "The class `AutoModelWithLMHead` is deprecated and will be removed in a future version. Please use "
            "`AutoModelForCausalLM` for causal language models, `AutoModelForMaskedLM` for masked language models and "
            "`AutoModelForSeq2SeqLM` for encoder-decoder models.",
            FutureWarning,
        )
        return super().from_config(config)

    @classmethod
    def from_pretrained(cls, pretrained_model_name_or_path, *model_args, **kwargs):
        warnings.warn(
            "The class `AutoModelWithLMHead` is deprecated and will be removed in a future version. Please use "
            "`AutoModelForCausalLM` for causal language models, `AutoModelForMaskedLM` for masked language models and "
            "`AutoModelForSeq2SeqLM` for encoder-decoder models.",
            FutureWarning,
        )
        return super().from_pretrained(pretrained_model_name_or_path, *model_args, **kwargs)<|MERGE_RESOLUTION|>--- conflicted
+++ resolved
@@ -363,11 +363,8 @@
 MODEL_MAPPING = OrderedDict(
     [
         # Base model mapping
-<<<<<<< HEAD
         (VisualBertConfig, VisualBertModel),
-=======
         (BigBirdPegasusConfig, BigBirdPegasusModel),
->>>>>>> dc3f6758
         (DeiTConfig, DeiTModel),
         (LukeConfig, LukeModel),
         (GPTNeoConfig, GPTNeoModel),
@@ -463,11 +460,8 @@
 MODEL_WITH_LM_HEAD_MAPPING = OrderedDict(
     [
         # Model with LM heads mapping
-<<<<<<< HEAD
         (VisualBertConfig, VisualBertForMaskedLM),
-=======
         (BigBirdPegasusConfig, BigBirdPegasusForConditionalGeneration),
->>>>>>> dc3f6758
         (GPTNeoConfig, GPTNeoForCausalLM),
         (BigBirdConfig, BigBirdForMaskedLM),
         (Speech2TextConfig, Speech2TextForConditionalGeneration),
@@ -514,11 +508,8 @@
 MODEL_FOR_CAUSAL_LM_MAPPING = OrderedDict(
     [
         # Model for Causal LM mapping
-<<<<<<< HEAD
         (VisualBertConfig, VisualBertForCausalLM),
-=======
         (BigBirdPegasusConfig, BigBirdPegasusForCausalLM),
->>>>>>> dc3f6758
         (GPTNeoConfig, GPTNeoForCausalLM),
         (BigBirdConfig, BigBirdForCausalLM),
         (CamembertConfig, CamembertForCausalLM),
@@ -613,11 +604,8 @@
 MODEL_FOR_SEQUENCE_CLASSIFICATION_MAPPING = OrderedDict(
     [
         # Model for Sequence Classification mapping
-<<<<<<< HEAD
         (VisualBertConfig, VisualBertForSequenceClassification),
-=======
         (BigBirdPegasusConfig, BigBirdPegasusForSequenceClassification),
->>>>>>> dc3f6758
         (BigBirdConfig, BigBirdForSequenceClassification),
         (ConvBertConfig, ConvBertForSequenceClassification),
         (LEDConfig, LEDForSequenceClassification),
@@ -655,11 +643,8 @@
 MODEL_FOR_QUESTION_ANSWERING_MAPPING = OrderedDict(
     [
         # Model for Question Answering mapping
-<<<<<<< HEAD
         (VisualBertConfig, VisualBertForQuestionAnswering),
-=======
         (BigBirdPegasusConfig, BigBirdPegasusForQuestionAnswering),
->>>>>>> dc3f6758
         (BigBirdConfig, BigBirdForQuestionAnswering),
         (ConvBertConfig, ConvBertForQuestionAnswering),
         (LEDConfig, LEDForQuestionAnswering),
