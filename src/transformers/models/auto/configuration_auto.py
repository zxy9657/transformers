--- conflicted
+++ resolved
@@ -22,9 +22,11 @@
 from typing import List, Union
 
 from ...configuration_utils import PretrainedConfig
-from ...dynamic_module_utils import get_class_from_dynamic_module, resolve_trust_remote_code
+from ...dynamic_module_utils import (
+    get_class_from_dynamic_module,
+    resolve_trust_remote_code,
+)
 from ...utils import CONFIG_NAME, logging
-
 
 logger = logging.get_logger(__name__)
 
@@ -134,11 +136,8 @@
         ("ibert", "IBertConfig"),
         ("idefics", "IdeficsConfig"),
         ("idefics2", "Idefics2Config"),
-<<<<<<< HEAD
+        ("idefics3", "Idefics3Config"),
         ("ijepa", "IJepaConfig"),
-=======
-        ("idefics3", "Idefics3Config"),
->>>>>>> 13493215
         ("imagegpt", "ImageGPTConfig"),
         ("informer", "InformerConfig"),
         ("instructblip", "InstructBlipConfig"),
@@ -442,11 +441,8 @@
         ("ibert", "I-BERT"),
         ("idefics", "IDEFICS"),
         ("idefics2", "Idefics2"),
-<<<<<<< HEAD
+        ("idefics3", "Idefics3"),
         ("ijepa", "I-JEPA"),
-=======
-        ("idefics3", "Idefics3"),
->>>>>>> 13493215
         ("imagegpt", "ImageGPT"),
         ("informer", "Informer"),
         ("instructblip", "InstructBLIP"),
@@ -745,7 +741,9 @@
         value = self._mapping[key]
         module_name = model_type_to_module_name(key)
         if module_name not in self._modules:
-            self._modules[module_name] = importlib.import_module(f".{module_name}", "transformers.models")
+            self._modules[module_name] = importlib.import_module(
+                f".{module_name}", "transformers.models"
+            )
         if hasattr(self._modules[module_name], value):
             return getattr(self._modules[module_name], value)
 
@@ -758,13 +756,19 @@
         return list(self._mapping.keys()) + list(self._extra_content.keys())
 
     def values(self):
-        return [self[k] for k in self._mapping.keys()] + list(self._extra_content.values())
+        return [self[k] for k in self._mapping.keys()] + list(
+            self._extra_content.values()
+        )
 
     def items(self):
-        return [(k, self[k]) for k in self._mapping.keys()] + list(self._extra_content.items())
+        return [(k, self[k]) for k in self._mapping.keys()] + list(
+            self._extra_content.items()
+        )
 
     def __iter__(self):
-        return iter(list(self._mapping.keys()) + list(self._extra_content.keys()))
+        return iter(
+            list(self._mapping.keys()) + list(self._extra_content.keys())
+        )
 
     def __contains__(self, item):
         return item in self._mapping or item in self._extra_content
@@ -774,7 +778,9 @@
         Register a new configuration in this mapping.
         """
         if key in self._mapping.keys() and not exist_ok:
-            raise ValueError(f"'{key}' is already used by a Transformers config, pick another name.")
+            raise ValueError(
+                f"'{key}' is already used by a Transformers config, pick another name."
+            )
         self._extra_content[key] = value
 
 
@@ -801,7 +807,9 @@
 
         for model_type, map_name in self._mapping.items():
             module_name = model_type_to_module_name(model_type)
-            module = importlib.import_module(f".{module_name}", "transformers.models")
+            module = importlib.import_module(
+                f".{module_name}", "transformers.models"
+            )
             mapping = getattr(module, map_name)
             self._data.update(mapping)
 
@@ -840,10 +848,15 @@
 
 def _list_model_options(indent, config_to_class=None, use_model_types=True):
     if config_to_class is None and not use_model_types:
-        raise ValueError("Using `use_model_types=False` requires a `config_to_class` dictionary.")
+        raise ValueError(
+            "Using `use_model_types=False` requires a `config_to_class` dictionary."
+        )
     if use_model_types:
         if config_to_class is None:
-            model_type_to_name = {model_type: f"[`{config}`]" for model_type, config in CONFIG_MAPPING_NAMES.items()}
+            model_type_to_name = {
+                model_type: f"[`{config}`]"
+                for model_type, config in CONFIG_MAPPING_NAMES.items()
+            }
         else:
             model_type_to_name = {
                 model_type: _get_class_name(model_class)
@@ -861,7 +874,8 @@
             if config in CONFIG_MAPPING_NAMES
         }
         config_to_model_name = {
-            config: MODEL_NAMES_MAPPING[model_type] for model_type, config in CONFIG_MAPPING_NAMES.items()
+            config: MODEL_NAMES_MAPPING[model_type]
+            for model_type, config in CONFIG_MAPPING_NAMES.items()
         }
         lines = [
             f"{indent}- [`{config_name}`] configuration class:"
@@ -871,7 +885,9 @@
     return "\n".join(lines)
 
 
-def replace_list_option_in_docstrings(config_to_class=None, use_model_types=True):
+def replace_list_option_in_docstrings(
+    config_to_class=None, use_model_types=True
+):
     def docstring_decorator(fn):
         docstrings = fn.__doc__
         if docstrings is None:
@@ -879,13 +895,20 @@
             return fn
         lines = docstrings.split("\n")
         i = 0
-        while i < len(lines) and re.search(r"^(\s*)List options\s*$", lines[i]) is None:
+        while (
+            i < len(lines)
+            and re.search(r"^(\s*)List options\s*$", lines[i]) is None
+        ):
             i += 1
         if i < len(lines):
             indent = re.search(r"^(\s*)List options\s*$", lines[i]).groups()[0]
             if use_model_types:
                 indent = f"{indent}    "
-            lines[i] = _list_model_options(indent, config_to_class=config_to_class, use_model_types=use_model_types)
+            lines[i] = _list_model_options(
+                indent,
+                config_to_class=config_to_class,
+                use_model_types=use_model_types,
+            )
             docstrings = "\n".join(lines)
         else:
             raise ValueError(
@@ -1022,21 +1045,37 @@
         trust_remote_code = kwargs.pop("trust_remote_code", None)
         code_revision = kwargs.pop("code_revision", None)
 
-        config_dict, unused_kwargs = PretrainedConfig.get_config_dict(pretrained_model_name_or_path, **kwargs)
-        has_remote_code = "auto_map" in config_dict and "AutoConfig" in config_dict["auto_map"]
-        has_local_code = "model_type" in config_dict and config_dict["model_type"] in CONFIG_MAPPING
+        config_dict, unused_kwargs = PretrainedConfig.get_config_dict(
+            pretrained_model_name_or_path, **kwargs
+        )
+        has_remote_code = (
+            "auto_map" in config_dict
+            and "AutoConfig" in config_dict["auto_map"]
+        )
+        has_local_code = (
+            "model_type" in config_dict
+            and config_dict["model_type"] in CONFIG_MAPPING
+        )
         trust_remote_code = resolve_trust_remote_code(
-            trust_remote_code, pretrained_model_name_or_path, has_local_code, has_remote_code
+            trust_remote_code,
+            pretrained_model_name_or_path,
+            has_local_code,
+            has_remote_code,
         )
 
         if has_remote_code and trust_remote_code:
             class_ref = config_dict["auto_map"]["AutoConfig"]
             config_class = get_class_from_dynamic_module(
-                class_ref, pretrained_model_name_or_path, code_revision=code_revision, **kwargs
+                class_ref,
+                pretrained_model_name_or_path,
+                code_revision=code_revision,
+                **kwargs,
             )
             if os.path.isdir(pretrained_model_name_or_path):
                 config_class.register_for_auto_class()
-            return config_class.from_pretrained(pretrained_model_name_or_path, **kwargs)
+            return config_class.from_pretrained(
+                pretrained_model_name_or_path, **kwargs
+            )
         elif "model_type" in config_dict:
             try:
                 config_class = CONFIG_MAPPING[config_dict["model_type"]]
@@ -1050,9 +1089,13 @@
         else:
             # Fallback: use pattern matching on the string.
             # We go from longer names to shorter names to catch roberta before bert (for instance)
-            for pattern in sorted(CONFIG_MAPPING.keys(), key=len, reverse=True):
+            for pattern in sorted(
+                CONFIG_MAPPING.keys(), key=len, reverse=True
+            ):
                 if pattern in str(pretrained_model_name_or_path):
-                    return CONFIG_MAPPING[pattern].from_dict(config_dict, **unused_kwargs)
+                    return CONFIG_MAPPING[pattern].from_dict(
+                        config_dict, **unused_kwargs
+                    )
 
         raise ValueError(
             f"Unrecognized model in {pretrained_model_name_or_path}. "
@@ -1069,7 +1112,10 @@
             model_type (`str`): The model type like "bert" or "gpt".
             config ([`PretrainedConfig`]): The config to register.
         """
-        if issubclass(config, PretrainedConfig) and config.model_type != model_type:
+        if (
+            issubclass(config, PretrainedConfig)
+            and config.model_type != model_type
+        ):
             raise ValueError(
                 "The config you are passing has a `model_type` attribute that is not consistent with the model type "
                 f"you passed (config has {config.model_type} and you passed {model_type}. Fix one of those so they "
