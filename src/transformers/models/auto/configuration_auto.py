# coding=utf-8
# Copyright 2018 The HuggingFace Inc. team.
#
# Licensed under the Apache License, Version 2.0 (the "License");
# you may not use this file except in compliance with the License.
# You may obtain a copy of the License at
#
#     http://www.apache.org/licenses/LICENSE-2.0
#
# Unless required by applicable law or agreed to in writing, software
# distributed under the License is distributed on an "AS IS" BASIS,
# WITHOUT WARRANTIES OR CONDITIONS OF ANY KIND, either express or implied.
# See the License for the specific language governing permissions and
# limitations under the License.
""" Auto Config class."""
import importlib
import re
import warnings
from collections import OrderedDict
from typing import List, Union

from ...configuration_utils import PretrainedConfig
from ...dynamic_module_utils import get_class_from_dynamic_module
from ...file_utils import CONFIG_NAME
from ...utils import logging


logger = logging.get_logger(__name__)

CONFIG_MAPPING_NAMES = OrderedDict(
    [
        # Add configs here
<<<<<<< HEAD
        ("decision_transformer", "DecisionTransformerConfig"),
=======
        ("glpn", "GLPNConfig"),
        ("maskformer", "MaskFormerConfig"),
>>>>>>> 7cc2c9c6
        ("poolformer", "PoolFormerConfig"),
        ("convnext", "ConvNextConfig"),
        ("van", "VanConfig"),
        ("resnet", "ResNetConfig"),
        ("yoso", "YosoConfig"),
        ("swin", "SwinConfig"),
        ("vilt", "ViltConfig"),
        ("vit_mae", "ViTMAEConfig"),
        ("realm", "RealmConfig"),
        ("nystromformer", "NystromformerConfig"),
        ("xglm", "XGLMConfig"),
        ("imagegpt", "ImageGPTConfig"),
        ("qdqbert", "QDQBertConfig"),
        ("vision-encoder-decoder", "VisionEncoderDecoderConfig"),
        ("trocr", "TrOCRConfig"),
        ("fnet", "FNetConfig"),
        ("segformer", "SegformerConfig"),
        ("vision-text-dual-encoder", "VisionTextDualEncoderConfig"),
        ("perceiver", "PerceiverConfig"),
        ("gptj", "GPTJConfig"),
        ("layoutlmv2", "LayoutLMv2Config"),
        ("plbart", "PLBartConfig"),
        ("beit", "BeitConfig"),
        ("rembert", "RemBertConfig"),
        ("visual_bert", "VisualBertConfig"),
        ("canine", "CanineConfig"),
        ("roformer", "RoFormerConfig"),
        ("clip", "CLIPConfig"),
        ("bigbird_pegasus", "BigBirdPegasusConfig"),
        ("deit", "DeiTConfig"),
        ("luke", "LukeConfig"),
        ("detr", "DetrConfig"),
        ("gpt_neo", "GPTNeoConfig"),
        ("big_bird", "BigBirdConfig"),
        ("speech_to_text_2", "Speech2Text2Config"),
        ("speech_to_text", "Speech2TextConfig"),
        ("vit", "ViTConfig"),
        ("wav2vec2", "Wav2Vec2Config"),
        ("m2m_100", "M2M100Config"),
        ("convbert", "ConvBertConfig"),
        ("led", "LEDConfig"),
        ("blenderbot-small", "BlenderbotSmallConfig"),
        ("retribert", "RetriBertConfig"),
        ("ibert", "IBertConfig"),
        ("mt5", "MT5Config"),
        ("t5", "T5Config"),
        ("mobilebert", "MobileBertConfig"),
        ("distilbert", "DistilBertConfig"),
        ("albert", "AlbertConfig"),
        ("bert-generation", "BertGenerationConfig"),
        ("camembert", "CamembertConfig"),
        ("xlm-roberta-xl", "XLMRobertaXLConfig"),
        ("xlm-roberta", "XLMRobertaConfig"),
        ("pegasus", "PegasusConfig"),
        ("marian", "MarianConfig"),
        ("mbart", "MBartConfig"),
        ("megatron-bert", "MegatronBertConfig"),
        ("mpnet", "MPNetConfig"),
        ("bart", "BartConfig"),
        ("blenderbot", "BlenderbotConfig"),
        ("reformer", "ReformerConfig"),
        ("longformer", "LongformerConfig"),
        ("roberta", "RobertaConfig"),
        ("deberta-v2", "DebertaV2Config"),
        ("deberta", "DebertaConfig"),
        ("flaubert", "FlaubertConfig"),
        ("fsmt", "FSMTConfig"),
        ("squeezebert", "SqueezeBertConfig"),
        ("hubert", "HubertConfig"),
        ("bert", "BertConfig"),
        ("openai-gpt", "OpenAIGPTConfig"),
        ("gpt2", "GPT2Config"),
        ("transfo-xl", "TransfoXLConfig"),
        ("xlnet", "XLNetConfig"),
        ("xlm-prophetnet", "XLMProphetNetConfig"),
        ("prophetnet", "ProphetNetConfig"),
        ("xlm", "XLMConfig"),
        ("ctrl", "CTRLConfig"),
        ("electra", "ElectraConfig"),
        ("speech-encoder-decoder", "SpeechEncoderDecoderConfig"),
        ("encoder-decoder", "EncoderDecoderConfig"),
        ("funnel", "FunnelConfig"),
        ("lxmert", "LxmertConfig"),
        ("dpr", "DPRConfig"),
        ("layoutlm", "LayoutLMConfig"),
        ("rag", "RagConfig"),
        ("tapas", "TapasConfig"),
        ("splinter", "SplinterConfig"),
        ("sew-d", "SEWDConfig"),
        ("sew", "SEWConfig"),
        ("unispeech-sat", "UniSpeechSatConfig"),
        ("unispeech", "UniSpeechConfig"),
        ("wavlm", "WavLMConfig"),
        ("data2vec-audio", "Data2VecAudioConfig"),
        ("data2vec-text", "Data2VecTextConfig"),
    ]
)

CONFIG_ARCHIVE_MAP_MAPPING_NAMES = OrderedDict(
    [
        # Add archive maps here
<<<<<<< HEAD
        ("decision_transformer", "DECISION_TRANSFORMER_PRETRAINED_CONFIG_ARCHIVE_MAP"),
=======
        ("glpn", "GLPN_PRETRAINED_CONFIG_ARCHIVE_MAP"),
        ("maskformer", "MASKFORMER_PRETRAINED_CONFIG_ARCHIVE_MAP"),
>>>>>>> 7cc2c9c6
        ("poolformer", "POOLFORMER_PRETRAINED_CONFIG_ARCHIVE_MAP"),
        ("convnext", "CONVNEXT_PRETRAINED_CONFIG_ARCHIVE_MAP"),
        ("van", "VAN_PRETRAINED_CONFIG_ARCHIVE_MAP"),
        ("resnet", "RESNET_PRETRAINED_CONFIG_ARCHIVE_MAP"),
        ("yoso", "YOSO_PRETRAINED_CONFIG_ARCHIVE_MAP"),
        ("swin", "SWIN_PRETRAINED_CONFIG_ARCHIVE_MAP"),
        ("vilt", "VILT_PRETRAINED_CONFIG_ARCHIVE_MAP"),
        ("vit_mae", "VIT_MAE_PRETRAINED_CONFIG_ARCHIVE_MAP"),
        ("realm", "REALM_PRETRAINED_CONFIG_ARCHIVE_MAP"),
        ("nystromformer", "NYSTROMFORMER_PRETRAINED_CONFIG_ARCHIVE_MAP"),
        ("xglm", "XGLM_PRETRAINED_CONFIG_ARCHIVE_MAP"),
        ("imagegpt", "IMAGEGPT_PRETRAINED_CONFIG_ARCHIVE_MAP"),
        ("qdqbert", "QDQBERT_PRETRAINED_CONFIG_ARCHIVE_MAP"),
        ("fnet", "FNET_PRETRAINED_CONFIG_ARCHIVE_MAP"),
        ("pegasus", "PEGASUS_PRETRAINED_CONFIG_ARCHIVE_MAP"),
        ("segformer", "SEGFORMER_PRETRAINED_CONFIG_ARCHIVE_MAP"),
        ("perceiver", "PERCEIVER_PRETRAINED_CONFIG_ARCHIVE_MAP"),
        ("gptj", "GPTJ_PRETRAINED_CONFIG_ARCHIVE_MAP"),
        ("layoutlmv2", "LAYOUTLMV2_PRETRAINED_CONFIG_ARCHIVE_MAP"),
        ("plbart", "PLBART_PRETRAINED_CONFIG_ARCHIVE_MAP"),
        ("beit", "BEIT_PRETRAINED_CONFIG_ARCHIVE_MAP"),
        ("rembert", "REMBERT_PRETRAINED_CONFIG_ARCHIVE_MAP"),
        ("visual_bert", "VISUAL_BERT_PRETRAINED_CONFIG_ARCHIVE_MAP"),
        ("canine", "CANINE_PRETRAINED_CONFIG_ARCHIVE_MAP"),
        ("roformer", "ROFORMER_PRETRAINED_CONFIG_ARCHIVE_MAP"),
        ("clip", "CLIP_PRETRAINED_CONFIG_ARCHIVE_MAP"),
        ("bigbird_pegasus", "BIGBIRD_PEGASUS_PRETRAINED_CONFIG_ARCHIVE_MAP"),
        ("deit", "DEIT_PRETRAINED_CONFIG_ARCHIVE_MAP"),
        ("luke", "LUKE_PRETRAINED_CONFIG_ARCHIVE_MAP"),
        ("detr", "DETR_PRETRAINED_CONFIG_ARCHIVE_MAP"),
        ("gpt_neo", "GPT_NEO_PRETRAINED_CONFIG_ARCHIVE_MAP"),
        ("big_bird", "BIG_BIRD_PRETRAINED_CONFIG_ARCHIVE_MAP"),
        ("megatron-bert", "MEGATRON_BERT_PRETRAINED_CONFIG_ARCHIVE_MAP"),
        ("speech_to_text", "SPEECH_TO_TEXT_PRETRAINED_CONFIG_ARCHIVE_MAP"),
        ("speech_to_text_2", "SPEECH_TO_TEXT_2_PRETRAINED_CONFIG_ARCHIVE_MAP"),
        ("vit", "VIT_PRETRAINED_CONFIG_ARCHIVE_MAP"),
        ("wav2vec2", "WAV_2_VEC_2_PRETRAINED_CONFIG_ARCHIVE_MAP"),
        ("m2m_100", "M2M_100_PRETRAINED_CONFIG_ARCHIVE_MAP"),
        ("convbert", "CONVBERT_PRETRAINED_CONFIG_ARCHIVE_MAP"),
        ("led", "LED_PRETRAINED_CONFIG_ARCHIVE_MAP"),
        ("blenderbot-small", "BLENDERBOT_SMALL_PRETRAINED_CONFIG_ARCHIVE_MAP"),
        ("bert", "BERT_PRETRAINED_CONFIG_ARCHIVE_MAP"),
        ("bart", "BART_PRETRAINED_CONFIG_ARCHIVE_MAP"),
        ("blenderbot", "BLENDERBOT_PRETRAINED_CONFIG_ARCHIVE_MAP"),
        ("mbart", "MBART_PRETRAINED_CONFIG_ARCHIVE_MAP"),
        ("openai-gpt", "OPENAI_GPT_PRETRAINED_CONFIG_ARCHIVE_MAP"),
        ("transfo-xl", "TRANSFO_XL_PRETRAINED_CONFIG_ARCHIVE_MAP"),
        ("gpt2", "GPT2_PRETRAINED_CONFIG_ARCHIVE_MAP"),
        ("ctrl", "CTRL_PRETRAINED_CONFIG_ARCHIVE_MAP"),
        ("xlnet", "XLNET_PRETRAINED_CONFIG_ARCHIVE_MAP"),
        ("xlm", "XLM_PRETRAINED_CONFIG_ARCHIVE_MAP"),
        ("roberta", "ROBERTA_PRETRAINED_CONFIG_ARCHIVE_MAP"),
        ("data2vec-text", "DATA2VEC_TEXT_PRETRAINED_CONFIG_ARCHIVE_MAP"),
        ("data2vec-audio", "DATA2VEC_AUDIO_PRETRAINED_CONFIG_ARCHIVE_MAP"),
        ("distilbert", "DISTILBERT_PRETRAINED_CONFIG_ARCHIVE_MAP"),
        ("albert", "ALBERT_PRETRAINED_CONFIG_ARCHIVE_MAP"),
        ("camembert", "CAMEMBERT_PRETRAINED_CONFIG_ARCHIVE_MAP"),
        ("t5", "T5_PRETRAINED_CONFIG_ARCHIVE_MAP"),
        ("xlm-roberta", "XLM_ROBERTA_PRETRAINED_CONFIG_ARCHIVE_MAP"),
        ("flaubert", "FLAUBERT_PRETRAINED_CONFIG_ARCHIVE_MAP"),
        ("fsmt", "FSMT_PRETRAINED_CONFIG_ARCHIVE_MAP"),
        ("electra", "ELECTRA_PRETRAINED_CONFIG_ARCHIVE_MAP"),
        ("longformer", "LONGFORMER_PRETRAINED_CONFIG_ARCHIVE_MAP"),
        ("retribert", "RETRIBERT_PRETRAINED_CONFIG_ARCHIVE_MAP"),
        ("funnel", "FUNNEL_PRETRAINED_CONFIG_ARCHIVE_MAP"),
        ("lxmert", "LXMERT_PRETRAINED_CONFIG_ARCHIVE_MAP"),
        ("layoutlm", "LAYOUTLM_PRETRAINED_CONFIG_ARCHIVE_MAP"),
        ("dpr", "DPR_PRETRAINED_CONFIG_ARCHIVE_MAP"),
        ("deberta", "DEBERTA_PRETRAINED_CONFIG_ARCHIVE_MAP"),
        ("deberta-v2", "DEBERTA_V2_PRETRAINED_CONFIG_ARCHIVE_MAP"),
        ("squeezebert", "SQUEEZEBERT_PRETRAINED_CONFIG_ARCHIVE_MAP"),
        ("xlm-prophetnet", "XLM_PROPHETNET_PRETRAINED_CONFIG_ARCHIVE_MAP"),
        ("prophetnet", "PROPHETNET_PRETRAINED_CONFIG_ARCHIVE_MAP"),
        ("mpnet", "MPNET_PRETRAINED_CONFIG_ARCHIVE_MAP"),
        ("tapas", "TAPAS_PRETRAINED_CONFIG_ARCHIVE_MAP"),
        ("ibert", "IBERT_PRETRAINED_CONFIG_ARCHIVE_MAP"),
        ("hubert", "HUBERT_PRETRAINED_CONFIG_ARCHIVE_MAP"),
        ("splinter", "SPLINTER_PRETRAINED_CONFIG_ARCHIVE_MAP"),
        ("sew-d", "SEW_D_PRETRAINED_CONFIG_ARCHIVE_MAP"),
        ("sew", "SEW_PRETRAINED_CONFIG_ARCHIVE_MAP"),
        ("unispeech-sat", "UNISPEECH_SAT_PRETRAINED_CONFIG_ARCHIVE_MAP"),
        ("unispeech", "UNISPEECH_PRETRAINED_CONFIG_ARCHIVE_MAP"),
    ]
)

MODEL_NAMES_MAPPING = OrderedDict(
    [
        # Add full (and cased) model names here
<<<<<<< HEAD
        ("decision_transformer", "Decision Transformer"),
=======
        ("glpn", "GLPN"),
        ("maskformer", "MaskFormer"),
>>>>>>> 7cc2c9c6
        ("poolformer", "PoolFormer"),
        ("convnext", "ConvNext"),
        ("van", "VAN"),
        ("resnet", "ResNet"),
        ("yoso", "YOSO"),
        ("swin", "Swin"),
        ("vilt", "ViLT"),
        ("vit_mae", "ViTMAE"),
        ("realm", "Realm"),
        ("nystromformer", "Nystromformer"),
        ("xglm", "XGLM"),
        ("imagegpt", "ImageGPT"),
        ("qdqbert", "QDQBert"),
        ("vision-encoder-decoder", "Vision Encoder decoder"),
        ("trocr", "TrOCR"),
        ("fnet", "FNet"),
        ("segformer", "SegFormer"),
        ("vision-text-dual-encoder", "VisionTextDualEncoder"),
        ("perceiver", "Perceiver"),
        ("gptj", "GPT-J"),
        ("beit", "BEiT"),
        ("plbart", "PLBart"),
        ("rembert", "RemBERT"),
        ("layoutlmv2", "LayoutLMv2"),
        ("visual_bert", "VisualBert"),
        ("canine", "Canine"),
        ("roformer", "RoFormer"),
        ("clip", "CLIP"),
        ("bigbird_pegasus", "BigBirdPegasus"),
        ("deit", "DeiT"),
        ("luke", "LUKE"),
        ("detr", "DETR"),
        ("gpt_neo", "GPT Neo"),
        ("big_bird", "BigBird"),
        ("speech_to_text_2", "Speech2Text2"),
        ("speech_to_text", "Speech2Text"),
        ("vit", "ViT"),
        ("wav2vec2", "Wav2Vec2"),
        ("m2m_100", "M2M100"),
        ("convbert", "ConvBERT"),
        ("led", "LED"),
        ("blenderbot-small", "BlenderbotSmall"),
        ("retribert", "RetriBERT"),
        ("ibert", "I-BERT"),
        ("t5", "T5"),
        ("mobilebert", "MobileBERT"),
        ("distilbert", "DistilBERT"),
        ("albert", "ALBERT"),
        ("bert-generation", "Bert Generation"),
        ("camembert", "CamemBERT"),
        ("xlm-roberta", "XLM-RoBERTa"),
        ("xlm-roberta-xl", "XLM-RoBERTa-XL"),
        ("pegasus", "Pegasus"),
        ("blenderbot", "Blenderbot"),
        ("marian", "Marian"),
        ("mbart", "mBART"),
        ("megatron-bert", "MegatronBert"),
        ("bart", "BART"),
        ("reformer", "Reformer"),
        ("longformer", "Longformer"),
        ("roberta", "RoBERTa"),
        ("flaubert", "FlauBERT"),
        ("fsmt", "FairSeq Machine-Translation"),
        ("squeezebert", "SqueezeBERT"),
        ("bert", "BERT"),
        ("openai-gpt", "OpenAI GPT"),
        ("gpt2", "OpenAI GPT-2"),
        ("transfo-xl", "Transformer-XL"),
        ("xlnet", "XLNet"),
        ("xlm", "XLM"),
        ("ctrl", "CTRL"),
        ("electra", "ELECTRA"),
        ("encoder-decoder", "Encoder decoder"),
        ("speech-encoder-decoder", "Speech Encoder decoder"),
        ("vision-encoder-decoder", "Vision Encoder decoder"),
        ("funnel", "Funnel Transformer"),
        ("lxmert", "LXMERT"),
        ("deberta-v2", "DeBERTa-v2"),
        ("deberta", "DeBERTa"),
        ("layoutlm", "LayoutLM"),
        ("dpr", "DPR"),
        ("rag", "RAG"),
        ("xlm-prophetnet", "XLMProphetNet"),
        ("prophetnet", "ProphetNet"),
        ("mt5", "mT5"),
        ("mpnet", "MPNet"),
        ("tapas", "TAPAS"),
        ("hubert", "Hubert"),
        ("barthez", "BARThez"),
        ("phobert", "PhoBERT"),
        ("bartpho", "BARTpho"),
        ("cpm", "CPM"),
        ("bertweet", "Bertweet"),
        ("bert-japanese", "BertJapanese"),
        ("byt5", "ByT5"),
        ("mbart50", "mBART-50"),
        ("splinter", "Splinter"),
        ("sew-d", "SEW-D"),
        ("sew", "SEW"),
        ("unispeech-sat", "UniSpeechSat"),
        ("unispeech", "UniSpeech"),
        ("wavlm", "WavLM"),
        ("bort", "BORT"),
        ("dialogpt", "DialoGPT"),
        ("xls_r", "XLS-R"),
        ("t5v1.1", "T5v1.1"),
        ("herbert", "HerBERT"),
        ("wav2vec2_phoneme", "Wav2Vec2Phoneme"),
        ("megatron_gpt2", "MegatronGPT2"),
        ("xlsr_wav2vec2", "XLSR-Wav2Vec2"),
        ("mluke", "mLUKE"),
        ("layoutxlm", "LayoutXLM"),
        ("data2vec-audio", "Data2VecAudio"),
        ("data2vec-text", "Data2VecText"),
        ("dit", "DiT"),
    ]
)

SPECIAL_MODEL_TYPE_TO_MODULE_NAME = OrderedDict(
    [("openai-gpt", "openai"), ("data2vec-audio", "data2vec"), ("data2vec-text", "data2vec")]
)


def model_type_to_module_name(key):
    """Converts a config key to the corresponding module."""
    # Special treatment
    if key in SPECIAL_MODEL_TYPE_TO_MODULE_NAME:
        return SPECIAL_MODEL_TYPE_TO_MODULE_NAME[key]

    return key.replace("-", "_")


def config_class_to_model_type(config):
    """Converts a config class name to the corresponding model type"""
    for key, cls in CONFIG_MAPPING_NAMES.items():
        if cls == config:
            return key
    return None


class _LazyConfigMapping(OrderedDict):
    """
    A dictionary that lazily load its values when they are requested.
    """

    def __init__(self, mapping):
        self._mapping = mapping
        self._extra_content = {}
        self._modules = {}

    def __getitem__(self, key):
        if key in self._extra_content:
            return self._extra_content[key]
        if key not in self._mapping:
            raise KeyError(key)
        value = self._mapping[key]
        module_name = model_type_to_module_name(key)
        if module_name not in self._modules:
            self._modules[module_name] = importlib.import_module(f".{module_name}", "transformers.models")
        return getattr(self._modules[module_name], value)

    def keys(self):
        return list(self._mapping.keys()) + list(self._extra_content.keys())

    def values(self):
        return [self[k] for k in self._mapping.keys()] + list(self._extra_content.values())

    def items(self):
        return [(k, self[k]) for k in self._mapping.keys()] + list(self._extra_content.items())

    def __iter__(self):
        return iter(list(self._mapping.keys()) + list(self._extra_content.keys()))

    def __contains__(self, item):
        return item in self._mapping or item in self._extra_content

    def register(self, key, value):
        """
        Register a new configuration in this mapping.
        """
        if key in self._mapping.keys():
            raise ValueError(f"'{key}' is already used by a Transformers config, pick another name.")
        self._extra_content[key] = value


CONFIG_MAPPING = _LazyConfigMapping(CONFIG_MAPPING_NAMES)


class _LazyLoadAllMappings(OrderedDict):
    """
    A mapping that will load all pairs of key values at the first access (either by indexing, requestions keys, values,
    etc.)

    Args:
        mapping: The mapping to load.
    """

    def __init__(self, mapping):
        self._mapping = mapping
        self._initialized = False
        self._data = {}

    def _initialize(self):
        if self._initialized:
            return
        warnings.warn(
            "ALL_PRETRAINED_CONFIG_ARCHIVE_MAP is deprecated and will be removed in v5 of Transformers. "
            "It does not contain all available model checkpoints, far from it. Checkout hf.co/models for that.",
            FutureWarning,
        )

        for model_type, map_name in self._mapping.items():
            module_name = model_type_to_module_name(model_type)
            module = importlib.import_module(f".{module_name}", "transformers.models")
            mapping = getattr(module, map_name)
            self._data.update(mapping)

        self._initialized = True

    def __getitem__(self, key):
        self._initialize()
        return self._data[key]

    def keys(self):
        self._initialize()
        return self._data.keys()

    def values(self):
        self._initialize()
        return self._data.values()

    def items(self):
        self._initialize()
        return self._data.keys()

    def __iter__(self):
        self._initialize()
        return iter(self._data)

    def __contains__(self, item):
        self._initialize()
        return item in self._data


ALL_PRETRAINED_CONFIG_ARCHIVE_MAP = _LazyLoadAllMappings(CONFIG_ARCHIVE_MAP_MAPPING_NAMES)


def _get_class_name(model_class: Union[str, List[str]]):
    if isinstance(model_class, (list, tuple)):
        return " or ".join([f"[`{c}`]" for c in model_class if c is not None])
    return f"[`{model_class}`]"


def _list_model_options(indent, config_to_class=None, use_model_types=True):
    if config_to_class is None and not use_model_types:
        raise ValueError("Using `use_model_types=False` requires a `config_to_class` dictionary.")
    if use_model_types:
        if config_to_class is None:
            model_type_to_name = {model_type: f"[`{config}`]" for model_type, config in CONFIG_MAPPING_NAMES.items()}
        else:
            model_type_to_name = {
                model_type: _get_class_name(model_class)
                for model_type, model_class in config_to_class.items()
                if model_type in MODEL_NAMES_MAPPING
            }
        lines = [
            f"{indent}- **{model_type}** -- {model_type_to_name[model_type]} ({MODEL_NAMES_MAPPING[model_type]} model)"
            for model_type in sorted(model_type_to_name.keys())
        ]
    else:
        config_to_name = {
            CONFIG_MAPPING_NAMES[config]: _get_class_name(clas)
            for config, clas in config_to_class.items()
            if config in CONFIG_MAPPING_NAMES
        }
        config_to_model_name = {
            config: MODEL_NAMES_MAPPING[model_type] for model_type, config in CONFIG_MAPPING_NAMES.items()
        }
        lines = [
            f"{indent}- [`{config_name}`] configuration class: {config_to_name[config_name]} ({config_to_model_name[config_name]} model)"
            for config_name in sorted(config_to_name.keys())
        ]
    return "\n".join(lines)


def replace_list_option_in_docstrings(config_to_class=None, use_model_types=True):
    def docstring_decorator(fn):
        docstrings = fn.__doc__
        lines = docstrings.split("\n")
        i = 0
        while i < len(lines) and re.search(r"^(\s*)List options\s*$", lines[i]) is None:
            i += 1
        if i < len(lines):
            indent = re.search(r"^(\s*)List options\s*$", lines[i]).groups()[0]
            if use_model_types:
                indent = f"{indent}    "
            lines[i] = _list_model_options(indent, config_to_class=config_to_class, use_model_types=use_model_types)
            docstrings = "\n".join(lines)
        else:
            raise ValueError(
                f"The function {fn} should have an empty 'List options' in its docstring as placeholder, current docstring is:\n{docstrings}"
            )
        fn.__doc__ = docstrings
        return fn

    return docstring_decorator


class AutoConfig:
    r"""
    This is a generic configuration class that will be instantiated as one of the configuration classes of the library
    when created with the [`~AutoConfig.from_pretrained`] class method.

    This class cannot be instantiated directly using `__init__()` (throws an error).
    """

    def __init__(self):
        raise EnvironmentError(
            "AutoConfig is designed to be instantiated "
            "using the `AutoConfig.from_pretrained(pretrained_model_name_or_path)` method."
        )

    @classmethod
    def for_model(cls, model_type: str, *args, **kwargs):
        if model_type in CONFIG_MAPPING:
            config_class = CONFIG_MAPPING[model_type]
            return config_class(*args, **kwargs)
        raise ValueError(
            f"Unrecognized model identifier: {model_type}. Should contain one of {', '.join(CONFIG_MAPPING.keys())}"
        )

    @classmethod
    @replace_list_option_in_docstrings()
    def from_pretrained(cls, pretrained_model_name_or_path, **kwargs):
        r"""
        Instantiate one of the configuration classes of the library from a pretrained model configuration.

        The configuration class to instantiate is selected based on the `model_type` property of the config object that
        is loaded, or when it's missing, by falling back to using pattern matching on `pretrained_model_name_or_path`:

        List options

        Args:
            pretrained_model_name_or_path (`str` or `os.PathLike`):
                Can be either:

                    - A string, the *model id* of a pretrained model configuration hosted inside a model repo on
                      huggingface.co. Valid model ids can be located at the root-level, like `bert-base-uncased`, or
                      namespaced under a user or organization name, like `dbmdz/bert-base-german-cased`.
                    - A path to a *directory* containing a configuration file saved using the
                      [`~PretrainedConfig.save_pretrained`] method, or the [`~PreTrainedModel.save_pretrained`] method,
                      e.g., `./my_model_directory/`.
                    - A path or url to a saved configuration JSON *file*, e.g.,
                      `./my_model_directory/configuration.json`.
            cache_dir (`str` or `os.PathLike`, *optional*):
                Path to a directory in which a downloaded pretrained model configuration should be cached if the
                standard cache should not be used.
            force_download (`bool`, *optional*, defaults to `False`):
                Whether or not to force the (re-)download the model weights and configuration files and override the
                cached versions if they exist.
            resume_download (`bool`, *optional*, defaults to `False`):
                Whether or not to delete incompletely received files. Will attempt to resume the download if such a
                file exists.
            proxies (`Dict[str, str]`, *optional*):
                A dictionary of proxy servers to use by protocol or endpoint, e.g., `{'http': 'foo.bar:3128',
                'http://hostname': 'foo.bar:4012'}`. The proxies are used on each request.
            revision (`str`, *optional*, defaults to `"main"`):
                The specific model version to use. It can be a branch name, a tag name, or a commit id, since we use a
                git-based system for storing models and other artifacts on huggingface.co, so `revision` can be any
                identifier allowed by git.
            return_unused_kwargs (`bool`, *optional*, defaults to `False`):
                If `False`, then this function returns just the final configuration object.

                If `True`, then this functions returns a `Tuple(config, unused_kwargs)` where *unused_kwargs* is a
                dictionary consisting of the key/value pairs whose keys are not configuration attributes: i.e., the
                part of `kwargs` which has not been used to update `config` and is otherwise ignored.
            trust_remote_code (`bool`, *optional*, defaults to `False`):
                Whether or not to allow for custom models defined on the Hub in their own modeling files. This option
                should only be set to `True` for repositories you trust and in which you have read the code, as it will
                execute code present on the Hub on your local machine.
            kwargs(additional keyword arguments, *optional*):
                The values in kwargs of any keys which are configuration attributes will be used to override the loaded
                values. Behavior concerning key/value pairs whose keys are *not* configuration attributes is controlled
                by the `return_unused_kwargs` keyword parameter.

        Examples:

        ```python
        >>> from transformers import AutoConfig

        >>> # Download configuration from huggingface.co and cache.
        >>> config = AutoConfig.from_pretrained("bert-base-uncased")

        >>> # Download configuration from huggingface.co (user-uploaded) and cache.
        >>> config = AutoConfig.from_pretrained("dbmdz/bert-base-german-cased")

        >>> # If configuration file is in a directory (e.g., was saved using *save_pretrained('./test/saved_model/')*).
        >>> config = AutoConfig.from_pretrained("./test/bert_saved_model/")

        >>> # Load a specific configuration file.
        >>> config = AutoConfig.from_pretrained("./test/bert_saved_model/my_configuration.json")

        >>> # Change some config attributes when loading a pretrained config.
        >>> config = AutoConfig.from_pretrained("bert-base-uncased", output_attentions=True, foo=False)
        >>> config.output_attentions
        True

        >>> config, unused_kwargs = AutoConfig.from_pretrained(
        ...     "bert-base-uncased", output_attentions=True, foo=False, return_unused_kwargs=True
        ... )
        >>> config.output_attentions
        True

        >>> config.unused_kwargs
        {'foo': False}
        ```"""
        kwargs["_from_auto"] = True
        kwargs["name_or_path"] = pretrained_model_name_or_path
        trust_remote_code = kwargs.pop("trust_remote_code", False)
        config_dict, _ = PretrainedConfig.get_config_dict(pretrained_model_name_or_path, **kwargs)
        if "auto_map" in config_dict and "AutoConfig" in config_dict["auto_map"]:
            if not trust_remote_code:
                raise ValueError(
                    f"Loading {pretrained_model_name_or_path} requires you to execute the configuration file in that repo "
                    "on your local machine. Make sure you have read the code there to avoid malicious use, then set "
                    "the option `trust_remote_code=True` to remove this error."
                )
            if kwargs.get("revision", None) is None:
                logger.warning(
                    "Explicitly passing a `revision` is encouraged when loading a configuration with custom code to "
                    "ensure no malicious code has been contributed in a newer revision."
                )
            class_ref = config_dict["auto_map"]["AutoConfig"]
            module_file, class_name = class_ref.split(".")
            config_class = get_class_from_dynamic_module(
                pretrained_model_name_or_path, module_file + ".py", class_name, **kwargs
            )
            return config_class.from_pretrained(pretrained_model_name_or_path, **kwargs)
        elif "model_type" in config_dict:
            config_class = CONFIG_MAPPING[config_dict["model_type"]]
            return config_class.from_dict(config_dict, **kwargs)
        else:
            # Fallback: use pattern matching on the string.
            for pattern, config_class in CONFIG_MAPPING.items():
                if pattern in str(pretrained_model_name_or_path):
                    return config_class.from_dict(config_dict, **kwargs)

        raise ValueError(
            f"Unrecognized model in {pretrained_model_name_or_path}. "
            f"Should have a `model_type` key in its {CONFIG_NAME}, or contain one of the following strings "
            f"in its name: {', '.join(CONFIG_MAPPING.keys())}"
        )

    @staticmethod
    def register(model_type, config):
        """
        Register a new configuration for this class.

        Args:
            model_type (`str`): The model type like "bert" or "gpt".
            config ([`PretrainedConfig`]): The config to register.
        """
        if issubclass(config, PretrainedConfig) and config.model_type != model_type:
            raise ValueError(
                "The config you are passing has a `model_type` attribute that is not consistent with the model type "
                f"you passed (config has {config.model_type} and you passed {model_type}. Fix one of those so they "
                "match!"
            )
        CONFIG_MAPPING.register(model_type, config)<|MERGE_RESOLUTION|>--- conflicted
+++ resolved
@@ -30,12 +30,9 @@
 CONFIG_MAPPING_NAMES = OrderedDict(
     [
         # Add configs here
-<<<<<<< HEAD
         ("decision_transformer", "DecisionTransformerConfig"),
-=======
         ("glpn", "GLPNConfig"),
         ("maskformer", "MaskFormerConfig"),
->>>>>>> 7cc2c9c6
         ("poolformer", "PoolFormerConfig"),
         ("convnext", "ConvNextConfig"),
         ("van", "VanConfig"),
@@ -137,12 +134,9 @@
 CONFIG_ARCHIVE_MAP_MAPPING_NAMES = OrderedDict(
     [
         # Add archive maps here
-<<<<<<< HEAD
         ("decision_transformer", "DECISION_TRANSFORMER_PRETRAINED_CONFIG_ARCHIVE_MAP"),
-=======
         ("glpn", "GLPN_PRETRAINED_CONFIG_ARCHIVE_MAP"),
         ("maskformer", "MASKFORMER_PRETRAINED_CONFIG_ARCHIVE_MAP"),
->>>>>>> 7cc2c9c6
         ("poolformer", "POOLFORMER_PRETRAINED_CONFIG_ARCHIVE_MAP"),
         ("convnext", "CONVNEXT_PRETRAINED_CONFIG_ARCHIVE_MAP"),
         ("van", "VAN_PRETRAINED_CONFIG_ARCHIVE_MAP"),
@@ -231,12 +225,9 @@
 MODEL_NAMES_MAPPING = OrderedDict(
     [
         # Add full (and cased) model names here
-<<<<<<< HEAD
         ("decision_transformer", "Decision Transformer"),
-=======
         ("glpn", "GLPN"),
         ("maskformer", "MaskFormer"),
->>>>>>> 7cc2c9c6
         ("poolformer", "PoolFormer"),
         ("convnext", "ConvNext"),
         ("van", "VAN"),
