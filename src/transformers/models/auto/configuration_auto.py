--- conflicted
+++ resolved
@@ -276,11 +276,8 @@
         ("rt_detr_v2", "RTDetrV2Config"),
         ("rwkv", "RwkvConfig"),
         ("sam", "SamConfig"),
-<<<<<<< HEAD
+        ("sam_vision_model", "SamVisionConfig"),
         ("sam2", "Sam2Config"),
-=======
-        ("sam_vision_model", "SamVisionConfig"),
->>>>>>> 6f4058ae
         ("seamless_m4t", "SeamlessM4TConfig"),
         ("seamless_m4t_v2", "SeamlessM4Tv2Config"),
         ("segformer", "SegformerConfig"),
@@ -641,11 +638,8 @@
         ("rt_detr_v2", "RT-DETRv2"),
         ("rwkv", "RWKV"),
         ("sam", "SAM"),
-<<<<<<< HEAD
+        ("sam_vision_model", "SamVisionModel"),
         ("sam2", "SAM2"),
-=======
-        ("sam_vision_model", "SamVisionModel"),
->>>>>>> 6f4058ae
         ("seamless_m4t", "SeamlessM4T"),
         ("seamless_m4t_v2", "SeamlessM4Tv2"),
         ("segformer", "SegFormer"),
