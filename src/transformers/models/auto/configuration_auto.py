--- conflicted
+++ resolved
@@ -96,11 +96,8 @@
     (key, value)
     for pretrained_map in [
         # Add archive maps here
-<<<<<<< HEAD
         VILBERT_PRETRAINED_CONFIG_ARCHIVE_MAP,
-=======
         VISUAL_BERT_PRETRAINED_CONFIG_ARCHIVE_MAP,
->>>>>>> 2e5dbdf2
         ROFORMER_PRETRAINED_CONFIG_ARCHIVE_MAP,
         CLIP_PRETRAINED_CONFIG_ARCHIVE_MAP,
         BIGBIRD_PEGASUS_PRETRAINED_CONFIG_ARCHIVE_MAP,
@@ -159,11 +156,8 @@
 CONFIG_MAPPING = OrderedDict(
     [
         # Add configs here
-<<<<<<< HEAD
         ("vilbert", VilbertConfig),
-=======
         ("visual_bert", VisualBertConfig),
->>>>>>> 2e5dbdf2
         ("roformer", RoFormerConfig),
         ("clip", CLIPConfig),
         ("bigbird_pegasus", BigBirdPegasusConfig),
@@ -228,11 +222,8 @@
 MODEL_NAMES_MAPPING = OrderedDict(
     [
         # Add full (and cased) model names here
-<<<<<<< HEAD
         ("vilbert", "Vilbert"),
-=======
         ("visual_bert", "VisualBert"),
->>>>>>> 2e5dbdf2
         ("roformer", "RoFormer"),
         ("clip", "CLIP"),
         ("bigbird_pegasus", "BigBirdPegasus"),
