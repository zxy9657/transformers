# coding=utf-8
# Copyright 2018 The Google Flax Team Authors and The HuggingFace Inc. team.
#
# Licensed under the Apache License, Version 2.0 (the "License");
# you may not use this file except in compliance with the License.
# You may obtain a copy of the License at
#
#     http://www.apache.org/licenses/LICENSE-2.0
#
# Unless required by applicable law or agreed to in writing, software
# distributed under the License is distributed on an "AS IS" BASIS,
# WITHOUT WARRANTIES OR CONDITIONS OF ANY KIND, either express or implied.
# See the License for the specific language governing permissions and
# limitations under the License.
""" Auto Model class."""


from collections import OrderedDict

from ...utils import logging
from .auto_factory import _BaseAutoModelClass, _LazyAutoMapping, auto_class_update
from .configuration_auto import CONFIG_MAPPING_NAMES


logger = logging.get_logger(__name__)


FLAX_MODEL_MAPPING_NAMES = OrderedDict(
    [
        # Base model mapping
        ("albert", "FlaxAlbertModel"),
        ("bart", "FlaxBartModel"),
        ("beit", "FlaxBeitModel"),
        ("bert", "FlaxBertModel"),
        ("big_bird", "FlaxBigBirdModel"),
        ("blenderbot", "FlaxBlenderbotModel"),
        ("blenderbot-small", "FlaxBlenderbotSmallModel"),
        ("clip", "FlaxCLIPModel"),
        ("convnext", "FlaxConvNextModel"),
        ("distilbert", "FlaxDistilBertModel"),
        ("electra", "FlaxElectraModel"),
        ("gpt-sw3", "FlaxGPT2Model"),
        ("gpt2", "FlaxGPT2Model"),
        ("gpt_neo", "FlaxGPTNeoModel"),
        ("gptj", "FlaxGPTJModel"),
        ("longt5", "FlaxLongT5Model"),
        ("marian", "FlaxMarianModel"),
        ("mbart", "FlaxMBartModel"),
        ("mt5", "FlaxMT5Model"),
        ("opt", "FlaxOPTModel"),
        ("pegasus", "FlaxPegasusModel"),
        ("regnet", "FlaxRegNetModel"),
        ("resnet", "FlaxResNetModel"),
        ("roberta", "FlaxRobertaModel"),
        ("roberta-prelayernorm", "FlaxRobertaPreLayerNormModel"),
        ("roformer", "FlaxRoFormerModel"),
        ("t5", "FlaxT5Model"),
        ("vision-text-dual-encoder", "FlaxVisionTextDualEncoderModel"),
        ("vit", "FlaxViTModel"),
        ("wav2vec2", "FlaxWav2Vec2Model"),
        ("whisper", "FlaxWhisperModel"),
        ("xglm", "FlaxXGLMModel"),
        ("xlm-roberta", "FlaxXLMRobertaModel"),
    ]
)

FLAX_MODEL_FOR_PRETRAINING_MAPPING_NAMES = OrderedDict(
    [
        # Model for pre-training mapping
        ("albert", "FlaxAlbertForPreTraining"),
        ("bart", "FlaxBartForConditionalGeneration"),
        ("bert", "FlaxBertForPreTraining"),
        ("big_bird", "FlaxBigBirdForPreTraining"),
        ("electra", "FlaxElectraForPreTraining"),
        ("longt5", "FlaxLongT5ForConditionalGeneration"),
        ("mbart", "FlaxMBartForConditionalGeneration"),
        ("mt5", "FlaxMT5ForConditionalGeneration"),
        ("roberta", "FlaxRobertaForMaskedLM"),
        ("roberta-prelayernorm", "FlaxRobertaPreLayerNormForMaskedLM"),
        ("roformer", "FlaxRoFormerForMaskedLM"),
        ("t5", "FlaxT5ForConditionalGeneration"),
        ("wav2vec2", "FlaxWav2Vec2ForPreTraining"),
        ("whisper", "FlaxWhisperForConditionalGeneration"),
        ("xlm-roberta", "FlaxXLMRobertaForMaskedLM"),
    ]
)

FLAX_MODEL_FOR_MASKED_LM_MAPPING_NAMES = OrderedDict(
    [
        # Model for Masked LM mapping
        ("albert", "FlaxAlbertForMaskedLM"),
        ("bart", "FlaxBartForConditionalGeneration"),
        ("bert", "FlaxBertForMaskedLM"),
        ("big_bird", "FlaxBigBirdForMaskedLM"),
        ("distilbert", "FlaxDistilBertForMaskedLM"),
        ("electra", "FlaxElectraForMaskedLM"),
        ("mbart", "FlaxMBartForConditionalGeneration"),
        ("roberta", "FlaxRobertaForMaskedLM"),
        ("roberta-prelayernorm", "FlaxRobertaPreLayerNormForMaskedLM"),
        ("roformer", "FlaxRoFormerForMaskedLM"),
        ("xlm-roberta", "FlaxXLMRobertaForMaskedLM"),
    ]
)

FLAX_MODEL_FOR_SEQ_TO_SEQ_CAUSAL_LM_MAPPING_NAMES = OrderedDict(
    [
        # Model for Seq2Seq Causal LM mapping
        ("bart", "FlaxBartForConditionalGeneration"),
        ("blenderbot", "FlaxBlenderbotForConditionalGeneration"),
        ("blenderbot-small", "FlaxBlenderbotSmallForConditionalGeneration"),
        ("encoder-decoder", "FlaxEncoderDecoderModel"),
        ("longt5", "FlaxLongT5ForConditionalGeneration"),
        ("marian", "FlaxMarianMTModel"),
        ("mbart", "FlaxMBartForConditionalGeneration"),
        ("mt5", "FlaxMT5ForConditionalGeneration"),
        ("pegasus", "FlaxPegasusForConditionalGeneration"),
        ("t5", "FlaxT5ForConditionalGeneration"),
    ]
)

FLAX_MODEL_FOR_IMAGE_CLASSIFICATION_MAPPING_NAMES = OrderedDict(
    [
        # Model for Image-classsification
        ("beit", "FlaxBeitForImageClassification"),
<<<<<<< HEAD
        ("convnext", "FlaxConvNextForImageClassification"),
=======
        ("regnet", "FlaxRegNetForImageClassification"),
        ("resnet", "FlaxResNetForImageClassification"),
>>>>>>> 90067748
        ("vit", "FlaxViTForImageClassification"),
    ]
)

FLAX_MODEL_FOR_VISION_2_SEQ_MAPPING_NAMES = OrderedDict(
    [
        ("vision-encoder-decoder", "FlaxVisionEncoderDecoderModel"),
    ]
)

FLAX_MODEL_FOR_CAUSAL_LM_MAPPING_NAMES = OrderedDict(
    [
        # Model for Causal LM mapping
        ("bart", "FlaxBartForCausalLM"),
        ("bert", "FlaxBertForCausalLM"),
        ("big_bird", "FlaxBigBirdForCausalLM"),
        ("electra", "FlaxElectraForCausalLM"),
        ("gpt-sw3", "FlaxGPT2LMHeadModel"),
        ("gpt2", "FlaxGPT2LMHeadModel"),
        ("gpt_neo", "FlaxGPTNeoForCausalLM"),
        ("gptj", "FlaxGPTJForCausalLM"),
        ("opt", "FlaxOPTForCausalLM"),
        ("roberta", "FlaxRobertaForCausalLM"),
        ("roberta-prelayernorm", "FlaxRobertaPreLayerNormForCausalLM"),
        ("xglm", "FlaxXGLMForCausalLM"),
        ("xlm-roberta", "FlaxXLMRobertaForCausalLM"),
    ]
)

FLAX_MODEL_FOR_SEQUENCE_CLASSIFICATION_MAPPING_NAMES = OrderedDict(
    [
        # Model for Sequence Classification mapping
        ("albert", "FlaxAlbertForSequenceClassification"),
        ("bart", "FlaxBartForSequenceClassification"),
        ("bert", "FlaxBertForSequenceClassification"),
        ("big_bird", "FlaxBigBirdForSequenceClassification"),
        ("distilbert", "FlaxDistilBertForSequenceClassification"),
        ("electra", "FlaxElectraForSequenceClassification"),
        ("mbart", "FlaxMBartForSequenceClassification"),
        ("roberta", "FlaxRobertaForSequenceClassification"),
        ("roberta-prelayernorm", "FlaxRobertaPreLayerNormForSequenceClassification"),
        ("roformer", "FlaxRoFormerForSequenceClassification"),
        ("xlm-roberta", "FlaxXLMRobertaForSequenceClassification"),
    ]
)

FLAX_MODEL_FOR_QUESTION_ANSWERING_MAPPING_NAMES = OrderedDict(
    [
        # Model for Question Answering mapping
        ("albert", "FlaxAlbertForQuestionAnswering"),
        ("bart", "FlaxBartForQuestionAnswering"),
        ("bert", "FlaxBertForQuestionAnswering"),
        ("big_bird", "FlaxBigBirdForQuestionAnswering"),
        ("distilbert", "FlaxDistilBertForQuestionAnswering"),
        ("electra", "FlaxElectraForQuestionAnswering"),
        ("mbart", "FlaxMBartForQuestionAnswering"),
        ("roberta", "FlaxRobertaForQuestionAnswering"),
        ("roberta-prelayernorm", "FlaxRobertaPreLayerNormForQuestionAnswering"),
        ("roformer", "FlaxRoFormerForQuestionAnswering"),
        ("xlm-roberta", "FlaxXLMRobertaForQuestionAnswering"),
    ]
)

FLAX_MODEL_FOR_TOKEN_CLASSIFICATION_MAPPING_NAMES = OrderedDict(
    [
        # Model for Token Classification mapping
        ("albert", "FlaxAlbertForTokenClassification"),
        ("bert", "FlaxBertForTokenClassification"),
        ("big_bird", "FlaxBigBirdForTokenClassification"),
        ("distilbert", "FlaxDistilBertForTokenClassification"),
        ("electra", "FlaxElectraForTokenClassification"),
        ("roberta", "FlaxRobertaForTokenClassification"),
        ("roberta-prelayernorm", "FlaxRobertaPreLayerNormForTokenClassification"),
        ("roformer", "FlaxRoFormerForTokenClassification"),
        ("xlm-roberta", "FlaxXLMRobertaForTokenClassification"),
    ]
)

FLAX_MODEL_FOR_MULTIPLE_CHOICE_MAPPING_NAMES = OrderedDict(
    [
        # Model for Multiple Choice mapping
        ("albert", "FlaxAlbertForMultipleChoice"),
        ("bert", "FlaxBertForMultipleChoice"),
        ("big_bird", "FlaxBigBirdForMultipleChoice"),
        ("distilbert", "FlaxDistilBertForMultipleChoice"),
        ("electra", "FlaxElectraForMultipleChoice"),
        ("roberta", "FlaxRobertaForMultipleChoice"),
        ("roberta-prelayernorm", "FlaxRobertaPreLayerNormForMultipleChoice"),
        ("roformer", "FlaxRoFormerForMultipleChoice"),
        ("xlm-roberta", "FlaxXLMRobertaForMultipleChoice"),
    ]
)

FLAX_MODEL_FOR_NEXT_SENTENCE_PREDICTION_MAPPING_NAMES = OrderedDict(
    [
        ("bert", "FlaxBertForNextSentencePrediction"),
    ]
)

FLAX_MODEL_FOR_SPEECH_SEQ_2_SEQ_MAPPING_NAMES = OrderedDict(
    [
        ("speech-encoder-decoder", "FlaxSpeechEncoderDecoderModel"),
        ("whisper", "FlaxWhisperForConditionalGeneration"),
    ]
)


FLAX_MODEL_MAPPING = _LazyAutoMapping(CONFIG_MAPPING_NAMES, FLAX_MODEL_MAPPING_NAMES)
FLAX_MODEL_FOR_PRETRAINING_MAPPING = _LazyAutoMapping(CONFIG_MAPPING_NAMES, FLAX_MODEL_FOR_PRETRAINING_MAPPING_NAMES)
FLAX_MODEL_FOR_MASKED_LM_MAPPING = _LazyAutoMapping(CONFIG_MAPPING_NAMES, FLAX_MODEL_FOR_MASKED_LM_MAPPING_NAMES)
FLAX_MODEL_FOR_SEQ_TO_SEQ_CAUSAL_LM_MAPPING = _LazyAutoMapping(
    CONFIG_MAPPING_NAMES, FLAX_MODEL_FOR_SEQ_TO_SEQ_CAUSAL_LM_MAPPING_NAMES
)
FLAX_MODEL_FOR_IMAGE_CLASSIFICATION_MAPPING = _LazyAutoMapping(
    CONFIG_MAPPING_NAMES, FLAX_MODEL_FOR_IMAGE_CLASSIFICATION_MAPPING_NAMES
)
FLAX_MODEL_FOR_VISION_2_SEQ_MAPPING = _LazyAutoMapping(CONFIG_MAPPING_NAMES, FLAX_MODEL_FOR_VISION_2_SEQ_MAPPING_NAMES)
FLAX_MODEL_FOR_CAUSAL_LM_MAPPING = _LazyAutoMapping(CONFIG_MAPPING_NAMES, FLAX_MODEL_FOR_CAUSAL_LM_MAPPING_NAMES)
FLAX_MODEL_FOR_SEQUENCE_CLASSIFICATION_MAPPING = _LazyAutoMapping(
    CONFIG_MAPPING_NAMES, FLAX_MODEL_FOR_SEQUENCE_CLASSIFICATION_MAPPING_NAMES
)
FLAX_MODEL_FOR_QUESTION_ANSWERING_MAPPING = _LazyAutoMapping(
    CONFIG_MAPPING_NAMES, FLAX_MODEL_FOR_QUESTION_ANSWERING_MAPPING_NAMES
)
FLAX_MODEL_FOR_TOKEN_CLASSIFICATION_MAPPING = _LazyAutoMapping(
    CONFIG_MAPPING_NAMES, FLAX_MODEL_FOR_TOKEN_CLASSIFICATION_MAPPING_NAMES
)
FLAX_MODEL_FOR_MULTIPLE_CHOICE_MAPPING = _LazyAutoMapping(
    CONFIG_MAPPING_NAMES, FLAX_MODEL_FOR_MULTIPLE_CHOICE_MAPPING_NAMES
)
FLAX_MODEL_FOR_NEXT_SENTENCE_PREDICTION_MAPPING = _LazyAutoMapping(
    CONFIG_MAPPING_NAMES, FLAX_MODEL_FOR_NEXT_SENTENCE_PREDICTION_MAPPING_NAMES
)
FLAX_MODEL_FOR_SPEECH_SEQ_2_SEQ_MAPPING = _LazyAutoMapping(
    CONFIG_MAPPING_NAMES, FLAX_MODEL_FOR_SPEECH_SEQ_2_SEQ_MAPPING_NAMES
)


class FlaxAutoModel(_BaseAutoModelClass):
    _model_mapping = FLAX_MODEL_MAPPING


FlaxAutoModel = auto_class_update(FlaxAutoModel)


class FlaxAutoModelForPreTraining(_BaseAutoModelClass):
    _model_mapping = FLAX_MODEL_FOR_PRETRAINING_MAPPING


FlaxAutoModelForPreTraining = auto_class_update(FlaxAutoModelForPreTraining, head_doc="pretraining")


class FlaxAutoModelForCausalLM(_BaseAutoModelClass):
    _model_mapping = FLAX_MODEL_FOR_CAUSAL_LM_MAPPING


FlaxAutoModelForCausalLM = auto_class_update(FlaxAutoModelForCausalLM, head_doc="causal language modeling")


class FlaxAutoModelForMaskedLM(_BaseAutoModelClass):
    _model_mapping = FLAX_MODEL_FOR_MASKED_LM_MAPPING


FlaxAutoModelForMaskedLM = auto_class_update(FlaxAutoModelForMaskedLM, head_doc="masked language modeling")


class FlaxAutoModelForSeq2SeqLM(_BaseAutoModelClass):
    _model_mapping = FLAX_MODEL_FOR_SEQ_TO_SEQ_CAUSAL_LM_MAPPING


FlaxAutoModelForSeq2SeqLM = auto_class_update(
    FlaxAutoModelForSeq2SeqLM, head_doc="sequence-to-sequence language modeling", checkpoint_for_example="t5-base"
)


class FlaxAutoModelForSequenceClassification(_BaseAutoModelClass):
    _model_mapping = FLAX_MODEL_FOR_SEQUENCE_CLASSIFICATION_MAPPING


FlaxAutoModelForSequenceClassification = auto_class_update(
    FlaxAutoModelForSequenceClassification, head_doc="sequence classification"
)


class FlaxAutoModelForQuestionAnswering(_BaseAutoModelClass):
    _model_mapping = FLAX_MODEL_FOR_QUESTION_ANSWERING_MAPPING


FlaxAutoModelForQuestionAnswering = auto_class_update(FlaxAutoModelForQuestionAnswering, head_doc="question answering")


class FlaxAutoModelForTokenClassification(_BaseAutoModelClass):
    _model_mapping = FLAX_MODEL_FOR_TOKEN_CLASSIFICATION_MAPPING


FlaxAutoModelForTokenClassification = auto_class_update(
    FlaxAutoModelForTokenClassification, head_doc="token classification"
)


class FlaxAutoModelForMultipleChoice(_BaseAutoModelClass):
    _model_mapping = FLAX_MODEL_FOR_MULTIPLE_CHOICE_MAPPING


FlaxAutoModelForMultipleChoice = auto_class_update(FlaxAutoModelForMultipleChoice, head_doc="multiple choice")


class FlaxAutoModelForNextSentencePrediction(_BaseAutoModelClass):
    _model_mapping = FLAX_MODEL_FOR_NEXT_SENTENCE_PREDICTION_MAPPING


FlaxAutoModelForNextSentencePrediction = auto_class_update(
    FlaxAutoModelForNextSentencePrediction, head_doc="next sentence prediction"
)


class FlaxAutoModelForImageClassification(_BaseAutoModelClass):
    _model_mapping = FLAX_MODEL_FOR_IMAGE_CLASSIFICATION_MAPPING


FlaxAutoModelForImageClassification = auto_class_update(
    FlaxAutoModelForImageClassification, head_doc="image classification"
)


class FlaxAutoModelForVision2Seq(_BaseAutoModelClass):
    _model_mapping = FLAX_MODEL_FOR_VISION_2_SEQ_MAPPING


FlaxAutoModelForVision2Seq = auto_class_update(FlaxAutoModelForVision2Seq, head_doc="vision-to-text modeling")


class FlaxAutoModelForSpeechSeq2Seq(_BaseAutoModelClass):
    _model_mapping = FLAX_MODEL_FOR_SPEECH_SEQ_2_SEQ_MAPPING


FlaxAutoModelForSpeechSeq2Seq = auto_class_update(
    FlaxAutoModelForSpeechSeq2Seq, head_doc="sequence-to-sequence speech-to-text modeling"
)<|MERGE_RESOLUTION|>--- conflicted
+++ resolved
@@ -122,12 +122,9 @@
     [
         # Model for Image-classsification
         ("beit", "FlaxBeitForImageClassification"),
-<<<<<<< HEAD
         ("convnext", "FlaxConvNextForImageClassification"),
-=======
         ("regnet", "FlaxRegNetForImageClassification"),
         ("resnet", "FlaxResNetForImageClassification"),
->>>>>>> 90067748
         ("vit", "FlaxViTForImageClassification"),
     ]
 )
