--- conflicted
+++ resolved
@@ -112,10 +112,7 @@
     TFMobileBertModel,
 )
 from ..mpnet.modeling_tf_mpnet import (
-<<<<<<< HEAD
-=======
     TFMPNetForMaskedLM,
->>>>>>> 7217d746
     TFMPNetForMultipleChoice,
     TFMPNetForQuestionAnswering,
     TFMPNetForSequenceClassification,
@@ -340,11 +337,8 @@
         (XLMConfig, TFXLMForSequenceClassification),
         (ElectraConfig, TFElectraForSequenceClassification),
         (FunnelConfig, TFFunnelForSequenceClassification),
-<<<<<<< HEAD
         (GPT2Config, TFGPT2ForSequenceClassification),
-=======
         (MPNetConfig, TFMPNetForSequenceClassification),
->>>>>>> 7217d746
     ]
 )
 
