# coding=utf-8
# Copyright 2021 The HuggingFace Inc. team.
#
# Licensed under the Apache License, Version 2.0 (the "License");
# you may not use this file except in compliance with the License.
# You may obtain a copy of the License at
#
#     http://www.apache.org/licenses/LICENSE-2.0
#
# Unless required by applicable law or agreed to in writing, software
# distributed under the License is distributed on an "AS IS" BASIS,
# WITHOUT WARRANTIES OR CONDITIONS OF ANY KIND, either express or implied.
# See the License for the specific language governing permissions and
# limitations under the License.
"""AutoProcessor class."""

import importlib
import inspect
import json
import os
import warnings
from collections import OrderedDict

# Build the list of all feature extractors
from ...configuration_utils import PretrainedConfig
from ...dynamic_module_utils import get_class_from_dynamic_module, resolve_trust_remote_code
from ...feature_extraction_utils import FeatureExtractionMixin
from ...image_processing_utils import ImageProcessingMixin
from ...processing_utils import ProcessorMixin
from ...tokenization_utils import TOKENIZER_CONFIG_FILE
from ...utils import FEATURE_EXTRACTOR_NAME, PROCESSOR_NAME, cached_file, logging
from .auto_factory import _LazyAutoMapping
from .configuration_auto import (
    CONFIG_MAPPING_NAMES,
    AutoConfig,
    model_type_to_module_name,
    replace_list_option_in_docstrings,
)
from .feature_extraction_auto import AutoFeatureExtractor
from .image_processing_auto import AutoImageProcessor
from .tokenization_auto import AutoTokenizer


logger = logging.get_logger(__name__)

PROCESSOR_MAPPING_NAMES = OrderedDict(
    [
        ("align", "AlignProcessor"),
        ("altclip", "AltCLIPProcessor"),
        ("aria", "AriaProcessor"),
        ("aya_vision", "AyaVisionProcessor"),
        ("bark", "BarkProcessor"),
        ("blip", "BlipProcessor"),
        ("blip-2", "Blip2Processor"),
        ("bridgetower", "BridgeTowerProcessor"),
        ("chameleon", "ChameleonProcessor"),
        ("chinese_clip", "ChineseCLIPProcessor"),
        ("clap", "ClapProcessor"),
        ("clip", "CLIPProcessor"),
        ("clipseg", "CLIPSegProcessor"),
        ("clvp", "ClvpProcessor"),
        ("colpali", "ColPaliProcessor"),
        ("emu3", "Emu3Processor"),
        ("flava", "FlavaProcessor"),
        ("fuyu", "FuyuProcessor"),
        ("gemma3", "Gemma3Processor"),
        ("git", "GitProcessor"),
        ("got_ocr2", "GotOcr2Processor"),
        ("granite_speech", "GraniteSpeechProcessor"),
        ("grounding-dino", "GroundingDinoProcessor"),
        ("groupvit", "CLIPProcessor"),
        ("hubert", "Wav2Vec2Processor"),
        ("idefics", "IdeficsProcessor"),
        ("idefics2", "Idefics2Processor"),
        ("idefics3", "Idefics3Processor"),
        ("instructblip", "InstructBlipProcessor"),
        ("instructblipvideo", "InstructBlipVideoProcessor"),
<<<<<<< HEAD
        ("internvl", "InternVLProcessor"),
=======
        ("janus", "JanusProcessor"),
>>>>>>> dc06e7ce
        ("kosmos-2", "Kosmos2Processor"),
        ("layoutlmv2", "LayoutLMv2Processor"),
        ("layoutlmv3", "LayoutLMv3Processor"),
        ("llama4", "Llama4Processor"),
        ("llava", "LlavaProcessor"),
        ("llava_next", "LlavaNextProcessor"),
        ("llava_next_video", "LlavaNextVideoProcessor"),
        ("llava_onevision", "LlavaOnevisionProcessor"),
        ("markuplm", "MarkupLMProcessor"),
        ("mctct", "MCTCTProcessor"),
        ("mgp-str", "MgpstrProcessor"),
        ("mistral3", "PixtralProcessor"),
        ("mllama", "MllamaProcessor"),
        ("moonshine", "Wav2Vec2Processor"),
        ("oneformer", "OneFormerProcessor"),
        ("owlv2", "Owlv2Processor"),
        ("owlvit", "OwlViTProcessor"),
        ("paligemma", "PaliGemmaProcessor"),
        ("phi4_multimodal", "Phi4MultimodalProcessor"),
        ("pix2struct", "Pix2StructProcessor"),
        ("pixtral", "PixtralProcessor"),
        ("pop2piano", "Pop2PianoProcessor"),
        ("qwen2_5_omni", "Qwen2_5OmniProcessor"),
        ("qwen2_5_vl", "Qwen2_5_VLProcessor"),
        ("qwen2_audio", "Qwen2AudioProcessor"),
        ("qwen2_vl", "Qwen2VLProcessor"),
        ("sam", "SamProcessor"),
        ("seamless_m4t", "SeamlessM4TProcessor"),
        ("sew", "Wav2Vec2Processor"),
        ("sew-d", "Wav2Vec2Processor"),
        ("shieldgemma2", "ShieldGemma2Processor"),
        ("siglip", "SiglipProcessor"),
        ("siglip2", "Siglip2Processor"),
        ("speech_to_text", "Speech2TextProcessor"),
        ("speech_to_text_2", "Speech2Text2Processor"),
        ("speecht5", "SpeechT5Processor"),
        ("trocr", "TrOCRProcessor"),
        ("tvlt", "TvltProcessor"),
        ("tvp", "TvpProcessor"),
        ("udop", "UdopProcessor"),
        ("unispeech", "Wav2Vec2Processor"),
        ("unispeech-sat", "Wav2Vec2Processor"),
        ("video_llava", "VideoLlavaProcessor"),
        ("vilt", "ViltProcessor"),
        ("vipllava", "LlavaProcessor"),
        ("vision-text-dual-encoder", "VisionTextDualEncoderProcessor"),
        ("wav2vec2", "Wav2Vec2Processor"),
        ("wav2vec2-bert", "Wav2Vec2Processor"),
        ("wav2vec2-conformer", "Wav2Vec2Processor"),
        ("wavlm", "Wav2Vec2Processor"),
        ("whisper", "WhisperProcessor"),
        ("xclip", "XCLIPProcessor"),
    ]
)

PROCESSOR_MAPPING = _LazyAutoMapping(CONFIG_MAPPING_NAMES, PROCESSOR_MAPPING_NAMES)


def processor_class_from_name(class_name: str):
    for module_name, processors in PROCESSOR_MAPPING_NAMES.items():
        if class_name in processors:
            module_name = model_type_to_module_name(module_name)

            module = importlib.import_module(f".{module_name}", "transformers.models")
            try:
                return getattr(module, class_name)
            except AttributeError:
                continue

    for processor in PROCESSOR_MAPPING._extra_content.values():
        if getattr(processor, "__name__", None) == class_name:
            return processor

    # We did not fine the class, but maybe it's because a dep is missing. In that case, the class will be in the main
    # init and we return the proper dummy to get an appropriate error message.
    main_module = importlib.import_module("transformers")
    if hasattr(main_module, class_name):
        return getattr(main_module, class_name)

    return None


class AutoProcessor:
    r"""
    This is a generic processor class that will be instantiated as one of the processor classes of the library when
    created with the [`AutoProcessor.from_pretrained`] class method.

    This class cannot be instantiated directly using `__init__()` (throws an error).
    """

    def __init__(self):
        raise EnvironmentError(
            "AutoProcessor is designed to be instantiated "
            "using the `AutoProcessor.from_pretrained(pretrained_model_name_or_path)` method."
        )

    @classmethod
    @replace_list_option_in_docstrings(PROCESSOR_MAPPING_NAMES)
    def from_pretrained(cls, pretrained_model_name_or_path, **kwargs):
        r"""
        Instantiate one of the processor classes of the library from a pretrained model vocabulary.

        The processor class to instantiate is selected based on the `model_type` property of the config object (either
        passed as an argument or loaded from `pretrained_model_name_or_path` if possible):

        List options

        Params:
            pretrained_model_name_or_path (`str` or `os.PathLike`):
                This can be either:

                - a string, the *model id* of a pretrained feature_extractor hosted inside a model repo on
                  huggingface.co.
                - a path to a *directory* containing a processor files saved using the `save_pretrained()` method,
                  e.g., `./my_model_directory/`.
            cache_dir (`str` or `os.PathLike`, *optional*):
                Path to a directory in which a downloaded pretrained model feature extractor should be cached if the
                standard cache should not be used.
            force_download (`bool`, *optional*, defaults to `False`):
                Whether or not to force to (re-)download the feature extractor files and override the cached versions
                if they exist.
            resume_download:
                Deprecated and ignored. All downloads are now resumed by default when possible.
                Will be removed in v5 of Transformers.
            proxies (`Dict[str, str]`, *optional*):
                A dictionary of proxy servers to use by protocol or endpoint, e.g., `{'http': 'foo.bar:3128',
                'http://hostname': 'foo.bar:4012'}.` The proxies are used on each request.
            token (`str` or *bool*, *optional*):
                The token to use as HTTP bearer authorization for remote files. If `True`, will use the token generated
                when running `huggingface-cli login` (stored in `~/.huggingface`).
            revision (`str`, *optional*, defaults to `"main"`):
                The specific model version to use. It can be a branch name, a tag name, or a commit id, since we use a
                git-based system for storing models and other artifacts on huggingface.co, so `revision` can be any
                identifier allowed by git.
            return_unused_kwargs (`bool`, *optional*, defaults to `False`):
                If `False`, then this function returns just the final feature extractor object. If `True`, then this
                functions returns a `Tuple(feature_extractor, unused_kwargs)` where *unused_kwargs* is a dictionary
                consisting of the key/value pairs whose keys are not feature extractor attributes: i.e., the part of
                `kwargs` which has not been used to update `feature_extractor` and is otherwise ignored.
            trust_remote_code (`bool`, *optional*, defaults to `False`):
                Whether or not to allow for custom models defined on the Hub in their own modeling files. This option
                should only be set to `True` for repositories you trust and in which you have read the code, as it will
                execute code present on the Hub on your local machine.
            kwargs (`Dict[str, Any]`, *optional*):
                The values in kwargs of any keys which are feature extractor attributes will be used to override the
                loaded values. Behavior concerning key/value pairs whose keys are *not* feature extractor attributes is
                controlled by the `return_unused_kwargs` keyword parameter.

        <Tip>

        Passing `token=True` is required when you want to use a private model.

        </Tip>

        Examples:

        ```python
        >>> from transformers import AutoProcessor

        >>> # Download processor from huggingface.co and cache.
        >>> processor = AutoProcessor.from_pretrained("facebook/wav2vec2-base-960h")

        >>> # If processor files are in a directory (e.g. processor was saved using *save_pretrained('./test/saved_model/')*)
        >>> # processor = AutoProcessor.from_pretrained("./test/saved_model/")
        ```"""
        use_auth_token = kwargs.pop("use_auth_token", None)
        if use_auth_token is not None:
            warnings.warn(
                "The `use_auth_token` argument is deprecated and will be removed in v5 of Transformers. Please use `token` instead.",
                FutureWarning,
            )
            if kwargs.get("token", None) is not None:
                raise ValueError(
                    "`token` and `use_auth_token` are both specified. Please set only the argument `token`."
                )
            kwargs["token"] = use_auth_token

        config = kwargs.pop("config", None)
        trust_remote_code = kwargs.pop("trust_remote_code", None)
        kwargs["_from_auto"] = True

        processor_class = None
        processor_auto_map = None

        # First, let's see if we have a processor or preprocessor config.
        # Filter the kwargs for `cached_file`.
        cached_file_kwargs = {
            key: kwargs[key] for key in inspect.signature(cached_file).parameters.keys() if key in kwargs
        }
        # We don't want to raise
        cached_file_kwargs.update(
            {
                "_raise_exceptions_for_gated_repo": False,
                "_raise_exceptions_for_missing_entries": False,
                "_raise_exceptions_for_connection_errors": False,
            }
        )

        # Let's start by checking whether the processor class is saved in a processor config
        processor_config_file = cached_file(pretrained_model_name_or_path, PROCESSOR_NAME, **cached_file_kwargs)
        if processor_config_file is not None:
            config_dict, _ = ProcessorMixin.get_processor_dict(pretrained_model_name_or_path, **kwargs)
            processor_class = config_dict.get("processor_class", None)
            if "AutoProcessor" in config_dict.get("auto_map", {}):
                processor_auto_map = config_dict["auto_map"]["AutoProcessor"]

        if processor_class is None:
            # If not found, let's check whether the processor class is saved in an image processor config
            preprocessor_config_file = cached_file(
                pretrained_model_name_or_path, FEATURE_EXTRACTOR_NAME, **cached_file_kwargs
            )
            if preprocessor_config_file is not None:
                config_dict, _ = ImageProcessingMixin.get_image_processor_dict(pretrained_model_name_or_path, **kwargs)
                processor_class = config_dict.get("processor_class", None)
                if "AutoProcessor" in config_dict.get("auto_map", {}):
                    processor_auto_map = config_dict["auto_map"]["AutoProcessor"]

            # If not found, let's check whether the processor class is saved in a feature extractor config
            if preprocessor_config_file is not None and processor_class is None:
                config_dict, _ = FeatureExtractionMixin.get_feature_extractor_dict(
                    pretrained_model_name_or_path, **kwargs
                )
                processor_class = config_dict.get("processor_class", None)
                if "AutoProcessor" in config_dict.get("auto_map", {}):
                    processor_auto_map = config_dict["auto_map"]["AutoProcessor"]

        if processor_class is None:
            # Next, let's check whether the processor class is saved in a tokenizer
            tokenizer_config_file = cached_file(
                pretrained_model_name_or_path, TOKENIZER_CONFIG_FILE, **cached_file_kwargs
            )
            if tokenizer_config_file is not None:
                with open(tokenizer_config_file, encoding="utf-8") as reader:
                    config_dict = json.load(reader)

                processor_class = config_dict.get("processor_class", None)
                if "AutoProcessor" in config_dict.get("auto_map", {}):
                    processor_auto_map = config_dict["auto_map"]["AutoProcessor"]

        if processor_class is None:
            # Otherwise, load config, if it can be loaded.
            if not isinstance(config, PretrainedConfig):
                config = AutoConfig.from_pretrained(
                    pretrained_model_name_or_path, trust_remote_code=trust_remote_code, **kwargs
                )

            # And check if the config contains the processor class.
            processor_class = getattr(config, "processor_class", None)
            if hasattr(config, "auto_map") and "AutoProcessor" in config.auto_map:
                processor_auto_map = config.auto_map["AutoProcessor"]

        if processor_class is not None:
            processor_class = processor_class_from_name(processor_class)

        has_remote_code = processor_auto_map is not None
        has_local_code = processor_class is not None or type(config) in PROCESSOR_MAPPING
        trust_remote_code = resolve_trust_remote_code(
            trust_remote_code, pretrained_model_name_or_path, has_local_code, has_remote_code
        )

        if has_remote_code and trust_remote_code:
            processor_class = get_class_from_dynamic_module(
                processor_auto_map, pretrained_model_name_or_path, **kwargs
            )
            _ = kwargs.pop("code_revision", None)
            if os.path.isdir(pretrained_model_name_or_path):
                processor_class.register_for_auto_class()
            return processor_class.from_pretrained(
                pretrained_model_name_or_path, trust_remote_code=trust_remote_code, **kwargs
            )
        elif processor_class is not None:
            return processor_class.from_pretrained(
                pretrained_model_name_or_path, trust_remote_code=trust_remote_code, **kwargs
            )
        # Last try: we use the PROCESSOR_MAPPING.
        elif type(config) in PROCESSOR_MAPPING:
            return PROCESSOR_MAPPING[type(config)].from_pretrained(pretrained_model_name_or_path, **kwargs)

        # At this stage, there doesn't seem to be a `Processor` class available for this model, so let's try a
        # tokenizer.
        try:
            return AutoTokenizer.from_pretrained(
                pretrained_model_name_or_path, trust_remote_code=trust_remote_code, **kwargs
            )
        except Exception:
            try:
                return AutoImageProcessor.from_pretrained(
                    pretrained_model_name_or_path, trust_remote_code=trust_remote_code, **kwargs
                )
            except Exception:
                pass

            try:
                return AutoFeatureExtractor.from_pretrained(
                    pretrained_model_name_or_path, trust_remote_code=trust_remote_code, **kwargs
                )
            except Exception:
                pass

        raise ValueError(
            f"Unrecognized processing class in {pretrained_model_name_or_path}. Can't instantiate a processor, a "
            "tokenizer, an image processor or a feature extractor for this model. Make sure the repository contains "
            "the files of at least one of those processing classes."
        )

    @staticmethod
    def register(config_class, processor_class, exist_ok=False):
        """
        Register a new processor for this class.

        Args:
            config_class ([`PretrainedConfig`]):
                The configuration corresponding to the model to register.
            processor_class ([`ProcessorMixin`]): The processor to register.
        """
        PROCESSOR_MAPPING.register(config_class, processor_class, exist_ok=exist_ok)


__all__ = ["PROCESSOR_MAPPING", "AutoProcessor"]<|MERGE_RESOLUTION|>--- conflicted
+++ resolved
@@ -75,11 +75,8 @@
         ("idefics3", "Idefics3Processor"),
         ("instructblip", "InstructBlipProcessor"),
         ("instructblipvideo", "InstructBlipVideoProcessor"),
-<<<<<<< HEAD
         ("internvl", "InternVLProcessor"),
-=======
         ("janus", "JanusProcessor"),
->>>>>>> dc06e7ce
         ("kosmos-2", "Kosmos2Processor"),
         ("layoutlmv2", "LayoutLMv2Processor"),
         ("layoutlmv3", "LayoutLMv3Processor"),
