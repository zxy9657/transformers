--- conflicted
+++ resolved
@@ -173,21 +173,7 @@
     _supports_static_cache = True
 
     def _init_weights(self, module):
-<<<<<<< HEAD
-        # important: this ported version of VipLlava isn't meant for training from scratch - only
-        # inference and fine-tuning - so the proper init weights code has been removed - the original codebase
-        # https://github.com/haotian-liu/VipLlava/tree/main/vipllava should serve for that purpose
-        std = (
-            self.config.initializer_range
-            if hasattr(self.config, "initializer_range")
-            else self.config.text_config.initializer_range
-        )
-
-        if hasattr(module, "class_embedding"):
-            module.class_embedding.data.normal_(mean=0.0, std=std)
-=======
         std = getattr(self.config, "initializer_range", self.config.get_text_config().initializer_range)
->>>>>>> 96089086
 
         if isinstance(module, nn.Linear):
             module.weight.data.normal_(mean=0.0, std=std)
