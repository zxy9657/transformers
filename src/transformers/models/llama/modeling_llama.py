--- conflicted
+++ resolved
@@ -379,10 +379,10 @@
         self._flash_attn_uses_top_left_mask = not is_flash_attn_greater_or_equal_2_10()
 
         if is_accelerate_available() and mpu.sequence_parallel_is_enabled():
-            self.attn_func = DistributedAttention(self._flash_attention_forward, mpu.get_sequence_parallel_group())
+            self.attn_func = DistributedAttention(_flash_attention_forward, mpu.get_sequence_parallel_group())
             self.q_len_multiplier = mpu.get_sequence_parallel_world_size()
         else:
-            self.attn_func = self._flash_attention_forward
+            self.attn_func = _flash_attention_forward
             self.q_len_multiplier = 1
 
     def forward(
@@ -458,21 +458,16 @@
             key_states = key_states.to(target_dtype)
             value_states = value_states.to(target_dtype)
 
-<<<<<<< HEAD
         attn_output = self.attn_func(
-            query_states, key_states, value_states, attention_mask, q_len * self.q_len_multiplier, dropout=dropout_rate
-=======
-        attn_output = _flash_attention_forward(
             query_states,
             key_states,
             value_states,
             attention_mask,
-            q_len,
+            q_len * self.q_len_multiplier,
             dropout=dropout_rate,
             sliding_window=getattr(self, "sliding_window", None),
             use_top_left_mask=self._flash_attn_uses_top_left_mask,
             is_causal=self.is_causal,
->>>>>>> ac946aac
         )
 
         attn_output = attn_output.reshape(bsz, q_len, -1).contiguous()
@@ -483,107 +478,6 @@
 
         return attn_output, attn_weights, past_key_value
 
-<<<<<<< HEAD
-    def _flash_attention_forward(
-        self, query_states, key_states, value_states, attention_mask, query_length, dropout=0.0, softmax_scale=None
-    ):
-        """
-        Calls the forward method of Flash Attention - if the input hidden states contain at least one padding token
-        first unpad the input, then computes the attention scores and pad the final attention scores.
-
-        Args:
-            query_states (`torch.Tensor`):
-                Input query states to be passed to Flash Attention API
-            key_states (`torch.Tensor`):
-                Input key states to be passed to Flash Attention API
-            value_states (`torch.Tensor`):
-                Input value states to be passed to Flash Attention API
-            attention_mask (`torch.Tensor`):
-                The padding mask - corresponds to a tensor of size `(batch_size, seq_len)` where 0 stands for the
-                position of padding tokens and 1 for the position of non-padding tokens.
-            dropout (`float`):
-                Attention dropout
-            softmax_scale (`float`, *optional*):
-                The scaling of QK^T before applying softmax. Default to 1 / sqrt(head_dim)
-        """
-        if not self._flash_attn_uses_top_left_mask:
-            causal = self.is_causal
-        else:
-            # TODO: Remove the `query_length != 1` check once Flash Attention for RoCm is bumped to 2.1. For details, please see the comment in LlamaFlashAttention2 __init__.
-            causal = self.is_causal and query_length != 1
-
-        # Contains at least one padding token in the sequence
-        if attention_mask is not None:
-            batch_size = query_states.shape[0]
-            query_states, key_states, value_states, indices_q, cu_seq_lens, max_seq_lens = self._upad_input(
-                query_states, key_states, value_states, attention_mask, query_length
-            )
-
-            cu_seqlens_q, cu_seqlens_k = cu_seq_lens
-            max_seqlen_in_batch_q, max_seqlen_in_batch_k = max_seq_lens
-
-            attn_output_unpad = flash_attn_varlen_func(
-                query_states,
-                key_states,
-                value_states,
-                cu_seqlens_q=cu_seqlens_q,
-                cu_seqlens_k=cu_seqlens_k,
-                max_seqlen_q=max_seqlen_in_batch_q,
-                max_seqlen_k=max_seqlen_in_batch_k,
-                dropout_p=dropout,
-                softmax_scale=softmax_scale,
-                causal=causal,
-            )
-
-            attn_output = pad_input(attn_output_unpad, indices_q, batch_size, query_length)
-        else:
-            attn_output = flash_attn_func(
-                query_states, key_states, value_states, dropout, softmax_scale=softmax_scale, causal=causal
-            )
-
-        return attn_output
-
-    def _upad_input(self, query_layer, key_layer, value_layer, attention_mask, query_length):
-        indices_k, cu_seqlens_k, max_seqlen_in_batch_k = _get_unpad_data(attention_mask)
-        batch_size, kv_seq_len, num_key_value_heads, head_dim = key_layer.shape
-
-        key_layer = index_first_axis(
-            key_layer.reshape(batch_size * kv_seq_len, num_key_value_heads, head_dim), indices_k
-        )
-        value_layer = index_first_axis(
-            value_layer.reshape(batch_size * kv_seq_len, num_key_value_heads, head_dim), indices_k
-        )
-        if query_length == kv_seq_len:
-            _batch_size, _kv_seq_len, _num_heads, _head_dim = query_layer.shape
-            query_layer = index_first_axis(
-                query_layer.reshape(_batch_size * _kv_seq_len, _num_heads, _head_dim), indices_k
-            )
-            cu_seqlens_q = cu_seqlens_k
-            max_seqlen_in_batch_q = max_seqlen_in_batch_k
-            indices_q = indices_k
-        elif query_length == 1:
-            max_seqlen_in_batch_q = 1
-            cu_seqlens_q = torch.arange(
-                batch_size + 1, dtype=torch.int32, device=query_layer.device
-            )  # There is a memcpy here, that is very bad.
-            indices_q = cu_seqlens_q[:-1]
-            query_layer = query_layer.squeeze(1)
-        else:
-            # The -q_len: slice assumes left padding.
-            attention_mask = attention_mask[:, -query_length:]
-            query_layer, indices_q, cu_seqlens_q, max_seqlen_in_batch_q = unpad_input(query_layer, attention_mask)
-
-        return (
-            query_layer,
-            key_layer,
-            value_layer,
-            indices_q,
-            (cu_seqlens_q, cu_seqlens_k),
-            (max_seqlen_in_batch_q, max_seqlen_in_batch_k),
-        )
-
-=======
->>>>>>> ac946aac
 
 class LlamaSdpaAttention(LlamaAttention):
     """
