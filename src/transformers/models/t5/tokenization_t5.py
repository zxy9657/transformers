# coding=utf-8
# Copyright 2018 T5 Authors and HuggingFace Inc. team.
#
# Licensed under the Apache License, Version 2.0 (the "License");
# you may not use this file except in compliance with the License.
# You may obtain a copy of the License at
#
#     http://www.apache.org/licenses/LICENSE-2.0
#
# Unless required by applicable law or agreed to in writing, software
# distributed under the License is distributed on an "AS IS" BASIS,
# WITHOUT WARRANTIES OR CONDITIONS OF ANY KIND, either express or implied.
# See the License for the specific language governing permissions and
# limitations under the License.
""" Tokenization class for model T5."""


import os
import re
import warnings
from shutil import copyfile
from typing import TYPE_CHECKING, Any, Dict, List, Optional, Tuple

import sentencepiece as spm

from ...tokenization_utils import PreTrainedTokenizer
from ...tokenization_utils_base import AddedToken


if TYPE_CHECKING:
    from ...tokenization_utils_base import TextInput
from ...utils import logging


logger = logging.get_logger(__name__)

VOCAB_FILES_NAMES = {"vocab_file": "spiece.model"}

PRETRAINED_VOCAB_FILES_MAP = {
    "vocab_file": {
        "t5-small": "https://huggingface.co/t5-small/resolve/main/spiece.model",
        "t5-base": "https://huggingface.co/t5-base/resolve/main/spiece.model",
        "t5-large": "https://huggingface.co/t5-large/resolve/main/spiece.model",
        "t5-3b": "https://huggingface.co/t5-3b/resolve/main/spiece.model",
        "t5-11b": "https://huggingface.co/t5-11b/resolve/main/spiece.model",
    }
}


# TODO(PVP) - this should be removed in Transformers v5
PRETRAINED_POSITIONAL_EMBEDDINGS_SIZES = {
    "t5-small": 512,
    "t5-base": 512,
    "t5-large": 512,
    "t5-3b": 512,
    "t5-11b": 512,
}

SPIECE_UNDERLINE = "▁"


class T5Tokenizer(PreTrainedTokenizer):
    """
    Construct a T5 tokenizer. Based on [SentencePiece](https://github.com/google/sentencepiece).

    This tokenizer inherits from [`PreTrainedTokenizer`] which contains most of the main methods. Users should refer to
    this superclass for more information regarding those methods.

    Args:
        vocab_file (`str`):
            [SentencePiece](https://github.com/google/sentencepiece) file (generally has a *.spm* extension) that
            contains the vocabulary necessary to instantiate a tokenizer.
        eos_token (`str`, *optional*, defaults to `"</s>"`):
            The end of sequence token.

            <Tip>

            When building a sequence using special tokens, this is not the token that is used for the end of sequence.
            The token used is the `sep_token`.

            </Tip>

        unk_token (`str`, *optional*, defaults to `"<unk>"`):
            The unknown token. A token that is not in the vocabulary cannot be converted to an ID and is set to be this
            token instead.
        pad_token (`str`, *optional*, defaults to `"<pad>"`):
            The token used for padding, for example when batching sequences of different lengths.
        extra_ids (`int`, *optional*, defaults to 100):
           Add a number of extra ids added to the vocabulary for use as sentinels. These tokens are
            accessible as "<extra_id_{%d}>" where "{%d}" is a number between 0 and extra_ids-1. These tokens can be
            retrieved by calling get_sentinel_tokens method and token ids can be by calling get_sentinel_token_ids
            method
         additional_special_tokens (`List[str]`, *optional*):
            Additional special tokens used by the tokenizer.
        sp_model_kwargs (`dict`, *optional*):
            Will be passed to the `SentencePieceProcessor.__init__()` method. The [Python wrapper for
            SentencePiece](https://github.com/google/sentencepiece/tree/master/python) can be used, among other things,
            to set:

            - `enable_sampling`: Enable subword regularization.
            - `nbest_size`: Sampling parameters for unigram. Invalid for BPE-Dropout.

              - `nbest_size = {0,1}`: No sampling is performed.
              - `nbest_size > 1`: samples from the nbest_size results.
              - `nbest_size < 0`: assuming that nbest_size is infinite and samples from the all hypothesis (lattice)
                using forward-filtering-and-backward-sampling algorithm.

            - `alpha`: Smoothing parameter for unigram sampling, and dropout probability of merge operations for
              BPE-dropout.
        legacy (`bool`, *optional*, defaults to `True`):
            Whether or not the `legacy` behaviour of the tokenizer should be used. Legacy is before the merge of #24622
            which includes fixes to properly handle tokens that appear after special tokens. A simple example:

            - `legacy=True`:
            ```python
            >>> from transformers import T5Tokenizer

            >>> tokenizer = T5Tokenizer.from_pretrained("t5-base", legacy=True)
            >>> tokenizer.encode("Hello <extra_id_0>.")
            [8774, 32099, 3, 5, 1]
            ```
            - `legacy=False`:
            ```python
            >>> from transformers import T5Tokenizer

            >>> tokenizer = T5Tokenizer.from_pretrained("t5-base", legacy=False)
            >>> tokenizer.encode("Hello <extra_id_0>.")  # the extra space `[3]` is no longer here
            [8774, 32099, 5, 1]
            ```
            Checkout the pull request and the issue [here](https://github.com/huggingface/transformers/pull/24565) for
            more details.

    Attributes:
        sp_model (`SentencePieceProcessor`):
            The *SentencePiece* processor that is used for every conversion (string, tokens and IDs).
    """

    vocab_files_names = VOCAB_FILES_NAMES
    pretrained_vocab_files_map = PRETRAINED_VOCAB_FILES_MAP
    max_model_input_sizes = PRETRAINED_POSITIONAL_EMBEDDINGS_SIZES
    model_input_names = ["input_ids", "attention_mask"]

    def __init__(
        self,
        vocab_file,
        eos_token="</s>",
        unk_token="<unk>",
        pad_token="<pad>",
        extra_ids=100,
        additional_special_tokens=None,
        sp_model_kwargs: Optional[Dict[str, Any]] = None,
        legacy=None,
        **kwargs,
    ) -> None:
        pad_token = AddedToken(pad_token, rstrip=True, lstrip=True)
        unk_token = AddedToken(unk_token, rstrip=True, lstrip=True)
        eos_token = AddedToken(eos_token, rstrip=True, lstrip=True)
        # Add extra_ids to the special token list
        if extra_ids > 0 and additional_special_tokens is None:
            additional_special_tokens = [
                AddedToken(f"<extra_id_{i}>", single_word=True, lstrip=False, rstrip=False) for i in range(extra_ids)
            ]
        elif extra_ids > 0 and additional_special_tokens is not None:
            # Check that we have the right number of extra_id special tokens
            extra_tokens = len(set(filter(lambda x: bool("extra_id" in str(x)), additional_special_tokens)))
            if extra_tokens != extra_ids:
                raise ValueError(
                    f"Both extra_ids ({extra_ids}) and additional_special_tokens ({additional_special_tokens}) are"
                    " provided to T5Tokenizer. In this case the additional_special_tokens must include the extra_ids"
                    " tokens"
                )
        if legacy is None:
            logger.warning_once(
                f"You are using the default legacy behaviour of the {self.__class__}. This means that tokens that come after special tokens will not be properly handled. We recommend you to"
                " read the related pull request available at https://github.com/huggingface/transformers/pull/24565, and set the legacy attribute accordingly."
            )
<<<<<<< HEAD
            self.legacy = True
=======
            legacy = True
>>>>>>> d114a6b7

        self.sp_model_kwargs = {} if sp_model_kwargs is None else sp_model_kwargs

        self.vocab_file = vocab_file
        self._extra_ids = extra_ids

        self.sp_model = spm.SentencePieceProcessor(**self.sp_model_kwargs)
        self.sp_model.Load(vocab_file)

        super().__init__(
            eos_token=eos_token,
            unk_token=unk_token,
            pad_token=pad_token,
            extra_ids=extra_ids,
            additional_special_tokens=additional_special_tokens,
            sp_model_kwargs=self.sp_model_kwargs,
            legacy=legacy,
            **kwargs,
        )

    @staticmethod
    def _eventually_correct_t5_max_length(pretrained_model_name_or_path, max_model_length, init_max_model_length):
        if pretrained_model_name_or_path in T5Tokenizer.max_model_input_sizes:
            deprecated_max_model_length = T5Tokenizer.max_model_input_sizes[pretrained_model_name_or_path]
            if init_max_model_length is not None and init_max_model_length != max_model_length:
                return init_max_model_length
            elif init_max_model_length is None:
                warnings.warn(
                    "This tokenizer was incorrectly instantiated with a model max length of"
                    f" {deprecated_max_model_length} which will be corrected in Transformers v5.\nFor now, this"
                    " behavior is kept to avoid breaking backwards compatibility when padding/encoding with"
                    " `truncation is True`.\n- Be aware that you SHOULD NOT rely on"
                    f" {pretrained_model_name_or_path} automatically truncating your input to"
                    f" {deprecated_max_model_length} when padding/encoding.\n- If you want to encode/pad to sequences"
                    f" longer than {deprecated_max_model_length} you can either instantiate this tokenizer with"
                    " `model_max_length` or pass `max_length` when encoding/padding.\n- To avoid this warning, please"
                    " instantiate this tokenizer with `model_max_length` set to your preferred value.",
                    FutureWarning,
                )

        return max_model_length

    @property
    def vocab_size(self):
        return self.sp_model.get_piece_size()  # + self._extra_ids legacy?

    def get_vocab(self):
        vocab = {self.convert_ids_to_tokens(i): i for i in range(self.vocab_size)}
        vocab.update(self.added_tokens_encoder)
        return vocab

    def get_special_tokens_mask(
        self, token_ids_0: List[int], token_ids_1: Optional[List[int]] = None, already_has_special_tokens: bool = False
    ) -> List[int]:
        """
        Retrieve sequence ids from a token list that has no special tokens added. This method is called when adding
        special tokens using the tokenizer `prepare_for_model` method.

        Args:
            token_ids_0 (`List[int]`):
                List of IDs.
            token_ids_1 (`List[int]`, *optional*):
                Optional second list of IDs for sequence pairs.
            already_has_special_tokens (`bool`, *optional*, defaults to `False`):
                Whether or not the token list is already formatted with special tokens for the model.

        Returns:
            `List[int]`: A list of integers in the range [0, 1]: 1 for a special token, 0 for a sequence token.
        """
        if already_has_special_tokens:
            return super().get_special_tokens_mask(
                token_ids_0=token_ids_0, token_ids_1=token_ids_1, already_has_special_tokens=True
            )

        # normal case: some special tokens
        if token_ids_1 is None:
            return ([0] * len(token_ids_0)) + [1]
        return ([0] * len(token_ids_0)) + [1] + ([0] * len(token_ids_1)) + [1]

    def get_sentinel_tokens(self):
        return list(
            set(filter(lambda x: bool(re.search(r"<extra_id_\d+>", x)) is not None, self.additional_special_tokens))
        )

    def get_sentinel_token_ids(self):
        return [self.convert_tokens_to_ids(token) for token in self.get_sentinel_tokens()]

    def _add_eos_if_not_present(self, token_ids: List[int]) -> List[int]:
        """Do not add eos again if user already added it."""
        if len(token_ids) > 0 and token_ids[-1] == self.eos_token_id:
            warnings.warn(
                f"This sequence already has {self.eos_token}. In future versions this behavior may lead to duplicated"
                " eos tokens being added."
            )
            return token_ids
        else:
            return token_ids + [self.eos_token_id]

    def create_token_type_ids_from_sequences(
        self, token_ids_0: List[int], token_ids_1: Optional[List[int]] = None
    ) -> List[int]:
        """
        Create a mask from the two sequences passed to be used in a sequence-pair classification task. T5 does not make
        use of token type ids, therefore a list of zeros is returned.

        Args:
            token_ids_0 (`List[int]`):
                List of IDs.
            token_ids_1 (`List[int]`, *optional*):
                Optional second list of IDs for sequence pairs.

        Returns:
            `List[int]`: List of zeros.
        """
        eos = [self.eos_token_id]

        if token_ids_1 is None:
            return len(token_ids_0 + eos) * [0]
        return len(token_ids_0 + eos + token_ids_1 + eos) * [0]

    def build_inputs_with_special_tokens(
        self, token_ids_0: List[int], token_ids_1: Optional[List[int]] = None
    ) -> List[int]:
        """
        Build model inputs from a sequence or a pair of sequence for sequence classification tasks by concatenating and
        adding special tokens. A sequence has the following format:

        - single sequence: `X </s>`
        - pair of sequences: `A </s> B </s>`

        Args:
            token_ids_0 (`List[int]`):
                List of IDs to which the special tokens will be added.
            token_ids_1 (`List[int]`, *optional*):
                Optional second list of IDs for sequence pairs.

        Returns:
            `List[int]`: List of [input IDs](../glossary#input-ids) with the appropriate special tokens.
        """
        token_ids_0 = self._add_eos_if_not_present(token_ids_0)
        if token_ids_1 is None:
            return token_ids_0
        else:
            token_ids_1 = self._add_eos_if_not_present(token_ids_1)
            return token_ids_0 + token_ids_1

    def __getstate__(self):
        state = self.__dict__.copy()
        state["sp_model"] = None
        return state

    def __setstate__(self, d):
        self.__dict__ = d

        # for backward compatibility
        if not hasattr(self, "sp_model_kwargs"):
            self.sp_model_kwargs = {}

        self.sp_model = spm.SentencePieceProcessor(**self.sp_model_kwargs)
        self.sp_model.Load(self.vocab_file)

    def tokenize(self, text: "TextInput", **kwargs) -> List[str]:
        # Replace the SPIECE_UNDERLINE with a space to make sure SPIECE_UNDERLINE is only used at
        # the beginning of the text
        if not self.legacy:
            text = SPIECE_UNDERLINE + text.replace(SPIECE_UNDERLINE, " ")
        return super().tokenize(text, **kwargs)

    def _tokenize(self, text, **kwargs):
        """
        Returns a tokenized string.

        Since the sentencepiece internal model always adds a SPIECE_UNDERLINE, at the beginning of the provided text,
        we need to remove it by hand when the current text is a subsequence. This happens whenever the `self.tokenize`
        function is called with specials tokens: the input is split on the special tokens, and each subsequence is
        passed to `_tokenize`. Thus if a subsequence did not start with a `" "` or SPIECE_UNDERLINE, we have to remove
        the extra `SPIECE_UNDERLINE` prepended.
        """
        if not self.legacy:
            is_first = text.startswith(SPIECE_UNDERLINE)
            if is_first:
                text = text[1:]

        tokens = self.sp_model.encode(text, out_type=str)

        if not self.legacy and not is_first and not text.startswith(" ") and tokens[0].startswith(SPIECE_UNDERLINE):
            tokens = ([tokens[0][1:]] if len(tokens[0]) > 1 else []) + tokens[1:]
        return tokens

    def _convert_token_to_id(self, token):
        """Converts a token (str) in an id using the vocab."""
        return self.sp_model.piece_to_id(token)

    def _convert_id_to_token(self, index):
        """Converts an index (integer) in a token (str) using the vocab."""
        token = self.sp_model.IdToPiece(index)
        return token

    def convert_tokens_to_string(self, tokens):
        """Converts a sequence of tokens (string) in a single string."""
        current_sub_tokens = []
        out_string = ""
        prev_is_special = False
        for token in tokens:
            # make sure that special tokens are not decoded using sentencepiece model
            if token in self.all_special_tokens:
                if not prev_is_special:
                    out_string += " "
                out_string += self.sp_model.decode(current_sub_tokens) + token
                prev_is_special = True
                current_sub_tokens = []
            else:
                current_sub_tokens.append(token)
                prev_is_special = False
        out_string += self.sp_model.decode(current_sub_tokens)
        return out_string.strip()

    def save_vocabulary(self, save_directory: str, filename_prefix: Optional[str] = None) -> Tuple[str]:
        if not os.path.isdir(save_directory):
            logger.error(f"Vocabulary path ({save_directory}) should be a directory")
            return
        out_vocab_file = os.path.join(
            save_directory, (filename_prefix + "-" if filename_prefix else "") + VOCAB_FILES_NAMES["vocab_file"]
        )

        if os.path.abspath(self.vocab_file) != os.path.abspath(out_vocab_file) and os.path.isfile(self.vocab_file):
            copyfile(self.vocab_file, out_vocab_file)
        elif not os.path.isfile(self.vocab_file):
            with open(out_vocab_file, "wb") as fi:
                content_spiece_model = self.sp_model.serialized_model_proto()
                fi.write(content_spiece_model)

        return (out_vocab_file,)<|MERGE_RESOLUTION|>--- conflicted
+++ resolved
@@ -174,12 +174,9 @@
                 f"You are using the default legacy behaviour of the {self.__class__}. This means that tokens that come after special tokens will not be properly handled. We recommend you to"
                 " read the related pull request available at https://github.com/huggingface/transformers/pull/24565, and set the legacy attribute accordingly."
             )
-<<<<<<< HEAD
-            self.legacy = True
-=======
             legacy = True
->>>>>>> d114a6b7
-
+
+        self.legacy = legacy
         self.sp_model_kwargs = {} if sp_model_kwargs is None else sp_model_kwargs
 
         self.vocab_file = vocab_file
