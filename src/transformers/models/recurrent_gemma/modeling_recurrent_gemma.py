--- conflicted
+++ resolved
@@ -539,11 +539,9 @@
     _skip_keys_device_placement = ["cache"]
     _supports_flash_attn_2 = False
     _supports_sdpa = False  # we can't compare with eager for now
-<<<<<<< HEAD
     _supports_cache_class = True
     _supports_quantized_cache = True
-=======
->>>>>>> 481a9578
+
 
     def _init_weights(self, module):
         std = math.sqrt(self.config.w_init_variance_scale / self.config.conv1d_width)
