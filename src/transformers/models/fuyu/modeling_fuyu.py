--- conflicted
+++ resolved
@@ -168,7 +168,6 @@
     def set_input_embeddings(self, value):
         self.language_model.set_input_embeddings(value)
 
-<<<<<<< HEAD
     def get_output_embeddings(self):
         return self.language_model.get_output_embeddings()
 
@@ -180,7 +179,7 @@
 
     def get_decoder(self):
         return self.language_model.get_decoder()
-=======
+
     def resize_token_embeddings(self, new_num_tokens: Optional[int] = None, pad_to_multiple_of=None) -> nn.Embedding:
         # TODO: config.vocab_size is deprecated and will be removed in v4.43.
         # `resize_token_embeddings` should work from `modeling_utils.py``
@@ -189,7 +188,6 @@
         self.config.vocab_size = model_embeds.num_embeddings
         self.vocab_size = model_embeds.num_embeddings
         return model_embeds
->>>>>>> ad35309a
 
     def gather_continuous_embeddings(
         self,
