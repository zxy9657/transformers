# coding=utf-8
# Copyright 2023 Mistral AI and the HuggingFace Inc. team. All rights reserved.
#
# This code is based on EleutherAI's GPT-NeoX library and the GPT-NeoX
# and OPT implementations in this library. It has been modified from its
# original forms to accommodate minor architectural differences compared
# to GPT-NeoX and OPT used by the Meta AI team that trained the model.
#
# Licensed under the Apache License, Version 2.0 (the "License");
# you may not use this file except in compliance with the License.
# You may obtain a copy of the License at
#
#     http://www.apache.org/licenses/LICENSE-2.0
#
# Unless required by applicable law or agreed to in writing, software
# distributed under the License is distributed on an "AS IS" BASIS,
# WITHOUT WARRANTIES OR CONDITIONS OF ANY KIND, either express or implied.
# See the License for the specific language governing permissions and
# limitations under the License.
"""PyTorch Mistral model."""

import math
from typing import List, Optional, Tuple, Union

import torch
import torch.utils.checkpoint
from torch import nn
from torch.nn import BCEWithLogitsLoss, CrossEntropyLoss, MSELoss

from ...activations import ACT2FN
from ...cache_utils import Cache, DynamicCache, SlidingWindowCache, StaticCache
from ...modeling_attn_mask_utils import AttentionMaskConverter
from ...modeling_outputs import (
    BaseModelOutputWithPast,
    CausalLMOutputWithPast,
    SequenceClassifierOutputWithPast,
    TokenClassifierOutput,
)
from ...modeling_utils import PreTrainedModel
from ...utils import (
    add_start_docstrings,
    add_start_docstrings_to_model_forward,
    is_flash_attn_2_available,
    is_flash_attn_greater_or_equal_2_10,
    logging,
    replace_return_docstrings,
)
from .configuration_mistral import MistralConfig


if is_flash_attn_2_available():
    from ...modeling_flash_attention_utils import _flash_attention_forward

logger = logging.get_logger(__name__)

_CONFIG_FOR_DOC = "MistralConfig"


# Copied from transformers.models.llama.modeling_llama.LlamaRMSNorm with Llama->Mistral
class MistralRMSNorm(nn.Module):
    def __init__(self, hidden_size, eps=1e-6):
        """
        MistralRMSNorm is equivalent to T5LayerNorm
        """
        super().__init__()
        self.weight = nn.Parameter(torch.ones(hidden_size))
        self.variance_epsilon = eps

    def forward(self, hidden_states):
        input_dtype = hidden_states.dtype
        hidden_states = hidden_states.to(torch.float32)
        variance = hidden_states.pow(2).mean(-1, keepdim=True)
        hidden_states = hidden_states * torch.rsqrt(variance + self.variance_epsilon)
        return self.weight * hidden_states.to(input_dtype)


class MistralRotaryEmbedding(nn.Module):
    def __init__(self, dim, max_position_embeddings=2048, base=10000, device=None):
        super().__init__()

        self.dim = dim
        self.max_position_embeddings = max_position_embeddings
        self.base = base
        inv_freq = 1.0 / (self.base ** (torch.arange(0, self.dim, 2, dtype=torch.int64).float().to(device) / self.dim))
        self.register_buffer("inv_freq", inv_freq, persistent=False)

    @torch.no_grad()
    # Copied from transformers.models.llama.modeling_llama.LlamaRotaryEmbedding.forward
    def forward(self, x, position_ids):
        if "dynamic" in self.rope_type:
            self.dynamic_frequency_update(position_ids, device=x.device)

        # Core RoPE block
        inv_freq_expanded = self.inv_freq[None, :, None].float().expand(position_ids.shape[0], -1, 1)
        position_ids_expanded = position_ids[:, None, :].float()
        # Force float32 (see https://github.com/huggingface/transformers/pull/29285)
        device_type = x.device.type
        device_type = device_type if isinstance(device_type, str) and device_type != "mps" else "cpu"
        with torch.autocast(device_type=device_type, enabled=False):
            freqs = (inv_freq_expanded.float() @ position_ids_expanded.float()).transpose(1, 2)
            emb = torch.cat((freqs, freqs), dim=-1)
            cos = emb.cos()
            sin = emb.sin()

        # Advanced RoPE types (e.g. yarn) apply a post-processing scaling factor, equivalent to scaling attention
        cos = cos * self.attention_scaling
        sin = sin * self.attention_scaling

        return cos.to(dtype=x.dtype), sin.to(dtype=x.dtype)


# Copied from transformers.models.llama.modeling_llama.rotate_half
def rotate_half(x):
    """Rotates half the hidden dims of the input."""
    x1 = x[..., : x.shape[-1] // 2]
    x2 = x[..., x.shape[-1] // 2 :]
    return torch.cat((-x2, x1), dim=-1)


# Copied from transformers.models.llama.modeling_llama.apply_rotary_pos_emb
def apply_rotary_pos_emb(q, k, cos, sin, position_ids=None, unsqueeze_dim=1):
    """Applies Rotary Position Embedding to the query and key tensors.

    Args:
        q (`torch.Tensor`): The query tensor.
        k (`torch.Tensor`): The key tensor.
        cos (`torch.Tensor`): The cosine part of the rotary embedding.
        sin (`torch.Tensor`): The sine part of the rotary embedding.
        position_ids (`torch.Tensor`, *optional*):
            Deprecated and unused.
        unsqueeze_dim (`int`, *optional*, defaults to 1):
            The 'unsqueeze_dim' argument specifies the dimension along which to unsqueeze cos[position_ids] and
            sin[position_ids] so that they can be properly broadcasted to the dimensions of q and k. For example, note
            that cos[position_ids] and sin[position_ids] have the shape [batch_size, seq_len, head_dim]. Then, if q and
            k have the shape [batch_size, heads, seq_len, head_dim], then setting unsqueeze_dim=1 makes
            cos[position_ids] and sin[position_ids] broadcastable to the shapes of q and k. Similarly, if q and k have
            the shape [batch_size, seq_len, heads, head_dim], then set unsqueeze_dim=2.
    Returns:
        `tuple(torch.Tensor)` comprising of the query and key tensors rotated using the Rotary Position Embedding.
    """
    cos = cos.unsqueeze(unsqueeze_dim)
    sin = sin.unsqueeze(unsqueeze_dim)
    q_embed = (q * cos) + (rotate_half(q) * sin)
    k_embed = (k * cos) + (rotate_half(k) * sin)
    return q_embed, k_embed


class MistralMLP(nn.Module):
    def __init__(self, config):
        super().__init__()
        self.hidden_size = config.hidden_size
        self.intermediate_size = config.intermediate_size
        self.gate_proj = nn.Linear(self.hidden_size, self.intermediate_size, bias=False)
        self.up_proj = nn.Linear(self.hidden_size, self.intermediate_size, bias=False)
        self.down_proj = nn.Linear(self.intermediate_size, self.hidden_size, bias=False)
        self.act_fn = ACT2FN[config.hidden_act]

    def forward(self, hidden_state):
        return self.down_proj(self.act_fn(self.gate_proj(hidden_state)) * self.up_proj(hidden_state))


# Copied from transformers.models.llama.modeling_llama.repeat_kv
def repeat_kv(hidden_states: torch.Tensor, n_rep: int) -> torch.Tensor:
    """
    This is the equivalent of torch.repeat_interleave(x, dim=1, repeats=n_rep). The hidden states go from (batch,
    num_key_value_heads, seqlen, head_dim) to (batch, num_attention_heads, seqlen, head_dim)
    """
    batch, num_key_value_heads, slen, head_dim = hidden_states.shape
    if n_rep == 1:
        return hidden_states
    hidden_states = hidden_states[:, :, None, :, :].expand(batch, num_key_value_heads, n_rep, slen, head_dim)
    return hidden_states.reshape(batch, num_key_value_heads * n_rep, slen, head_dim)


class MistralAttention(nn.Module):
    """
    Multi-headed attention from 'Attention Is All You Need' paper. Modified to use sliding window attention: Longformer
    and "Generating Long Sequences with Sparse Transformers".
    """

    def __init__(self, config: MistralConfig, layer_idx: Optional[int] = None):
        super().__init__()
        self.config = config
        self.layer_idx = layer_idx
        if layer_idx is None:
            logger.warning_once(
                f"Instantiating {self.__class__.__name__} without passing a `layer_idx` is not recommended and will "
                "lead to errors during the forward call if caching is used. Please make sure to provide a `layer_idx` "
                "when creating this class."
            )

        self.attention_dropout = config.attention_dropout
        self.hidden_size = config.hidden_size
        self.num_heads = config.num_attention_heads
        self.head_dim = config.head_dim
        self.num_key_value_heads = config.num_key_value_heads
        self.num_key_value_groups = self.num_heads // self.num_key_value_heads
        self.max_position_embeddings = config.max_position_embeddings
        self.rope_theta = config.rope_theta
        self.is_causal = True

        self.q_proj = nn.Linear(self.hidden_size, self.num_heads * self.head_dim, bias=False)
        self.k_proj = nn.Linear(self.hidden_size, self.num_key_value_heads * self.head_dim, bias=False)
        self.v_proj = nn.Linear(self.hidden_size, self.num_key_value_heads * self.head_dim, bias=False)
        self.o_proj = nn.Linear(self.num_heads * self.head_dim, self.hidden_size, bias=False)

        self.rotary_emb = MistralRotaryEmbedding(
            self.head_dim,
            max_position_embeddings=self.max_position_embeddings,
            base=self.rope_theta,
        )

    def forward(
        self,
        hidden_states: torch.Tensor,
        attention_mask: Optional[torch.Tensor] = None,
        position_ids: Optional[torch.LongTensor] = None,
        past_key_value: Optional[Cache] = None,
        output_attentions: bool = False,
        use_cache: bool = False,
        cache_position: Optional[torch.LongTensor] = None,
    ) -> Tuple[torch.Tensor, Optional[torch.Tensor], Optional[Tuple[torch.Tensor]]]:
        bsz, q_len, _ = hidden_states.size()

        query_states = self.q_proj(hidden_states)
        key_states = self.k_proj(hidden_states)
        value_states = self.v_proj(hidden_states)

        query_states = query_states.view(bsz, q_len, self.num_heads, self.head_dim).transpose(1, 2)
        key_states = key_states.view(bsz, q_len, self.num_key_value_heads, self.head_dim).transpose(1, 2)
        value_states = value_states.view(bsz, q_len, self.num_key_value_heads, self.head_dim).transpose(1, 2)

        cos, sin = self.rotary_emb(value_states, position_ids)
        query_states, key_states = apply_rotary_pos_emb(query_states, key_states, cos, sin)

        if past_key_value is not None:
            # sin and cos are specific to RoPE models; cache_position needed for the static cache
            cache_kwargs = {"sin": sin, "cos": cos, "cache_position": cache_position}
            key_states, value_states = past_key_value.update(key_states, value_states, self.layer_idx, cache_kwargs)

        key_states = repeat_kv(key_states, self.num_key_value_groups)
        value_states = repeat_kv(value_states, self.num_key_value_groups)

        attn_weights = torch.matmul(query_states, key_states.transpose(2, 3)) / math.sqrt(self.head_dim)

        if attention_mask is not None:  # no matter the length, we just slice it
            causal_mask = attention_mask[:, :, :, : key_states.shape[-2]]
            attn_weights = attn_weights + causal_mask

        # upcast attention to fp32
        attn_weights = nn.functional.softmax(attn_weights, dim=-1, dtype=torch.float32).to(query_states.dtype)
        attn_weights = nn.functional.dropout(attn_weights, p=self.attention_dropout, training=self.training)
        attn_output = torch.matmul(attn_weights, value_states)

        if attn_output.size() != (bsz, self.num_heads, q_len, self.head_dim):
            raise ValueError(
                f"`attn_output` should be of size {(bsz, self.num_heads, q_len, self.head_dim)}, but is"
                f" {attn_output.size()}"
            )

        attn_output = attn_output.transpose(1, 2).contiguous()

        attn_output = attn_output.view(bsz, q_len, -1)
        attn_output = self.o_proj(attn_output)

        if not output_attentions:
            attn_weights = None

        return attn_output, attn_weights, past_key_value


class MistralFlashAttention2(MistralAttention):
    """
    Mistral flash attention module. This module inherits from `MistralAttention` as the weights of the module stays
    untouched. The only required change would be on the forward pass where it needs to correctly call the public API of
    flash attention and deal with padding tokens in case the input contains any of them.
    """

    # Copied from transformers.models.llama.modeling_llama.LlamaFlashAttention2.__init__
    def __init__(self, *args, **kwargs):
        super().__init__(*args, **kwargs)

        # TODO: Should be removed once Flash Attention for RoCm is bumped to 2.1.
        # flash_attn<2.1 generates top-left aligned causal mask, while what is needed here is bottom-right alignement, that was made default for flash_attn>=2.1. This attribute is used to handle this difference. Reference: https://github.com/Dao-AILab/flash-attention/releases/tag/v2.1.0.
        # Beware that with flash_attn<2.1, using q_seqlen != k_seqlen (except for the case q_seqlen == 1) produces a wrong mask (top-left).
        self._flash_attn_uses_top_left_mask = not is_flash_attn_greater_or_equal_2_10()

    def forward(
        self,
        hidden_states: torch.Tensor,
        attention_mask: Optional[torch.Tensor] = None,
        position_ids: Optional[torch.LongTensor] = None,
        past_key_value: Optional[Cache] = None,
        output_attentions: bool = False,
        use_cache: bool = False,
        cache_position: Optional[torch.LongTensor] = None,
    ):
        if isinstance(past_key_value, StaticCache):
            raise ValueError(
                "`static` cache implementation is not compatible with `attn_implementation==flash_attention_2` "
                "make sure to use `sdpa` in the mean time, and open an issue at https://github.com/huggingface/transformers"
            )

        output_attentions = False

        bsz, q_len, _ = hidden_states.size()

        query_states = self.q_proj(hidden_states)
        key_states = self.k_proj(hidden_states)
        value_states = self.v_proj(hidden_states)

        query_states = query_states.view(bsz, q_len, self.num_heads, self.head_dim).transpose(1, 2)
        key_states = key_states.view(bsz, q_len, self.num_key_value_heads, self.head_dim).transpose(1, 2)
        value_states = value_states.view(bsz, q_len, self.num_key_value_heads, self.head_dim).transpose(1, 2)

        kv_seq_len = key_states.shape[-2]
        if past_key_value is not None:
            kv_seq_len += cache_position[0]

        cos, sin = self.rotary_emb(value_states, position_ids)
        query_states, key_states = apply_rotary_pos_emb(query_states, key_states, cos, sin)

        if past_key_value is not None:
            # Activate slicing cache only if the config has a value `sliding_windows` attribute
            cache_has_contents = past_key_value.get_seq_length(self.layer_idx) > 0
            if (
                getattr(self.config, "sliding_window", None) is not None
                and kv_seq_len > self.config.sliding_window
                and cache_has_contents
            ):
                slicing_tokens = 1 - self.config.sliding_window

                past_key = past_key_value[self.layer_idx][0]
                past_value = past_key_value[self.layer_idx][1]

                past_key = past_key[:, :, slicing_tokens:, :].contiguous()
                past_value = past_value[:, :, slicing_tokens:, :].contiguous()

                if past_key.shape[-2] != self.config.sliding_window - 1:
                    raise ValueError(
                        f"past key must have a shape of (`batch_size, num_heads, self.config.sliding_window-1, head_dim`), got"
                        f" {past_key.shape}"
                    )

                if attention_mask is not None:
                    attention_mask = attention_mask[:, slicing_tokens:]
                    attention_mask = torch.cat([attention_mask, torch.ones_like(attention_mask[:, -1:])], dim=-1)

            cache_kwargs = {"sin": sin, "cos": cos}  # Specific to RoPE models
            key_states, value_states = past_key_value.update(key_states, value_states, self.layer_idx, cache_kwargs)

        # repeat k/v heads if n_kv_heads < n_heads
        key_states = repeat_kv(key_states, self.num_key_value_groups)
        value_states = repeat_kv(value_states, self.num_key_value_groups)
        dropout_rate = 0.0 if not self.training else self.attention_dropout

        # In PEFT, usually we cast the layer norms in float32 for training stability reasons
        # therefore the input hidden states gets silently casted in float32. Hence, we need
        # cast them back in float16 just to be sure everything works as expected.
        input_dtype = query_states.dtype
        if input_dtype == torch.float32:
            if torch.is_autocast_enabled():
                target_dtype = torch.get_autocast_gpu_dtype()
            # Handle the case where the model is quantized
            elif hasattr(self.config, "_pre_quantization_dtype"):
                target_dtype = self.config._pre_quantization_dtype
            else:
                target_dtype = self.q_proj.weight.dtype

            logger.warning_once(
                f"The input hidden states seems to be silently casted in float32, this might be related to"
                f" the fact you have upcasted embedding or layer norm layers in float32. We will cast back the input in"
                f" {target_dtype}."
            )

            query_states = query_states.to(target_dtype)
            key_states = key_states.to(target_dtype)
            value_states = value_states.to(target_dtype)

        # Reashape to the expected shape for Flash Attention
        query_states = query_states.transpose(1, 2)
        key_states = key_states.transpose(1, 2)
        value_states = value_states.transpose(1, 2)

        attn_output = _flash_attention_forward(
            query_states,
            key_states,
            value_states,
            attention_mask,
            q_len,
            dropout=dropout_rate,
            sliding_window=getattr(self.config, "sliding_window", None),
            use_top_left_mask=self._flash_attn_uses_top_left_mask,
            is_causal=self.is_causal,
        )

        attn_output = attn_output.reshape(bsz, q_len, self.num_heads * self.head_dim).contiguous()
        attn_output = self.o_proj(attn_output)

        if not output_attentions:
            attn_weights = None

        return attn_output, attn_weights, past_key_value


# Copied from transformers.models.llama.modeling_llama.LlamaSdpaAttention with Llama->Mistral
class MistralSdpaAttention(MistralAttention):
    """
    Mistral attention module using torch.nn.functional.scaled_dot_product_attention. This module inherits from
    `MistralAttention` as the weights of the module stays untouched. The only changes are on the forward pass to adapt to
    SDPA API.
    """

    # Adapted from MistralAttention.forward
    def forward(
        self,
        hidden_states: torch.Tensor,
        attention_mask: Optional[torch.Tensor] = None,
        position_ids: Optional[torch.LongTensor] = None,
        past_key_value: Optional[Cache] = None,
        output_attentions: bool = False,
        cache_position: Optional[torch.LongTensor] = None,
        position_embeddings: Optional[Tuple[torch.Tensor, torch.Tensor]] = None,  # will become mandatory in v4.45
        **kwargs,
    ) -> Tuple[torch.Tensor, Optional[torch.Tensor], Optional[Tuple[torch.Tensor]]]:
        if output_attentions:
            # TODO: Improve this warning with e.g. `model.config.attn_implementation = "manual"` once this is implemented.
            logger.warning_once(
                "MistralModel is using MistralSdpaAttention, but `torch.nn.functional.scaled_dot_product_attention` does not support `output_attentions=True`. Falling back to the manual attention implementation, "
                'but specifying the manual implementation will be required from Transformers version v5.0.0 onwards. This warning can be removed using the argument `attn_implementation="eager"` when loading the model.'
            )
            return super().forward(
                hidden_states=hidden_states,
                attention_mask=attention_mask,
                position_ids=position_ids,
                past_key_value=past_key_value,
                output_attentions=output_attentions,
                cache_position=cache_position,
            )

        bsz, q_len, _ = hidden_states.size()

        query_states = self.q_proj(hidden_states)
        key_states = self.k_proj(hidden_states)
        value_states = self.v_proj(hidden_states)

        query_states = query_states.view(bsz, q_len, self.num_heads, self.head_dim).transpose(1, 2)
        key_states = key_states.view(bsz, q_len, self.num_key_value_heads, self.head_dim).transpose(1, 2)
        value_states = value_states.view(bsz, q_len, self.num_key_value_heads, self.head_dim).transpose(1, 2)

        if position_embeddings is None:
            logger.warning_once(
                "The attention layers in Mistral are transitioning from computing the RoPE embeddings internally "
                "through `position_ids` (2D tensor with the indexes of the tokens), to using externally computed "
                "`position_embeddings` (Tuple of tensors, containing cos and sin). In v4.45 `position_ids` will be "
                " and `position_embeddings` will be mandatory."
            )
            cos, sin = self.rotary_emb(value_states, position_ids)
        else:
            cos, sin = position_embeddings
        query_states, key_states = apply_rotary_pos_emb(query_states, key_states, cos, sin)

        if past_key_value is not None:
            # sin and cos are specific to RoPE models; cache_position needed for the static cache
            cache_kwargs = {"sin": sin, "cos": cos, "cache_position": cache_position}
            key_states, value_states = past_key_value.update(key_states, value_states, self.layer_idx, cache_kwargs)

        key_states = repeat_kv(key_states, self.num_key_value_groups)
        value_states = repeat_kv(value_states, self.num_key_value_groups)

        causal_mask = attention_mask
        if attention_mask is not None:
            causal_mask = causal_mask[:, :, :, : key_states.shape[-2]]

        # SDPA with memory-efficient backend is currently (torch==2.1.2) bugged with non-contiguous inputs with custom attn_mask,
        # Reference: https://github.com/pytorch/pytorch/issues/112577.
        if query_states.device.type == "cuda" and causal_mask is not None:
            query_states = query_states.contiguous()
            key_states = key_states.contiguous()
            value_states = value_states.contiguous()

        # We dispatch to SDPA's Flash Attention or Efficient kernels via this `is_causal` if statement instead of an inline conditional assignment
        # in SDPA to support both torch.compile's dynamic shapes and full graph options. An inline conditional prevents dynamic shapes from compiling.
        is_causal = True if causal_mask is None and q_len > 1 else False

        attn_output = torch.nn.functional.scaled_dot_product_attention(
            query_states,
            key_states,
            value_states,
            attn_mask=causal_mask,
            dropout_p=self.attention_dropout if self.training else 0.0,
            is_causal=is_causal,
        )

        attn_output = attn_output.transpose(1, 2).contiguous()
        attn_output = attn_output.view(bsz, q_len, -1)

        attn_output = self.o_proj(attn_output)

        return attn_output, None, past_key_value


MISTRAL_ATTENTION_CLASSES = {
    "eager": MistralAttention,
    "flash_attention_2": MistralFlashAttention2,
    "sdpa": MistralSdpaAttention,
}


# Copied from transformers.models.llama.modeling_llama.LlamaDecoderLayer with Llama->Mistral, LLAMA->MISTRAL
class MistralDecoderLayer(nn.Module):
    def __init__(self, config: MistralConfig, layer_idx: int):
        super().__init__()
        self.hidden_size = config.hidden_size

        self.self_attn = MISTRAL_ATTENTION_CLASSES[config._attn_implementation](config=config, layer_idx=layer_idx)

        self.mlp = MistralMLP(config)
        self.input_layernorm = MistralRMSNorm(config.hidden_size, eps=config.rms_norm_eps)
        self.post_attention_layernorm = MistralRMSNorm(config.hidden_size, eps=config.rms_norm_eps)

    def forward(
        self,
        hidden_states: torch.Tensor,
        attention_mask: Optional[torch.Tensor] = None,
        position_ids: Optional[torch.LongTensor] = None,
        past_key_value: Optional[Cache] = None,
        output_attentions: Optional[bool] = False,
        use_cache: Optional[bool] = False,
        cache_position: Optional[torch.LongTensor] = None,
        position_embeddings: Optional[Tuple[torch.Tensor, torch.Tensor]] = None,  # will become mandatory in v4.45
        **kwargs,
    ) -> Tuple[torch.FloatTensor, Optional[Tuple[torch.FloatTensor, torch.FloatTensor]]]:
        """
        Args:
            hidden_states (`torch.FloatTensor`): input to the layer of shape `(batch, seq_len, embed_dim)`
            attention_mask (`torch.FloatTensor`, *optional*):
                attention mask of size `(batch_size, sequence_length)` if flash attention is used or `(batch_size, 1,
                query_sequence_length, key_sequence_length)` if default attention is used.
            output_attentions (`bool`, *optional*):
                Whether or not to return the attentions tensors of all attention layers. See `attentions` under
                returned tensors for more detail.
            use_cache (`bool`, *optional*):
                If set to `True`, `past_key_values` key value states are returned and can be used to speed up decoding
                (see `past_key_values`).
            past_key_value (`Tuple(torch.FloatTensor)`, *optional*): cached past key and value projection states
            cache_position (`torch.LongTensor` of shape `(sequence_length)`, *optional*):
                Indices depicting the position of the input sequence tokens in the sequence
            position_embeddings (`Tuple[torch.FloatTensor, torch.FloatTensor]`, *optional*):
                Tuple containing the cosine and sine positional embeddings of shape `(batch_size, seq_len, head_dim)`,
                with `head_dim` being the embedding dimension of each attention head.
            kwargs (`dict`, *optional*):
                Arbitrary kwargs to be ignored, used for FSDP and other methods that injects code
                into the model
        """
        residual = hidden_states

        hidden_states = self.input_layernorm(hidden_states)

        # Self Attention
        hidden_states, self_attn_weights, present_key_value = self.self_attn(
            hidden_states=hidden_states,
            attention_mask=attention_mask,
            position_ids=position_ids,
            past_key_value=past_key_value,
            output_attentions=output_attentions,
            use_cache=use_cache,
            cache_position=cache_position,
<<<<<<< HEAD
            position_embeddings=position_embeddings,
=======
            **kwargs,
>>>>>>> fe008d6e
        )
        hidden_states = residual + hidden_states

        # Fully Connected
        residual = hidden_states
        hidden_states = self.post_attention_layernorm(hidden_states)
        hidden_states = self.mlp(hidden_states)
        hidden_states = residual + hidden_states

        outputs = (hidden_states,)

        if output_attentions:
            outputs += (self_attn_weights,)

        if use_cache:
            outputs += (present_key_value,)

        return outputs


MISTRAL_START_DOCSTRING = r"""
    This model inherits from [`PreTrainedModel`]. Check the superclass documentation for the generic methods the
    library implements for all its model (such as downloading or saving, resizing the input embeddings, pruning heads
    etc.)

    This model is also a PyTorch [torch.nn.Module](https://pytorch.org/docs/stable/nn.html#torch.nn.Module) subclass.
    Use it as a regular PyTorch Module and refer to the PyTorch documentation for all matter related to general usage
    and behavior.

    Parameters:
        config ([`MistralConfig`]):
            Model configuration class with all the parameters of the model. Initializing with a config file does not
            load the weights associated with the model, only the configuration. Check out the
            [`~PreTrainedModel.from_pretrained`] method to load the model weights.
"""


@add_start_docstrings(
    "The bare Mistral Model outputting raw hidden-states without any specific head on top.",
    MISTRAL_START_DOCSTRING,
)
class MistralPreTrainedModel(PreTrainedModel):
    config_class = MistralConfig
    base_model_prefix = "model"
    supports_gradient_checkpointing = True
    _no_split_modules = ["MistralDecoderLayer"]
    _skip_keys_device_placement = "past_key_values"
    _supports_flash_attn_2 = True
    _supports_sdpa = True
    _supports_cache_class = True
    _supports_static_cache = True

    def _init_weights(self, module):
        std = self.config.initializer_range
        if isinstance(module, nn.Linear):
            module.weight.data.normal_(mean=0.0, std=std)
            if module.bias is not None:
                module.bias.data.zero_()
        elif isinstance(module, nn.Embedding):
            module.weight.data.normal_(mean=0.0, std=std)
            if module.padding_idx is not None:
                module.weight.data[module.padding_idx].zero_()


MISTRAL_INPUTS_DOCSTRING = r"""
    Args:
        input_ids (`torch.LongTensor` of shape `(batch_size, sequence_length)`):
            Indices of input sequence tokens in the vocabulary. Padding will be ignored by default should you provide
            it.

            Indices can be obtained using [`AutoTokenizer`]. See [`PreTrainedTokenizer.encode`] and
            [`PreTrainedTokenizer.__call__`] for details.

            [What are input IDs?](../glossary#input-ids)
        attention_mask (`torch.Tensor` of shape `(batch_size, sequence_length)`, *optional*):
            Mask to avoid performing attention on padding token indices. Mask values selected in `[0, 1]`:

            - 1 for tokens that are **not masked**,
            - 0 for tokens that are **masked**.

            [What are attention masks?](../glossary#attention-mask)

            Indices can be obtained using [`AutoTokenizer`]. See [`PreTrainedTokenizer.encode`] and
            [`PreTrainedTokenizer.__call__`] for details.

            If `past_key_values` is used, optionally only the last `decoder_input_ids` have to be input (see
            `past_key_values`).

            If you want to change padding behavior, you should read [`modeling_opt._prepare_decoder_attention_mask`]
            and modify to your needs. See diagram 1 in [the paper](https://arxiv.org/abs/1910.13461) for more
            information on the default strategy.

            - 1 indicates the head is **not masked**,
            - 0 indicates the head is **masked**.
        position_ids (`torch.LongTensor` of shape `(batch_size, sequence_length)`, *optional*):
            Indices of positions of each input sequence tokens in the position embeddings. Selected in the range `[0,
            config.n_positions - 1]`.

            [What are position IDs?](../glossary#position-ids)
        past_key_values (`Cache` or `tuple(tuple(torch.FloatTensor))`, *optional*):
            Pre-computed hidden-states (key and values in the self-attention blocks and in the cross-attention
            blocks) that can be used to speed up sequential decoding. This typically consists in the `past_key_values`
            returned by the model at a previous stage of decoding, when `use_cache=True` or `config.use_cache=True`.

            Two formats are allowed:
            - a [`~cache_utils.Cache`] instance;
            - Tuple of `tuple(torch.FloatTensor)` of length `config.n_layers`, with each tuple having 2 tensors of
            shape `(batch_size, num_heads, sequence_length, embed_size_per_head)`). This is also known as the legacy
            cache format.

            The model will output the same cache format that is fed as input. If no `past_key_values` are passed, the
            legacy cache format will be returned.

            If `past_key_values` are used, the user can optionally input only the last `input_ids` (those that don't
            have their past key value states given to this model) of shape `(batch_size, 1)` instead of all `input_ids`
            of shape `(batch_size, sequence_length)`.
        inputs_embeds (`torch.FloatTensor` of shape `(batch_size, sequence_length, hidden_size)`, *optional*):
            Optionally, instead of passing `input_ids` you can choose to directly pass an embedded representation. This
            is useful if you want more control over how to convert `input_ids` indices into associated vectors than the
            model's internal embedding lookup matrix.
        use_cache (`bool`, *optional*):
            If set to `True`, `past_key_values` key value states are returned and can be used to speed up decoding (see
            `past_key_values`).
        output_attentions (`bool`, *optional*):
            Whether or not to return the attentions tensors of all attention layers. See `attentions` under returned
            tensors for more detail.
        output_hidden_states (`bool`, *optional*):
            Whether or not to return the hidden states of all layers. See `hidden_states` under returned tensors for
            more detail.
        return_dict (`bool`, *optional*):
            Whether or not to return a [`~utils.ModelOutput`] instead of a plain tuple.
"""


@add_start_docstrings(
    "The bare Mistral Model outputting raw hidden-states without any specific head on top.",
    MISTRAL_START_DOCSTRING,
)
class MistralModel(MistralPreTrainedModel):
    """
    Transformer decoder consisting of *config.num_hidden_layers* layers. Each layer is a [`MistralDecoderLayer`]

    Args:
        config: MistralConfig
    """

    def __init__(self, config: MistralConfig):
        super().__init__(config)
        self.padding_idx = config.pad_token_id
        self.vocab_size = config.vocab_size

        self.embed_tokens = nn.Embedding(config.vocab_size, config.hidden_size, self.padding_idx)
        self.layers = nn.ModuleList(
            [MistralDecoderLayer(config, layer_idx) for layer_idx in range(config.num_hidden_layers)]
        )
        self._attn_implementation = config._attn_implementation
        self.norm = MistralRMSNorm(config.hidden_size, eps=config.rms_norm_eps)

        self.gradient_checkpointing = False
        # Initialize weights and apply final processing
        self.post_init()

    def get_input_embeddings(self):
        return self.embed_tokens

    def set_input_embeddings(self, value):
        self.embed_tokens = value

    @add_start_docstrings_to_model_forward(MISTRAL_INPUTS_DOCSTRING)
    def forward(
        self,
        input_ids: torch.LongTensor = None,
        attention_mask: Optional[torch.Tensor] = None,
        position_ids: Optional[torch.LongTensor] = None,
        past_key_values: Optional[Union[Cache, List[torch.FloatTensor]]] = None,
        inputs_embeds: Optional[torch.FloatTensor] = None,
        use_cache: Optional[bool] = None,
        output_attentions: Optional[bool] = None,
        output_hidden_states: Optional[bool] = None,
        return_dict: Optional[bool] = None,
        cache_position: Optional[torch.LongTensor] = None,
    ) -> Union[Tuple, BaseModelOutputWithPast]:
        output_attentions = output_attentions if output_attentions is not None else self.config.output_attentions
        output_hidden_states = (
            output_hidden_states if output_hidden_states is not None else self.config.output_hidden_states
        )
        use_cache = use_cache if use_cache is not None else self.config.use_cache

        return_dict = return_dict if return_dict is not None else self.config.use_return_dict

        # retrieve input_ids and inputs_embeds
        if (input_ids is None) ^ (inputs_embeds is not None):
            raise ValueError(
                "You cannot specify both input_ids and inputs_embeds at the same time, and must specify either one"
            )

        if self.gradient_checkpointing and self.training and use_cache:
            logger.warning_once(
                "`use_cache=True` is incompatible with gradient checkpointing. Setting `use_cache=False`..."
            )
            use_cache = False

        if inputs_embeds is None:
            inputs_embeds = self.embed_tokens(input_ids)

        return_legacy_cache = False
        if use_cache and not isinstance(past_key_values, Cache):
            past_key_values = DynamicCache.from_legacy_cache(past_key_values)
            return_legacy_cache = True
            logger.warning_once(
                "We detected that you are passing `past_key_values` as a tuple and this is deprecated and will be removed in v4.43. "
                "Please use an appropriate `Cache` class (https://huggingface.co/docs/transformers/v4.41.3/en/internal/generation_utils#transformers.Cache)"
            )

        if cache_position is None:
            past_seen_tokens = past_key_values.get_seq_length() if past_key_values is not None else 0
            cache_position = torch.arange(
                past_seen_tokens, past_seen_tokens + inputs_embeds.shape[1], device=inputs_embeds.device
            )

        if position_ids is None:
            position_ids = cache_position.unsqueeze(0)

        causal_mask = self._update_causal_mask(
            attention_mask, inputs_embeds, cache_position, past_key_values, use_cache, output_attentions
        )

        hidden_states = inputs_embeds

        # decoder layers
        all_hidden_states = () if output_hidden_states else None
        all_self_attns = () if output_attentions else None
        next_decoder_cache = None

        for decoder_layer in self.layers:
            if output_hidden_states:
                all_hidden_states += (hidden_states,)

            if self.gradient_checkpointing and self.training:
                layer_outputs = self._gradient_checkpointing_func(
                    decoder_layer.__call__,
                    hidden_states,
                    causal_mask,
                    position_ids,
                    past_key_values,
                    output_attentions,
                    use_cache,
                    cache_position,
                )
            else:
                layer_outputs = decoder_layer(
                    hidden_states,
                    attention_mask=causal_mask,
                    position_ids=position_ids,
                    past_key_value=past_key_values,
                    output_attentions=output_attentions,
                    use_cache=use_cache,
                    cache_position=cache_position,
                )

            hidden_states = layer_outputs[0]

            if use_cache:
                next_decoder_cache = layer_outputs[2 if output_attentions else 1]

            if output_attentions:
                all_self_attns += (layer_outputs[1],)

        hidden_states = self.norm(hidden_states)

        # add hidden states from the last decoder layer
        if output_hidden_states:
            all_hidden_states += (hidden_states,)

        next_cache = next_decoder_cache if use_cache else None
        if return_legacy_cache:
            next_cache = next_cache.to_legacy_cache()

        if not return_dict:
            return tuple(v for v in [hidden_states, next_cache, all_hidden_states, all_self_attns] if v is not None)
        return BaseModelOutputWithPast(
            last_hidden_state=hidden_states,
            past_key_values=next_cache,
            hidden_states=all_hidden_states,
            attentions=all_self_attns,
        )

    def _update_causal_mask(
        self,
        attention_mask: torch.Tensor,
        input_tensor: torch.Tensor,
        cache_position: torch.Tensor,
        past_key_values: Cache,
        use_cache: bool,
        output_attentions: bool,
    ):
        # TODO: As of torch==2.2.0, the `attention_mask` passed to the model in `generate` is 2D and of dynamic length even when the static
        # KV cache is used. This is an issue for torch.compile which then recaptures cudagraphs at each decode steps due to the dynamic shapes.
        # (`recording cudagraph tree for symint key 13`, etc.), which is VERY slow. A workaround is `@torch.compiler.disable`, but this prevents using
        # `fullgraph=True`. See more context in https://github.com/huggingface/transformers/pull/29114

        if self._attn_implementation == "flash_attention_2":
            if attention_mask is not None and use_cache:
                is_padding_right = attention_mask[:, -1].sum().item() != input_tensor.size()[0]
                if is_padding_right:
                    raise ValueError(
                        "You are attempting to perform batched generation with padding_side='right'"
                        " this may lead to unexpected behaviour for Flash Attention version of Mistral. Make sure to "
                        " call `tokenizer.padding_side  = 'left'` before tokenizing the input. "
                    )
            if attention_mask is not None and 0.0 in attention_mask:
                return attention_mask
            return None

        # For SDPA, when possible, we will rely on its `is_causal` argument instead of its `attn_mask` argument, in
        # order to dispatch on Flash Attention 2. This feature is not compatible with static cache, as SDPA will fail
        # to infer the attention mask.

        # cache_position must be valid here no matter which cache we use
        past_seen_tokens = cache_position[0] if past_key_values is not None else 0
        using_static_cache = isinstance(past_key_values, StaticCache)
        using_sliding_window_cache = isinstance(past_key_values, SlidingWindowCache)

        if (
            self.config._attn_implementation == "sdpa"
            and not (using_static_cache or using_sliding_window_cache)
            and not output_attentions
        ):
            if AttentionMaskConverter._ignore_causal_mask_sdpa(
                attention_mask,
                inputs_embeds=input_tensor,
                past_key_values_length=past_seen_tokens,
                sliding_window=self.config.sliding_window,
                is_training=self.training,
            ):
                return None

        dtype, device = input_tensor.dtype, input_tensor.device
        min_dtype = torch.finfo(dtype).min
        sequence_length = input_tensor.shape[1]
        # SlidingWindowCache
        if using_sliding_window_cache:
            target_length = max(sequence_length, self.config.sliding_window)
        # StaticCache
        elif using_static_cache:
            target_length = past_key_values.get_max_length()
        # DynamicCache or no cache
        else:
            target_length = (
                attention_mask.shape[-1]
                if isinstance(attention_mask, torch.Tensor)
                else past_seen_tokens + sequence_length + 1
            )

        if attention_mask is not None and attention_mask.dim() == 4:
            # in this case we assume that the mask comes already in inverted form and requires no inversion or slicing
            if attention_mask.max() != 0:
                raise ValueError("Custom 4D attention mask should be passed in inverted form with max==0`")
            causal_mask = attention_mask
        else:
            causal_mask = torch.full(
                (sequence_length, target_length), fill_value=min_dtype, dtype=dtype, device=device
            )
            exclude_mask = torch.arange(target_length, device=device) > cache_position.reshape(-1, 1)
            if self.config.sliding_window is not None:
                if not using_sliding_window_cache or sequence_length > self.config.sliding_window:
                    exclude_mask.bitwise_or_(
                        torch.arange(target_length, device=device)
                        <= (cache_position.reshape(-1, 1) - self.config.sliding_window)
                    )
            causal_mask *= exclude_mask
            causal_mask = causal_mask[None, None, :, :].expand(input_tensor.shape[0], 1, -1, -1)
            if attention_mask is not None:
                causal_mask = causal_mask.clone()  # copy to contiguous memory for in-place edit
                if attention_mask.dim() == 2:
                    mask_length = attention_mask.shape[-1]
                    padding_mask = causal_mask[:, :, :, :mask_length] + attention_mask[:, None, None, :]
                    padding_mask = padding_mask == 0
                    causal_mask[:, :, :, :mask_length] = causal_mask[:, :, :, :mask_length].masked_fill(
                        padding_mask, min_dtype
                    )

        if (
            self.config._attn_implementation == "sdpa"
            and attention_mask is not None
            and attention_mask.device.type == "cuda"
            and not output_attentions
        ):
            # Attend to all tokens in fully masked rows in the causal_mask, for example the relevant first rows when
            # using left padding. This is required by F.scaled_dot_product_attention memory-efficient attention path.
            # Details: https://github.com/pytorch/pytorch/issues/110213
            causal_mask = AttentionMaskConverter._unmask_unattended(causal_mask, min_dtype)

        return causal_mask


class MistralForCausalLM(MistralPreTrainedModel):
    _tied_weights_keys = ["lm_head.weight"]

    def __init__(self, config):
        super().__init__(config)
        self.model = MistralModel(config)
        self.vocab_size = config.vocab_size
        self.lm_head = nn.Linear(config.hidden_size, config.vocab_size, bias=False)

        # Initialize weights and apply final processing
        self.post_init()

    def get_input_embeddings(self):
        return self.model.embed_tokens

    def set_input_embeddings(self, value):
        self.model.embed_tokens = value

    def get_output_embeddings(self):
        return self.lm_head

    def set_output_embeddings(self, new_embeddings):
        self.lm_head = new_embeddings

    def set_decoder(self, decoder):
        self.model = decoder

    def get_decoder(self):
        return self.model

    @add_start_docstrings_to_model_forward(MISTRAL_INPUTS_DOCSTRING)
    @replace_return_docstrings(output_type=CausalLMOutputWithPast, config_class=_CONFIG_FOR_DOC)
    def forward(
        self,
        input_ids: torch.LongTensor = None,
        attention_mask: Optional[torch.Tensor] = None,
        position_ids: Optional[torch.LongTensor] = None,
        past_key_values: Optional[Union[Cache, List[torch.FloatTensor]]] = None,
        inputs_embeds: Optional[torch.FloatTensor] = None,
        labels: Optional[torch.LongTensor] = None,
        use_cache: Optional[bool] = None,
        output_attentions: Optional[bool] = None,
        output_hidden_states: Optional[bool] = None,
        return_dict: Optional[bool] = None,
        cache_position: Optional[torch.LongTensor] = None,
    ) -> Union[Tuple, CausalLMOutputWithPast]:
        r"""
        Args:
            labels (`torch.LongTensor` of shape `(batch_size, sequence_length)`, *optional*):
                Labels for computing the masked language modeling loss. Indices should either be in `[0, ...,
                config.vocab_size]` or -100 (see `input_ids` docstring). Tokens with indices set to `-100` are ignored
                (masked), the loss is only computed for the tokens with labels in `[0, ..., config.vocab_size]`.

        Returns:

        Example:

        ```python
        >>> from transformers import AutoTokenizer, MistralForCausalLM

        >>> model = MistralForCausalLM.from_pretrained("mistralai/Mistral-7B-v0.1")
        >>> tokenizer = AutoTokenizer.from_pretrained("mistralai/Mistral-7B-v0.1")

        >>> prompt = "Hey, are you conscious? Can you talk to me?"
        >>> inputs = tokenizer(prompt, return_tensors="pt")

        >>> # Generate
        >>> generate_ids = model.generate(inputs.input_ids, max_length=30)
        >>> tokenizer.batch_decode(generate_ids, skip_special_tokens=True, clean_up_tokenization_spaces=False)[0]
        "Hey, are you conscious? Can you talk to me?\nI'm not conscious, but I can talk to you."
        ```"""

        output_attentions = output_attentions if output_attentions is not None else self.config.output_attentions
        output_hidden_states = (
            output_hidden_states if output_hidden_states is not None else self.config.output_hidden_states
        )
        return_dict = return_dict if return_dict is not None else self.config.use_return_dict

        # decoder outputs consists of (dec_features, layer_state, dec_hidden, dec_attn)
        outputs = self.model(
            input_ids=input_ids,
            attention_mask=attention_mask,
            position_ids=position_ids,
            past_key_values=past_key_values,
            inputs_embeds=inputs_embeds,
            use_cache=use_cache,
            output_attentions=output_attentions,
            output_hidden_states=output_hidden_states,
            return_dict=return_dict,
            cache_position=cache_position,
        )

        hidden_states = outputs[0]
        logits = self.lm_head(hidden_states)
        logits = logits.float()

        loss = None
        if labels is not None:
            # Shift so that tokens < n predict n
            shift_logits = logits[..., :-1, :].contiguous()
            shift_labels = labels[..., 1:].contiguous()
            # Flatten the tokens
            shift_logits = shift_logits.view(-1, self.config.vocab_size)
            shift_labels = shift_labels.view(-1)
            # Ensure tensors are on the same device
            shift_labels = shift_labels.to(shift_logits.device)
            loss_fct = CrossEntropyLoss()
            loss = loss_fct(shift_logits, shift_labels)

        if not return_dict:
            output = (logits,) + outputs[1:]
            return (loss,) + output if loss is not None else output

        return CausalLMOutputWithPast(
            loss=loss,
            logits=logits,
            past_key_values=outputs.past_key_values,
            hidden_states=outputs.hidden_states,
            attentions=outputs.attentions,
        )

    # Copied from transformers.models.llama.modeling_llama.LlamaForCausalLM.prepare_inputs_for_generation
    def prepare_inputs_for_generation(
        self,
        input_ids,
        past_key_values=None,
        attention_mask=None,
        inputs_embeds=None,
        cache_position=None,
        position_ids=None,
        use_cache=True,
        **kwargs,
    ):
        # If we have cache: let's slice `input_ids` through `cache_position`, to keep only the unprocessed tokens
        # Exception 1: when passing input_embeds, input_ids may be missing entries
        # Exception 2: some generation methods do special slicing of input_ids, so we don't need to do it here
        if past_key_values is not None:
            if inputs_embeds is not None:  # Exception 1
                input_ids = input_ids[:, -cache_position.shape[0] :]
            elif input_ids.shape[1] != cache_position.shape[0]:  # Default case (the "else", a no op, is Exception 2)
                input_ids = input_ids[:, cache_position]

        if attention_mask is not None and position_ids is None:
            # create position_ids on the fly for batch generation
            position_ids = attention_mask.long().cumsum(-1) - 1
            position_ids.masked_fill_(attention_mask == 0, 1)
            if past_key_values:
                position_ids = position_ids[:, -input_ids.shape[1] :]

        # if `inputs_embeds` are passed, we only want to use them in the 1st generation step
        if inputs_embeds is not None and cache_position[0] == 0:
            model_inputs = {"inputs_embeds": inputs_embeds}
        else:
            model_inputs = {"input_ids": input_ids.contiguous()}  # `contiguous()` needed for compilation use cases

        model_inputs.update(
            {
                "position_ids": position_ids,
                "cache_position": cache_position,
                "past_key_values": past_key_values,
                "use_cache": use_cache,
                "attention_mask": attention_mask,
            }
        )
        return model_inputs


@add_start_docstrings(
    """
    The Mistral Model transformer with a sequence classification head on top (linear layer).

    [`MistralForSequenceClassification`] uses the last token in order to do the classification, as other causal models
    (e.g. GPT-2) do.

    Since it does classification on the last token, it requires to know the position of the last token. If a
    `pad_token_id` is defined in the configuration, it finds the last token that is not a padding token in each row. If
    no `pad_token_id` is defined, it simply takes the last value in each row of the batch. Since it cannot guess the
    padding tokens when `inputs_embeds` are passed instead of `input_ids`, it does the same (take the last value in
    each row of the batch).
    """,
    MISTRAL_START_DOCSTRING,
)
# Copied from transformers.models.llama.modeling_llama.LlamaForSequenceClassification with Llama->Mistral, LLAMA->MISTRAL
class MistralForSequenceClassification(MistralPreTrainedModel):
    def __init__(self, config):
        super().__init__(config)
        self.num_labels = config.num_labels
        self.model = MistralModel(config)
        self.score = nn.Linear(config.hidden_size, self.num_labels, bias=False)

        # Initialize weights and apply final processing
        self.post_init()

    def get_input_embeddings(self):
        return self.model.embed_tokens

    def set_input_embeddings(self, value):
        self.model.embed_tokens = value

    @add_start_docstrings_to_model_forward(MISTRAL_INPUTS_DOCSTRING)
    def forward(
        self,
        input_ids: Optional[torch.LongTensor] = None,
        attention_mask: Optional[torch.Tensor] = None,
        position_ids: Optional[torch.LongTensor] = None,
        past_key_values: Optional[Union[Cache, List[torch.FloatTensor]]] = None,
        inputs_embeds: Optional[torch.FloatTensor] = None,
        labels: Optional[torch.LongTensor] = None,
        use_cache: Optional[bool] = None,
        output_attentions: Optional[bool] = None,
        output_hidden_states: Optional[bool] = None,
        return_dict: Optional[bool] = None,
        position_embeddings: Optional[Tuple[torch.Tensor, torch.Tensor]] = None,
    ) -> Union[Tuple, SequenceClassifierOutputWithPast]:
        r"""
        labels (`torch.LongTensor` of shape `(batch_size,)`, *optional*):
            Labels for computing the sequence classification/regression loss. Indices should be in `[0, ...,
            config.num_labels - 1]`. If `config.num_labels == 1` a regression loss is computed (Mean-Square loss), If
            `config.num_labels > 1` a classification loss is computed (Cross-Entropy).
        """
        return_dict = return_dict if return_dict is not None else self.config.use_return_dict

        transformer_outputs = self.model(
            input_ids,
            attention_mask=attention_mask,
            position_ids=position_ids,
            past_key_values=past_key_values,
            inputs_embeds=inputs_embeds,
            use_cache=use_cache,
            output_attentions=output_attentions,
            output_hidden_states=output_hidden_states,
            return_dict=return_dict,
            position_embeddings=position_embeddings,
        )
        hidden_states = transformer_outputs[0]
        logits = self.score(hidden_states)

        if input_ids is not None:
            batch_size = input_ids.shape[0]
        else:
            batch_size = inputs_embeds.shape[0]

        if self.config.pad_token_id is None and batch_size != 1:
            raise ValueError("Cannot handle batch sizes > 1 if no padding token is defined.")
        if self.config.pad_token_id is None:
            sequence_lengths = -1
        else:
            if input_ids is not None:
                # if no pad token found, use modulo instead of reverse indexing for ONNX compatibility
                sequence_lengths = torch.eq(input_ids, self.config.pad_token_id).int().argmax(-1) - 1
                sequence_lengths = sequence_lengths % input_ids.shape[-1]
                sequence_lengths = sequence_lengths.to(logits.device)
            else:
                sequence_lengths = -1

        pooled_logits = logits[torch.arange(batch_size, device=logits.device), sequence_lengths]

        loss = None
        if labels is not None:
            labels = labels.to(logits.device)
            if self.config.problem_type is None:
                if self.num_labels == 1:
                    self.config.problem_type = "regression"
                elif self.num_labels > 1 and (labels.dtype == torch.long or labels.dtype == torch.int):
                    self.config.problem_type = "single_label_classification"
                else:
                    self.config.problem_type = "multi_label_classification"

            if self.config.problem_type == "regression":
                loss_fct = MSELoss()
                if self.num_labels == 1:
                    loss = loss_fct(pooled_logits.squeeze(), labels.squeeze())
                else:
                    loss = loss_fct(pooled_logits, labels)
            elif self.config.problem_type == "single_label_classification":
                loss_fct = CrossEntropyLoss()
                loss = loss_fct(pooled_logits.view(-1, self.num_labels), labels.view(-1))
            elif self.config.problem_type == "multi_label_classification":
                loss_fct = BCEWithLogitsLoss()
                loss = loss_fct(pooled_logits, labels)
        if not return_dict:
            output = (pooled_logits,) + transformer_outputs[1:]
            return ((loss,) + output) if loss is not None else output

        return SequenceClassifierOutputWithPast(
            loss=loss,
            logits=pooled_logits,
            past_key_values=transformer_outputs.past_key_values,
            hidden_states=transformer_outputs.hidden_states,
            attentions=transformer_outputs.attentions,
        )


@add_start_docstrings(
    """
    The Mistral Model transformer with a token classification head on top (a linear layer on top of the hidden-states
    output) e.g. for Named-Entity-Recognition (NER) tasks.
    """,
    MISTRAL_START_DOCSTRING,
)
# Copied from transformers.models.llama.modeling_llama.LlamaForTokenClassification with Llama->Mistral, LLAMA->MISTRAL
class MistralForTokenClassification(MistralPreTrainedModel):
    def __init__(self, config):
        super().__init__(config)
        self.num_labels = config.num_labels
        self.model = MistralModel(config)
        if getattr(config, "classifier_dropout", None) is not None:
            classifier_dropout = config.classifier_dropout
        elif getattr(config, "hidden_dropout", None) is not None:
            classifier_dropout = config.hidden_dropout
        else:
            classifier_dropout = 0.1
        self.dropout = nn.Dropout(classifier_dropout)
        self.score = nn.Linear(config.hidden_size, config.num_labels)

        # Initialize weights and apply final processing
        self.post_init()

    def get_input_embeddings(self):
        return self.model.embed_tokens

    def set_input_embeddings(self, value):
        self.model.embed_tokens = value

    @add_start_docstrings_to_model_forward(MISTRAL_INPUTS_DOCSTRING)
    def forward(
        self,
        input_ids: Optional[torch.LongTensor] = None,
        attention_mask: Optional[torch.Tensor] = None,
        position_ids: Optional[torch.LongTensor] = None,
        past_key_values: Optional[List[torch.FloatTensor]] = None,
        inputs_embeds: Optional[torch.FloatTensor] = None,
        labels: Optional[torch.LongTensor] = None,
        use_cache: Optional[bool] = None,
        output_attentions: Optional[bool] = None,
        output_hidden_states: Optional[bool] = None,
        return_dict: Optional[bool] = None,
        position_embeddings: Optional[Tuple[torch.Tensor, torch.Tensor]] = None,
    ) -> Union[Tuple, TokenClassifierOutput]:
        r"""
        labels (`torch.LongTensor` of shape `(batch_size,)`, *optional*):
            Labels for computing the sequence classification/regression loss. Indices should be in `[0, ...,
            config.num_labels - 1]`. If `config.num_labels == 1` a regression loss is computed (Mean-Square loss), If
            `config.num_labels > 1` a classification loss is computed (Cross-Entropy).
        """
        return_dict = return_dict if return_dict is not None else self.config.use_return_dict

        outputs = self.model(
            input_ids,
            attention_mask=attention_mask,
            position_ids=position_ids,
            past_key_values=past_key_values,
            inputs_embeds=inputs_embeds,
            use_cache=use_cache,
            output_attentions=output_attentions,
            output_hidden_states=output_hidden_states,
            return_dict=return_dict,
            position_embeddings=position_embeddings,
        )
        sequence_output = outputs[0]
        sequence_output = self.dropout(sequence_output)
        logits = self.score(sequence_output)

        loss = None
        if labels is not None:
            loss_fct = CrossEntropyLoss()
            loss = loss_fct(logits.view(-1, self.num_labels), labels.view(-1))

        if not return_dict:
            output = (logits,) + outputs[2:]
            return ((loss,) + output) if loss is not None else output

        return TokenClassifierOutput(
            loss=loss,
            logits=logits,
            hidden_states=outputs.hidden_states,
            attentions=outputs.attentions,
        )<|MERGE_RESOLUTION|>--- conflicted
+++ resolved
@@ -566,11 +566,7 @@
             output_attentions=output_attentions,
             use_cache=use_cache,
             cache_position=cache_position,
-<<<<<<< HEAD
             position_embeddings=position_embeddings,
-=======
-            **kwargs,
->>>>>>> fe008d6e
         )
         hidden_states = residual + hidden_states
 
