--- conflicted
+++ resolved
@@ -50,17 +50,13 @@
 from ...modeling_flash_attention_utils import is_flash_attn_available
 from ...processing_utils import ProcessingKwargs, Unpack, VideosKwargs
 from ...tokenization_utils_base import PreTokenizedInput, TextInput
-<<<<<<< HEAD
-from ...utils import logging
 from ...video_utils import VideoInput
-=======
 from ...utils import (
     add_start_docstrings_to_model_forward,
     can_return_tuple,
     logging,
     replace_return_docstrings,
 )
->>>>>>> f2909e02
 
 
 if is_flash_attn_available():
