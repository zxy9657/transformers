# coding=utf-8
# Copyright 2024 The Qwen team, Alibaba Group and the HuggingFace Inc. team. All rights reserved.
#
# This code is based on EleutherAI's GPT-NeoX library and the GPT-NeoX
# and OPT implementations in this library. It has been modified from its
# original forms to accommodate minor architectural differences compared
# to GPT-NeoX and OPT used by the Meta AI team that trained the model.
#
# Licensed under the Apache License, Version 2.0 (the "License");
# you may not use this file except in compliance with the License.
# You may obtain a copy of the License at
#
#     http://www.apache.org/licenses/LICENSE-2.0
#
# Unless required by applicable law or agreed to in writing, software
# distributed under the License is distributed on an "AS IS" BASIS,
# WITHOUT WARRANTIES OR CONDITIONS OF ANY KIND, either express or implied.
# See the License for the specific language governing permissions and
# limitations under the License.
"""PyTorch Qwen2-VL model."""

import math
from dataclasses import dataclass
from typing import Any, Dict, List, Optional, Tuple, Union

import torch
import torch.nn as nn
import torch.nn.functional as F
import torch.utils.checkpoint
from torch.nn import LayerNorm

from ...activations import ACT2FN
from ...cache_utils import Cache, DynamicCache, SlidingWindowCache, StaticCache
from ...generation import GenerationMixin
from ...modeling_attn_mask_utils import AttentionMaskConverter
from ...modeling_flash_attention_utils import flash_attn_supports_top_left_mask, is_flash_attn_available
from ...modeling_outputs import BaseModelOutputWithPast, ModelOutput
from ...modeling_rope_utils import ROPE_INIT_FUNCTIONS, dynamic_rope_update
from ...modeling_utils import PreTrainedModel
from ...utils import (
    add_start_docstrings,
    add_start_docstrings_to_model_forward,
    can_return_tuple,
    is_torch_flex_attn_available,
    is_torchdynamo_compiling,
    logging,
    replace_return_docstrings,
)
from .configuration_qwen2_vl import Qwen2VLConfig, Qwen2VLTextConfig, Qwen2VLVisionConfig


if is_flash_attn_available():
    from ...modeling_flash_attention_utils import _flash_attention_forward, flash_attn_varlen_func

if is_torch_flex_attn_available():
    from torch.nn.attention.flex_attention import BlockMask

    from ...integrations.flex_attention import make_flex_block_causal_mask


logger = logging.get_logger(__name__)

_CONFIG_FOR_DOC = "Qwen2VLConfig"


@dataclass
class Qwen2VLModelOutputWithPast(ModelOutput):
    """
    Base class for Llava outputs, with hidden states and attentions.

    Args:
        last_hidden_state (`torch.FloatTensor` of shape `(batch_size, sequence_length, hidden_size)`):
            Sequence of hidden-states at the output of the last layer of the model.
        past_key_values (`tuple(tuple(torch.FloatTensor))`, *optional*, returned when `use_cache=True` is passed or when `config.use_cache=True`):
            Tuple of `tuple(torch.FloatTensor)` of length `config.n_layers`, with each tuple having 2 tensors of shape
            `(batch_size, num_heads, sequence_length, embed_size_per_head)`)

            Contains pre-computed hidden-states (key and values in the self-attention blocks) that can be used (see
            `past_key_values` input) to speed up sequential decoding.
        hidden_states (`tuple(torch.FloatTensor)`, *optional*, returned when `output_hidden_states=True` is passed or when `config.output_hidden_states=True`):
            Tuple of `torch.FloatTensor` (one for the output of the embeddings, if the model has an embedding layer, +
            one for the output of each layer) of shape `(batch_size, sequence_length, hidden_size)`.

            Hidden-states of the model at the output of each layer plus the optional initial embedding outputs.
        attentions (`tuple(torch.FloatTensor)`, *optional*, returned when `output_attentions=True` is passed or when `config.output_attentions=True`):
            Tuple of `torch.FloatTensor` (one for each layer) of shape `(batch_size, num_heads, sequence_length,
            sequence_length)`.

            Attentions weights after the attention softmax, used to compute the weighted average in the self-attention
            heads.
        rope_deltas (`torch.LongTensor` of shape `(batch_size, )`, *optional*):
            The rope index difference between sequence length and multimodal rope.
    """

    last_hidden_state: torch.FloatTensor = None
    past_key_values: Optional[List[torch.FloatTensor]] = None
    hidden_states: Optional[Tuple[torch.FloatTensor]] = None
    attentions: Optional[Tuple[torch.FloatTensor]] = None
    rope_deltas: Optional[torch.LongTensor] = None


@dataclass
class Qwen2VLCausalLMOutputWithPast(ModelOutput):
    """
    Base class for Qwen2VL causal language model (or autoregressive) outputs.

    Args:
        loss (`torch.FloatTensor` of shape `(1,)`, *optional*, returned when `labels` is provided):
            Language modeling loss (for next-token prediction).
        logits (`torch.FloatTensor` of shape `(batch_size, sequence_length, config.vocab_size)`):
            Prediction scores of the language modeling head (scores for each vocabulary token before SoftMax).
        past_key_values (`tuple(tuple(torch.FloatTensor))`, *optional*, returned when `use_cache=True` is passed or when `config.use_cache=True`):
            Tuple of `tuple(torch.FloatTensor)` of length `config.n_layers`, with each tuple having 2 tensors of shape
            `(batch_size, num_heads, sequence_length, embed_size_per_head)`)

            Contains pre-computed hidden-states (key and values in the self-attention blocks) that can be used (see
            `past_key_values` input) to speed up sequential decoding.
        hidden_states (`tuple(torch.FloatTensor)`, *optional*, returned when `output_hidden_states=True` is passed or when `config.output_hidden_states=True`):
            Tuple of `torch.FloatTensor` (one for the output of the embeddings, if the model has an embedding layer, +
            one for the output of each layer) of shape `(batch_size, sequence_length, hidden_size)`.

            Hidden-states of the model at the output of each layer plus the optional initial embedding outputs.
        attentions (`tuple(torch.FloatTensor)`, *optional*, returned when `output_attentions=True` is passed or when `config.output_attentions=True`):
            Tuple of `torch.FloatTensor` (one for each layer) of shape `(batch_size, num_heads, sequence_length,
            sequence_length)`.

            Attentions weights after the attention softmax, used to compute the weighted average in the self-attention
            heads.
        rope_deltas (`torch.LongTensor` of shape `(batch_size, )`, *optional*):
            The rope index difference between sequence length and multimodal rope.
    """

    loss: Optional[torch.FloatTensor] = None
    logits: Optional[torch.FloatTensor] = None
    past_key_values: Optional[List[torch.FloatTensor]] = None
    hidden_states: Optional[Tuple[torch.FloatTensor]] = None
    attentions: Optional[Tuple[torch.FloatTensor]] = None
    rope_deltas: Optional[torch.LongTensor] = None


class Qwen2VLRotaryEmbedding(nn.Module):
    def __init__(self, config: Qwen2VLTextConfig, device=None):
        super().__init__()
        # BC: "rope_type" was originally "type"
        if hasattr(config, "rope_scaling") and config.rope_scaling is not None:
            self.rope_type = config.rope_scaling.get("rope_type", config.rope_scaling.get("type"))
        else:
            self.rope_type = "default"
        self.max_seq_len_cached = config.max_position_embeddings
        self.original_max_seq_len = config.max_position_embeddings

        self.config = config
        self.rope_init_fn = ROPE_INIT_FUNCTIONS[self.rope_type]

        inv_freq, self.attention_scaling = self.rope_init_fn(self.config, device)
        self.register_buffer("inv_freq", inv_freq, persistent=False)
        self.original_inv_freq = self.inv_freq

    @torch.no_grad()
    @dynamic_rope_update  # power user: used with advanced RoPE types (e.g. dynamic rope)
    def forward(self, x, position_ids):
        # In contrast to other models, Qwen2_VL has different position ids for the grids
        # So we expand the inv_freq to shape (3, ...)
        inv_freq_expanded = self.inv_freq[None, None, :, None].float().expand(3, position_ids.shape[1], -1, 1)
        position_ids_expanded = position_ids[:, :, None, :].float()  # shape (3, bs, 1, positions)

        device_type = x.device.type if isinstance(x.device.type, str) and x.device.type != "mps" else "cpu"
        with torch.autocast(device_type=device_type, enabled=False):  # Force float32
            freqs = (inv_freq_expanded.float() @ position_ids_expanded.float()).transpose(2, 3)
            emb = torch.cat((freqs, freqs), dim=-1)
            cos = emb.cos() * self.attention_scaling
            sin = emb.sin() * self.attention_scaling

        return cos.to(dtype=x.dtype), sin.to(dtype=x.dtype)


# Copied from transformers.models.llama.modeling_llama.rotate_half
def rotate_half(x):
    """Rotates half the hidden dims of the input."""
    x1 = x[..., : x.shape[-1] // 2]
    x2 = x[..., x.shape[-1] // 2 :]
    return torch.cat((-x2, x1), dim=-1)


def apply_multimodal_rotary_pos_emb(q, k, cos, sin, mrope_section, unsqueeze_dim=1):
    """Applies Rotary Position Embedding with Multimodal Sections to the query and key tensors (https://qwenlm.github.io/blog/qwen2-vl/).

    Explanation:
        Multimodal 3D rotary position embedding is an extension to 1D rotary position embedding. The input embedding
        sequence contains vision (images / videos) embedding and text embedding or just contains text embedding. For
        vision embedding part, we apply rotary position embedding on temporal, height and width dimension separately.
        Here we split the channel dimension to 3 chunks for the temporal, height and width rotary position embedding.
        For text embedding part, we just apply 1D rotary position embedding. The three rotary position index (temporal,
        height and width) of text embedding is always the same, so the text embedding rotary position embedding has no
        difference with modern LLMs.

    Args:
        q (`torch.Tensor`): The query tensor.
        k (`torch.Tensor`): The key tensor.
        cos (`torch.Tensor`): The cosine part of the rotary embedding.
        sin (`torch.Tensor`): The sine part of the rotary embedding.
        position_ids (`torch.Tensor`):
            The position indices of the tokens corresponding to the query and key tensors. For example, this can be
            used to pass offsetted position ids when working with a KV-cache.
        mrope_section(`List(int)`):
            Multimodal rope section is for channel dimension of temporal, height and width in rope calculation.
        unsqueeze_dim (`int`, *optional*, defaults to 1):
            The 'unsqueeze_dim' argument specifies the dimension along which to unsqueeze cos[position_ids] and
            sin[position_ids] so that they can be properly broadcasted to the dimensions of q and k. For example, note
            that cos[position_ids] and sin[position_ids] have the shape [batch_size, seq_len, head_dim]. Then, if q and
            k have the shape [batch_size, heads, seq_len, head_dim], then setting unsqueeze_dim=1 makes
            cos[position_ids] and sin[position_ids] broadcastable to the shapes of q and k. Similarly, if q and k have
            the shape [batch_size, seq_len, heads, head_dim], then set unsqueeze_dim=2.
    Returns:
        `tuple(torch.Tensor)` comprising of the query and key tensors rotated using the Rotary Position Embedding.
    """
    mrope_section = mrope_section * 2
    cos = torch.cat([m[i % 3] for i, m in enumerate(cos.split(mrope_section, dim=-1))], dim=-1).unsqueeze(
        unsqueeze_dim
    )
    sin = torch.cat([m[i % 3] for i, m in enumerate(sin.split(mrope_section, dim=-1))], dim=-1).unsqueeze(
        unsqueeze_dim
    )

    q_embed = (q * cos) + (rotate_half(q) * sin)
    k_embed = (k * cos) + (rotate_half(k) * sin)
    return q_embed, k_embed


def apply_rotary_pos_emb_vision(
    q: torch.Tensor, k: torch.Tensor, cos: torch.Tensor, sin: torch.Tensor
) -> Tuple[torch.Tensor, torch.Tensor]:
    orig_q_dtype = q.dtype
    orig_k_dtype = k.dtype
    q, k = q.float(), k.float()
    cos, sin = cos.unsqueeze(-2).float(), sin.unsqueeze(-2).float()
    q_embed = (q * cos) + (rotate_half(q) * sin)
    k_embed = (k * cos) + (rotate_half(k) * sin)
    q_embed = q_embed.to(orig_q_dtype)
    k_embed = k_embed.to(orig_k_dtype)
    return q_embed, k_embed


class VisionRotaryEmbedding(nn.Module):
    def __init__(self, dim: int, theta: float = 10000.0) -> None:
        super().__init__()
        inv_freq = 1.0 / (theta ** (torch.arange(0, dim, 2, dtype=torch.float) / dim))
        self.register_buffer("inv_freq", inv_freq, persistent=False)

    def forward(self, seqlen: int) -> torch.Tensor:
        seq = torch.arange(seqlen, device=self.inv_freq.device, dtype=self.inv_freq.dtype)
        freqs = torch.outer(seq, self.inv_freq)
        return freqs


class PatchEmbed(nn.Module):
    def __init__(
        self,
        patch_size: int = 14,
        temporal_patch_size: int = 2,
        in_channels: int = 3,
        embed_dim: int = 1152,
    ) -> None:
        super().__init__()
        self.patch_size = patch_size
        self.temporal_patch_size = temporal_patch_size
        self.in_channels = in_channels
        self.embed_dim = embed_dim

        kernel_size = [temporal_patch_size, patch_size, patch_size]
        self.proj = nn.Conv3d(in_channels, embed_dim, kernel_size=kernel_size, stride=kernel_size, bias=False)

    def forward(self, hidden_states: torch.Tensor) -> torch.Tensor:
        target_dtype = self.proj.weight.dtype
        hidden_states = hidden_states.view(
            -1, self.in_channels, self.temporal_patch_size, self.patch_size, self.patch_size
        )
        hidden_states = self.proj(hidden_states.to(dtype=target_dtype)).view(-1, self.embed_dim)
        return hidden_states


class PatchMerger(nn.Module):
    def __init__(self, dim: int, context_dim: int, spatial_merge_size: int = 2) -> None:
        super().__init__()
        self.hidden_size = context_dim * (spatial_merge_size**2)
        self.ln_q = LayerNorm(context_dim, eps=1e-6)
        self.mlp = nn.Sequential(
            nn.Linear(self.hidden_size, self.hidden_size),
            nn.GELU(),
            nn.Linear(self.hidden_size, dim),
        )

    def forward(self, x: torch.Tensor) -> torch.Tensor:
        x = self.mlp(self.ln_q(x).view(-1, self.hidden_size))
        return x


class VisionMlp(nn.Module):
    def __init__(self, dim: int, hidden_dim: int, hidden_act: str) -> None:
        super().__init__()
        self.fc1 = nn.Linear(dim, hidden_dim)
        self.act = ACT2FN[hidden_act]
        self.fc2 = nn.Linear(hidden_dim, dim)

    def forward(self, x) -> torch.Tensor:
        return self.fc2(self.act(self.fc1(x)))


class VisionAttention(nn.Module):
    def __init__(self, dim: int, num_heads: int = 16) -> None:
        super().__init__()
        self.num_heads = num_heads
        self.head_dim = dim // num_heads
        self.qkv = nn.Linear(dim, dim * 3, bias=True)
        self.proj = nn.Linear(dim, dim)

    def forward(
        self,
        hidden_states: torch.Tensor,
        cu_seqlens: torch.Tensor,
        rotary_pos_emb: Optional[torch.Tensor] = None,
        position_embeddings: Optional[Tuple[torch.Tensor, torch.Tensor]] = None,
    ) -> torch.Tensor:
        seq_length = hidden_states.shape[0]
        q, k, v = self.qkv(hidden_states).reshape(seq_length, 3, self.num_heads, -1).permute(1, 0, 2, 3).unbind(0)
        if position_embeddings is None:
            logger.warning_once(
                "The attention layers in this model are transitioning from computing the RoPE embeddings internally "
                "through `rotary_pos_emb` (2D tensor of RoPE theta values), to using externally computed "
                "`position_embeddings` (Tuple of tensors, containing cos and sin). In v4.54 `rotary_pos_emb` will be "
                "removed and `position_embeddings` will be mandatory."
            )
            emb = torch.cat((rotary_pos_emb, rotary_pos_emb), dim=-1)
            cos = emb.cos()
            sin = emb.sin()
        else:
            cos, sin = position_embeddings
        q, k = apply_rotary_pos_emb_vision(q, k, cos, sin)

        attention_mask = torch.full(
            [1, seq_length, seq_length], torch.finfo(q.dtype).min, device=q.device, dtype=q.dtype
        )
        for i in range(1, len(cu_seqlens)):
            attention_mask[..., cu_seqlens[i - 1] : cu_seqlens[i], cu_seqlens[i - 1] : cu_seqlens[i]] = 0

        q = q.transpose(0, 1)
        k = k.transpose(0, 1)
        v = v.transpose(0, 1)
        attn_weights = torch.matmul(q, k.transpose(1, 2)) / math.sqrt(self.head_dim)
        attn_weights = attn_weights + attention_mask
        attn_weights = nn.functional.softmax(attn_weights, dim=-1, dtype=torch.float32).to(q.dtype)
        attn_output = torch.matmul(attn_weights, v)
        attn_output = attn_output.transpose(0, 1)
        attn_output = attn_output.reshape(seq_length, -1)
        attn_output = self.proj(attn_output)
        return attn_output


class VisionFlashAttention2(nn.Module):
    def __init__(self, dim: int, num_heads: int = 16) -> None:
        super().__init__()
        self.num_heads = num_heads
        self.qkv = nn.Linear(dim, dim * 3, bias=True)
        self.proj = nn.Linear(dim, dim)

    def forward(
        self,
        hidden_states: torch.Tensor,
        cu_seqlens: torch.Tensor,
        rotary_pos_emb: Optional[torch.Tensor] = None,
        position_embeddings: Optional[Tuple[torch.Tensor, torch.Tensor]] = None,
    ) -> torch.Tensor:
        seq_length = hidden_states.shape[0]
        q, k, v = self.qkv(hidden_states).reshape(seq_length, 3, self.num_heads, -1).permute(1, 0, 2, 3).unbind(0)
        if position_embeddings is None:
            logger.warning_once(
                "The attention layers in this model are transitioning from computing the RoPE embeddings internally "
                "through `rotary_pos_emb` (2D tensor of RoPE theta values), to using externally computed "
                "`position_embeddings` (Tuple of tensors, containing cos and sin). In v4.54 `rotary_pos_emb` will be "
                "removed and `position_embeddings` will be mandatory."
            )
            emb = torch.cat((rotary_pos_emb, rotary_pos_emb), dim=-1)
            cos = emb.cos()
            sin = emb.sin()
        else:
            cos, sin = position_embeddings
        q, k = apply_rotary_pos_emb_vision(q, k, cos, sin)

        max_seqlen = (cu_seqlens[1:] - cu_seqlens[:-1]).max().item()
        attn_output = flash_attn_varlen_func(q, k, v, cu_seqlens, cu_seqlens, max_seqlen, max_seqlen).reshape(
            seq_length, -1
        )
        attn_output = self.proj(attn_output)
        return attn_output


class VisionSdpaAttention(nn.Module):
    def __init__(self, dim: int, num_heads: int = 16) -> None:
        super().__init__()
        self.num_heads = num_heads
        self.qkv = nn.Linear(dim, dim * 3, bias=True)
        self.proj = nn.Linear(dim, dim)

    def forward(
        self,
        hidden_states: torch.Tensor,
        cu_seqlens: torch.Tensor,
        rotary_pos_emb: Optional[torch.Tensor] = None,
        position_embeddings: Optional[Tuple[torch.Tensor, torch.Tensor]] = None,
    ) -> torch.Tensor:
        seq_length = hidden_states.shape[0]
        q, k, v = self.qkv(hidden_states).reshape(seq_length, 3, self.num_heads, -1).permute(1, 0, 2, 3).unbind(0)
        if position_embeddings is None:
            logger.warning_once(
                "The attention layers in this model are transitioning from computing the RoPE embeddings internally "
                "through `rotary_pos_emb` (2D tensor of RoPE theta values), to using externally computed "
                "`position_embeddings` (Tuple of tensors, containing cos and sin). In v4.54 `rotary_pos_emb` will be "
                "removed and `position_embeddings` will be mandatory."
            )
            emb = torch.cat((rotary_pos_emb, rotary_pos_emb), dim=-1)
            cos = emb.cos()
            sin = emb.sin()
        else:
            cos, sin = position_embeddings
        q, k = apply_rotary_pos_emb_vision(q, k, cos, sin)

        attention_mask = torch.zeros([1, seq_length, seq_length], device=q.device, dtype=torch.bool)
        for i in range(1, len(cu_seqlens)):
            attention_mask[..., cu_seqlens[i - 1] : cu_seqlens[i], cu_seqlens[i - 1] : cu_seqlens[i]] = True
        q = q.transpose(0, 1)
        k = k.transpose(0, 1)
        v = v.transpose(0, 1)
        attn_output = F.scaled_dot_product_attention(
            q.unsqueeze(0), k.unsqueeze(0), v.unsqueeze(0), attention_mask, dropout_p=0.0
        )
        attn_output = attn_output.squeeze(0).transpose(0, 1)
        attn_output = attn_output.reshape(seq_length, -1)
        attn_output = self.proj(attn_output)
        return attn_output


QWEN2_VL_VISION_ATTENTION_CLASSES = {
    "eager": VisionAttention,
    "flash_attention_2": VisionFlashAttention2,
    "sdpa": VisionSdpaAttention,
}


class Qwen2VLVisionBlock(nn.Module):
    def __init__(self, config, attn_implementation: str = "sdpa") -> None:
        super().__init__()
        self.norm1 = LayerNorm(config.embed_dim, eps=1e-6)
        self.norm2 = LayerNorm(config.embed_dim, eps=1e-6)
        mlp_hidden_dim = int(config.embed_dim * config.mlp_ratio)

        self.attn = QWEN2_VL_VISION_ATTENTION_CLASSES[attn_implementation](
            config.embed_dim, num_heads=config.num_heads
        )
        self.mlp = VisionMlp(dim=config.embed_dim, hidden_dim=mlp_hidden_dim, hidden_act=config.hidden_act)

    def forward(
        self,
        hidden_states: torch.Tensor,
        cu_seqlens: torch.Tensor,
        rotary_pos_emb: Optional[torch.Tensor] = None,
        position_embeddings: Optional[Tuple[torch.Tensor, torch.Tensor]] = None,
    ) -> torch.Tensor:
        hidden_states = hidden_states + self.attn(
            self.norm1(hidden_states),
            cu_seqlens=cu_seqlens,
            rotary_pos_emb=rotary_pos_emb,
            position_embeddings=position_embeddings,
        )
        hidden_states = hidden_states + self.mlp(self.norm2(hidden_states))
        return hidden_states


# Copied from transformers.models.qwen2.modeling_qwen2.Qwen2RMSNorm
class Qwen2RMSNorm(nn.Module):
    def __init__(self, hidden_size, eps=1e-6):
        """
        Qwen2RMSNorm is equivalent to T5LayerNorm
        """
        super().__init__()
        self.weight = nn.Parameter(torch.ones(hidden_size))
        self.variance_epsilon = eps

    def forward(self, hidden_states):
        input_dtype = hidden_states.dtype
        hidden_states = hidden_states.to(torch.float32)
        variance = hidden_states.pow(2).mean(-1, keepdim=True)
        hidden_states = hidden_states * torch.rsqrt(variance + self.variance_epsilon)
        return self.weight * hidden_states.to(input_dtype)

    def extra_repr(self):
        return f"{tuple(self.weight.shape)}, eps={self.variance_epsilon}"


# Copied from transformers.models.qwen2.modeling_qwen2.Qwen2MLP
class Qwen2MLP(nn.Module):
    def __init__(self, config):
        super().__init__()
        self.config = config
        self.hidden_size = config.hidden_size
        self.intermediate_size = config.intermediate_size
        self.gate_proj = nn.Linear(self.hidden_size, self.intermediate_size, bias=False)
        self.up_proj = nn.Linear(self.hidden_size, self.intermediate_size, bias=False)
        self.down_proj = nn.Linear(self.intermediate_size, self.hidden_size, bias=False)
        self.act_fn = ACT2FN[config.hidden_act]

    def forward(self, x):
        down_proj = self.down_proj(self.act_fn(self.gate_proj(x)) * self.up_proj(x))
        return down_proj


# Copied from transformers.models.llama.modeling_llama.repeat_kv
def repeat_kv(hidden_states: torch.Tensor, n_rep: int) -> torch.Tensor:
    """
    This is the equivalent of torch.repeat_interleave(x, dim=1, repeats=n_rep). The hidden states go from (batch,
    num_key_value_heads, seqlen, head_dim) to (batch, num_attention_heads, seqlen, head_dim)
    """
    batch, num_key_value_heads, slen, head_dim = hidden_states.shape
    if n_rep == 1:
        return hidden_states
    hidden_states = hidden_states[:, :, None, :, :].expand(batch, num_key_value_heads, n_rep, slen, head_dim)
    return hidden_states.reshape(batch, num_key_value_heads * n_rep, slen, head_dim)


class Qwen2VLAttention(nn.Module):
    """
    Multi-headed attention from 'Attention Is All You Need' paper. Modified to use sliding window attention: Longformer
    and "Generating Long Sequences with Sparse Transformers".
    """

    def __init__(self, config: Qwen2VLTextConfig, layer_idx: Optional[int] = None):
        super().__init__()
        self.config = config
        self.layer_idx = layer_idx
        if layer_idx is None:
            logger.warning_once(
                f"Instantiating {self.__class__.__name__} without passing `layer_idx` is not recommended and will "
                "to errors during the forward call, if caching is used. Please make sure to provide a `layer_idx` "
                "when creating this class."
            )

        self.hidden_size = config.hidden_size
        self.num_heads = config.num_attention_heads
        self.head_dim = self.hidden_size // self.num_heads
        self.num_key_value_heads = config.num_key_value_heads
        self.num_key_value_groups = self.num_heads // self.num_key_value_heads
        self.is_causal = True
        self.attention_dropout = config.attention_dropout
        self.rope_scaling = config.rope_scaling

        if (self.head_dim * self.num_heads) != self.hidden_size:
            raise ValueError(
                f"hidden_size must be divisible by num_heads (got `hidden_size`: {self.hidden_size}"
                f" and `num_heads`: {self.num_heads})."
            )
        self.q_proj = nn.Linear(self.hidden_size, self.num_heads * self.head_dim, bias=True)
        self.k_proj = nn.Linear(self.hidden_size, self.num_key_value_heads * self.head_dim, bias=True)
        self.v_proj = nn.Linear(self.hidden_size, self.num_key_value_heads * self.head_dim, bias=True)
        self.o_proj = nn.Linear(self.num_heads * self.head_dim, self.hidden_size, bias=False)

        self.rotary_emb = Qwen2VLRotaryEmbedding(config=config)

    def forward(
        self,
        hidden_states: torch.Tensor,
        attention_mask: Optional[torch.Tensor] = None,
        position_ids: Optional[torch.LongTensor] = None,
        past_key_value: Optional[Cache] = None,
        output_attentions: bool = False,
        use_cache: bool = False,
        cache_position: Optional[torch.LongTensor] = None,
        position_embeddings: Optional[Tuple[torch.Tensor, torch.Tensor]] = None,  # necessary, but kept here for BC
    ) -> Tuple[torch.Tensor, Optional[torch.Tensor], Optional[Tuple[torch.Tensor]]]:
        bsz, q_len, _ = hidden_states.size()

        query_states = self.q_proj(hidden_states)
        key_states = self.k_proj(hidden_states)
        value_states = self.v_proj(hidden_states)

        query_states = query_states.view(bsz, q_len, -1, self.head_dim).transpose(1, 2)
        key_states = key_states.view(bsz, q_len, -1, self.head_dim).transpose(1, 2)
        value_states = value_states.view(bsz, q_len, -1, self.head_dim).transpose(1, 2)

        cos, sin = position_embeddings
        query_states, key_states = apply_multimodal_rotary_pos_emb(
            query_states, key_states, cos, sin, self.rope_scaling["mrope_section"]
        )

        if past_key_value is not None:
            cache_kwargs = {"sin": sin, "cos": cos, "cache_position": cache_position}  # Specific to RoPE models
            key_states, value_states = past_key_value.update(key_states, value_states, self.layer_idx, cache_kwargs)

        # repeat k/v heads if n_kv_heads < n_heads
        key_states = repeat_kv(key_states, self.num_key_value_groups)
        value_states = repeat_kv(value_states, self.num_key_value_groups)

        attn_weights = torch.matmul(query_states, key_states.transpose(2, 3)) / math.sqrt(self.head_dim)

        if attention_mask is not None:  # no matter the length, we just slice it
            causal_mask = attention_mask[:, :, :, : key_states.shape[-2]]
            attn_weights = attn_weights + causal_mask

        # Fix precision issues in Qwen2-VL float16 inference
        # Replace inf values with zeros in attention weights to prevent NaN propagation
        if query_states.dtype == torch.float16:
            attn_weights = torch.where(torch.isinf(attn_weights), torch.zeros_like(attn_weights), attn_weights)

        # upcast attention to fp32
        attn_weights = nn.functional.softmax(attn_weights, dim=-1, dtype=torch.float32).to(query_states.dtype)
        attn_weights = nn.functional.dropout(attn_weights, p=self.attention_dropout, training=self.training)
        attn_output = torch.matmul(attn_weights, value_states)

        if attn_output.size() != (bsz, self.num_heads, q_len, self.head_dim):
            raise ValueError(
                f"`attn_output` should be of size {(bsz, self.num_heads, q_len, self.head_dim)}, but is"
                f" {attn_output.size()}"
            )

        attn_output = attn_output.transpose(1, 2).contiguous()
        attn_output = attn_output.reshape(bsz, q_len, -1)

        attn_output = self.o_proj(attn_output)

        if not output_attentions:
            attn_weights = None

        return attn_output, attn_weights, past_key_value


class Qwen2VLFlashAttention2(Qwen2VLAttention):
    """
    Qwen2VL flash attention module, following Qwen2VL attention module. This module inherits from `Qwen2VLAttention`
    as the weights of the module stays untouched. The only required change would be on the forward pass
    where it needs to correctly call the public API of flash attention and deal with padding tokens
    in case the input contains any of them. Additionally, for sliding window attention, we apply SWA only to the bottom
    config.max_window_layers layers.
    """

    def __init__(self, *args, **kwargs):
        super().__init__(*args, **kwargs)

        # TODO: Should be removed once Flash Attention for RoCm is bumped to 2.1.
        # flash_attn<2.1 generates top-left aligned causal mask, while what is needed here is bottom-right alignment, that was made default for flash_attn>=2.1. This attribute is used to handle this difference. Reference: https://github.com/Dao-AILab/flash-attention/releases/tag/v2.1.0.
        # Beware that with flash_attn<2.1, using q_seqlen != k_seqlen (except for the case q_seqlen == 1) produces a wrong mask (top-left).
        self._flash_attn_uses_top_left_mask = flash_attn_supports_top_left_mask()

    def forward(
        self,
        hidden_states: torch.Tensor,
        attention_mask: Optional[torch.Tensor] = None,
        position_ids: Optional[torch.LongTensor] = None,
        past_key_value: Optional[Cache] = None,
        output_attentions: bool = False,
        use_cache: bool = False,
        cache_position: Optional[torch.LongTensor] = None,
        position_embeddings: Optional[Tuple[torch.Tensor, torch.Tensor]] = None,  # necessary, but kept here for BC
    ):
        bsz, q_len, _ = hidden_states.size()

        query_states = self.q_proj(hidden_states)
        key_states = self.k_proj(hidden_states)
        value_states = self.v_proj(hidden_states)

        query_states = query_states.view(bsz, q_len, -1, self.head_dim).transpose(1, 2)
        key_states = key_states.view(bsz, q_len, -1, self.head_dim).transpose(1, 2)
        value_states = value_states.view(bsz, q_len, -1, self.head_dim).transpose(1, 2)

        # Because the input can be padded, the absolute sequence length depends on the max position id.
        cos, sin = position_embeddings
        query_states, key_states = apply_multimodal_rotary_pos_emb(
            query_states, key_states, cos, sin, self.rope_scaling["mrope_section"]
        )

        if past_key_value is not None:
            cache_kwargs = {"sin": sin, "cos": cos, "cache_position": cache_position}  # Specific to RoPE models
            key_states, value_states = past_key_value.update(key_states, value_states, self.layer_idx, cache_kwargs)

        # repeat k/v heads if n_kv_heads < n_heads
        key_states = repeat_kv(key_states, self.num_key_value_groups)
        value_states = repeat_kv(value_states, self.num_key_value_groups)
        dropout_rate = 0.0 if not self.training else self.attention_dropout

        # In PEFT, usually we cast the layer norms in float32 for training stability reasons
        # therefore the input hidden states gets silently casted in float32. Hence, we need
        # cast them back in float16 just to be sure everything works as expected.
        input_dtype = query_states.dtype
        if input_dtype == torch.float32:
            if torch.is_autocast_enabled():
                target_dtype = torch.get_autocast_gpu_dtype()
            # Handle the case where the model is quantized
            elif hasattr(self.config, "_pre_quantization_dtype"):
                target_dtype = self.config._pre_quantization_dtype
            else:
                target_dtype = self.q_proj.weight.dtype

            logger.warning_once(
                f"The input hidden states seems to be silently casted in float32, this might be related to"
                f" the fact you have upcasted embedding or layer norm layers in float32. We will cast back the input in"
                f" {target_dtype}."
            )

            query_states = query_states.to(target_dtype)
            key_states = key_states.to(target_dtype)
            value_states = value_states.to(target_dtype)

        # Reashape to the expected shape for Flash Attention
        query_states = query_states.transpose(1, 2)
        key_states = key_states.transpose(1, 2)
        value_states = value_states.transpose(1, 2)

        if (
            self.config.use_sliding_window
            and getattr(self.config, "sliding_window", None) is not None
            and self.layer_idx >= self.config.max_window_layers
        ):
            sliding_window = self.config.sliding_window
        else:
            sliding_window = None

        attn_output = _flash_attention_forward(
            query_states,
            key_states,
            value_states,
            attention_mask,
            q_len,
            dropout=dropout_rate,
            sliding_window=sliding_window,
            is_causal=self.is_causal,
            use_top_left_mask=self._flash_attn_uses_top_left_mask,
        )

        attn_output = attn_output.reshape(bsz, q_len, -1).contiguous()
        attn_output = self.o_proj(attn_output)

        if not output_attentions:
            attn_weights = None

        return attn_output, attn_weights, past_key_value


class Qwen2VLSdpaAttention(Qwen2VLAttention):
    """
    Qwen2 attention module using torch.nn.functional.scaled_dot_product_attention. This module inherits from
    `Qwen2Attention` as the weights of the module stays untouched. The only changes are on the forward pass to adapt to
    SDPA API.
    """

    # Adapted from Qwen2Attention.forward
    def forward(
        self,
        hidden_states: torch.Tensor,
        attention_mask: Optional[torch.Tensor] = None,
        position_ids: Optional[torch.LongTensor] = None,
        past_key_value: Optional[Cache] = None,
        output_attentions: bool = False,
        use_cache: bool = False,
        cache_position: Optional[torch.LongTensor] = None,
        position_embeddings: Optional[Tuple[torch.Tensor, torch.Tensor]] = None,  # necessary, but kept here for BC
    ) -> Tuple[torch.Tensor, Optional[torch.Tensor], Optional[Tuple[torch.Tensor]]]:
        if output_attentions:
            # TODO: Improve this warning with e.g. `model.config.attn_implementation = "manual"` once this is implemented.
            logger.warning_once(
                "Qwen2VLModel is using Qwen2VLSdpaAttention, but `torch.nn.functional.scaled_dot_product_attention` does not support `output_attentions=True`. Falling back to the manual attention implementation, "
                'but specifying the manual implementation will be required from Transformers version v5.0.0 onwards. This warning can be removed using the argument `attn_implementation="eager"` when loading the model.'
            )
            return super().forward(
                hidden_states=hidden_states,
                attention_mask=attention_mask,
                position_ids=position_ids,
                past_key_value=past_key_value,
                output_attentions=output_attentions,
                use_cache=use_cache,
                cache_position=cache_position,
                position_embeddings=position_embeddings,
            )

        bsz, q_len, _ = hidden_states.size()

        query_states = self.q_proj(hidden_states)
        key_states = self.k_proj(hidden_states)
        value_states = self.v_proj(hidden_states)

        query_states = query_states.view(bsz, q_len, -1, self.head_dim).transpose(1, 2)
        key_states = key_states.view(bsz, q_len, -1, self.head_dim).transpose(1, 2)
        value_states = value_states.view(bsz, q_len, -1, self.head_dim).transpose(1, 2)

        cos, sin = position_embeddings
        query_states, key_states = apply_multimodal_rotary_pos_emb(
            query_states, key_states, cos, sin, self.rope_scaling["mrope_section"]
        )

        if past_key_value is not None:
            cache_kwargs = {"sin": sin, "cos": cos, "cache_position": cache_position}  # Specific to RoPE models
            key_states, value_states = past_key_value.update(key_states, value_states, self.layer_idx, cache_kwargs)

        key_states = repeat_kv(key_states, self.num_key_value_groups)
        value_states = repeat_kv(value_states, self.num_key_value_groups)

        causal_mask = attention_mask
        if attention_mask is not None:  # no matter the length, we just slice it
            causal_mask = attention_mask[:, :, :, : key_states.shape[-2]]

        # SDPA with memory-efficient backend is currently (torch==2.1.2) bugged with non-contiguous inputs with custom attn_mask,
        # Reference: https://github.com/pytorch/pytorch/issues/112577.
        if query_states.device.type == "cuda" and attention_mask is not None:
            query_states = query_states.contiguous()
            key_states = key_states.contiguous()
            value_states = value_states.contiguous()

        # We dispatch to SDPA's Flash Attention or Efficient kernels via this `is_causal` if statement instead of an inline conditional assignment
        # in SDPA to support both torch.compile's dynamic shapes and full graph options. An inline conditional prevents dynamic shapes from compiling.
        # The q_len > 1 is necessary to match with AttentionMaskConverter.to_causal_4d that does not create a causal mask in case q_len == 1.
        is_causal = True if causal_mask is None and q_len > 1 else False

        attn_output = torch.nn.functional.scaled_dot_product_attention(
            query_states,
            key_states,
            value_states,
            attn_mask=causal_mask,
            dropout_p=self.attention_dropout if self.training else 0.0,
            is_causal=is_causal,
        )

        attn_output = attn_output.transpose(1, 2).contiguous()
        attn_output = attn_output.view(bsz, q_len, -1)

        attn_output = self.o_proj(attn_output)

        return attn_output, None, past_key_value


QWEN2_VL_ATTENTION_CLASSES = {
    "eager": Qwen2VLAttention,
    "flash_attention_2": Qwen2VLFlashAttention2,
    "sdpa": Qwen2VLSdpaAttention,
}


class Qwen2VLDecoderLayer(nn.Module):
    def __init__(self, config: Qwen2VLTextConfig, layer_idx: int):
        super().__init__()
        self.hidden_size = config.hidden_size

        if config.use_sliding_window and config._attn_implementation != "flash_attention_2":
            logger.warning_once(
                f"Sliding Window Attention is enabled but not implemented for `{config._attn_implementation}`; "
                "unexpected results may be encountered."
            )
        self.self_attn = QWEN2_VL_ATTENTION_CLASSES[config._attn_implementation](config, layer_idx)

        self.mlp = Qwen2MLP(config)
        self.input_layernorm = Qwen2RMSNorm(config.hidden_size, eps=config.rms_norm_eps)
        self.post_attention_layernorm = Qwen2RMSNorm(config.hidden_size, eps=config.rms_norm_eps)

    def forward(
        self,
        hidden_states: torch.Tensor,
        attention_mask: Optional[torch.Tensor] = None,
        position_ids: Optional[torch.LongTensor] = None,
        past_key_value: Optional[Tuple[torch.Tensor]] = None,
        output_attentions: Optional[bool] = False,
        use_cache: Optional[bool] = False,
        cache_position: Optional[torch.LongTensor] = None,
        position_embeddings: Optional[Tuple[torch.Tensor, torch.Tensor]] = None,  # necessary, but kept here for BC
        **kwargs,
    ) -> Tuple[torch.FloatTensor, Optional[Tuple[torch.FloatTensor, torch.FloatTensor]]]:
        """
        Args:
            hidden_states (`torch.FloatTensor`): input to the layer of shape `(batch, seq_len, embed_dim)`
            attention_mask (`torch.FloatTensor`, *optional*): attention mask of size
                `(batch, sequence_length)` where padding elements are indicated by 0.
            output_attentions (`bool`, *optional*):
                Whether or not to return the attentions tensors of all attention layers. See `attentions` under
                returned tensors for more detail.
            use_cache (`bool`, *optional*):
                If set to `True`, `past_key_values` key value states are returned and can be used to speed up decoding
                (see `past_key_values`).
            past_key_value (`Tuple(torch.FloatTensor)`, *optional*): cached past key and value projection states
            cache_position (`torch.LongTensor` of shape `(sequence_length)`, *optional*):
                Indices depicting the position of the input sequence tokens in the sequence.
            position_embeddings (`Tuple[torch.FloatTensor, torch.FloatTensor]`, *optional*):
                Tuple containing the cosine and sine positional embeddings of shape `(batch_size, seq_len, head_dim)`,
                with `head_dim` being the embedding dimension of each attention head.
            kwargs (`dict`, *optional*):
                Arbitrary kwargs to be ignored, used for FSDP and other methods that injects code
                into the model
        """

        residual = hidden_states

        hidden_states = self.input_layernorm(hidden_states)

        # Self Attention
        hidden_states, self_attn_weights, present_key_value = self.self_attn(
            hidden_states=hidden_states,
            attention_mask=attention_mask,
            position_ids=position_ids,
            past_key_value=past_key_value,
            output_attentions=output_attentions,
            use_cache=use_cache,
            cache_position=cache_position,
            position_embeddings=position_embeddings,
        )
        hidden_states = residual + hidden_states

        # Fully Connected
        residual = hidden_states
        hidden_states = self.post_attention_layernorm(hidden_states)
        hidden_states = self.mlp(hidden_states)
        hidden_states = residual + hidden_states

        outputs = (hidden_states,)

        if output_attentions:
            outputs += (self_attn_weights,)

        if use_cache:
            outputs += (present_key_value,)

        return outputs


QWEN2VL_START_DOCSTRING = r"""
    This model inherits from [`PreTrainedModel`]. Check the superclass documentation for the generic methods the
    library implements for all its model (such as downloading or saving, resizing the input embeddings, pruning heads
    etc.)

    This model is also a PyTorch [torch.nn.Module](https://pytorch.org/docs/stable/nn.html#torch.nn.Module) subclass.
    Use it as a regular PyTorch Module and refer to the PyTorch documentation for all matter related to general usage
    and behavior.

    Parameters:
        config ([`Qwen2VLConfig`]):
            Model configuration class with all the parameters of the model. Initializing with a config file does not
            load the weights associated with the model, only the configuration. Check out the
            [`~PreTrainedModel.from_pretrained`] method to load the model weights.
"""


@add_start_docstrings(
    "The bare Qwen2VL Model outputting raw hidden-states without any specific head on top.",
    QWEN2VL_START_DOCSTRING,
)
class Qwen2VLPreTrainedModel(PreTrainedModel):
    config_class = Qwen2VLConfig
    base_model_prefix = "model"
    supports_gradient_checkpointing = True
    _no_split_modules = ["Qwen2VLDecoderLayer", "Qwen2VLVisionBlock"]
    _skip_keys_device_placement = "past_key_values"
    _supports_flash_attn_2 = True
    _supports_sdpa = True
    _supports_cache_class = True
    _supports_static_cache = False  # TODO (joao): fix. torch.compile failing probably due to `cache_positions`

    def _init_weights(self, module):
        std = self.config.get_text_config().initializer_range
        if isinstance(module, (nn.Linear, nn.Conv3d)):
            module.weight.data.normal_(mean=0.0, std=std)
            if module.bias is not None:
                module.bias.data.zero_()
        elif isinstance(module, nn.Embedding):
            module.weight.data.normal_(mean=0.0, std=std)
            if module.padding_idx is not None:
                module.weight.data[module.padding_idx].zero_()
        elif isinstance(module, nn.LayerNorm):
            module.weight.data.fill_(1.0)
            module.bias.data.zero_()
        elif isinstance(module, Qwen2RMSNorm):
            module.weight.data.fill_(1.0)


class Qwen2VisionTransformerPretrainedModel(Qwen2VLPreTrainedModel):
    config_class = Qwen2VLVisionConfig
    _no_split_modules = ["Qwen2VLVisionBlock"]

    def __init__(self, config) -> None:
        super().__init__(config)
        self.spatial_merge_size = config.spatial_merge_size

        self.patch_embed = PatchEmbed(
            patch_size=config.patch_size,
            temporal_patch_size=config.temporal_patch_size,
            in_channels=config.in_channels,
            embed_dim=config.embed_dim,
        )

        head_dim = config.embed_dim // config.num_heads
        self.rotary_pos_emb = VisionRotaryEmbedding(head_dim // 2)

        self.blocks = nn.ModuleList(
            [Qwen2VLVisionBlock(config, config._attn_implementation) for _ in range(config.depth)]
        )
        self.merger = PatchMerger(
            dim=config.hidden_size, context_dim=config.embed_dim, spatial_merge_size=config.spatial_merge_size
        )
        self.gradient_checkpointing = False

    def get_dtype(self) -> torch.dtype:
        return self.blocks[0].mlp.fc2.weight.dtype

    def get_device(self) -> torch.device:
        return self.blocks[0].mlp.fc2.weight.device

    def rot_pos_emb(self, grid_thw):
        pos_ids = []
        for t, h, w in grid_thw:
            hpos_ids = torch.arange(h).unsqueeze(1).expand(-1, w)
            hpos_ids = hpos_ids.reshape(
                h // self.spatial_merge_size,
                self.spatial_merge_size,
                w // self.spatial_merge_size,
                self.spatial_merge_size,
            )
            hpos_ids = hpos_ids.permute(0, 2, 1, 3)
            hpos_ids = hpos_ids.flatten()

            wpos_ids = torch.arange(w).unsqueeze(0).expand(h, -1)
            wpos_ids = wpos_ids.reshape(
                h // self.spatial_merge_size,
                self.spatial_merge_size,
                w // self.spatial_merge_size,
                self.spatial_merge_size,
            )
            wpos_ids = wpos_ids.permute(0, 2, 1, 3)
            wpos_ids = wpos_ids.flatten()
            pos_ids.append(torch.stack([hpos_ids, wpos_ids], dim=-1).repeat(t, 1))
        pos_ids = torch.cat(pos_ids, dim=0)
        max_grid_size = grid_thw[:, 1:].max()
        rotary_pos_emb_full = self.rotary_pos_emb(max_grid_size)
        rotary_pos_emb = rotary_pos_emb_full[pos_ids].flatten(1)
        return rotary_pos_emb

    def forward(self, hidden_states: torch.Tensor, grid_thw: torch.Tensor) -> torch.Tensor:
        hidden_states = self.patch_embed(hidden_states)
        rotary_pos_emb = self.rot_pos_emb(grid_thw)
        emb = torch.cat((rotary_pos_emb, rotary_pos_emb), dim=-1)
        position_embeddings = (emb.cos(), emb.sin())

        cu_seqlens = torch.repeat_interleave(grid_thw[:, 1] * grid_thw[:, 2], grid_thw[:, 0]).cumsum(
            dim=0,
            # Select dtype based on the following factors:
            #  - FA2 requires that cu_seqlens_q must have dtype int32
            #  - torch.onnx.export requires that cu_seqlens_q must have same dtype as grid_thw
            # See https://github.com/huggingface/transformers/pull/34852 for more information
            dtype=grid_thw.dtype if torch.jit.is_tracing() else torch.int32,
        )
        cu_seqlens = F.pad(cu_seqlens, (1, 0), value=0)

        for blk in self.blocks:
            if self.gradient_checkpointing and self.training:
                hidden_states = self._gradient_checkpointing_func(
                    blk.__call__, hidden_states, cu_seqlens, None, position_embeddings
                )
            else:
                hidden_states = blk(hidden_states, cu_seqlens=cu_seqlens, position_embeddings=position_embeddings)

        return self.merger(hidden_states)


@add_start_docstrings(
    "The bare Qwen2VL Model outputting raw hidden-states without any specific head on top.",
    QWEN2VL_START_DOCSTRING,
)
class Qwen2VLTextModel(Qwen2VLPreTrainedModel):
    config_class = Qwen2VLTextConfig

    def __init__(self, config: Qwen2VLTextConfig):
        super().__init__(config)
        self.padding_idx = config.pad_token_id
        self.vocab_size = config.vocab_size

        self.embed_tokens = nn.Embedding(config.vocab_size, config.hidden_size, self.padding_idx)
        self.layers = nn.ModuleList(
            [Qwen2VLDecoderLayer(config, layer_idx) for layer_idx in range(config.num_hidden_layers)]
        )
        self._attn_implementation = config._attn_implementation
        self.norm = Qwen2RMSNorm(config.hidden_size, eps=config.rms_norm_eps)
        self.rotary_emb = Qwen2VLRotaryEmbedding(config=config)

        self.gradient_checkpointing = False
        # Initialize weights and apply final processing
        self.post_init()

    def get_input_embeddings(self):
        return self.embed_tokens

    def set_input_embeddings(self, value):
        self.embed_tokens = value

    def forward(
        self,
        input_ids: Optional[torch.LongTensor] = None,
        attention_mask: Optional[torch.Tensor] = None,
        position_ids: Optional[torch.LongTensor] = None,
        past_key_values: Optional[List[torch.FloatTensor]] = None,
        inputs_embeds: Optional[torch.FloatTensor] = None,
        use_cache: Optional[bool] = None,
        output_attentions: Optional[bool] = None,
        output_hidden_states: Optional[bool] = None,
        return_dict: Optional[bool] = None,
        cache_position: Optional[torch.LongTensor] = None,
    ) -> Union[Tuple, BaseModelOutputWithPast]:
        output_attentions = output_attentions if output_attentions is not None else self.config.output_attentions
        output_hidden_states = (
            output_hidden_states if output_hidden_states is not None else self.config.output_hidden_states
        )
        use_cache = use_cache if use_cache is not None else self.config.use_cache

        return_dict = return_dict if return_dict is not None else self.config.use_return_dict

        if (input_ids is None) ^ (inputs_embeds is not None):
            raise ValueError("You must specify exactly one of input_ids or inputs_embeds")

        if self.gradient_checkpointing and self.training:
            if use_cache:
                logger.warning_once(
                    "`use_cache=True` is incompatible with gradient checkpointing. Setting `use_cache=False`..."
                )
                use_cache = False

        # torch.jit.trace() doesn't support cache objects in the output
        if use_cache and past_key_values is None and not torch.jit.is_tracing():
            past_key_values = DynamicCache()

        if inputs_embeds is None:
            inputs_embeds = self.embed_tokens(input_ids)

        if cache_position is None:
            past_seen_tokens = past_key_values.get_seq_length() if past_key_values is not None else 0
            cache_position = torch.arange(
                past_seen_tokens, past_seen_tokens + inputs_embeds.shape[1], device=inputs_embeds.device
            )

        # the hard coded `3` is for temporal, height and width.
        if position_ids is None:
            position_ids = cache_position.view(1, 1, -1).expand(3, inputs_embeds.shape[0], -1)
        elif position_ids.dim() == 2:
            position_ids = position_ids[None, ...].expand(3, position_ids.shape[0], -1)

        causal_mask = self._update_causal_mask(
            attention_mask, inputs_embeds, cache_position, past_key_values, output_attentions
        )

        hidden_states = inputs_embeds

        # create position embeddings to be shared across the decoder layers
        position_embeddings = self.rotary_emb(hidden_states, position_ids)

        # decoder layers
        all_hidden_states = () if output_hidden_states else None
        all_self_attns = () if output_attentions else None
        next_decoder_cache = None

        for decoder_layer in self.layers:
            if output_hidden_states:
                all_hidden_states += (hidden_states,)

            if self.gradient_checkpointing and self.training:
                layer_outputs = self._gradient_checkpointing_func(
                    decoder_layer.__call__,
                    hidden_states,
                    causal_mask,
                    position_ids,
                    past_key_values,
                    output_attentions,
                    use_cache,
                    cache_position,
                    position_embeddings,
                )
            else:
                layer_outputs = decoder_layer(
                    hidden_states,
                    attention_mask=causal_mask,
                    position_ids=position_ids,
                    past_key_value=past_key_values,
                    output_attentions=output_attentions,
                    use_cache=use_cache,
                    cache_position=cache_position,
                    position_embeddings=position_embeddings,
                )

            hidden_states = layer_outputs[0]

            if use_cache:
                next_decoder_cache = layer_outputs[2 if output_attentions else 1]

            if output_attentions:
                all_self_attns += (layer_outputs[1],)

        hidden_states = self.norm(hidden_states)

        # add hidden states from the last decoder layer
        if output_hidden_states:
            all_hidden_states += (hidden_states,)

        next_cache = next_decoder_cache if use_cache else None

        if not return_dict:
            return tuple(v for v in [hidden_states, next_cache, all_hidden_states, all_self_attns] if v is not None)
        return BaseModelOutputWithPast(
            last_hidden_state=hidden_states,
            past_key_values=next_cache,
            hidden_states=all_hidden_states,
            attentions=all_self_attns,
        )

    # Copied from transformers.models.phi3.modeling_phi3.Phi3Model._update_causal_mask with Phi3->Qwen2VL
    def _update_causal_mask(
        self,
        attention_mask: Union[torch.Tensor, "BlockMask"],
        input_tensor: torch.Tensor,
        cache_position: torch.Tensor,
        past_key_values: Cache,
        output_attentions: bool = False,
    ):
        if self.config._attn_implementation == "flash_attention_2":
            if attention_mask is not None and past_key_values is not None:
                is_padding_right = attention_mask[:, -1].sum().item() != input_tensor.size()[0]
                if is_padding_right:
                    raise ValueError(
                        "You are attempting to perform batched generation with padding_side='right'"
                        " this may lead to unexpected behaviour for Flash Attention version of Qwen2VL. Make sure to "
                        " call `tokenizer.padding_side  = 'left'` before tokenizing the input. "
                    )
            if attention_mask is not None and 0.0 in attention_mask:
                return attention_mask
            return None
        if self.config._attn_implementation == "flex_attention":
            if isinstance(attention_mask, torch.Tensor):
                attention_mask = make_flex_block_causal_mask(attention_mask)
            return attention_mask

        # For SDPA, when possible, we will rely on its `is_causal` argument instead of its `attn_mask` argument, in
        # order to dispatch on Flash Attention 2. This feature is not compatible with static cache, as SDPA will fail
        # to infer the attention mask.
        past_seen_tokens = past_key_values.get_seq_length() if past_key_values is not None else 0
        using_static_cache = isinstance(past_key_values, StaticCache)
        using_sliding_window_cache = isinstance(past_key_values, SlidingWindowCache)

        # When output attentions is True, sdpa implementation's forward method calls the eager implementation's forward
        if (
            self.config._attn_implementation == "sdpa"
            and not (using_static_cache or using_sliding_window_cache)
            and not output_attentions
        ):
            if AttentionMaskConverter._ignore_causal_mask_sdpa(
                attention_mask,
                inputs_embeds=input_tensor,
                past_key_values_length=past_seen_tokens,
                sliding_window=self.config.sliding_window,
                is_training=self.training,
            ):
                return None

        dtype = input_tensor.dtype
        min_dtype = torch.finfo(dtype).min
        sequence_length = input_tensor.shape[1]
        # SlidingWindowCache or StaticCache
        if using_sliding_window_cache or using_static_cache:
            target_length = past_key_values.get_max_cache_shape()
        # DynamicCache or no cache
        else:
            target_length = (
                attention_mask.shape[-1]
                if isinstance(attention_mask, torch.Tensor)
                else past_seen_tokens + sequence_length + 1
            )

        # In case the provided `attention` mask is 2D, we generate a causal mask here (4D).
        causal_mask = self._prepare_4d_causal_attention_mask_with_cache_position(
            attention_mask,
            sequence_length=sequence_length,
            target_length=target_length,
            dtype=dtype,
            cache_position=cache_position,
            batch_size=input_tensor.shape[0],
            config=self.config,
            past_key_values=past_key_values,
        )

        if (
            self.config._attn_implementation == "sdpa"
            and attention_mask is not None
            and attention_mask.device.type in ["cuda", "xpu", "npu"]
            and not output_attentions
        ):
            # Attend to all tokens in fully masked rows in the causal_mask, for example the relevant first rows when
            # using left padding. This is required by F.scaled_dot_product_attention memory-efficient attention path.
            # Details: https://github.com/pytorch/pytorch/issues/110213
            causal_mask = AttentionMaskConverter._unmask_unattended(causal_mask, min_dtype)

        return causal_mask

    @staticmethod
    # Copied from transformers.models.mistral.modeling_mistral.MistralModel._prepare_4d_causal_attention_mask_with_cache_position with Mistral->Qwen2VL
    def _prepare_4d_causal_attention_mask_with_cache_position(
        attention_mask: torch.Tensor,
        sequence_length: int,
        target_length: int,
        dtype: torch.dtype,
        cache_position: torch.Tensor,
        batch_size: int,
        config: Qwen2VLConfig,
        past_key_values: Cache,
    ):
        """
        Creates a causal 4D mask of shape `(batch_size, 1, query_length, key_value_length)` from a 2D mask of shape
        `(batch_size, key_value_length)`, or if the input `attention_mask` is already 4D, do nothing.

        Args:
            attention_mask (`torch.Tensor`):
                A 2D attention mask of shape `(batch_size, key_value_length)` or a 4D attention mask of shape `(batch_size, 1, query_length, key_value_length)`.
            sequence_length (`int`):
                The sequence length being processed.
            target_length (`int`):
                The target length: when generating with static cache, the mask should be as long as the static cache, to account for the 0 padding, the part of the cache that is not filled yet.
            dtype (`torch.dtype`):
                The dtype to use for the 4D attention mask.
            cache_position (`torch.Tensor`):
                Indices depicting the position of the input sequence tokens in the sequence.
            batch_size (`torch.Tensor`):
                Batch size.
            config (`Qwen2VLConfig`):
                The model's configuration class
            past_key_values (`Cache`):
                The cache class that is being used currently to generate
        """
        if attention_mask is not None and attention_mask.dim() == 4:
            # In this case we assume that the mask comes already in inverted form and requires no inversion or slicing.
            causal_mask = attention_mask
        else:
            min_dtype = torch.finfo(dtype).min
            causal_mask = torch.full(
                (sequence_length, target_length), fill_value=min_dtype, dtype=dtype, device=cache_position.device
            )
            diagonal_attend_mask = torch.arange(target_length, device=cache_position.device) > cache_position.reshape(
                -1, 1
            )
            if config.get_text_config().sliding_window is not None:
                # if we have sliding window, we should not attend to tokens beyond sliding window length, so we mask them out also
                # the check is needed to verify is current checkpoint was trained with sliding window or not
                if not isinstance(past_key_values, SlidingWindowCache) or sequence_length > target_length:
                    sliding_attend_mask = torch.arange(target_length, device=cache_position.device) <= (
                        cache_position.reshape(-1, 1) - config.get_text_config().sliding_window
                    )
                    diagonal_attend_mask.bitwise_or_(sliding_attend_mask)
            causal_mask *= diagonal_attend_mask
            causal_mask = causal_mask[None, None, :, :].expand(batch_size, 1, -1, -1)
            if attention_mask is not None:
                causal_mask = causal_mask.clone()  # copy to contiguous memory for in-place edit
                if attention_mask.shape[-1] > target_length:
                    attention_mask = attention_mask[:, :target_length]
                mask_length = attention_mask.shape[-1]
                padding_mask = causal_mask[:, :, :, :mask_length] + attention_mask[:, None, None, :].to(
                    causal_mask.device
                )
                padding_mask = padding_mask == 0
                causal_mask[:, :, :, :mask_length] = causal_mask[:, :, :, :mask_length].masked_fill(
                    padding_mask, min_dtype
                )
        return causal_mask


QWEN2_VL_INPUTS_DOCSTRING = r"""
    Args:
        input_ids (`torch.LongTensor` of shape `(batch_size, sequence_length)`):
            Indices of input sequence tokens in the vocabulary. Padding will be ignored by default should you provide
            it.

            Indices can be obtained using [`AutoTokenizer`]. See [`PreTrainedTokenizer.encode`] and
            [`PreTrainedTokenizer.__call__`] for details.

            [What are input IDs?](../glossary#input-ids)
        attention_mask (`torch.Tensor` of shape `(batch_size, sequence_length)`, *optional*):
            Mask to avoid performing attention on padding token indices. Mask values selected in `[0, 1]`:

            - 1 for tokens that are **not masked**,
            - 0 for tokens that are **masked**.

            [What are attention masks?](../glossary#attention-mask)

            Indices can be obtained using [`AutoTokenizer`]. See [`PreTrainedTokenizer.encode`] and
            [`PreTrainedTokenizer.__call__`] for details.

            If `past_key_values` is used, optionally only the last `decoder_input_ids` have to be input (see
            `past_key_values`).

            If you want to change padding behavior, you should read [`modeling_opt._prepare_decoder_attention_mask`]
            and modify to your needs. See diagram 1 in [the paper](https://arxiv.org/abs/1910.13461) for more
            information on the default strategy.

            - 1 indicates the head is **not masked**,
            - 0 indicates the head is **masked**.
        position_ids (`torch.LongTensor` of shape `(batch_size, sequence_length)`, *optional*):
            Indices of positions of each input sequence tokens in the position embeddings. Selected in the range `[0,
            config.n_positions - 1]`. [What are position IDs?](../glossary#position-ids)
        past_key_values (`tuple(tuple(torch.FloatTensor))`, *optional*, returned when `use_cache=True` is passed or when `config.use_cache=True`):
            Tuple of `tuple(torch.FloatTensor)` of length `config.n_layers`, with each tuple having 2 tensors of shape
            `(batch_size, num_heads, sequence_length, embed_size_per_head)`) and 2 additional tensors of shape
            `(batch_size, num_heads, encoder_sequence_length, embed_size_per_head)`.

            Contains pre-computed hidden-states (key and values in the self-attention blocks and in the cross-attention
            blocks) that can be used (see `past_key_values` input) to speed up sequential decoding.

            If `past_key_values` are used, the user can optionally input only the last `decoder_input_ids` (those that
            don't have their past key value states given to this model) of shape `(batch_size, 1)` instead of all
            `decoder_input_ids` of shape `(batch_size, sequence_length)`.
        inputs_embeds (`torch.FloatTensor` of shape `(batch_size, sequence_length, hidden_size)`, *optional*):
            Optionally, instead of passing `input_ids` you can choose to directly pass an embedded representation. This
            is useful if you want more control over how to convert `input_ids` indices into associated vectors than the
            model's internal embedding lookup matrix.
        use_cache (`bool`, *optional*):
            If set to `True`, `past_key_values` key value states are returned and can be used to speed up decoding (see
            `past_key_values`).
        output_attentions (`bool`, *optional*):
            Whether or not to return the attentions tensors of all attention layers. See `attentions` under returned
            tensors for more detail.
        output_hidden_states (`bool`, *optional*):
            Whether or not to return the hidden states of all layers. See `hidden_states` under returned tensors for
            more detail.
        return_dict (`bool`, *optional*):
            Whether or not to return a [`~utils.ModelOutput`] instead of a plain tuple.
        pixel_values (`torch.FloatTensor` of shape `(seq_length, num_channels * image_size * image_size)):
            The tensors corresponding to the input images. Pixel values can be obtained using
            [`AutoImageProcessor`]. See [`Qwen2VLImageProcessor.__call__`] for details. [`Qwen2VLProcessor`] uses
            [`Qwen2VLImageProcessor`] for processing images.
        pixel_values_videos (`torch.FloatTensor` of shape `(seq_length, num_channels * temporal_size * image_size * image_size)):
            The tensors corresponding to the input videos. Pixel values can be obtained using
            [`AutoImageProcessor`]. See [`Qwen2VLImageProcessor.__call__`] for details. [`Qwen2VLProcessor`] uses
            [`Qwen2VLImageProcessor`] for processing videos.
        image_grid_thw (`torch.LongTensor` of shape `(num_images, 3)`, *optional*):
            The temporal, height and width of feature shape of each image in LLM.
        video_grid_thw (`torch.LongTensor` of shape `(num_videos, 3)`, *optional*):
            The temporal, height and width of feature shape of each video in LLM.
        rope_deltas (`torch.LongTensor` of shape `(batch_size, )`, *optional*):
            The rope index difference between sequence length and multimodal rope.
"""


class Qwen2VLModel(Qwen2VLPreTrainedModel):
    _checkpoint_conversion_mapping = {"^model": "language_model"}

    def __init__(self, config: Qwen2VLConfig):
        super().__init__(config)
        self.visual = Qwen2VisionTransformerPretrainedModel._from_config(config.vision_config)
        self.language_model = Qwen2VLTextModel._from_config(config.text_config)
        self.rope_deltas = None  # cache rope_deltas here

        # Initialize weights and apply final processing
        self.post_init()

    def get_input_embeddings(self):
        return self.language_model.get_input_embeddings()

    def set_input_embeddings(self, value):
        self.language_model.set_input_embeddings(value)

    def get_rope_index(
        self,
        input_ids: Optional[torch.LongTensor] = None,
        image_grid_thw: Optional[torch.LongTensor] = None,
        video_grid_thw: Optional[torch.LongTensor] = None,
        attention_mask: Optional[torch.Tensor] = None,
    ) -> Tuple[torch.Tensor, torch.Tensor]:
        """
        Calculate the 3D rope index based on image and video's temporal, height and width in LLM.

        Explanation:
            Each embedding sequence contains vision embedding and text embedding or just contains text embedding.

            For pure text embedding sequence, the rotary position embedding has no difference with modern LLMs.
            Examples:
                input_ids: [T T T T T], here T is for text.
                temporal position_ids: [0, 1, 2, 3, 4]
                height position_ids: [0, 1, 2, 3, 4]
                width position_ids: [0, 1, 2, 3, 4]

            For vision and text embedding sequence, we calculate 3D rotary position embedding for vision part
            and 1D rotary position embedding for text part.
            Examples:
                Assume we have a video input with 3 temporal patches, 2 height patches and 2 width patches.
                input_ids: [V V V V V V V V V V V V T T T T T], here V is for vision.
                vision temporal position_ids: [0, 0, 0, 0, 1, 1, 1, 1, 2, 2, 2, 2]
                vision height position_ids: [0, 0, 1, 1, 0, 0, 1, 1, 0, 0, 1, 1]
                vision width position_ids: [0, 1, 0, 1, 0, 1, 0, 1, 0, 1, 0, 1]
                text temporal position_ids: [3, 4, 5, 6, 7]
                text height position_ids: [3, 4, 5, 6, 7]
                text width position_ids: [3, 4, 5, 6, 7]
                Here we calculate the text start position_ids as the max vision position_ids plus 1.

        Args:
            input_ids (`torch.LongTensor` of shape `(batch_size, sequence_length)`):
                Indices of input sequence tokens in the vocabulary. Padding will be ignored by default should you provide
                it.
            image_grid_thw (`torch.LongTensor` of shape `(num_images, 3)`, *optional*):
                The temporal, height and width of feature shape of each image in LLM.
            video_grid_thw (`torch.LongTensor` of shape `(num_videos, 3)`, *optional*):
                The temporal, height and width of feature shape of each video in LLM.
            attention_mask (`torch.Tensor` of shape `(batch_size, sequence_length)`, *optional*):
                Mask to avoid performing attention on padding token indices. Mask values selected in `[0, 1]`:

                - 1 for tokens that are **not masked**,
                - 0 for tokens that are **masked**.

        Returns:
            position_ids (`torch.LongTensor` of shape `(3, batch_size, sequence_length)`)
            mrope_position_deltas (`torch.Tensor` of shape `(batch_size)`)
        """
        spatial_merge_size = self.config.vision_config.spatial_merge_size
        image_token_id = self.config.image_token_id
        video_token_id = self.config.video_token_id
        vision_start_token_id = self.config.vision_start_token_id
        mrope_position_deltas = []
        if input_ids is not None and (image_grid_thw is not None or video_grid_thw is not None):
            total_input_ids = input_ids
            if attention_mask is None:
                attention_mask = torch.ones_like(total_input_ids)
            position_ids = torch.ones(
                3, input_ids.shape[0], input_ids.shape[1], dtype=input_ids.dtype, device=input_ids.device
            )
            image_index, video_index = 0, 0
            for i, input_ids in enumerate(total_input_ids):
                input_ids = input_ids[attention_mask[i].to(input_ids.device) == 1]
                image_nums, video_nums = 0, 0
                vision_start_indices = torch.argwhere(input_ids == vision_start_token_id).squeeze(1)
                vision_tokens = input_ids[vision_start_indices + 1]
                image_nums = (vision_tokens == image_token_id).sum()
                video_nums = (vision_tokens == video_token_id).sum()
                input_tokens = input_ids.tolist()
                llm_pos_ids_list: list = []
                st = 0
                remain_images, remain_videos = image_nums, video_nums
                for _ in range(image_nums + video_nums):
                    if image_token_id in input_tokens and remain_images > 0:
                        ed_image = input_tokens.index(image_token_id, st)
                    else:
                        ed_image = len(input_tokens) + 1
                    if video_token_id in input_tokens and remain_videos > 0:
                        ed_video = input_tokens.index(video_token_id, st)
                    else:
                        ed_video = len(input_tokens) + 1
                    if ed_image < ed_video:
                        t, h, w = (
                            image_grid_thw[image_index][0],
                            image_grid_thw[image_index][1],
                            image_grid_thw[image_index][2],
                        )
                        image_index += 1
                        remain_images -= 1
                        ed = ed_image
                    else:
                        t, h, w = (
                            video_grid_thw[video_index][0],
                            video_grid_thw[video_index][1],
                            video_grid_thw[video_index][2],
                        )
                        video_index += 1
                        remain_videos -= 1
                        ed = ed_video
                    llm_grid_t, llm_grid_h, llm_grid_w = (
                        t.item(),
                        h.item() // spatial_merge_size,
                        w.item() // spatial_merge_size,
                    )
                    text_len = ed - st

                    st_idx = llm_pos_ids_list[-1].max() + 1 if len(llm_pos_ids_list) > 0 else 0
                    llm_pos_ids_list.append(torch.arange(text_len).view(1, -1).expand(3, -1) + st_idx)

                    t_index = torch.arange(llm_grid_t).view(-1, 1).expand(-1, llm_grid_h * llm_grid_w).flatten()
                    h_index = torch.arange(llm_grid_h).view(1, -1, 1).expand(llm_grid_t, -1, llm_grid_w).flatten()
                    w_index = torch.arange(llm_grid_w).view(1, 1, -1).expand(llm_grid_t, llm_grid_h, -1).flatten()
                    llm_pos_ids_list.append(torch.stack([t_index, h_index, w_index]) + text_len + st_idx)
                    st = ed + llm_grid_t * llm_grid_h * llm_grid_w

                if st < len(input_tokens):
                    st_idx = llm_pos_ids_list[-1].max() + 1 if len(llm_pos_ids_list) > 0 else 0
                    text_len = len(input_tokens) - st
                    llm_pos_ids_list.append(torch.arange(text_len).view(1, -1).expand(3, -1) + st_idx)

                llm_positions = torch.cat(llm_pos_ids_list, dim=1).reshape(3, -1)
                position_ids[..., i, attention_mask[i] == 1] = llm_positions.to(position_ids.device)
                mrope_position_deltas.append(llm_positions.max() + 1 - len(total_input_ids[i]))
            mrope_position_deltas = torch.tensor(mrope_position_deltas, device=input_ids.device).unsqueeze(1)
            return position_ids, mrope_position_deltas
        else:
            if attention_mask is not None:
                position_ids = attention_mask.long().cumsum(-1) - 1
                position_ids.masked_fill_(attention_mask == 0, 1)
                position_ids = position_ids.unsqueeze(0).expand(3, -1, -1).to(attention_mask.device)
                max_position_ids = position_ids.max(0, keepdim=False)[0].max(-1, keepdim=True)[0]
                mrope_position_deltas = max_position_ids + 1 - attention_mask.shape[-1]
            else:
                position_ids = (
                    torch.arange(input_ids.shape[1], device=input_ids.device)
                    .view(1, 1, -1)
                    .expand(3, input_ids.shape[0], -1)
                )
                mrope_position_deltas = torch.zeros(
                    [input_ids.shape[0], 1],
                    device=input_ids.device,
                    dtype=input_ids.dtype,
                )

            return position_ids, mrope_position_deltas

    def get_video_features(
        self, pixel_values_videos: torch.FloatTensor, video_grid_thw: Optional[torch.LongTensor] = None
    ):
        """
        Encodes videos into continuous embeddings that can be forwarded to the language model.

        Args:
            pixel_values_videos (`torch.FloatTensor` of shape `(batch_size, num_channels, image_size, image_size)`):
                The tensors corresponding to the input videos.
            video_grid_thw (`torch.LongTensor` of shape `(num_videos, 3)`, *optional*):
                The temporal, height and width of feature shape of each video in LLM.
        """
        pixel_values_videos = pixel_values_videos.type(self.visual.dtype)
        video_embeds = self.visual(pixel_values_videos, grid_thw=video_grid_thw)
        return video_embeds

    def get_image_features(self, pixel_values: torch.FloatTensor, image_grid_thw: Optional[torch.LongTensor] = None):
        """
        Encodes images into continuous embeddings that can be forwarded to the language model.

        Args:
            pixel_values (`torch.FloatTensor` of shape `(batch_size, num_channels, image_size, image_size)`):
                The tensors corresponding to the input images.
            image_grid_thw (`torch.LongTensor` of shape `(num_images, 3)`, *optional*):
                The temporal, height and width of feature shape of each image in LLM.
        """
        pixel_values = pixel_values.type(self.visual.dtype)
        image_embeds = self.visual(pixel_values, grid_thw=image_grid_thw)
        return image_embeds

    @add_start_docstrings_to_model_forward(QWEN2_VL_INPUTS_DOCSTRING)
    def forward(
        self,
        input_ids: torch.LongTensor = None,
        attention_mask: Optional[torch.Tensor] = None,
        position_ids: Optional[torch.LongTensor] = None,
        past_key_values: Optional[List[torch.FloatTensor]] = None,
        inputs_embeds: Optional[torch.FloatTensor] = None,
        use_cache: Optional[bool] = None,
        output_attentions: Optional[bool] = None,
        output_hidden_states: Optional[bool] = None,
        return_dict: Optional[bool] = None,
        pixel_values: Optional[torch.Tensor] = None,
        pixel_values_videos: Optional[torch.FloatTensor] = None,
        image_grid_thw: Optional[torch.LongTensor] = None,
        video_grid_thw: Optional[torch.LongTensor] = None,
        rope_deltas: Optional[torch.LongTensor] = None,
        cache_position: Optional[torch.LongTensor] = None,
    ) -> Union[Tuple, Qwen2VLModelOutputWithPast]:
        output_attentions = output_attentions if output_attentions is not None else self.config.output_attentions
        output_hidden_states = (
            output_hidden_states if output_hidden_states is not None else self.config.output_hidden_states
        )
        return_dict = return_dict if return_dict is not None else self.config.use_return_dict

        if inputs_embeds is None:
            inputs_embeds = self.get_input_embeddings()(input_ids)
            if pixel_values is not None:
<<<<<<< HEAD
                image_embeds = self.get_image_features(pixel_values, image_grid_thw)
                n_image_tokens = (input_ids == self.config.image_token_id).sum().item()
=======
                pixel_values = pixel_values.type(self.visual.get_dtype())
                image_embeds = self.visual(pixel_values, grid_thw=image_grid_thw)
                n_image_tokens = (input_ids == self.config.image_token_id).sum()
>>>>>>> f2909e02
                n_image_features = image_embeds.shape[0]
                if not is_torchdynamo_compiling() and n_image_tokens != n_image_features:
                    raise ValueError(
                        f"Image features and image tokens do not match: tokens: {n_image_tokens}, features {n_image_features}"
                    )
                image_mask = (
                    (input_ids == self.config.image_token_id)
                    .unsqueeze(-1)
                    .expand_as(inputs_embeds)
                    .to(inputs_embeds.device)
                )
                image_embeds = image_embeds.to(inputs_embeds.device, inputs_embeds.dtype)
                inputs_embeds = inputs_embeds.masked_scatter(image_mask, image_embeds)

            if pixel_values_videos is not None:
<<<<<<< HEAD
                video_embeds = self.get_video_features(pixel_values_videos, video_grid_thw)
                n_video_tokens = (input_ids == self.config.video_token_id).sum().item()
=======
                pixel_values_videos = pixel_values_videos.type(self.visual.get_dtype())
                video_embeds = self.visual(pixel_values_videos, grid_thw=video_grid_thw)
                n_video_tokens = (input_ids == self.config.video_token_id).sum()
>>>>>>> f2909e02
                n_video_features = video_embeds.shape[0]
                if not is_torchdynamo_compiling() and n_video_tokens != n_video_features:
                    raise ValueError(
                        f"Video features and video tokens do not match: tokens: {n_video_tokens}, features {n_video_features}"
                    )
                video_mask = (
                    (input_ids == self.config.video_token_id)
                    .unsqueeze(-1)
                    .expand_as(inputs_embeds)
                    .to(inputs_embeds.device)
                )
                video_embeds = video_embeds.to(inputs_embeds.device, inputs_embeds.dtype)
                inputs_embeds = inputs_embeds.masked_scatter(video_mask, video_embeds)

            if attention_mask is not None:
                attention_mask = attention_mask.to(inputs_embeds.device)

        # if we get 4D attention mask we cannot calculate rope deltas anymore. TODO @raushan fixme
        if position_ids is None and (attention_mask is None or attention_mask.ndim == 2):
            # calculate RoPE index once per generation in the pre-fill stage only
            if (
                (cache_position is not None and cache_position[0] == 0)
                or self.rope_deltas is None
                or (past_key_values is None or past_key_values.get_seq_length() == 0)
            ):
                position_ids, rope_deltas = self.get_rope_index(
                    input_ids, image_grid_thw, video_grid_thw, attention_mask
                )
                self.rope_deltas = rope_deltas
            # then use the prev pre-calculated rope-deltas to get the correct position ids
            else:
                batch_size, seq_length, _ = inputs_embeds.shape
                delta = cache_position[0] + self.rope_deltas if cache_position is not None else 0
                position_ids = torch.arange(seq_length, device=inputs_embeds.device)
                position_ids = position_ids.view(1, -1).expand(batch_size, -1)
                if cache_position is not None:  # otherwise `deltas` is an int `0`
                    delta = delta.repeat_interleave(batch_size // delta.shape[0], dim=0)
                    delta = delta.to(position_ids.device)
                position_ids = position_ids.add(delta)
                position_ids = position_ids.unsqueeze(0).expand(3, -1, -1)

        outputs = self.language_model(
            input_ids=None,
            position_ids=position_ids,
            attention_mask=attention_mask,
            past_key_values=past_key_values,
            inputs_embeds=inputs_embeds,
            use_cache=use_cache,
            output_attentions=output_attentions,
            output_hidden_states=output_hidden_states,
            return_dict=True,
            cache_position=cache_position,
        )

        output = Qwen2VLModelOutputWithPast(
            last_hidden_state=outputs.last_hidden_state,
            past_key_values=outputs.past_key_values,
            hidden_states=outputs.hidden_states,
            attentions=outputs.attentions,
            rope_deltas=self.rope_deltas,
        )
        return output if return_dict else output.to_tuple()


class Qwen2VLForConditionalGeneration(Qwen2VLPreTrainedModel, GenerationMixin):
    _checkpoint_conversion_mapping = {
        "^visual": "model.visual",
        r"^model(?!\.(language_model|visual))": "model.language_model",
    }
    _tied_weights_keys = ["lm_head.weight"]

    def __init__(self, config):
        super().__init__(config)
        self.model = Qwen2VLModel(config)
        self.lm_head = nn.Linear(config.hidden_size, config.vocab_size, bias=False)

        self.post_init()

    def get_input_embeddings(self):
        return self.model.get_input_embeddings()

    def set_input_embeddings(self, value):
        self.model.set_input_embeddings(value)

    def get_output_embeddings(self):
        return self.lm_head

    def set_output_embeddings(self, new_embeddings):
        self.lm_head = new_embeddings

    def set_decoder(self, decoder):
        self.model = decoder

    def get_decoder(self):
        return self.model

    # Make modules available throught conditional class for BC
    @property
    def language_model(self):
        return self.model.language_model

    @property
    def visual(self):
        return self.model.visual

    @can_return_tuple
    @add_start_docstrings_to_model_forward(QWEN2_VL_INPUTS_DOCSTRING)
    @replace_return_docstrings(output_type=Qwen2VLCausalLMOutputWithPast, config_class=_CONFIG_FOR_DOC)
    def forward(
        self,
        input_ids: torch.LongTensor = None,
        attention_mask: Optional[torch.Tensor] = None,
        position_ids: Optional[torch.LongTensor] = None,
        past_key_values: Optional[List[torch.FloatTensor]] = None,
        inputs_embeds: Optional[torch.FloatTensor] = None,
        labels: Optional[torch.LongTensor] = None,
        use_cache: Optional[bool] = None,
        output_attentions: Optional[bool] = None,
        output_hidden_states: Optional[bool] = None,
        return_dict: Optional[bool] = None,
        pixel_values: Optional[torch.Tensor] = None,
        pixel_values_videos: Optional[torch.FloatTensor] = None,
        image_grid_thw: Optional[torch.LongTensor] = None,
        video_grid_thw: Optional[torch.LongTensor] = None,
        rope_deltas: Optional[torch.LongTensor] = None,
        cache_position: Optional[torch.LongTensor] = None,
    ) -> Union[Tuple, Qwen2VLCausalLMOutputWithPast]:
        r"""
            labels (`torch.LongTensor` of shape `(batch_size, sequence_length)`, *optional*):
                Labels for computing the masked language modeling loss. Indices should either be in `[0, ...,
                config.vocab_size]` or -100 (see `input_ids` docstring). Tokens with indices set to `-100` are ignored
                (masked), the loss is only computed for the tokens with labels in `[0, ..., config.vocab_size]`.

        Returns:

        Example:

        ```python
        >>> from PIL import Image
        >>> import requests
        >>> from transformers import AutoProcessor, Qwen2VLForConditionalGeneration

        >>> model = Qwen2VLForConditionalGeneration.from_pretrained("Qwen/Qwen2-VL-7B-Instruct")
        >>> processor = AutoProcessor.from_pretrained("Qwen/Qwen2-VL-7B-Instruct")

        >>> messages = [
            {
                "role": "user",
                "content": [
                    {"type": "image"},
                    {"type": "text", "text": "What is shown in this image?"},
                ],
            },
        ]
        >>> url = "https://www.ilankelman.org/stopsigns/australia.jpg"
        >>> image = Image.open(requests.get(url, stream=True).raw)

        >>> text = processor.apply_chat_template(messages, tokenize=False, add_generation_prompt=True)
        >>> inputs = processor(text=[text], images=[image], vision_infos=[vision_infos])

        >>> # Generate
        >>> generate_ids = model.generate(inputs.input_ids, max_length=30)
        >>> tokenizer.batch_decode(generate_ids, skip_special_tokens=True, clean_up_tokenization_spaces=False)[0]
        "The image shows a street scene with a red stop sign in the foreground. In the background, there is a large red gate with Chinese characters ..."
        ```"""

        output_attentions = output_attentions if output_attentions is not None else self.config.output_attentions
        output_hidden_states = (
            output_hidden_states if output_hidden_states is not None else self.config.output_hidden_states
        )
        return_dict = return_dict if return_dict is not None else self.config.use_return_dict

        outputs = self.model(
            input_ids=input_ids,
            pixel_values=pixel_values,
            pixel_values_videos=pixel_values_videos,
            image_grid_thw=image_grid_thw,
            video_grid_thw=video_grid_thw,
            position_ids=position_ids,
            attention_mask=attention_mask,
            past_key_values=past_key_values,
            inputs_embeds=inputs_embeds,
            use_cache=use_cache,
            output_attentions=output_attentions,
            output_hidden_states=output_hidden_states,
            return_dict=return_dict,
            cache_position=cache_position,
        )

        hidden_states = outputs[0]
        logits = self.lm_head(hidden_states)

        loss = None
        if labels is not None:
            loss = self.loss_function(logits=logits, labels=labels, vocab_size=self.config.vocab_size)

        return Qwen2VLCausalLMOutputWithPast(
            loss=loss,
            logits=logits,
            past_key_values=outputs.past_key_values,
            hidden_states=outputs.hidden_states,
            attentions=outputs.attentions,
            rope_deltas=outputs.rope_deltas,
        )

    def prepare_inputs_for_generation(
        self,
        input_ids,
        past_key_values=None,
        attention_mask=None,
        inputs_embeds=None,
        cache_position=None,
        position_ids=None,
        use_cache=True,
        pixel_values=None,
        pixel_values_videos=None,
        image_grid_thw=None,
        video_grid_thw=None,
        **kwargs,
    ):
        # Overwritten -- in specific circumstances we don't want to forward image inputs to the model

        model_inputs = super().prepare_inputs_for_generation(
            input_ids,
            past_key_values=past_key_values,
            attention_mask=attention_mask,
            inputs_embeds=inputs_embeds,
            cache_position=cache_position,
            position_ids=position_ids,
            pixel_values=pixel_values,
            pixel_values_videos=pixel_values_videos,
            image_grid_thw=image_grid_thw,
            video_grid_thw=video_grid_thw,
            use_cache=use_cache,
            **kwargs,
        )

        # Qwen2-VL position_ids are prepareed with rope_deltas in forward
        model_inputs["position_ids"] = None

        if model_inputs["cache_position"][0] != 0:
            model_inputs["pixel_values"] = None
            model_inputs["pixel_values_videos"] = None

        return model_inputs

    def _get_image_nums_and_video_nums(
        self,
        input_ids: Optional[torch.LongTensor],
    ) -> Tuple[torch.Tensor, torch.Tensor]:
        """
        Get the number of images and videos for each sample to calculate the separation length of the sample tensor.
        These parameters are not passed through the processor to avoid unpredictable impacts from interface modifications.

        Args:
            input_ids (`torch.LongTensor` of shape `(batch_size, sequence_length)`):
                Indices of input sequence tokens in the vocabulary.

        Returns:
            image_nums (`torch.LongTensor` of shape `(batch_size, num_images_sample)`)
            video_nums (`torch.LongTensor` of shape `(batch_size, num_videos_sample)`)
        """
        image_token_id = self.config.image_token_id
        video_token_id = self.config.video_token_id
        vision_start_token_id = self.config.vision_start_token_id

        vision_start_mask = input_ids == vision_start_token_id
        vision_first_mask = torch.roll(vision_start_mask, shifts=1, dims=1)
        image_mask = input_ids == image_token_id
        video_mask = input_ids == video_token_id
        image_nums = torch.sum(vision_first_mask & image_mask, dim=1)
        video_nums = torch.sum(vision_first_mask & video_mask, dim=1)

        return image_nums, video_nums

    def _expand_inputs_for_generation(
        self,
        expand_size: int = 1,
        is_encoder_decoder: bool = False,
        input_ids: Optional[torch.LongTensor] = None,
        **model_kwargs,
    ) -> Tuple[torch.LongTensor, Dict[str, Any]]:
        # Overwritten -- Support for expanding tensors without a batch size dimension
        # e.g., pixel_values, image_grid_thw, pixel_values_videos, video_grid_thw, second_per_grid_t
        # pixel_values.shape[0] is sum(seqlen_images for samples)
        # image_grid_thw.shape[0] is sum(num_images for samples)

        if expand_size == 1:
            return input_ids, model_kwargs

        visual_keys = ["pixel_values", "image_grid_thw", "pixel_values_videos", "video_grid_thw", "second_per_grid_ts"]

        def _expand_dict_for_generation_visual(dict_to_expand):
            image_grid_thw = model_kwargs.get("image_grid_thw", None)
            video_grid_thw = model_kwargs.get("video_grid_thw", None)
            image_nums, video_nums = self._get_image_nums_and_video_nums(input_ids)

            def _repeat_interleave_samples(x, lengths, repeat_times):
                samples = torch.split(x, lengths)
                repeat_args = [repeat_times] + [1] * (x.dim() - 1)
                result = torch.cat([sample.repeat(*repeat_args) for sample in samples], dim=0)
                return result

            for key in dict_to_expand:
                if key == "pixel_values":
                    # split images into samples
                    samples = torch.split(image_grid_thw, list(image_nums))
                    # compute the sequence length of images for each sample
                    lengths = [torch.prod(sample, dim=1).sum() for sample in samples]
                    dict_to_expand[key] = _repeat_interleave_samples(
                        dict_to_expand[key], lengths=lengths, repeat_times=expand_size
                    )
                elif key == "image_grid_thw":
                    # get the num of images for each sample
                    lengths = list(image_nums)
                    dict_to_expand[key] = _repeat_interleave_samples(
                        dict_to_expand[key], lengths=lengths, repeat_times=expand_size
                    )
                elif key == "pixel_values_videos":
                    samples = torch.split(video_grid_thw, list(video_nums))
                    lengths = [torch.prod(sample, dim=1).sum() for sample in samples]
                    dict_to_expand[key] = _repeat_interleave_samples(
                        dict_to_expand[key], lengths=lengths, repeat_times=expand_size
                    )
                elif key == "video_grid_thw":
                    lengths = list(video_nums)
                    dict_to_expand[key] = _repeat_interleave_samples(
                        dict_to_expand[key], lengths=lengths, repeat_times=expand_size
                    )
                elif key == "second_per_grid_ts":
                    if not isinstance(dict_to_expand[key], list):
                        raise TypeError(
                            f"Expected value for key '{key}' to be a list, but got {type(dict_to_expand[key])} instead."
                        )
                    tensor = torch.tensor(dict_to_expand[key])
                    lengths = list(video_nums)
                    tensor = _repeat_interleave_samples(tensor, lengths=lengths, repeat_times=expand_size)
                    dict_to_expand[key] = tensor.tolist()
            return dict_to_expand

        def _expand_dict_for_generation(dict_to_expand):
            for key in dict_to_expand:
                if (
                    key != "cache_position"
                    and dict_to_expand[key] is not None
                    and isinstance(dict_to_expand[key], torch.Tensor)
                    and key not in visual_keys
                ):
                    dict_to_expand[key] = dict_to_expand[key].repeat_interleave(expand_size, dim=0)
            return dict_to_expand

        # input_ids is required for expanding visual inputs
        # If input_ids is unavailable, visual inputs will not be used; therefore, there is no need to expand visual inputs.
        if input_ids is not None and input_ids.numel() != 0:
            model_kwargs = _expand_dict_for_generation_visual(model_kwargs)

        if input_ids is not None:
            input_ids = input_ids.repeat_interleave(expand_size, dim=0)

        model_kwargs = _expand_dict_for_generation(model_kwargs)

        if is_encoder_decoder:
            if model_kwargs.get("encoder_outputs") is None:
                raise ValueError("If `is_encoder_decoder` is True, make sure that `encoder_outputs` is defined.")
            model_kwargs["encoder_outputs"] = _expand_dict_for_generation(model_kwargs["encoder_outputs"])

        return input_ids, model_kwargs

    @staticmethod
    # Copied from transformers.models.llama.modeling_llama.LlamaModel._prepare_4d_causal_attention_mask_with_cache_position
    def _prepare_4d_causal_attention_mask_with_cache_position(
        attention_mask: torch.Tensor,
        sequence_length: int,
        target_length: int,
        dtype: torch.dtype,
        cache_position: torch.Tensor,
        batch_size: int,
        **kwargs,
    ):
        """
        Creates a causal 4D mask of shape `(batch_size, 1, query_length, key_value_length)` from a 2D mask of shape
        `(batch_size, key_value_length)`, or if the input `attention_mask` is already 4D, do nothing.

        Args:
            attention_mask (`torch.Tensor`):
                A 2D attention mask of shape `(batch_size, key_value_length)` or a 4D attention mask of shape
                `(batch_size, 1, query_length, key_value_length)`.
            sequence_length (`int`):
                The sequence length being processed.
            target_length (`int`):
                The target length: when generating with static cache, the mask should be as long as the static cache,
                to account for the 0 padding, the part of the cache that is not filled yet.
            dtype (`torch.dtype`):
                The dtype to use for the 4D attention mask.
            cache_position (`torch.Tensor`):
                Indices depicting the position of the input sequence tokens in the sequence.
            batch_size (`torch.Tensor`):
                Batch size.
        """
        if attention_mask is not None and attention_mask.dim() == 4:
            # In this case we assume that the mask comes already in inverted form and requires no inversion or slicing.
            causal_mask = attention_mask
        else:
            min_dtype = torch.finfo(dtype).min
            causal_mask = torch.full(
                (sequence_length, target_length), fill_value=min_dtype, dtype=dtype, device=cache_position.device
            )
            if sequence_length != 1:
                causal_mask = torch.triu(causal_mask, diagonal=1)
            causal_mask *= torch.arange(target_length, device=cache_position.device) > cache_position.reshape(-1, 1)
            causal_mask = causal_mask[None, None, :, :].expand(batch_size, 1, -1, -1)
            if attention_mask is not None:
                causal_mask = causal_mask.clone()  # copy to contiguous memory for in-place edit
                mask_length = attention_mask.shape[-1]
                padding_mask = causal_mask[:, :, :, :mask_length] + attention_mask[:, None, None, :].to(
                    causal_mask.device
                )
                padding_mask = padding_mask == 0
                causal_mask[:, :, :, :mask_length] = causal_mask[:, :, :, :mask_length].masked_fill(
                    padding_mask, min_dtype
                )

        return causal_mask


__all__ = ["Qwen2VLForConditionalGeneration", "Qwen2VLModel", "Qwen2VLPreTrainedModel", "Qwen2VLTextModel"]<|MERGE_RESOLUTION|>--- conflicted
+++ resolved
@@ -1666,14 +1666,8 @@
         if inputs_embeds is None:
             inputs_embeds = self.get_input_embeddings()(input_ids)
             if pixel_values is not None:
-<<<<<<< HEAD
                 image_embeds = self.get_image_features(pixel_values, image_grid_thw)
                 n_image_tokens = (input_ids == self.config.image_token_id).sum().item()
-=======
-                pixel_values = pixel_values.type(self.visual.get_dtype())
-                image_embeds = self.visual(pixel_values, grid_thw=image_grid_thw)
-                n_image_tokens = (input_ids == self.config.image_token_id).sum()
->>>>>>> f2909e02
                 n_image_features = image_embeds.shape[0]
                 if not is_torchdynamo_compiling() and n_image_tokens != n_image_features:
                     raise ValueError(
@@ -1689,14 +1683,8 @@
                 inputs_embeds = inputs_embeds.masked_scatter(image_mask, image_embeds)
 
             if pixel_values_videos is not None:
-<<<<<<< HEAD
                 video_embeds = self.get_video_features(pixel_values_videos, video_grid_thw)
                 n_video_tokens = (input_ids == self.config.video_token_id).sum().item()
-=======
-                pixel_values_videos = pixel_values_videos.type(self.visual.get_dtype())
-                video_embeds = self.visual(pixel_values_videos, grid_thw=video_grid_thw)
-                n_video_tokens = (input_ids == self.config.video_token_id).sum()
->>>>>>> f2909e02
                 n_video_features = video_embeds.shape[0]
                 if not is_torchdynamo_compiling() and n_video_tokens != n_video_features:
                     raise ValueError(
