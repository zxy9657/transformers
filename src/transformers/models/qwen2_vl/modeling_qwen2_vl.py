# coding=utf-8
# Copyright 2024 The Qwen team, Alibaba Group and the HuggingFace Inc. team. All rights reserved.
#
# This code is based on EleutherAI's GPT-NeoX library and the GPT-NeoX
# and OPT implementations in this library. It has been modified from its
# original forms to accommodate minor architectural differences compared
# to GPT-NeoX and OPT used by the Meta AI team that trained the model.
#
# Licensed under the Apache License, Version 2.0 (the "License");
# you may not use this file except in compliance with the License.
# You may obtain a copy of the License at
#
#     http://www.apache.org/licenses/LICENSE-2.0
#
# Unless required by applicable law or agreed to in writing, software
# distributed under the License is distributed on an "AS IS" BASIS,
# WITHOUT WARRANTIES OR CONDITIONS OF ANY KIND, either express or implied.
# See the License for the specific language governing permissions and
# limitations under the License.
"""PyTorch Qwen2-VL model."""

import math
from dataclasses import dataclass
from typing import Any, Dict, List, Optional, Tuple, Union

import torch
import torch.nn as nn
import torch.nn.functional as F
import torch.utils.checkpoint
from torch.nn import CrossEntropyLoss, LayerNorm

from ...activations import ACT2FN
from ...cache_utils import Cache, DynamicCache, SlidingWindowCache, StaticCache
from ...generation import GenerationMixin
from ...modeling_attn_mask_utils import AttentionMaskConverter
from ...modeling_flash_attention_utils import flash_attn_supports_top_left_mask, is_flash_attn_available
from ...modeling_outputs import BaseModelOutputWithPast, ModelOutput
from ...modeling_rope_utils import ROPE_INIT_FUNCTIONS
from ...modeling_utils import PreTrainedModel
from ...utils import (
    add_start_docstrings,
    add_start_docstrings_to_model_forward,
<<<<<<< HEAD
    is_flash_attn_2_available,
    is_flash_attn_greater_or_equal_2_10,
    is_torchdynamo_compiling,
=======
>>>>>>> 88056004
    logging,
    replace_return_docstrings,
)
from .configuration_qwen2_vl import Qwen2VLConfig, Qwen2VLVisionConfig


if is_flash_attn_available():
    from ...modeling_flash_attention_utils import _flash_attention_forward, flash_attn_varlen_func


logger = logging.get_logger(__name__)

_CONFIG_FOR_DOC = "Qwen2VLConfig"


@dataclass
class Qwen2VLModelOutputWithPast(ModelOutput):
    """
    Base class for Llava outputs, with hidden states and attentions.

    Args:
        last_hidden_state (`torch.FloatTensor` of shape `(batch_size, sequence_length, hidden_size)`):
            Sequence of hidden-states at the output of the last layer of the model.
        past_key_values (`tuple(tuple(torch.FloatTensor))`, *optional*, returned when `use_cache=True` is passed or when `config.use_cache=True`):
            Tuple of `tuple(torch.FloatTensor)` of length `config.n_layers`, with each tuple having 2 tensors of shape
            `(batch_size, num_heads, sequence_length, embed_size_per_head)`)

            Contains pre-computed hidden-states (key and values in the self-attention blocks) that can be used (see
            `past_key_values` input) to speed up sequential decoding.
        hidden_states (`tuple(torch.FloatTensor)`, *optional*, returned when `output_hidden_states=True` is passed or when `config.output_hidden_states=True`):
            Tuple of `torch.FloatTensor` (one for the output of the embeddings, if the model has an embedding layer, +
            one for the output of each layer) of shape `(batch_size, sequence_length, hidden_size)`.

            Hidden-states of the model at the output of each layer plus the optional initial embedding outputs.
        attentions (`tuple(torch.FloatTensor)`, *optional*, returned when `output_attentions=True` is passed or when `config.output_attentions=True`):
            Tuple of `torch.FloatTensor` (one for each layer) of shape `(batch_size, num_heads, sequence_length,
            sequence_length)`.

            Attentions weights after the attention softmax, used to compute the weighted average in the self-attention
            heads.
        rope_deltas (`torch.LongTensor` of shape `(batch_size, )`, *optional*):
            The rope index difference between sequence length and multimodal rope.
    """

    last_hidden_state: torch.FloatTensor = None
    past_key_values: Optional[List[torch.FloatTensor]] = None
    hidden_states: Optional[Tuple[torch.FloatTensor]] = None
    attentions: Optional[Tuple[torch.FloatTensor]] = None
    rope_deltas: Optional[torch.LongTensor] = None


@dataclass
class Qwen2VLCausalLMOutputWithPast(ModelOutput):
    """
    Base class for Qwen2VL causal language model (or autoregressive) outputs.

    Args:
        loss (`torch.FloatTensor` of shape `(1,)`, *optional*, returned when `labels` is provided):
            Language modeling loss (for next-token prediction).
        logits (`torch.FloatTensor` of shape `(batch_size, sequence_length, config.vocab_size)`):
            Prediction scores of the language modeling head (scores for each vocabulary token before SoftMax).
        past_key_values (`tuple(tuple(torch.FloatTensor))`, *optional*, returned when `use_cache=True` is passed or when `config.use_cache=True`):
            Tuple of `tuple(torch.FloatTensor)` of length `config.n_layers`, with each tuple having 2 tensors of shape
            `(batch_size, num_heads, sequence_length, embed_size_per_head)`)

            Contains pre-computed hidden-states (key and values in the self-attention blocks) that can be used (see
            `past_key_values` input) to speed up sequential decoding.
        hidden_states (`tuple(torch.FloatTensor)`, *optional*, returned when `output_hidden_states=True` is passed or when `config.output_hidden_states=True`):
            Tuple of `torch.FloatTensor` (one for the output of the embeddings, if the model has an embedding layer, +
            one for the output of each layer) of shape `(batch_size, sequence_length, hidden_size)`.

            Hidden-states of the model at the output of each layer plus the optional initial embedding outputs.
        attentions (`tuple(torch.FloatTensor)`, *optional*, returned when `output_attentions=True` is passed or when `config.output_attentions=True`):
            Tuple of `torch.FloatTensor` (one for each layer) of shape `(batch_size, num_heads, sequence_length,
            sequence_length)`.

            Attentions weights after the attention softmax, used to compute the weighted average in the self-attention
            heads.
        rope_deltas (`torch.LongTensor` of shape `(batch_size, )`, *optional*):
            The rope index difference between sequence length and multimodal rope.
    """

    loss: Optional[torch.FloatTensor] = None
    logits: torch.FloatTensor = None
    past_key_values: Optional[List[torch.FloatTensor]] = None
    hidden_states: Optional[Tuple[torch.FloatTensor]] = None
    attentions: Optional[Tuple[torch.FloatTensor]] = None
    rope_deltas: Optional[torch.LongTensor] = None


class Qwen2VLRotaryEmbedding(nn.Module):
    def __init__(self, config: Qwen2VLConfig, device=None):
        super().__init__()
        # BC: "rope_type" was originally "type"
        if hasattr(config, "rope_scaling") and config.rope_scaling is not None:
            self.rope_type = config.rope_scaling.get("rope_type", config.rope_scaling.get("type"))
        else:
            self.rope_type = "default"
        self.max_seq_len_cached = config.max_position_embeddings
        self.original_max_seq_len = config.max_position_embeddings

        self.config = config
        self.rope_init_fn = ROPE_INIT_FUNCTIONS[self.rope_type]

        inv_freq, self.attention_scaling = self.rope_init_fn(self.config, device)
        self.register_buffer("inv_freq", inv_freq, persistent=False)
        self.original_inv_freq = self.inv_freq

    def _dynamic_frequency_update(self, position_ids, device):
        """
        dynamic RoPE layers should recompute `inv_freq` in the following situations:
        1 - growing beyond the cached sequence length (allow scaling)
        2 - the current sequence length is in the original scale (avoid losing precision with small sequences)
        """
        seq_len = torch.max(position_ids) + 1
        if seq_len > self.max_seq_len_cached:  # growth
            inv_freq, self.attention_scaling = self.rope_init_fn(
                self.config, device, seq_len=seq_len, **self.rope_kwargs
            )
            self.register_buffer("inv_freq", inv_freq, persistent=False)  # TODO joao: may break with compilation
            self.max_seq_len_cached = seq_len

        if seq_len < self.original_max_seq_len and self.max_seq_len_cached > self.original_max_seq_len:  # reset
            self.register_buffer("inv_freq", self.original_inv_freq, persistent=False)
            self.max_seq_len_cached = self.original_max_seq_len

    @torch.no_grad()
    def forward(self, x, position_ids):
        if "dynamic" in self.rope_type:
            self._dynamic_frequency_update(position_ids, device=x.device)

        # Core RoPE block. In contrast to other models, Qwen2_VL has different position ids for the grids
        # So we expand the inv_freq to shape (3, ...)
        inv_freq_expanded = self.inv_freq[None, None, :, None].float().expand(3, position_ids.shape[1], -1, 1)
        position_ids_expanded = position_ids[:, :, None, :].float()  # shape (3, bs, 1, positions)
        # Force float32 (see https://github.com/huggingface/transformers/pull/29285)
        device_type = x.device.type
        device_type = device_type if isinstance(device_type, str) and device_type != "mps" else "cpu"
        with torch.autocast(device_type=device_type, enabled=False):
            freqs = (inv_freq_expanded.float() @ position_ids_expanded.float()).transpose(2, 3)
            emb = torch.cat((freqs, freqs), dim=-1)
            cos = emb.cos()
            sin = emb.sin()

        # Advanced RoPE types (e.g. yarn) apply a post-processing scaling factor, equivalent to scaling attention
        cos = cos * self.attention_scaling
        sin = sin * self.attention_scaling

        return cos.to(dtype=x.dtype), sin.to(dtype=x.dtype)


# Copied from transformers.models.llama.modeling_llama.rotate_half
def rotate_half(x):
    """Rotates half the hidden dims of the input."""
    x1 = x[..., : x.shape[-1] // 2]
    x2 = x[..., x.shape[-1] // 2 :]
    return torch.cat((-x2, x1), dim=-1)


def apply_multimodal_rotary_pos_emb(q, k, cos, sin, mrope_section, unsqueeze_dim=1):
    """Applies Rotary Position Embedding with Multimodal Sections to the query and key tensors (https://qwenlm.github.io/blog/qwen2-vl/).

    Explanation:
        Multimodal 3D rotary position embedding is an extension to 1D rotary position embedding. The input embedding
        sequence contains vision (images / videos) embedding and text embedding or just contains text embedding. For
        vision embedding part, we apply rotary position embedding on temporal, height and width dimension separately.
        Here we split the channel dimension to 3 chunks for the temporal, height and width rotary position embedding.
        For text embedding part, we just apply 1D rotary position embedding. The three rotary position index (temporal,
        height and width) of text embedding is always the same, so the text embedding rotary position embedding has no
        difference with modern LLMs.

    Args:
        q (`torch.Tensor`): The query tensor.
        k (`torch.Tensor`): The key tensor.
        cos (`torch.Tensor`): The cosine part of the rotary embedding.
        sin (`torch.Tensor`): The sine part of the rotary embedding.
        position_ids (`torch.Tensor`):
            The position indices of the tokens corresponding to the query and key tensors. For example, this can be
            used to pass offsetted position ids when working with a KV-cache.
        mrope_section(`List(int)`):
            Multimodal rope section is for channel dimension of temporal, height and width in rope calculation.
        unsqueeze_dim (`int`, *optional*, defaults to 1):
            The 'unsqueeze_dim' argument specifies the dimension along which to unsqueeze cos[position_ids] and
            sin[position_ids] so that they can be properly broadcasted to the dimensions of q and k. For example, note
            that cos[position_ids] and sin[position_ids] have the shape [batch_size, seq_len, head_dim]. Then, if q and
            k have the shape [batch_size, heads, seq_len, head_dim], then setting unsqueeze_dim=1 makes
            cos[position_ids] and sin[position_ids] broadcastable to the shapes of q and k. Similarly, if q and k have
            the shape [batch_size, seq_len, heads, head_dim], then set unsqueeze_dim=2.
    Returns:
        `tuple(torch.Tensor)` comprising of the query and key tensors rotated using the Rotary Position Embedding.
    """
    mrope_section = mrope_section * 2
    cos = torch.cat([m[i % 3] for i, m in enumerate(cos.split(mrope_section, dim=-1))], dim=-1).unsqueeze(
        unsqueeze_dim
    )
    sin = torch.cat([m[i % 3] for i, m in enumerate(sin.split(mrope_section, dim=-1))], dim=-1).unsqueeze(
        unsqueeze_dim
    )

    q_embed = (q * cos) + (rotate_half(q) * sin)
    k_embed = (k * cos) + (rotate_half(k) * sin)
    return q_embed, k_embed


def apply_rotary_pos_emb_vision(
    q: torch.Tensor, k: torch.Tensor, cos: torch.Tensor, sin: torch.Tensor
) -> Tuple[torch.Tensor, torch.Tensor]:
    orig_q_dtype = q.dtype
    orig_k_dtype = k.dtype
    q, k = q.float(), k.float()
    cos, sin = cos.unsqueeze(-2).float(), sin.unsqueeze(-2).float()
    q_embed = (q * cos) + (rotate_half(q) * sin)
    k_embed = (k * cos) + (rotate_half(k) * sin)
    q_embed = q_embed.to(orig_q_dtype)
    k_embed = k_embed.to(orig_k_dtype)
    return q_embed, k_embed


class VisionRotaryEmbedding(nn.Module):
    def __init__(self, dim: int, theta: float = 10000.0) -> None:
        super().__init__()
        inv_freq = 1.0 / (theta ** (torch.arange(0, dim, 2, dtype=torch.float) / dim))
        self.register_buffer("inv_freq", inv_freq, persistent=False)

    def forward(self, seqlen: int) -> torch.Tensor:
        seq = torch.arange(seqlen, device=self.inv_freq.device, dtype=self.inv_freq.dtype)
        freqs = torch.outer(seq, self.inv_freq)
        return freqs


class PatchEmbed(nn.Module):
    def __init__(
        self,
        patch_size: int = 14,
        temporal_patch_size: int = 2,
        in_channels: int = 3,
        embed_dim: int = 1152,
    ) -> None:
        super().__init__()
        self.patch_size = patch_size
        self.temporal_patch_size = temporal_patch_size
        self.in_channels = in_channels
        self.embed_dim = embed_dim

        kernel_size = [temporal_patch_size, patch_size, patch_size]
        self.proj = nn.Conv3d(in_channels, embed_dim, kernel_size=kernel_size, stride=kernel_size, bias=False)

    def forward(self, hidden_states: torch.Tensor) -> torch.Tensor:
        target_dtype = self.proj.weight.dtype
        hidden_states = hidden_states.view(
            -1, self.in_channels, self.temporal_patch_size, self.patch_size, self.patch_size
        )
        hidden_states = self.proj(hidden_states.to(dtype=target_dtype)).view(-1, self.embed_dim)
        return hidden_states


class PatchMerger(nn.Module):
    def __init__(self, dim: int, context_dim: int, spatial_merge_size: int = 2) -> None:
        super().__init__()
        self.hidden_size = context_dim * (spatial_merge_size**2)
        self.ln_q = LayerNorm(context_dim, eps=1e-6)
        self.mlp = nn.Sequential(
            nn.Linear(self.hidden_size, self.hidden_size),
            nn.GELU(),
            nn.Linear(self.hidden_size, dim),
        )

    def forward(self, x: torch.Tensor) -> torch.Tensor:
        x = self.mlp(self.ln_q(x).view(-1, self.hidden_size))
        return x


class VisionMlp(nn.Module):
    def __init__(self, dim: int, hidden_dim: int, hidden_act: str) -> None:
        super().__init__()
        self.fc1 = nn.Linear(dim, hidden_dim)
        self.act = ACT2FN[hidden_act]
        self.fc2 = nn.Linear(hidden_dim, dim)

    def forward(self, x) -> torch.Tensor:
        return self.fc2(self.act(self.fc1(x)))


class VisionAttention(nn.Module):
    def __init__(self, dim: int, num_heads: int = 16) -> None:
        super().__init__()
        self.num_heads = num_heads
        self.head_dim = dim // num_heads
        self.qkv = nn.Linear(dim, dim * 3, bias=True)
        self.proj = nn.Linear(dim, dim)

    def forward(
        self,
        hidden_states: torch.Tensor,
        cu_seqlens: torch.Tensor,
        rotary_pos_emb: Optional[torch.Tensor] = None,
        position_embeddings: Optional[Tuple[torch.Tensor, torch.Tensor]] = None,
    ) -> torch.Tensor:
        seq_length = hidden_states.shape[0]
        q, k, v = self.qkv(hidden_states).reshape(seq_length, 3, self.num_heads, -1).permute(1, 0, 2, 3).unbind(0)
        if position_embeddings is None:
            logger.warning_once(
                "The attention layers in this model are transitioning from computing the RoPE embeddings internally "
                "through `rotary_pos_emb` (2D tensor of RoPE theta values), to using externally computed "
                "`position_embeddings` (Tuple of tensors, containing cos and sin). In v4.54 `rotary_pos_emb` will be "
                "removed and `position_embeddings` will be mandatory."
            )
            emb = torch.cat((rotary_pos_emb, rotary_pos_emb), dim=-1)
            cos = emb.cos()
            sin = emb.sin()
        else:
            cos, sin = position_embeddings
        q, k = apply_rotary_pos_emb_vision(q, k, cos, sin)

        attention_mask = torch.full(
            [1, seq_length, seq_length], torch.finfo(q.dtype).min, device=q.device, dtype=q.dtype
        )
        for i in range(1, len(cu_seqlens)):
            attention_mask[..., cu_seqlens[i - 1] : cu_seqlens[i], cu_seqlens[i - 1] : cu_seqlens[i]] = 0

        q = q.transpose(0, 1)
        k = k.transpose(0, 1)
        v = v.transpose(0, 1)
        attn_weights = torch.matmul(q, k.transpose(1, 2)) / math.sqrt(self.head_dim)
        attn_weights = attn_weights + attention_mask
        attn_weights = nn.functional.softmax(attn_weights, dim=-1, dtype=torch.float32).to(q.dtype)
        attn_output = torch.matmul(attn_weights, v)
        attn_output = attn_output.transpose(0, 1)
        attn_output = attn_output.reshape(seq_length, -1)
        attn_output = self.proj(attn_output)
        return attn_output


class VisionFlashAttention2(nn.Module):
    def __init__(self, dim: int, num_heads: int = 16) -> None:
        super().__init__()
        self.num_heads = num_heads
        self.qkv = nn.Linear(dim, dim * 3, bias=True)
        self.proj = nn.Linear(dim, dim)

    def forward(
        self,
        hidden_states: torch.Tensor,
        cu_seqlens: torch.Tensor,
        rotary_pos_emb: Optional[torch.Tensor] = None,
        position_embeddings: Optional[Tuple[torch.Tensor, torch.Tensor]] = None,
    ) -> torch.Tensor:
        seq_length = hidden_states.shape[0]
        q, k, v = self.qkv(hidden_states).reshape(seq_length, 3, self.num_heads, -1).permute(1, 0, 2, 3).unbind(0)
        if position_embeddings is None:
            logger.warning_once(
                "The attention layers in this model are transitioning from computing the RoPE embeddings internally "
                "through `rotary_pos_emb` (2D tensor of RoPE theta values), to using externally computed "
                "`position_embeddings` (Tuple of tensors, containing cos and sin). In v4.54 `rotary_pos_emb` will be "
                "removed and `position_embeddings` will be mandatory."
            )
            emb = torch.cat((rotary_pos_emb, rotary_pos_emb), dim=-1)
            cos = emb.cos()
            sin = emb.sin()
        else:
            cos, sin = position_embeddings
        q, k = apply_rotary_pos_emb_vision(q, k, cos, sin)

        max_seqlen = (cu_seqlens[1:] - cu_seqlens[:-1]).max().item()
        attn_output = flash_attn_varlen_func(q, k, v, cu_seqlens, cu_seqlens, max_seqlen, max_seqlen).reshape(
            seq_length, -1
        )
        attn_output = self.proj(attn_output)
        return attn_output


class VisionSdpaAttention(nn.Module):
    def __init__(self, dim: int, num_heads: int = 16) -> None:
        super().__init__()
        self.num_heads = num_heads
        self.qkv = nn.Linear(dim, dim * 3, bias=True)
        self.proj = nn.Linear(dim, dim)

    def forward(
        self,
        hidden_states: torch.Tensor,
        cu_seqlens: torch.Tensor,
        rotary_pos_emb: Optional[torch.Tensor] = None,
        position_embeddings: Optional[Tuple[torch.Tensor, torch.Tensor]] = None,
    ) -> torch.Tensor:
        seq_length = hidden_states.shape[0]
        q, k, v = self.qkv(hidden_states).reshape(seq_length, 3, self.num_heads, -1).permute(1, 0, 2, 3).unbind(0)
        if position_embeddings is None:
            logger.warning_once(
                "The attention layers in this model are transitioning from computing the RoPE embeddings internally "
                "through `rotary_pos_emb` (2D tensor of RoPE theta values), to using externally computed "
                "`position_embeddings` (Tuple of tensors, containing cos and sin). In v4.54 `rotary_pos_emb` will be "
                "removed and `position_embeddings` will be mandatory."
            )
            emb = torch.cat((rotary_pos_emb, rotary_pos_emb), dim=-1)
            cos = emb.cos()
            sin = emb.sin()
        else:
            cos, sin = position_embeddings
        q, k = apply_rotary_pos_emb_vision(q, k, cos, sin)

        attention_mask = torch.zeros([1, seq_length, seq_length], device=q.device, dtype=torch.bool)
        for i in range(1, len(cu_seqlens)):
            attention_mask[..., cu_seqlens[i - 1] : cu_seqlens[i], cu_seqlens[i - 1] : cu_seqlens[i]] = True
        q = q.transpose(0, 1)
        k = k.transpose(0, 1)
        v = v.transpose(0, 1)
        attn_output = F.scaled_dot_product_attention(
            q.unsqueeze(0), k.unsqueeze(0), v.unsqueeze(0), attention_mask, dropout_p=0.0
        )
        attn_output = attn_output.squeeze(0).transpose(0, 1)
        attn_output = attn_output.reshape(seq_length, -1)
        attn_output = self.proj(attn_output)
        return attn_output


QWEN2_VL_VISION_ATTENTION_CLASSES = {
    "eager": VisionAttention,
    "flash_attention_2": VisionFlashAttention2,
    "sdpa": VisionSdpaAttention,
}


class Qwen2VLVisionBlock(nn.Module):
    def __init__(self, config, attn_implementation: str = "sdpa") -> None:
        super().__init__()
        self.norm1 = LayerNorm(config.embed_dim, eps=1e-6)
        self.norm2 = LayerNorm(config.embed_dim, eps=1e-6)
        mlp_hidden_dim = int(config.embed_dim * config.mlp_ratio)

        self.attn = QWEN2_VL_VISION_ATTENTION_CLASSES[attn_implementation](
            config.embed_dim, num_heads=config.num_heads
        )
        self.mlp = VisionMlp(dim=config.embed_dim, hidden_dim=mlp_hidden_dim, hidden_act=config.hidden_act)

    def forward(
        self,
        hidden_states: torch.Tensor,
        cu_seqlens: torch.Tensor,
        rotary_pos_emb: Optional[torch.Tensor] = None,
        position_embeddings: Optional[Tuple[torch.Tensor, torch.Tensor]] = None,
    ) -> torch.Tensor:
        hidden_states = hidden_states + self.attn(
            self.norm1(hidden_states),
            cu_seqlens=cu_seqlens,
            rotary_pos_emb=rotary_pos_emb,
            position_embeddings=position_embeddings,
        )
        hidden_states = hidden_states + self.mlp(self.norm2(hidden_states))
        return hidden_states


# Copied from transformers.models.qwen2.modeling_qwen2.Qwen2RMSNorm
class Qwen2RMSNorm(nn.Module):
    def __init__(self, hidden_size, eps=1e-6):
        """
        Qwen2RMSNorm is equivalent to T5LayerNorm
        """
        super().__init__()
        self.weight = nn.Parameter(torch.ones(hidden_size))
        self.variance_epsilon = eps

    def forward(self, hidden_states):
        input_dtype = hidden_states.dtype
        hidden_states = hidden_states.to(torch.float32)
        variance = hidden_states.pow(2).mean(-1, keepdim=True)
        hidden_states = hidden_states * torch.rsqrt(variance + self.variance_epsilon)
        return self.weight * hidden_states.to(input_dtype)

    def extra_repr(self):
        return f"{tuple(self.weight.shape)}, eps={self.variance_epsilon}"


# Copied from transformers.models.qwen2.modeling_qwen2.Qwen2MLP
class Qwen2MLP(nn.Module):
    def __init__(self, config):
        super().__init__()
        self.config = config
        self.hidden_size = config.hidden_size
        self.intermediate_size = config.intermediate_size
        self.gate_proj = nn.Linear(self.hidden_size, self.intermediate_size, bias=False)
        self.up_proj = nn.Linear(self.hidden_size, self.intermediate_size, bias=False)
        self.down_proj = nn.Linear(self.intermediate_size, self.hidden_size, bias=False)
        self.act_fn = ACT2FN[config.hidden_act]

    def forward(self, x):
        down_proj = self.down_proj(self.act_fn(self.gate_proj(x)) * self.up_proj(x))
        return down_proj


# Copied from transformers.models.llama.modeling_llama.repeat_kv
def repeat_kv(hidden_states: torch.Tensor, n_rep: int) -> torch.Tensor:
    """
    This is the equivalent of torch.repeat_interleave(x, dim=1, repeats=n_rep). The hidden states go from (batch,
    num_key_value_heads, seqlen, head_dim) to (batch, num_attention_heads, seqlen, head_dim)
    """
    batch, num_key_value_heads, slen, head_dim = hidden_states.shape
    if n_rep == 1:
        return hidden_states
    hidden_states = hidden_states[:, :, None, :, :].expand(batch, num_key_value_heads, n_rep, slen, head_dim)
    return hidden_states.reshape(batch, num_key_value_heads * n_rep, slen, head_dim)


class Qwen2VLAttention(nn.Module):
    """
    Multi-headed attention from 'Attention Is All You Need' paper. Modified to use sliding window attention: Longformer
    and "Generating Long Sequences with Sparse Transformers".
    """

    def __init__(self, config: Qwen2VLConfig, layer_idx: Optional[int] = None):
        super().__init__()
        self.config = config
        self.layer_idx = layer_idx
        if layer_idx is None:
            logger.warning_once(
                f"Instantiating {self.__class__.__name__} without passing `layer_idx` is not recommended and will "
                "to errors during the forward call, if caching is used. Please make sure to provide a `layer_idx` "
                "when creating this class."
            )

        self.hidden_size = config.hidden_size
        self.num_heads = config.num_attention_heads
        self.head_dim = self.hidden_size // self.num_heads
        self.num_key_value_heads = config.num_key_value_heads
        self.num_key_value_groups = self.num_heads // self.num_key_value_heads
        self.is_causal = True
        self.attention_dropout = config.attention_dropout
        self.rope_scaling = config.rope_scaling

        if (self.head_dim * self.num_heads) != self.hidden_size:
            raise ValueError(
                f"hidden_size must be divisible by num_heads (got `hidden_size`: {self.hidden_size}"
                f" and `num_heads`: {self.num_heads})."
            )
        self.q_proj = nn.Linear(self.hidden_size, self.num_heads * self.head_dim, bias=True)
        self.k_proj = nn.Linear(self.hidden_size, self.num_key_value_heads * self.head_dim, bias=True)
        self.v_proj = nn.Linear(self.hidden_size, self.num_key_value_heads * self.head_dim, bias=True)
        self.o_proj = nn.Linear(self.num_heads * self.head_dim, self.hidden_size, bias=False)

        self.rotary_emb = Qwen2VLRotaryEmbedding(config=config)

    def forward(
        self,
        hidden_states: torch.Tensor,
        attention_mask: Optional[torch.Tensor] = None,
        position_ids: Optional[torch.LongTensor] = None,
        past_key_value: Optional[Cache] = None,
        output_attentions: bool = False,
        use_cache: bool = False,
        cache_position: Optional[torch.LongTensor] = None,
        position_embeddings: Optional[Tuple[torch.Tensor, torch.Tensor]] = None,  # necessary, but kept here for BC
    ) -> Tuple[torch.Tensor, Optional[torch.Tensor], Optional[Tuple[torch.Tensor]]]:
        bsz, q_len, _ = hidden_states.size()

        query_states = self.q_proj(hidden_states)
        key_states = self.k_proj(hidden_states)
        value_states = self.v_proj(hidden_states)

        query_states = query_states.view(bsz, q_len, -1, self.head_dim).transpose(1, 2)
        key_states = key_states.view(bsz, q_len, -1, self.head_dim).transpose(1, 2)
        value_states = value_states.view(bsz, q_len, -1, self.head_dim).transpose(1, 2)

        cos, sin = position_embeddings
        query_states, key_states = apply_multimodal_rotary_pos_emb(
            query_states, key_states, cos, sin, self.rope_scaling["mrope_section"]
        )

        if past_key_value is not None:
            cache_kwargs = {"sin": sin, "cos": cos, "cache_position": cache_position}  # Specific to RoPE models
            key_states, value_states = past_key_value.update(key_states, value_states, self.layer_idx, cache_kwargs)

        # repeat k/v heads if n_kv_heads < n_heads
        key_states = repeat_kv(key_states, self.num_key_value_groups)
        value_states = repeat_kv(value_states, self.num_key_value_groups)

        attn_weights = torch.matmul(query_states, key_states.transpose(2, 3)) / math.sqrt(self.head_dim)

        if attention_mask is not None:  # no matter the length, we just slice it
            causal_mask = attention_mask[:, :, :, : key_states.shape[-2]]
            attn_weights = attn_weights + causal_mask

        # Fix precision issues in Qwen2-VL float16 inference
        # Replace inf values with zeros in attention weights to prevent NaN propagation
        if query_states.dtype == torch.float16:
            attn_weights = torch.where(torch.isinf(attn_weights), torch.zeros_like(attn_weights), attn_weights)

        # upcast attention to fp32
        attn_weights = nn.functional.softmax(attn_weights, dim=-1, dtype=torch.float32).to(query_states.dtype)
        attn_weights = nn.functional.dropout(attn_weights, p=self.attention_dropout, training=self.training)
        attn_output = torch.matmul(attn_weights, value_states)

        if attn_output.size() != (bsz, self.num_heads, q_len, self.head_dim):
            raise ValueError(
                f"`attn_output` should be of size {(bsz, self.num_heads, q_len, self.head_dim)}, but is"
                f" {attn_output.size()}"
            )

        attn_output = attn_output.transpose(1, 2).contiguous()
        attn_output = attn_output.reshape(bsz, q_len, -1)

        attn_output = self.o_proj(attn_output)

        if not output_attentions:
            attn_weights = None

        return attn_output, attn_weights, past_key_value


class Qwen2VLFlashAttention2(Qwen2VLAttention):
    """
    Qwen2VL flash attention module, following Qwen2VL attention module. This module inherits from `Qwen2VLAttention`
    as the weights of the module stays untouched. The only required change would be on the forward pass
    where it needs to correctly call the public API of flash attention and deal with padding tokens
    in case the input contains any of them. Additionally, for sliding window attention, we apply SWA only to the bottom
    config.max_window_layers layers.
    """

    def __init__(self, *args, **kwargs):
        super().__init__(*args, **kwargs)

        # TODO: Should be removed once Flash Attention for RoCm is bumped to 2.1.
        # flash_attn<2.1 generates top-left aligned causal mask, while what is needed here is bottom-right alignment, that was made default for flash_attn>=2.1. This attribute is used to handle this difference. Reference: https://github.com/Dao-AILab/flash-attention/releases/tag/v2.1.0.
        # Beware that with flash_attn<2.1, using q_seqlen != k_seqlen (except for the case q_seqlen == 1) produces a wrong mask (top-left).
        self._flash_attn_uses_top_left_mask = flash_attn_supports_top_left_mask()

    def forward(
        self,
        hidden_states: torch.Tensor,
        attention_mask: Optional[torch.Tensor] = None,
        position_ids: Optional[torch.LongTensor] = None,
        past_key_value: Optional[Cache] = None,
        output_attentions: bool = False,
        use_cache: bool = False,
        cache_position: Optional[torch.LongTensor] = None,
        position_embeddings: Optional[Tuple[torch.Tensor, torch.Tensor]] = None,  # necessary, but kept here for BC
    ):
        bsz, q_len, _ = hidden_states.size()

        query_states = self.q_proj(hidden_states)
        key_states = self.k_proj(hidden_states)
        value_states = self.v_proj(hidden_states)

        query_states = query_states.view(bsz, q_len, -1, self.head_dim).transpose(1, 2)
        key_states = key_states.view(bsz, q_len, -1, self.head_dim).transpose(1, 2)
        value_states = value_states.view(bsz, q_len, -1, self.head_dim).transpose(1, 2)

        # Because the input can be padded, the absolute sequence length depends on the max position id.
        cos, sin = position_embeddings
        query_states, key_states = apply_multimodal_rotary_pos_emb(
            query_states, key_states, cos, sin, self.rope_scaling["mrope_section"]
        )

        if past_key_value is not None:
            cache_kwargs = {"sin": sin, "cos": cos, "cache_position": cache_position}  # Specific to RoPE models
            key_states, value_states = past_key_value.update(key_states, value_states, self.layer_idx, cache_kwargs)

        # repeat k/v heads if n_kv_heads < n_heads
        key_states = repeat_kv(key_states, self.num_key_value_groups)
        value_states = repeat_kv(value_states, self.num_key_value_groups)
        dropout_rate = 0.0 if not self.training else self.attention_dropout

        # In PEFT, usually we cast the layer norms in float32 for training stability reasons
        # therefore the input hidden states gets silently casted in float32. Hence, we need
        # cast them back in float16 just to be sure everything works as expected.
        input_dtype = query_states.dtype
        if input_dtype == torch.float32:
            if torch.is_autocast_enabled():
                target_dtype = torch.get_autocast_gpu_dtype()
            # Handle the case where the model is quantized
            elif hasattr(self.config, "_pre_quantization_dtype"):
                target_dtype = self.config._pre_quantization_dtype
            else:
                target_dtype = self.q_proj.weight.dtype

            logger.warning_once(
                f"The input hidden states seems to be silently casted in float32, this might be related to"
                f" the fact you have upcasted embedding or layer norm layers in float32. We will cast back the input in"
                f" {target_dtype}."
            )

            query_states = query_states.to(target_dtype)
            key_states = key_states.to(target_dtype)
            value_states = value_states.to(target_dtype)

        # Reashape to the expected shape for Flash Attention
        query_states = query_states.transpose(1, 2)
        key_states = key_states.transpose(1, 2)
        value_states = value_states.transpose(1, 2)

        if (
            self.config.use_sliding_window
            and getattr(self.config, "sliding_window", None) is not None
            and self.layer_idx >= self.config.max_window_layers
        ):
            sliding_window = self.config.sliding_window
        else:
            sliding_window = None

        attn_output = _flash_attention_forward(
            query_states,
            key_states,
            value_states,
            attention_mask,
            q_len,
            dropout=dropout_rate,
            sliding_window=sliding_window,
            is_causal=self.is_causal,
            use_top_left_mask=self._flash_attn_uses_top_left_mask,
        )

        attn_output = attn_output.reshape(bsz, q_len, self.hidden_size).contiguous()
        attn_output = self.o_proj(attn_output)

        if not output_attentions:
            attn_weights = None

        return attn_output, attn_weights, past_key_value


class Qwen2VLSdpaAttention(Qwen2VLAttention):
    """
    Qwen2 attention module using torch.nn.functional.scaled_dot_product_attention. This module inherits from
    `Qwen2Attention` as the weights of the module stays untouched. The only changes are on the forward pass to adapt to
    SDPA API.
    """

    # Adapted from Qwen2Attention.forward
    def forward(
        self,
        hidden_states: torch.Tensor,
        attention_mask: Optional[torch.Tensor] = None,
        position_ids: Optional[torch.LongTensor] = None,
        past_key_value: Optional[Cache] = None,
        output_attentions: bool = False,
        use_cache: bool = False,
        cache_position: Optional[torch.LongTensor] = None,
        position_embeddings: Optional[Tuple[torch.Tensor, torch.Tensor]] = None,  # necessary, but kept here for BC
    ) -> Tuple[torch.Tensor, Optional[torch.Tensor], Optional[Tuple[torch.Tensor]]]:
        if output_attentions:
            # TODO: Improve this warning with e.g. `model.config.attn_implementation = "manual"` once this is implemented.
            logger.warning_once(
                "Qwen2VLModel is using Qwen2VLSdpaAttention, but `torch.nn.functional.scaled_dot_product_attention` does not support `output_attentions=True`. Falling back to the manual attention implementation, "
                'but specifying the manual implementation will be required from Transformers version v5.0.0 onwards. This warning can be removed using the argument `attn_implementation="eager"` when loading the model.'
            )
            return super().forward(
                hidden_states=hidden_states,
                attention_mask=attention_mask,
                position_ids=position_ids,
                past_key_value=past_key_value,
                output_attentions=output_attentions,
                use_cache=use_cache,
                cache_position=cache_position,
                position_embeddings=position_embeddings,
            )

        bsz, q_len, _ = hidden_states.size()

        query_states = self.q_proj(hidden_states)
        key_states = self.k_proj(hidden_states)
        value_states = self.v_proj(hidden_states)

        query_states = query_states.view(bsz, q_len, -1, self.head_dim).transpose(1, 2)
        key_states = key_states.view(bsz, q_len, -1, self.head_dim).transpose(1, 2)
        value_states = value_states.view(bsz, q_len, -1, self.head_dim).transpose(1, 2)

        cos, sin = position_embeddings
        query_states, key_states = apply_multimodal_rotary_pos_emb(
            query_states, key_states, cos, sin, self.rope_scaling["mrope_section"]
        )

        if past_key_value is not None:
            cache_kwargs = {"sin": sin, "cos": cos, "cache_position": cache_position}  # Specific to RoPE models
            key_states, value_states = past_key_value.update(key_states, value_states, self.layer_idx, cache_kwargs)

        key_states = repeat_kv(key_states, self.num_key_value_groups)
        value_states = repeat_kv(value_states, self.num_key_value_groups)

        causal_mask = attention_mask
        if attention_mask is not None:  # no matter the length, we just slice it
            causal_mask = attention_mask[:, :, :, : key_states.shape[-2]]

        # SDPA with memory-efficient backend is currently (torch==2.1.2) bugged with non-contiguous inputs with custom attn_mask,
        # Reference: https://github.com/pytorch/pytorch/issues/112577.
        if query_states.device.type == "cuda" and attention_mask is not None:
            query_states = query_states.contiguous()
            key_states = key_states.contiguous()
            value_states = value_states.contiguous()

        # We dispatch to SDPA's Flash Attention or Efficient kernels via this `is_causal` if statement instead of an inline conditional assignment
        # in SDPA to support both torch.compile's dynamic shapes and full graph options. An inline conditional prevents dynamic shapes from compiling.
        # The q_len > 1 is necessary to match with AttentionMaskConverter.to_causal_4d that does not create a causal mask in case q_len == 1.
        is_causal = True if causal_mask is None and q_len > 1 else False

        attn_output = torch.nn.functional.scaled_dot_product_attention(
            query_states,
            key_states,
            value_states,
            attn_mask=causal_mask,
            dropout_p=self.attention_dropout if self.training else 0.0,
            is_causal=is_causal,
        )

        attn_output = attn_output.transpose(1, 2).contiguous()
        attn_output = attn_output.view(bsz, q_len, self.hidden_size)

        attn_output = self.o_proj(attn_output)

        return attn_output, None, past_key_value


QWEN2_VL_ATTENTION_CLASSES = {
    "eager": Qwen2VLAttention,
    "flash_attention_2": Qwen2VLFlashAttention2,
    "sdpa": Qwen2VLSdpaAttention,
}


class Qwen2VLDecoderLayer(nn.Module):
    def __init__(self, config: Qwen2VLConfig, layer_idx: int):
        super().__init__()
        self.hidden_size = config.hidden_size

        if config.use_sliding_window and config._attn_implementation != "flash_attention_2":
            logger.warning_once(
                f"Sliding Window Attention is enabled but not implemented for `{config._attn_implementation}`; "
                "unexpected results may be encountered."
            )
        self.self_attn = QWEN2_VL_ATTENTION_CLASSES[config._attn_implementation](config, layer_idx)

        self.mlp = Qwen2MLP(config)
        self.input_layernorm = Qwen2RMSNorm(config.hidden_size, eps=config.rms_norm_eps)
        self.post_attention_layernorm = Qwen2RMSNorm(config.hidden_size, eps=config.rms_norm_eps)

    def forward(
        self,
        hidden_states: torch.Tensor,
        attention_mask: Optional[torch.Tensor] = None,
        position_ids: Optional[torch.LongTensor] = None,
        past_key_value: Optional[Tuple[torch.Tensor]] = None,
        output_attentions: Optional[bool] = False,
        use_cache: Optional[bool] = False,
        cache_position: Optional[torch.LongTensor] = None,
        position_embeddings: Optional[Tuple[torch.Tensor, torch.Tensor]] = None,  # necessary, but kept here for BC
        **kwargs,
    ) -> Tuple[torch.FloatTensor, Optional[Tuple[torch.FloatTensor, torch.FloatTensor]]]:
        """
        Args:
            hidden_states (`torch.FloatTensor`): input to the layer of shape `(batch, seq_len, embed_dim)`
            attention_mask (`torch.FloatTensor`, *optional*): attention mask of size
                `(batch, sequence_length)` where padding elements are indicated by 0.
            output_attentions (`bool`, *optional*):
                Whether or not to return the attentions tensors of all attention layers. See `attentions` under
                returned tensors for more detail.
            use_cache (`bool`, *optional*):
                If set to `True`, `past_key_values` key value states are returned and can be used to speed up decoding
                (see `past_key_values`).
            past_key_value (`Tuple(torch.FloatTensor)`, *optional*): cached past key and value projection states
            cache_position (`torch.LongTensor` of shape `(sequence_length)`, *optional*):
                Indices depicting the position of the input sequence tokens in the sequence.
            position_embeddings (`Tuple[torch.FloatTensor, torch.FloatTensor]`, *optional*):
                Tuple containing the cosine and sine positional embeddings of shape `(batch_size, seq_len, head_dim)`,
                with `head_dim` being the embedding dimension of each attention head.
            kwargs (`dict`, *optional*):
                Arbitrary kwargs to be ignored, used for FSDP and other methods that injects code
                into the model
        """

        residual = hidden_states

        hidden_states = self.input_layernorm(hidden_states)

        # Self Attention
        hidden_states, self_attn_weights, present_key_value = self.self_attn(
            hidden_states=hidden_states,
            attention_mask=attention_mask,
            position_ids=position_ids,
            past_key_value=past_key_value,
            output_attentions=output_attentions,
            use_cache=use_cache,
            cache_position=cache_position,
            position_embeddings=position_embeddings,
        )
        hidden_states = residual + hidden_states

        # Fully Connected
        residual = hidden_states
        hidden_states = self.post_attention_layernorm(hidden_states)
        hidden_states = self.mlp(hidden_states)
        hidden_states = residual + hidden_states

        outputs = (hidden_states,)

        if output_attentions:
            outputs += (self_attn_weights,)

        if use_cache:
            outputs += (present_key_value,)

        return outputs


QWEN2VL_START_DOCSTRING = r"""
    This model inherits from [`PreTrainedModel`]. Check the superclass documentation for the generic methods the
    library implements for all its model (such as downloading or saving, resizing the input embeddings, pruning heads
    etc.)

    This model is also a PyTorch [torch.nn.Module](https://pytorch.org/docs/stable/nn.html#torch.nn.Module) subclass.
    Use it as a regular PyTorch Module and refer to the PyTorch documentation for all matter related to general usage
    and behavior.

    Parameters:
        config ([`Qwen2VLConfig`]):
            Model configuration class with all the parameters of the model. Initializing with a config file does not
            load the weights associated with the model, only the configuration. Check out the
            [`~PreTrainedModel.from_pretrained`] method to load the model weights.
"""


@add_start_docstrings(
    "The bare Qwen2VL Model outputting raw hidden-states without any specific head on top.",
    QWEN2VL_START_DOCSTRING,
)
class Qwen2VLPreTrainedModel(PreTrainedModel):
    config_class = Qwen2VLConfig
    base_model_prefix = "model"
    supports_gradient_checkpointing = True
    _no_split_modules = ["Qwen2VLDecoderLayer", "Qwen2VLVisionBlock"]
    _skip_keys_device_placement = "past_key_values"
    _supports_flash_attn_2 = True
    _supports_sdpa = True
    _supports_cache_class = True
    _supports_static_cache = False  # TODO (joao): fix. torch.compile failing probably due to `cache_positions`

    def _init_weights(self, module):
        std = self.config.initializer_range
        if isinstance(module, (nn.Linear, nn.Conv3d)):
            module.weight.data.normal_(mean=0.0, std=std)
            if module.bias is not None:
                module.bias.data.zero_()
        elif isinstance(module, nn.Embedding):
            module.weight.data.normal_(mean=0.0, std=std)
            if module.padding_idx is not None:
                module.weight.data[module.padding_idx].zero_()


class Qwen2VisionTransformerPretrainedModel(Qwen2VLPreTrainedModel):
    config_class = Qwen2VLVisionConfig
    _no_split_modules = ["Qwen2VLVisionBlock"]

    def __init__(self, config) -> None:
        super().__init__(config)
        self.spatial_merge_size = config.spatial_merge_size

        self.patch_embed = PatchEmbed(
            patch_size=config.patch_size,
            temporal_patch_size=config.temporal_patch_size,
            in_channels=config.in_channels,
            embed_dim=config.embed_dim,
        )

        head_dim = config.embed_dim // config.num_heads
        self.rotary_pos_emb = VisionRotaryEmbedding(head_dim // 2)

        self.blocks = nn.ModuleList(
            [Qwen2VLVisionBlock(config, config._attn_implementation) for _ in range(config.depth)]
        )
        self.merger = PatchMerger(
            dim=config.hidden_size, context_dim=config.embed_dim, spatial_merge_size=config.spatial_merge_size
        )
        self.gradient_checkpointing = False

    def get_dtype(self) -> torch.dtype:
        return self.blocks[0].mlp.fc2.weight.dtype

    def get_device(self) -> torch.device:
        return self.blocks[0].mlp.fc2.weight.device

    def rot_pos_emb(self, grid_thw):
        pos_ids = []
        for t, h, w in grid_thw:
            hpos_ids = torch.arange(h).unsqueeze(1).expand(-1, w)
            hpos_ids = hpos_ids.reshape(
                h // self.spatial_merge_size,
                self.spatial_merge_size,
                w // self.spatial_merge_size,
                self.spatial_merge_size,
            )
            hpos_ids = hpos_ids.permute(0, 2, 1, 3)
            hpos_ids = hpos_ids.flatten()

            wpos_ids = torch.arange(w).unsqueeze(0).expand(h, -1)
            wpos_ids = wpos_ids.reshape(
                h // self.spatial_merge_size,
                self.spatial_merge_size,
                w // self.spatial_merge_size,
                self.spatial_merge_size,
            )
            wpos_ids = wpos_ids.permute(0, 2, 1, 3)
            wpos_ids = wpos_ids.flatten()
            pos_ids.append(torch.stack([hpos_ids, wpos_ids], dim=-1).repeat(t, 1))
        pos_ids = torch.cat(pos_ids, dim=0)
        max_grid_size = grid_thw[:, 1:].max()
        rotary_pos_emb_full = self.rotary_pos_emb(max_grid_size)
        rotary_pos_emb = rotary_pos_emb_full[pos_ids].flatten(1)
        return rotary_pos_emb

    def forward(self, hidden_states: torch.Tensor, grid_thw: torch.Tensor) -> torch.Tensor:
        hidden_states = self.patch_embed(hidden_states)
        rotary_pos_emb = self.rot_pos_emb(grid_thw)
        emb = torch.cat((rotary_pos_emb, rotary_pos_emb), dim=-1)
        position_embeddings = (emb.cos(), emb.sin())

        cu_seqlens = torch.repeat_interleave(grid_thw[:, 1] * grid_thw[:, 2], grid_thw[:, 0]).cumsum(
            dim=0,
            # Select dtype based on the following factors:
            #  - FA2 requires that cu_seqlens_q must have dtype int32
            #  - torch.onnx.export requires that cu_seqlens_q must have same dtype as grid_thw
            # See https://github.com/huggingface/transformers/pull/34852 for more information
            dtype=grid_thw.dtype if torch.jit.is_tracing() else torch.int32,
        )
        cu_seqlens = F.pad(cu_seqlens, (1, 0), value=0)

        for blk in self.blocks:
            if self.gradient_checkpointing and self.training:
                hidden_states = self._gradient_checkpointing_func(
                    blk.__call__, hidden_states, cu_seqlens, None, position_embeddings
                )
            else:
                hidden_states = blk(hidden_states, cu_seqlens=cu_seqlens, position_embeddings=position_embeddings)

        return self.merger(hidden_states)


@add_start_docstrings(
    "The bare Qwen2VL Model outputting raw hidden-states without any specific head on top.",
    QWEN2VL_START_DOCSTRING,
)
class Qwen2VLTextModel(Qwen2VLPreTrainedModel):
    def __init__(self, config: Qwen2VLConfig):
        super().__init__(config)
        self.padding_idx = config.pad_token_id
        self.vocab_size = config.vocab_size

        self.embed_tokens = nn.Embedding(config.vocab_size, config.hidden_size, self.padding_idx)
        self.layers = nn.ModuleList(
            [Qwen2VLDecoderLayer(config, layer_idx) for layer_idx in range(config.num_hidden_layers)]
        )
        self._attn_implementation = config._attn_implementation
        self.norm = Qwen2RMSNorm(config.hidden_size, eps=config.rms_norm_eps)
        self.rotary_emb = Qwen2VLRotaryEmbedding(config=config)

        self.gradient_checkpointing = False
        # Initialize weights and apply final processing
        self.post_init()

    def get_input_embeddings(self):
        return self.embed_tokens

    def set_input_embeddings(self, value):
        self.embed_tokens = value

    def forward(
        self,
        input_ids: torch.LongTensor = None,
        attention_mask: Optional[torch.Tensor] = None,
        position_ids: Optional[torch.LongTensor] = None,
        past_key_values: Optional[List[torch.FloatTensor]] = None,
        inputs_embeds: Optional[torch.FloatTensor] = None,
        use_cache: Optional[bool] = None,
        output_attentions: Optional[bool] = None,
        output_hidden_states: Optional[bool] = None,
        return_dict: Optional[bool] = None,
        cache_position: Optional[torch.LongTensor] = None,
    ) -> Union[Tuple, BaseModelOutputWithPast]:
        output_attentions = output_attentions if output_attentions is not None else self.config.output_attentions
        output_hidden_states = (
            output_hidden_states if output_hidden_states is not None else self.config.output_hidden_states
        )
        use_cache = use_cache if use_cache is not None else self.config.use_cache

        return_dict = return_dict if return_dict is not None else self.config.use_return_dict

        if (input_ids is None) ^ (inputs_embeds is not None):
            raise ValueError("You must specify exactly one of input_ids or inputs_embeds")

        if self.gradient_checkpointing and self.training:
            if use_cache:
                logger.warning_once(
                    "`use_cache=True` is incompatible with gradient checkpointing. Setting `use_cache=False`..."
                )
                use_cache = False

        # torch.jit.trace() doesn't support cache objects in the output
        if use_cache and past_key_values is None and not torch.jit.is_tracing():
            past_key_values = DynamicCache()

        if inputs_embeds is None:
            inputs_embeds = self.embed_tokens(input_ids)

        if cache_position is None:
            past_seen_tokens = past_key_values.get_seq_length() if past_key_values is not None else 0
            cache_position = torch.arange(
                past_seen_tokens, past_seen_tokens + inputs_embeds.shape[1], device=inputs_embeds.device
            )

        # the hard coded `3` is for temporal, height and width.
        if position_ids is None:
            position_ids = cache_position.view(1, 1, -1).expand(3, inputs_embeds.shape[0], -1)
        elif position_ids.dim() == 2:
            position_ids = position_ids[None, ...].expand(3, position_ids.shape[0], -1)

        causal_mask = self._update_causal_mask(
            attention_mask, inputs_embeds, cache_position, past_key_values, output_attentions
        )

        hidden_states = inputs_embeds

        # create position embeddings to be shared across the decoder layers
        position_embeddings = self.rotary_emb(hidden_states, position_ids)

        # decoder layers
        all_hidden_states = () if output_hidden_states else None
        all_self_attns = () if output_attentions else None
        next_decoder_cache = None

        for decoder_layer in self.layers:
            if output_hidden_states:
                all_hidden_states += (hidden_states,)

            if self.gradient_checkpointing and self.training:
                layer_outputs = self._gradient_checkpointing_func(
                    decoder_layer.__call__,
                    hidden_states,
                    causal_mask,
                    position_ids,
                    past_key_values,
                    output_attentions,
                    use_cache,
                    cache_position,
                    position_embeddings,
                )
            else:
                layer_outputs = decoder_layer(
                    hidden_states,
                    attention_mask=causal_mask,
                    position_ids=position_ids,
                    past_key_value=past_key_values,
                    output_attentions=output_attentions,
                    use_cache=use_cache,
                    cache_position=cache_position,
                    position_embeddings=position_embeddings,
                )

            hidden_states = layer_outputs[0]

            if use_cache:
                next_decoder_cache = layer_outputs[2 if output_attentions else 1]

            if output_attentions:
                all_self_attns += (layer_outputs[1],)

        hidden_states = self.norm(hidden_states)

        # add hidden states from the last decoder layer
        if output_hidden_states:
            all_hidden_states += (hidden_states,)

        next_cache = next_decoder_cache if use_cache else None

        if not return_dict:
            return tuple(v for v in [hidden_states, next_cache, all_hidden_states, all_self_attns] if v is not None)
        return BaseModelOutputWithPast(
            last_hidden_state=hidden_states,
            past_key_values=next_cache,
            hidden_states=all_hidden_states,
            attentions=all_self_attns,
        )

    # Copied from transformers.models.phi3.modeling_phi3.Phi3Model._update_causal_mask with Phi3->Qwen2VL
    def _update_causal_mask(
        self,
        attention_mask: torch.Tensor,
        input_tensor: torch.Tensor,
        cache_position: torch.Tensor,
        past_key_values: Cache,
        output_attentions: bool = False,
    ):
        if self.config._attn_implementation == "flash_attention_2":
            if attention_mask is not None and past_key_values is not None:
                is_padding_right = attention_mask[:, -1].sum().item() != input_tensor.size()[0]
                if is_padding_right:
                    raise ValueError(
                        "You are attempting to perform batched generation with padding_side='right'"
                        " this may lead to unexpected behaviour for Flash Attention version of Qwen2VL. Make sure to "
                        " call `tokenizer.padding_side  = 'left'` before tokenizing the input. "
                    )
            if attention_mask is not None and 0.0 in attention_mask:
                return attention_mask
            return None

        # For SDPA, when possible, we will rely on its `is_causal` argument instead of its `attn_mask` argument, in
        # order to dispatch on Flash Attention 2. This feature is not compatible with static cache, as SDPA will fail
        # to infer the attention mask.
        past_seen_tokens = past_key_values.get_seq_length() if past_key_values is not None else 0
        using_static_cache = isinstance(past_key_values, StaticCache)
        using_sliding_window_cache = isinstance(past_key_values, SlidingWindowCache)

        # When output attentions is True, sdpa implementation's forward method calls the eager implementation's forward
        if (
            self.config._attn_implementation == "sdpa"
            and not (using_static_cache or using_sliding_window_cache)
            and not output_attentions
        ):
            if AttentionMaskConverter._ignore_causal_mask_sdpa(
                attention_mask,
                inputs_embeds=input_tensor,
                past_key_values_length=past_seen_tokens,
                sliding_window=self.config.sliding_window,
                is_training=self.training,
            ):
                return None

        dtype, device = input_tensor.dtype, input_tensor.device
        min_dtype = torch.finfo(dtype).min
        sequence_length = input_tensor.shape[1]
        # SlidingWindowCache or StaticCache
        if using_sliding_window_cache or using_static_cache:
            target_length = past_key_values.get_max_cache_shape()
        # DynamicCache or no cache
        else:
            target_length = (
                attention_mask.shape[-1]
                if isinstance(attention_mask, torch.Tensor)
                else past_seen_tokens + sequence_length + 1
            )

        # In case the provided `attention` mask is 2D, we generate a causal mask here (4D).
        causal_mask = self._prepare_4d_causal_attention_mask_with_cache_position(
            attention_mask,
            sequence_length=sequence_length,
            target_length=target_length,
            dtype=dtype,
            device=device,
            cache_position=cache_position,
            batch_size=input_tensor.shape[0],
            config=self.config,
            past_key_values=past_key_values,
        )

        if (
            self.config._attn_implementation == "sdpa"
            and attention_mask is not None
            and attention_mask.device.type in ["cuda", "xpu"]
            and not output_attentions
        ):
            # Attend to all tokens in fully masked rows in the causal_mask, for example the relevant first rows when
            # using left padding. This is required by F.scaled_dot_product_attention memory-efficient attention path.
            # Details: https://github.com/pytorch/pytorch/issues/110213
            causal_mask = AttentionMaskConverter._unmask_unattended(causal_mask, min_dtype)

        return causal_mask

    @staticmethod
    # Copied from transformers.models.mistral.modeling_mistral.MistralModel._prepare_4d_causal_attention_mask_with_cache_position with Mistral->Qwen2VL
    def _prepare_4d_causal_attention_mask_with_cache_position(
        attention_mask: torch.Tensor,
        sequence_length: int,
        target_length: int,
        dtype: torch.dtype,
        device: torch.device,
        cache_position: torch.Tensor,
        batch_size: int,
        config: Qwen2VLConfig,
        past_key_values: Cache,
    ):
        """
        Creates a causal 4D mask of shape `(batch_size, 1, query_length, key_value_length)` from a 2D mask of shape
        `(batch_size, key_value_length)`, or if the input `attention_mask` is already 4D, do nothing.

        Args:
            attention_mask (`torch.Tensor`):
                A 2D attention mask of shape `(batch_size, key_value_length)` or a 4D attention mask of shape `(batch_size, 1, query_length, key_value_length)`.
            sequence_length (`int`):
                The sequence length being processed.
            target_length (`int`):
                The target length: when generating with static cache, the mask should be as long as the static cache, to account for the 0 padding, the part of the cache that is not filled yet.
            dtype (`torch.dtype`):
                The dtype to use for the 4D attention mask.
            device (`torch.device`):
                The device to place the 4D attention mask on.
            cache_position (`torch.Tensor`):
                Indices depicting the position of the input sequence tokens in the sequence.
            batch_size (`torch.Tensor`):
                Batch size.
            config (`Qwen2VLConfig`):
                The model's configuration class
            past_key_values (`Cache`):
                The cache class that is being used currently to generate
        """
        if attention_mask is not None and attention_mask.dim() == 4:
            # In this case we assume that the mask comes already in inverted form and requires no inversion or slicing.
            causal_mask = attention_mask
        else:
            min_dtype = torch.finfo(dtype).min
            causal_mask = torch.full(
                (sequence_length, target_length), fill_value=min_dtype, dtype=dtype, device=device
            )
            diagonal_attend_mask = torch.arange(target_length, device=device) > cache_position.reshape(-1, 1)
            if config.sliding_window is not None:
                # if we have sliding window, we should not attend to tokens beyond sliding window length, so we mask them out also
                # the check is needed to verify is current checkpoint was trained with sliding window or not
                if not isinstance(past_key_values, SlidingWindowCache) or sequence_length > target_length:
                    sliding_attend_mask = torch.arange(target_length, device=device) <= (
                        cache_position.reshape(-1, 1) - config.sliding_window
                    )
                    diagonal_attend_mask.bitwise_or_(sliding_attend_mask)
            causal_mask *= diagonal_attend_mask
            causal_mask = causal_mask[None, None, :, :].expand(batch_size, 1, -1, -1)
            if attention_mask is not None:
                causal_mask = causal_mask.clone()  # copy to contiguous memory for in-place edit
                if attention_mask.shape[-1] > target_length:
                    attention_mask = attention_mask[:, :target_length]
                mask_length = attention_mask.shape[-1]
                padding_mask = causal_mask[:, :, :, :mask_length] + attention_mask[:, None, None, :].to(
                    causal_mask.device
                )
                padding_mask = padding_mask == 0
                causal_mask[:, :, :, :mask_length] = causal_mask[:, :, :, :mask_length].masked_fill(
                    padding_mask, min_dtype
                )
        return causal_mask


QWEN2_VL_INPUTS_DOCSTRING = r"""
    Args:
        input_ids (`torch.LongTensor` of shape `(batch_size, sequence_length)`):
            Indices of input sequence tokens in the vocabulary. Padding will be ignored by default should you provide
            it.

            Indices can be obtained using [`AutoTokenizer`]. See [`PreTrainedTokenizer.encode`] and
            [`PreTrainedTokenizer.__call__`] for details.

            [What are input IDs?](../glossary#input-ids)
        attention_mask (`torch.Tensor` of shape `(batch_size, sequence_length)`, *optional*):
            Mask to avoid performing attention on padding token indices. Mask values selected in `[0, 1]`:

            - 1 for tokens that are **not masked**,
            - 0 for tokens that are **masked**.

            [What are attention masks?](../glossary#attention-mask)

            Indices can be obtained using [`AutoTokenizer`]. See [`PreTrainedTokenizer.encode`] and
            [`PreTrainedTokenizer.__call__`] for details.

            If `past_key_values` is used, optionally only the last `decoder_input_ids` have to be input (see
            `past_key_values`).

            If you want to change padding behavior, you should read [`modeling_opt._prepare_decoder_attention_mask`]
            and modify to your needs. See diagram 1 in [the paper](https://arxiv.org/abs/1910.13461) for more
            information on the default strategy.

            - 1 indicates the head is **not masked**,
            - 0 indicates the head is **masked**.
        position_ids (`torch.LongTensor` of shape `(batch_size, sequence_length)`, *optional*):
            Indices of positions of each input sequence tokens in the position embeddings. Selected in the range `[0,
            config.n_positions - 1]`. [What are position IDs?](../glossary#position-ids)
        past_key_values (`tuple(tuple(torch.FloatTensor))`, *optional*, returned when `use_cache=True` is passed or when `config.use_cache=True`):
            Tuple of `tuple(torch.FloatTensor)` of length `config.n_layers`, with each tuple having 2 tensors of shape
            `(batch_size, num_heads, sequence_length, embed_size_per_head)`) and 2 additional tensors of shape
            `(batch_size, num_heads, encoder_sequence_length, embed_size_per_head)`.

            Contains pre-computed hidden-states (key and values in the self-attention blocks and in the cross-attention
            blocks) that can be used (see `past_key_values` input) to speed up sequential decoding.

            If `past_key_values` are used, the user can optionally input only the last `decoder_input_ids` (those that
            don't have their past key value states given to this model) of shape `(batch_size, 1)` instead of all
            `decoder_input_ids` of shape `(batch_size, sequence_length)`.
        inputs_embeds (`torch.FloatTensor` of shape `(batch_size, sequence_length, hidden_size)`, *optional*):
            Optionally, instead of passing `input_ids` you can choose to directly pass an embedded representation. This
            is useful if you want more control over how to convert `input_ids` indices into associated vectors than the
            model's internal embedding lookup matrix.
        use_cache (`bool`, *optional*):
            If set to `True`, `past_key_values` key value states are returned and can be used to speed up decoding (see
            `past_key_values`).
        output_attentions (`bool`, *optional*):
            Whether or not to return the attentions tensors of all attention layers. See `attentions` under returned
            tensors for more detail.
        output_hidden_states (`bool`, *optional*):
            Whether or not to return the hidden states of all layers. See `hidden_states` under returned tensors for
            more detail.
        return_dict (`bool`, *optional*):
            Whether or not to return a [`~utils.ModelOutput`] instead of a plain tuple.
        pixel_values (`torch.FloatTensor` of shape `(seq_length, num_channels * image_size * image_size)):
            The tensors corresponding to the input images. Pixel values can be obtained using
            [`AutoImageProcessor`]. See [`Qwen2VLImageProcessor.__call__`] for details. [`Qwen2VLProcessor`] uses
            [`Qwen2VLImageProcessor`] for processing images.
        pixel_values_videos (`torch.FloatTensor` of shape `(seq_length, num_channels * temporal_size * image_size * image_size)):
            The tensors corresponding to the input videos. Pixel values can be obtained using
            [`AutoImageProcessor`]. See [`Qwen2VLImageProcessor.__call__`] for details. [`Qwen2VLProcessor`] uses
            [`Qwen2VLImageProcessor`] for processing videos.
        image_grid_thw (`torch.LongTensor` of shape `(num_images, 3)`, *optional*):
            The temporal, height and width of feature shape of each image in LLM.
        video_grid_thw (`torch.LongTensor` of shape `(num_videos, 3)`, *optional*):
            The temporal, height and width of feature shape of each video in LLM.
        rope_deltas (`torch.LongTensor` of shape `(batch_size, )`, *optional*):
            The rope index difference between sequence length and multimodal rope.
"""


class Qwen2VLModel(Qwen2VLPreTrainedModel):
    _key_mapping = {"^model": "language_model"}

    def __init__(self, config: Qwen2VLConfig):
        super().__init__(config)
        self.visual = Qwen2VisionTransformerPretrainedModel._from_config(config.vision_config)
        self.language_model = Qwen2VLTextModel(config)
        self.rope_deltas = None  # cache rope_deltas here

        # Initialize weights and apply final processing
        self.post_init()

    def get_input_embeddings(self):
        return self.language_model.get_input_embeddings()

    def set_input_embeddings(self, value):
        self.language_model.set_input_embeddings(value)

    def get_rope_index(
        self,
        input_ids: Optional[torch.LongTensor] = None,
        image_grid_thw: Optional[torch.LongTensor] = None,
        video_grid_thw: Optional[torch.LongTensor] = None,
        attention_mask: Optional[torch.Tensor] = None,
    ) -> Tuple[torch.Tensor, torch.Tensor]:
        """
        Calculate the 3D rope index based on image and video's temporal, height and width in LLM.

        Explanation:
            Each embedding sequence contains vision embedding and text embedding or just contains text embedding.

            For pure text embedding sequence, the rotary position embedding has no difference with modern LLMs.
            Examples:
                input_ids: [T T T T T], here T is for text.
                temporal position_ids: [0, 1, 2, 3, 4]
                height position_ids: [0, 1, 2, 3, 4]
                width position_ids: [0, 1, 2, 3, 4]

            For vision and text embedding sequence, we calculate 3D rotary position embedding for vision part
            and 1D rotary position embedding for text part.
            Examples:
                Assume we have a video input with 3 temporal patches, 2 height patches and 2 width patches.
                input_ids: [V V V V V V V V V V V V T T T T T], here V is for vision.
                vision temporal position_ids: [0, 0, 0, 0, 1, 1, 1, 1, 2, 2, 2, 2]
                vision height position_ids: [0, 0, 1, 1, 0, 0, 1, 1, 0, 0, 1, 1]
                vision width position_ids: [0, 1, 0, 1, 0, 1, 0, 1, 0, 1, 0, 1]
                text temporal position_ids: [3, 4, 5, 6, 7]
                text height position_ids: [3, 4, 5, 6, 7]
                text width position_ids: [3, 4, 5, 6, 7]
                Here we calculate the text start position_ids as the max vision position_ids plus 1.

        Args:
            input_ids (`torch.LongTensor` of shape `(batch_size, sequence_length)`):
                Indices of input sequence tokens in the vocabulary. Padding will be ignored by default should you provide
                it.
            image_grid_thw (`torch.LongTensor` of shape `(num_images, 3)`, *optional*):
                The temporal, height and width of feature shape of each image in LLM.
            video_grid_thw (`torch.LongTensor` of shape `(num_videos, 3)`, *optional*):
                The temporal, height and width of feature shape of each video in LLM.
            attention_mask (`torch.Tensor` of shape `(batch_size, sequence_length)`, *optional*):
                Mask to avoid performing attention on padding token indices. Mask values selected in `[0, 1]`:

                - 1 for tokens that are **not masked**,
                - 0 for tokens that are **masked**.

        Returns:
            position_ids (`torch.LongTensor` of shape `(3, batch_size, sequence_length)`)
            mrope_position_deltas (`torch.Tensor` of shape `(batch_size)`)
        """
        spatial_merge_size = self.config.vision_config.spatial_merge_size
        image_token_id = self.config.image_token_id
        video_token_id = self.config.video_token_id
        vision_start_token_id = self.config.vision_start_token_id
        mrope_position_deltas = []
        if input_ids is not None and (image_grid_thw is not None or video_grid_thw is not None):
            total_input_ids = input_ids
            if attention_mask is None:
                attention_mask = torch.ones_like(total_input_ids)
            position_ids = torch.ones(
                3, input_ids.shape[0], input_ids.shape[1], dtype=input_ids.dtype, device=input_ids.device
            )
            image_index, video_index = 0, 0
            for i, input_ids in enumerate(total_input_ids):
                input_ids = input_ids[attention_mask[i].to(input_ids.device) == 1]
                image_nums, video_nums = 0, 0
                vision_start_indices = torch.argwhere(input_ids == vision_start_token_id).squeeze(1)
                vision_tokens = input_ids[vision_start_indices + 1]
                image_nums = (vision_tokens == image_token_id).sum()
                video_nums = (vision_tokens == video_token_id).sum()
                input_tokens = input_ids.tolist()
                llm_pos_ids_list: list = []
                st = 0
                remain_images, remain_videos = image_nums, video_nums
                for _ in range(image_nums + video_nums):
                    if image_token_id in input_tokens and remain_images > 0:
                        ed_image = input_tokens.index(image_token_id, st)
                    else:
                        ed_image = len(input_tokens) + 1
                    if video_token_id in input_tokens and remain_videos > 0:
                        ed_video = input_tokens.index(video_token_id, st)
                    else:
                        ed_video = len(input_tokens) + 1
                    if ed_image < ed_video:
                        t, h, w = (
                            image_grid_thw[image_index][0],
                            image_grid_thw[image_index][1],
                            image_grid_thw[image_index][2],
                        )
                        image_index += 1
                        remain_images -= 1
                        ed = ed_image
                    else:
                        t, h, w = (
                            video_grid_thw[video_index][0],
                            video_grid_thw[video_index][1],
                            video_grid_thw[video_index][2],
                        )
                        video_index += 1
                        remain_videos -= 1
                        ed = ed_video
                    llm_grid_t, llm_grid_h, llm_grid_w = (
                        t.item(),
                        h.item() // spatial_merge_size,
                        w.item() // spatial_merge_size,
                    )
                    text_len = ed - st

                    st_idx = llm_pos_ids_list[-1].max() + 1 if len(llm_pos_ids_list) > 0 else 0
                    llm_pos_ids_list.append(torch.arange(text_len).view(1, -1).expand(3, -1) + st_idx)

                    t_index = torch.arange(llm_grid_t).view(-1, 1).expand(-1, llm_grid_h * llm_grid_w).flatten()
                    h_index = torch.arange(llm_grid_h).view(1, -1, 1).expand(llm_grid_t, -1, llm_grid_w).flatten()
                    w_index = torch.arange(llm_grid_w).view(1, 1, -1).expand(llm_grid_t, llm_grid_h, -1).flatten()
                    llm_pos_ids_list.append(torch.stack([t_index, h_index, w_index]) + text_len + st_idx)
                    st = ed + llm_grid_t * llm_grid_h * llm_grid_w

                if st < len(input_tokens):
                    st_idx = llm_pos_ids_list[-1].max() + 1 if len(llm_pos_ids_list) > 0 else 0
                    text_len = len(input_tokens) - st
                    llm_pos_ids_list.append(torch.arange(text_len).view(1, -1).expand(3, -1) + st_idx)

                llm_positions = torch.cat(llm_pos_ids_list, dim=1).reshape(3, -1)
                position_ids[..., i, attention_mask[i] == 1] = llm_positions.to(position_ids.device)
                mrope_position_deltas.append(llm_positions.max() + 1 - len(total_input_ids[i]))
            mrope_position_deltas = torch.tensor(mrope_position_deltas, device=input_ids.device).unsqueeze(1)
            return position_ids, mrope_position_deltas
        else:
            if attention_mask is not None:
                position_ids = attention_mask.long().cumsum(-1) - 1
                position_ids.masked_fill_(attention_mask == 0, 1)
                position_ids = position_ids.unsqueeze(0).expand(3, -1, -1).to(attention_mask.device)
                max_position_ids = position_ids.max(0, keepdim=False)[0].max(-1, keepdim=True)[0]
                mrope_position_deltas = max_position_ids + 1 - attention_mask.shape[-1]
            else:
                position_ids = (
                    torch.arange(input_ids.shape[1], device=input_ids.device)
                    .view(1, 1, -1)
                    .expand(3, input_ids.shape[0], -1)
                )
                mrope_position_deltas = torch.zeros(
                    [input_ids.shape[0], 1],
                    device=input_ids.device,
                    dtype=input_ids.dtype,
                )

            return position_ids, mrope_position_deltas

    @add_start_docstrings_to_model_forward(QWEN2_VL_INPUTS_DOCSTRING)
    def forward(
        self,
        input_ids: torch.LongTensor = None,
        attention_mask: Optional[torch.Tensor] = None,
        position_ids: Optional[torch.LongTensor] = None,
        past_key_values: Optional[List[torch.FloatTensor]] = None,
        inputs_embeds: Optional[torch.FloatTensor] = None,
        use_cache: Optional[bool] = None,
        output_attentions: Optional[bool] = None,
        output_hidden_states: Optional[bool] = None,
        return_dict: Optional[bool] = None,
        pixel_values: Optional[torch.Tensor] = None,
        pixel_values_videos: Optional[torch.FloatTensor] = None,
        image_grid_thw: Optional[torch.LongTensor] = None,
        video_grid_thw: Optional[torch.LongTensor] = None,
        rope_deltas: Optional[torch.LongTensor] = None,
        cache_position: Optional[torch.LongTensor] = None,
    ) -> Union[Tuple, Qwen2VLModelOutputWithPast]:
        output_attentions = output_attentions if output_attentions is not None else self.config.output_attentions
        output_hidden_states = (
            output_hidden_states if output_hidden_states is not None else self.config.output_hidden_states
        )
        return_dict = return_dict if return_dict is not None else self.config.use_return_dict

        if inputs_embeds is None:
            inputs_embeds = self.get_input_embeddings()(input_ids)
            if pixel_values is not None:
                pixel_values = pixel_values.type(self.visual.get_dtype())
                image_embeds = self.visual(pixel_values, grid_thw=image_grid_thw)
                n_image_tokens = (input_ids == self.config.image_token_id).sum()
                n_image_features = image_embeds.shape[0]
                if not is_torchdynamo_compiling() and n_image_tokens != n_image_features:
                    raise ValueError(
                        f"Image features and image tokens do not match: tokens: {n_image_tokens}, features {n_image_features}"
                    )
                image_mask = (
                    (input_ids == self.config.image_token_id)
                    .unsqueeze(-1)
                    .expand_as(inputs_embeds)
                    .to(inputs_embeds.device)
                )
                image_embeds = image_embeds.to(inputs_embeds.device, inputs_embeds.dtype)
                inputs_embeds = inputs_embeds.masked_scatter(image_mask, image_embeds)

            if pixel_values_videos is not None:
                pixel_values_videos = pixel_values_videos.type(self.visual.get_dtype())
                video_embeds = self.visual(pixel_values_videos, grid_thw=video_grid_thw)
                n_video_tokens = (input_ids == self.config.video_token_id).sum()
                n_video_features = video_embeds.shape[0]
                if not is_torchdynamo_compiling() and n_video_tokens != n_video_features:
                    raise ValueError(
                        f"Video features and video tokens do not match: tokens: {n_video_tokens}, features {n_video_features}"
                    )
                video_mask = (
                    (input_ids == self.config.video_token_id)
                    .unsqueeze(-1)
                    .expand_as(inputs_embeds)
                    .to(inputs_embeds.device)
                )
                video_embeds = video_embeds.to(inputs_embeds.device, inputs_embeds.dtype)
                inputs_embeds = inputs_embeds.masked_scatter(video_mask, video_embeds)

            if attention_mask is not None:
                attention_mask = attention_mask.to(inputs_embeds.device)

        # if we get 4D attention mask we cannot calculate rope deltas anymore. TODO @raushan fixme
        if position_ids is None and (attention_mask is None or attention_mask.ndim == 2):
            # calculate RoPE index once per generation in the pre-fill stage only
            if (
                (cache_position is not None and cache_position[0] == 0)
                or self.rope_deltas is None
                or (past_key_values is None or past_key_values.get_seq_length() == 0)
            ):
                position_ids, rope_deltas = self.get_rope_index(
                    input_ids, image_grid_thw, video_grid_thw, attention_mask
                )
                self.rope_deltas = rope_deltas
            # then use the prev pre-calculated rope-deltas to get the correct position ids
            else:
                batch_size, seq_length, _ = inputs_embeds.shape
                delta = cache_position[0] + self.rope_deltas if cache_position is not None else 0
                position_ids = torch.arange(seq_length, device=inputs_embeds.device)
                position_ids = position_ids.view(1, -1).expand(batch_size, -1)
                if cache_position is not None:  # otherwise `deltas` is an int `0`
                    delta = delta.repeat_interleave(batch_size // delta.shape[0], dim=0)
                    delta = delta.to(position_ids.device)
                position_ids = position_ids.add(delta)
                position_ids = position_ids.unsqueeze(0).expand(3, -1, -1)

        outputs = self.language_model(
            input_ids=None,
            position_ids=position_ids,
            attention_mask=attention_mask,
            past_key_values=past_key_values,
            inputs_embeds=inputs_embeds,
            use_cache=use_cache,
            output_attentions=output_attentions,
            output_hidden_states=output_hidden_states,
            return_dict=True,
            cache_position=cache_position,
        )

        output = Qwen2VLModelOutputWithPast(
            last_hidden_state=outputs.last_hidden_state,
            past_key_values=outputs.past_key_values,
            hidden_states=outputs.hidden_states,
            attentions=outputs.attentions,
            rope_deltas=self.rope_deltas,
        )
        return output if return_dict else output.to_tuple()


class Qwen2VLForConditionalGeneration(Qwen2VLPreTrainedModel, GenerationMixin):
    _tied_weights_keys = ["lm_head.weight"]

    def __init__(self, config):
        super().__init__(config)
        self.visual = Qwen2VisionTransformerPretrainedModel._from_config(config.vision_config)
        self.model = Qwen2VLTextModel(config)
        self.vocab_size = config.vocab_size
        self.lm_head = nn.Linear(config.hidden_size, config.vocab_size, bias=False)
        self.rope_deltas = None  # cache rope_deltas here

        # Initialize weights and apply final processing
        self.post_init()

    def get_input_embeddings(self):
        return self.model.embed_tokens

    def set_input_embeddings(self, value):
        self.model.embed_tokens = value

    def get_output_embeddings(self):
        return self.lm_head

    def set_output_embeddings(self, new_embeddings):
        self.lm_head = new_embeddings

    def set_decoder(self, decoder):
        self.model = decoder

    def get_decoder(self):
        return self.model

    def get_rope_index(
        self,
        input_ids: Optional[torch.LongTensor] = None,
        image_grid_thw: Optional[torch.LongTensor] = None,
        video_grid_thw: Optional[torch.LongTensor] = None,
        attention_mask: Optional[torch.Tensor] = None,
    ) -> Tuple[torch.Tensor, torch.Tensor]:
        """
        Calculate the 3D rope index based on image and video's temporal, height and width in LLM.

        Explanation:
            Each embedding sequence contains vision embedding and text embedding or just contains text embedding.

            For pure text embedding sequence, the rotary position embedding has no difference with modern LLMs.
            Examples:
                input_ids: [T T T T T], here T is for text.
                temporal position_ids: [0, 1, 2, 3, 4]
                height position_ids: [0, 1, 2, 3, 4]
                width position_ids: [0, 1, 2, 3, 4]

            For vision and text embedding sequence, we calculate 3D rotary position embedding for vision part
            and 1D rotary position embedding for text part.
            Examples:
                Assume we have a video input with 3 temporal patches, 2 height patches and 2 width patches.
                input_ids: [V V V V V V V V V V V V T T T T T], here V is for vision.
                vision temporal position_ids: [0, 0, 0, 0, 1, 1, 1, 1, 2, 2, 2, 2]
                vision height position_ids: [0, 0, 1, 1, 0, 0, 1, 1, 0, 0, 1, 1]
                vision width position_ids: [0, 1, 0, 1, 0, 1, 0, 1, 0, 1, 0, 1]
                text temporal position_ids: [3, 4, 5, 6, 7]
                text height position_ids: [3, 4, 5, 6, 7]
                text width position_ids: [3, 4, 5, 6, 7]
                Here we calculate the text start position_ids as the max vision position_ids plus 1.

        Args:
            input_ids (`torch.LongTensor` of shape `(batch_size, sequence_length)`):
                Indices of input sequence tokens in the vocabulary. Padding will be ignored by default should you provide
                it.
            image_grid_thw (`torch.LongTensor` of shape `(num_images, 3)`, *optional*):
                The temporal, height and width of feature shape of each image in LLM.
            video_grid_thw (`torch.LongTensor` of shape `(num_videos, 3)`, *optional*):
                The temporal, height and width of feature shape of each video in LLM.
            attention_mask (`torch.Tensor` of shape `(batch_size, sequence_length)`, *optional*):
                Mask to avoid performing attention on padding token indices. Mask values selected in `[0, 1]`:

                - 1 for tokens that are **not masked**,
                - 0 for tokens that are **masked**.

        Returns:
            position_ids (`torch.LongTensor` of shape `(3, batch_size, sequence_length)`)
            mrope_position_deltas (`torch.Tensor` of shape `(batch_size)`)
        """
        spatial_merge_size = self.config.vision_config.spatial_merge_size
        image_token_id = self.config.image_token_id
        video_token_id = self.config.video_token_id
        vision_start_token_id = self.config.vision_start_token_id
        mrope_position_deltas = []
        if input_ids is not None and (image_grid_thw is not None or video_grid_thw is not None):
            total_input_ids = input_ids
            if attention_mask is None:
                attention_mask = torch.ones_like(total_input_ids)
            position_ids = torch.ones(
                3, input_ids.shape[0], input_ids.shape[1], dtype=input_ids.dtype, device=input_ids.device
            )
            image_index, video_index = 0, 0
            for i, input_ids in enumerate(total_input_ids):
                input_ids = input_ids[attention_mask[i].to(input_ids.device) == 1]
                image_nums, video_nums = 0, 0
                vision_start_indices = torch.argwhere(input_ids == vision_start_token_id).squeeze(1)
                vision_tokens = input_ids[vision_start_indices + 1]
                image_nums = (vision_tokens == image_token_id).sum()
                video_nums = (vision_tokens == video_token_id).sum()
                input_tokens = input_ids.tolist()
                llm_pos_ids_list: list = []
                st = 0
                remain_images, remain_videos = image_nums, video_nums
                for _ in range(image_nums + video_nums):
                    if image_token_id in input_tokens and remain_images > 0:
                        ed_image = input_tokens.index(image_token_id, st)
                    else:
                        ed_image = len(input_tokens) + 1
                    if video_token_id in input_tokens and remain_videos > 0:
                        ed_video = input_tokens.index(video_token_id, st)
                    else:
                        ed_video = len(input_tokens) + 1
                    if ed_image < ed_video:
                        t, h, w = (
                            image_grid_thw[image_index][0],
                            image_grid_thw[image_index][1],
                            image_grid_thw[image_index][2],
                        )
                        image_index += 1
                        remain_images -= 1
                        ed = ed_image
                    else:
                        t, h, w = (
                            video_grid_thw[video_index][0],
                            video_grid_thw[video_index][1],
                            video_grid_thw[video_index][2],
                        )
                        video_index += 1
                        remain_videos -= 1
                        ed = ed_video
                    llm_grid_t, llm_grid_h, llm_grid_w = (
                        t.item(),
                        h.item() // spatial_merge_size,
                        w.item() // spatial_merge_size,
                    )
                    text_len = ed - st

                    st_idx = llm_pos_ids_list[-1].max() + 1 if len(llm_pos_ids_list) > 0 else 0
                    llm_pos_ids_list.append(torch.arange(text_len).view(1, -1).expand(3, -1) + st_idx)

                    t_index = torch.arange(llm_grid_t).view(-1, 1).expand(-1, llm_grid_h * llm_grid_w).flatten()
                    h_index = torch.arange(llm_grid_h).view(1, -1, 1).expand(llm_grid_t, -1, llm_grid_w).flatten()
                    w_index = torch.arange(llm_grid_w).view(1, 1, -1).expand(llm_grid_t, llm_grid_h, -1).flatten()
                    llm_pos_ids_list.append(torch.stack([t_index, h_index, w_index]) + text_len + st_idx)
                    st = ed + llm_grid_t * llm_grid_h * llm_grid_w

                if st < len(input_tokens):
                    st_idx = llm_pos_ids_list[-1].max() + 1 if len(llm_pos_ids_list) > 0 else 0
                    text_len = len(input_tokens) - st
                    llm_pos_ids_list.append(torch.arange(text_len).view(1, -1).expand(3, -1) + st_idx)

                llm_positions = torch.cat(llm_pos_ids_list, dim=1).reshape(3, -1)
                position_ids[..., i, attention_mask[i] == 1] = llm_positions.to(position_ids.device)
                mrope_position_deltas.append(llm_positions.max() + 1 - len(total_input_ids[i]))
            mrope_position_deltas = torch.tensor(mrope_position_deltas, device=input_ids.device).unsqueeze(1)
            return position_ids, mrope_position_deltas
        else:
            if attention_mask is not None:
                position_ids = attention_mask.long().cumsum(-1) - 1
                position_ids.masked_fill_(attention_mask == 0, 1)
                position_ids = position_ids.unsqueeze(0).expand(3, -1, -1).to(attention_mask.device)
                max_position_ids = position_ids.max(0, keepdim=False)[0].max(-1, keepdim=True)[0]
                mrope_position_deltas = max_position_ids + 1 - attention_mask.shape[-1]
            else:
                position_ids = (
                    torch.arange(input_ids.shape[1], device=input_ids.device)
                    .view(1, 1, -1)
                    .expand(3, input_ids.shape[0], -1)
                )
                mrope_position_deltas = torch.zeros(
                    [input_ids.shape[0], 1],
                    device=input_ids.device,
                    dtype=input_ids.dtype,
                )

            return position_ids, mrope_position_deltas

    @add_start_docstrings_to_model_forward(QWEN2_VL_INPUTS_DOCSTRING)
    @replace_return_docstrings(output_type=Qwen2VLCausalLMOutputWithPast, config_class=_CONFIG_FOR_DOC)
    def forward(
        self,
        input_ids: torch.LongTensor = None,
        attention_mask: Optional[torch.Tensor] = None,
        position_ids: Optional[torch.LongTensor] = None,
        past_key_values: Optional[List[torch.FloatTensor]] = None,
        inputs_embeds: Optional[torch.FloatTensor] = None,
        labels: Optional[torch.LongTensor] = None,
        use_cache: Optional[bool] = None,
        output_attentions: Optional[bool] = None,
        output_hidden_states: Optional[bool] = None,
        return_dict: Optional[bool] = None,
        pixel_values: Optional[torch.Tensor] = None,
        pixel_values_videos: Optional[torch.FloatTensor] = None,
        image_grid_thw: Optional[torch.LongTensor] = None,
        video_grid_thw: Optional[torch.LongTensor] = None,
        rope_deltas: Optional[torch.LongTensor] = None,
        cache_position: Optional[torch.LongTensor] = None,
    ) -> Union[Tuple, Qwen2VLCausalLMOutputWithPast]:
        r"""
            labels (`torch.LongTensor` of shape `(batch_size, sequence_length)`, *optional*):
                Labels for computing the masked language modeling loss. Indices should either be in `[0, ...,
                config.vocab_size]` or -100 (see `input_ids` docstring). Tokens with indices set to `-100` are ignored
                (masked), the loss is only computed for the tokens with labels in `[0, ..., config.vocab_size]`.

        Returns:

        Example:

        ```python
        >>> from PIL import Image
        >>> import requests
        >>> from transformers import AutoProcessor, Qwen2VLForConditionalGeneration

        >>> model = Qwen2VLForConditionalGeneration.from_pretrained("Qwen/Qwen2-VL-7B-Instruct")
        >>> processor = AutoProcessor.from_pretrained("Qwen/Qwen2-VL-7B-Instruct")

        >>> messages = [
            {
                "role": "user",
                "content": [
                    {"type": "image"},
                    {"type": "text", "text": "What is shown in this image?"},
                ],
            },
        ]
        >>> url = "https://www.ilankelman.org/stopsigns/australia.jpg"
        >>> image = Image.open(requests.get(url, stream=True).raw)

        >>> text = processor.apply_chat_template(messages, tokenize=False, add_generation_prompt=True)
        >>> inputs = processor(text=[text], images=[image], vision_infos=[vision_infos])

        >>> # Generate
        >>> generate_ids = model.generate(inputs.input_ids, max_length=30)
        >>> tokenizer.batch_decode(generate_ids, skip_special_tokens=True, clean_up_tokenization_spaces=False)[0]
        "The image shows a street scene with a red stop sign in the foreground. In the background, there is a large red gate with Chinese characters ..."
        ```"""

        output_attentions = output_attentions if output_attentions is not None else self.config.output_attentions
        output_hidden_states = (
            output_hidden_states if output_hidden_states is not None else self.config.output_hidden_states
        )
        return_dict = return_dict if return_dict is not None else self.config.use_return_dict

        if inputs_embeds is None:
            inputs_embeds = self.model.embed_tokens(input_ids)
            if pixel_values is not None:
                pixel_values = pixel_values.type(self.visual.get_dtype())
                image_embeds = self.visual(pixel_values, grid_thw=image_grid_thw)
                n_image_tokens = (input_ids == self.config.image_token_id).sum().item()
                n_image_features = image_embeds.shape[0]
                if n_image_tokens != n_image_features:
                    raise ValueError(
                        f"Image features and image tokens do not match: tokens: {n_image_tokens}, features {n_image_features}"
                    )
                image_mask = (
                    (input_ids == self.config.image_token_id)
                    .unsqueeze(-1)
                    .expand_as(inputs_embeds)
                    .to(inputs_embeds.device)
                )
                image_embeds = image_embeds.to(inputs_embeds.device, inputs_embeds.dtype)
                inputs_embeds = inputs_embeds.masked_scatter(image_mask, image_embeds)

            if pixel_values_videos is not None:
                pixel_values_videos = pixel_values_videos.type(self.visual.get_dtype())
                video_embeds = self.visual(pixel_values_videos, grid_thw=video_grid_thw)
                n_video_tokens = (input_ids == self.config.video_token_id).sum().item()
                n_video_features = video_embeds.shape[0]
                if n_video_tokens != n_video_features:
                    raise ValueError(
                        f"Video features and video tokens do not match: tokens: {n_video_tokens}, features {n_video_features}"
                    )
                video_mask = (
                    (input_ids == self.config.video_token_id)
                    .unsqueeze(-1)
                    .expand_as(inputs_embeds)
                    .to(inputs_embeds.device)
                )
                video_embeds = video_embeds.to(inputs_embeds.device, inputs_embeds.dtype)
                inputs_embeds = inputs_embeds.masked_scatter(video_mask, video_embeds)

            if attention_mask is not None:
                attention_mask = attention_mask.to(inputs_embeds.device)

        # if we get 4D attention mask we cannot calculate rope deltas anymore. TODO @raushan fixme
        if position_ids is None and (attention_mask is None or attention_mask.ndim == 2):
            # calculate RoPE index once per generation in the pre-fill stage only
            if (
                (cache_position is not None and cache_position[0] == 0)
                or self.rope_deltas is None
                or (past_key_values is None or past_key_values.get_seq_length() == 0)
            ):
                position_ids, rope_deltas = self.get_rope_index(
                    input_ids, image_grid_thw, video_grid_thw, attention_mask
                )
                self.rope_deltas = rope_deltas
            # then use the prev pre-calculated rope-deltas to get the correct position ids
            else:
                batch_size, seq_length, _ = inputs_embeds.shape
                delta = cache_position[0] + self.rope_deltas if cache_position is not None else 0
                position_ids = torch.arange(seq_length, device=inputs_embeds.device)
                position_ids = position_ids.view(1, -1).expand(batch_size, -1)
                if cache_position is not None:  # otherwise `deltas` is an int `0`
                    delta = delta.repeat_interleave(batch_size // delta.shape[0], dim=0)
                    delta = delta.to(position_ids.device)
                position_ids = position_ids.add(delta)
                position_ids = position_ids.unsqueeze(0).expand(3, -1, -1)

        outputs = self.model(
            input_ids=None,
            position_ids=position_ids,
            attention_mask=attention_mask,
            past_key_values=past_key_values,
            inputs_embeds=inputs_embeds,
            use_cache=use_cache,
            output_attentions=output_attentions,
            output_hidden_states=output_hidden_states,
            return_dict=return_dict,
            cache_position=cache_position,
        )

        hidden_states = outputs[0]
        logits = self.lm_head(hidden_states)

        loss = None
        if labels is not None:
            # Upcast to float if we need to compute the loss to avoid potential precision issues
            logits = logits.float()
            # Shift so that tokens < n predict n
            shift_logits = logits[..., :-1, :].contiguous()
            shift_labels = labels[..., 1:].contiguous()
            # Flatten the tokens
            loss_fct = CrossEntropyLoss()
            shift_logits = shift_logits.view(-1, self.config.vocab_size)
            shift_labels = shift_labels.view(-1)
            # Enable model parallelism
            shift_labels = shift_labels.to(shift_logits.device)
            loss = loss_fct(shift_logits, shift_labels)

        if not return_dict:
            output = (logits,) + outputs[1:]
            return (loss,) + output if loss is not None else output

        return Qwen2VLCausalLMOutputWithPast(
            loss=loss,
            logits=logits,
            past_key_values=outputs.past_key_values,
            hidden_states=outputs.hidden_states,
            attentions=outputs.attentions,
            rope_deltas=self.rope_deltas,
        )

    def prepare_inputs_for_generation(
        self,
        input_ids,
        past_key_values=None,
        attention_mask=None,
        inputs_embeds=None,
        cache_position=None,
        position_ids=None,
        use_cache=True,
        pixel_values=None,
        pixel_values_videos=None,
        image_grid_thw=None,
        video_grid_thw=None,
        **kwargs,
    ):
        # Overwritten -- in specific circumstances we don't want to forward image inputs to the model

        model_inputs = super().prepare_inputs_for_generation(
            input_ids,
            past_key_values=past_key_values,
            attention_mask=attention_mask,
            inputs_embeds=inputs_embeds,
            cache_position=cache_position,
            position_ids=position_ids,
            pixel_values=pixel_values,
            pixel_values_videos=pixel_values_videos,
            image_grid_thw=image_grid_thw,
            video_grid_thw=video_grid_thw,
            use_cache=use_cache,
            **kwargs,
        )

        # Qwen2-VL position_ids are prepareed with rope_deltas in forward
        model_inputs["position_ids"] = None

        if model_inputs["cache_position"][0] != 0:
            model_inputs["pixel_values"] = None
            model_inputs["pixel_values_videos"] = None

        return model_inputs

    def _get_image_nums_and_video_nums(
        self,
        input_ids: Optional[torch.LongTensor],
    ) -> Tuple[torch.Tensor, torch.Tensor]:
        """
        Get the number of images and videos for each sample to calculate the separation length of the sample tensor.
        These parameters are not passed through the processor to avoid unpredictable impacts from interface modifications.

        Args:
            input_ids (`torch.LongTensor` of shape `(batch_size, sequence_length)`):
                Indices of input sequence tokens in the vocabulary.

        Returns:
            image_nums (`torch.LongTensor` of shape `(batch_size, num_images_sample)`)
            video_nums (`torch.LongTensor` of shape `(batch_size, num_videos_sample)`)
        """
        image_token_id = self.config.image_token_id
        video_token_id = self.config.video_token_id
        vision_start_token_id = self.config.vision_start_token_id

        vision_start_mask = input_ids == vision_start_token_id
        vision_first_mask = torch.roll(vision_start_mask, shifts=1, dims=1)
        image_mask = input_ids == image_token_id
        video_mask = input_ids == video_token_id
        image_nums = torch.sum(vision_first_mask & image_mask, dim=1)
        video_nums = torch.sum(vision_first_mask & video_mask, dim=1)

        return image_nums, video_nums

    def _expand_inputs_for_generation(
        self,
        expand_size: int = 1,
        is_encoder_decoder: bool = False,
        input_ids: Optional[torch.LongTensor] = None,
        **model_kwargs,
    ) -> Tuple[torch.LongTensor, Dict[str, Any]]:
        # Overwritten -- Support for expanding tensors without a batch size dimension
        # e.g., pixel_values, image_grid_thw, pixel_values_videos, video_grid_thw, second_per_grid_t
        # pixel_values.shape[0] is sum(seqlen_images for samples)
        # image_grid_thw.shape[0] is sum(num_images for samples)

        if expand_size == 1:
            return input_ids, model_kwargs

        visual_keys = ["pixel_values", "image_grid_thw", "pixel_values_videos", "video_grid_thw", "second_per_grid_ts"]

        def _expand_dict_for_generation_visual(dict_to_expand):
            image_grid_thw = model_kwargs.get("image_grid_thw", None)
            video_grid_thw = model_kwargs.get("video_grid_thw", None)
            image_nums, video_nums = self._get_image_nums_and_video_nums(input_ids)

            def _repeat_interleave_samples(x, lengths, repeat_times):
                samples = torch.split(x, lengths)
                repeat_args = [repeat_times] + [1] * (x.dim() - 1)
                result = torch.cat([sample.repeat(*repeat_args) for sample in samples], dim=0)
                return result

            for key in dict_to_expand:
                if key == "pixel_values":
                    # split images into samples
                    samples = torch.split(image_grid_thw, list(image_nums))
                    # compute the sequence length of images for each sample
                    lengths = [torch.prod(sample, dim=1).sum() for sample in samples]
                    dict_to_expand[key] = _repeat_interleave_samples(
                        dict_to_expand[key], lengths=lengths, repeat_times=expand_size
                    )
                elif key == "image_grid_thw":
                    # get the num of images for each sample
                    lengths = list(image_nums)
                    dict_to_expand[key] = _repeat_interleave_samples(
                        dict_to_expand[key], lengths=lengths, repeat_times=expand_size
                    )
                elif key == "pixel_values_videos":
                    samples = torch.split(video_grid_thw, list(video_nums))
                    lengths = [torch.prod(sample, dim=1).sum() for sample in samples]
                    dict_to_expand[key] = _repeat_interleave_samples(
                        dict_to_expand[key], lengths=lengths, repeat_times=expand_size
                    )
                elif key == "video_grid_thw":
                    lengths = list(video_nums)
                    dict_to_expand[key] = _repeat_interleave_samples(
                        dict_to_expand[key], lengths=lengths, repeat_times=expand_size
                    )
                elif key == "second_per_grid_ts":
                    if not isinstance(dict_to_expand[key], list):
                        raise TypeError(
                            f"Expected value for key '{key}' to be a list, but got {type(dict_to_expand[key])} instead."
                        )
                    tensor = torch.tensor(dict_to_expand[key])
                    lengths = list(video_nums)
                    tensor = _repeat_interleave_samples(tensor, lengths=lengths, repeat_times=expand_size)
                    dict_to_expand[key] = tensor.tolist()
            return dict_to_expand

        def _expand_dict_for_generation(dict_to_expand):
            for key in dict_to_expand:
                if (
                    key != "cache_position"
                    and dict_to_expand[key] is not None
                    and isinstance(dict_to_expand[key], torch.Tensor)
                    and key not in visual_keys
                ):
                    dict_to_expand[key] = dict_to_expand[key].repeat_interleave(expand_size, dim=0)
            return dict_to_expand

        # input_ids is required for expanding visual inputs
        # If input_ids is unavailable, visual inputs will not be used; therefore, there is no need to expand visual inputs.
        if input_ids is not None and input_ids.numel() != 0:
            model_kwargs = _expand_dict_for_generation_visual(model_kwargs)

        if input_ids is not None:
            input_ids = input_ids.repeat_interleave(expand_size, dim=0)

        model_kwargs = _expand_dict_for_generation(model_kwargs)

        if is_encoder_decoder:
            if model_kwargs.get("encoder_outputs") is None:
                raise ValueError("If `is_encoder_decoder` is True, make sure that `encoder_outputs` is defined.")
            model_kwargs["encoder_outputs"] = _expand_dict_for_generation(model_kwargs["encoder_outputs"])

        return input_ids, model_kwargs


__all__ = ["Qwen2VLForConditionalGeneration", "Qwen2VLModel", "Qwen2VLPreTrainedModel", "Qwen2VLTextModel"]<|MERGE_RESOLUTION|>--- conflicted
+++ resolved
@@ -40,12 +40,9 @@
 from ...utils import (
     add_start_docstrings,
     add_start_docstrings_to_model_forward,
-<<<<<<< HEAD
     is_flash_attn_2_available,
     is_flash_attn_greater_or_equal_2_10,
     is_torchdynamo_compiling,
-=======
->>>>>>> 88056004
     logging,
     replace_return_docstrings,
 )
