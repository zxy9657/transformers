# coding=utf-8
# Copyright 2025 The Qwen team, Alibaba Group and the HuggingFace Inc. team. All rights reserved.
#
# This code is based on EleutherAI's GPT-NeoX library and the GPT-NeoX
# and OPT implementations in this library. It has been modified from its
# original forms to accommodate minor architectural differences compared
# to GPT-NeoX and OPT used by the Meta AI team that trained the model.
#
# Licensed under the Apache License, Version 2.0 (the "License");
# you may not use this file except in compliance with the License.
# You may obtain a copy of the License at
#
#     http://www.apache.org/licenses/LICENSE-2.0
#
# Unless required by applicable law or agreed to in writing, software
# distributed under the License is distributed on an "AS IS" BASIS,
# WITHOUT WARRANTIES OR CONDITIONS OF ANY KIND, either express or implied.
# See the License for the specific language governing permissions and
# limitations under the License.
"""Fast Image processor class for Qwen2-VL."""

from typing import Dict, List, Optional, Union

from ...image_processing_utils import BatchFeature
from ...image_processing_utils_fast import (
    BASE_IMAGE_PROCESSOR_FAST_DOCSTRING,
    BaseImageProcessorFast,
    group_images_by_shape,
    reorder_images,
)
from ...image_utils import (
    OPENAI_CLIP_MEAN,
    OPENAI_CLIP_STD,
    ChannelDimension,
    ImageInput,
    PILImageResampling,
    SizeDict,
    VideoInput,
    get_image_size,
<<<<<<< HEAD
=======
    get_image_type,
    infer_channel_dimension_format,
    make_batched_videos,
    make_flat_list_of_images,
    make_list_of_images,
>>>>>>> d7188ba6
    valid_images,
    validate_kwargs,
)
from ...utils import (
    TensorType,
    add_start_docstrings,
    is_torch_available,
    is_torchvision_available,
    is_torchvision_v2_available,
    is_vision_available,
    logging,
)
from .image_processing_qwen2_vl import smart_resize


if is_torch_available():
    import torch

if is_vision_available():
    pass


if is_torchvision_v2_available():
    from torchvision.transforms.v2 import functional as F
elif is_torchvision_available():
    from torchvision.transforms import functional as F

logger = logging.get_logger(__name__)


@add_start_docstrings(
    "Constructs a fast Qwen2-VL image processor that dynamically resizes images based on the original images.",
    BASE_IMAGE_PROCESSOR_FAST_DOCSTRING,
    """
        min_pixels (`int`, *optional*, defaults to `56 * 56`):
            The min pixels of the image to resize the image.
        max_pixels (`int`, *optional*, defaults to `28 * 28 * 1280`):
            The max pixels of the image to resize the image.
        patch_size (`int`, *optional*, defaults to 14):
            The spacial patch size of the vision encoder.
        temporal_patch_size (`int`, *optional*, defaults to 2):
            The temporal patch size of the vision encoder.
        merge_size (`int`, *optional*, defaults to 2):
            The merge size of the vision encoder to llm encoder.
    """,
)
class Qwen2VLImageProcessorFast(BaseImageProcessorFast):
    do_resize = True
    resample = PILImageResampling.BICUBIC
    size = {"shortest_edge": 56 * 56, "longest_edge": 28 * 28 * 1280}
    do_rescale = True
    do_normalize = True
    image_mean = OPENAI_CLIP_MEAN
    image_std = OPENAI_CLIP_STD
    do_convert_rgb = True
    patch_size = 14
    temporal_patch_size = 2
    merge_size = 2
    min_pixels = 56 * 56
    max_pixels = 28 * 28 * 1280
    valid_extra_kwargs = ["min_pixels", "max_pixels", "patch_size", "temporal_patch_size", "merge_size"]

    model_input_names = ["pixel_values", "image_grid_thw", "pixel_values_videos", "video_grid_thw"]

    def __init__(
        self,
        do_resize: bool = None,
        size: Dict[str, int] = None,
        default_to_square: bool = None,
        resample: Union[PILImageResampling, "F.InterpolationMode"] = None,
        do_center_crop: bool = None,
        crop_size: Dict[str, int] = None,
        do_rescale: bool = None,
        rescale_factor: Union[int, float] = 1 / 255,
        do_normalize: bool = None,
        image_mean: Union[float, List[float]] = None,
        image_std: Union[float, List[float]] = None,
        do_convert_rgb: bool = None,
        # Additional arguments
        min_pixels: int = None,
        max_pixels: int = None,
        patch_size: int = None,
        temporal_patch_size: int = None,
        merge_size: int = None,
        **kwargs,
    ) -> None:
        super().__init__(
            do_resize=do_resize,
            size=size,
            default_to_square=default_to_square,
            resample=resample,
            do_center_crop=do_center_crop,
            crop_size=crop_size,
            do_rescale=do_rescale,
            rescale_factor=rescale_factor,
            do_normalize=do_normalize,
            image_mean=image_mean,
            image_std=image_std,
            do_convert_rgb=do_convert_rgb,
            min_pixels=min_pixels,
            max_pixels=max_pixels,
            patch_size=patch_size,
            temporal_patch_size=temporal_patch_size,
            merge_size=merge_size,
            **kwargs,
        )

    def _preprocess(
        self,
        images: List["torch.Tensor"],
        do_resize: bool,
        size: SizeDict,
        interpolation: Optional["F.InterpolationMode"],
        do_rescale: bool,
        rescale_factor: float,
        do_normalize: bool,
        image_mean: Optional[Union[float, List[float]]],
        image_std: Optional[Union[float, List[float]]],
        do_convert_rgb: bool,
        input_data_format: Optional[Union[str, ChannelDimension]],
        device: Optional[Union[str, torch.device]],
    ):
        """
        Preprocess an image or batch of images. Copy of the `preprocess` method from `CLIPImageProcessor`.

        Args:
            images (`ImageInput`):
                Image or batch of images to preprocess. Expects pixel values ranging from 0 to 255. If pixel values range from 0 to 1, set `do_rescale=False`.
            vision_info (`List[Dict]`, *optional*):
                Optional list of dictionaries containing additional information about vision inputs.
            do_resize (`bool`, *optional*, defaults to `self.do_resize`):
                Whether to resize the image.
            interpolation (`InterpolationMode`):
                Resampling filter to use if resizing the image.
            do_rescale (`bool`, *optional*, defaults to `self.do_rescale`):
                Whether to rescale the image.
            rescale_factor (`float`, *optional*, defaults to `self.rescale_factor`):
                Scale factor to use if rescaling the image.
            do_normalize (`bool`, *optional*, defaults to `self.do_normalize`):
                Whether to normalize the image.
            image_mean (`float` or `List[float]`, *optional*, defaults to `self.image_mean`):
                Mean to use if normalizing the image. Can be a float or a list of floats corresponding to the number of channels in the image.
            image_std (`float` or `List[float]`, *optional*, defaults to `self.image_std`):
                Standard deviation to use if normalizing the image. Can be a float or a list of floats corresponding to the number of channels in the image.
            do_convert_rgb (`bool`, *optional*, defaults to `self.do_convert_rgb`):
                Whether to convert the image to RGB.
            input_data_format (`ChannelDimension` or `str`, *optional*):
                The channel dimension format for the input image. Can be one of:
                - `"channels_first"` or `ChannelDimension.FIRST`: image in (num_channels, height, width) format.
                - `"channels_last"` or `ChannelDimension.LAST`: image in (height, width, num_channels) format.
                - `"none"` or `ChannelDimension.NONE`: image in (height, width) format.   - `"none"` or `ChannelDimension.NONE`: image in (height, width) format.
            device (`torch.device`, *optional*):
                The device to process the images on. If unset, the device is inferred from the input images.
        """
        images = self._prepare_input_images(
            images=images,
            do_convert_rgb=do_convert_rgb,
            input_data_format=input_data_format,
            device=device,
        )

        height, width = get_image_size(images[0], channel_dim=ChannelDimension.FIRST)
        resized_height, resized_width = height, width

        # Group images by size for batched resizing
        grouped_images, grouped_images_index = group_images_by_shape(images)
        resized_images_grouped = {}
        for shape, stacked_images in grouped_images.items():
            if do_resize:
                resized_height, resized_width = smart_resize(
                    height,
                    width,
                    factor=self.patch_size * self.merge_size,
                    min_pixels=self.min_pixels,
                    max_pixels=self.max_pixels,
                )
                stacked_images = F.resize(
                    stacked_images, size=(resized_height, resized_width), interpolation=interpolation
                )
            resized_images_grouped[shape] = stacked_images
        resized_images = reorder_images(resized_images_grouped, grouped_images_index)

        # Group images by size for further processing
        # Needed in case do_resize is False, or resize returns images with different sizes
        grouped_images, grouped_images_index = group_images_by_shape(resized_images)
        processed_images_grouped = {}
        for shape, stacked_images in grouped_images.items():
            # Fused rescale and normalize
            stacked_images = self.rescale_and_normalize(
                stacked_images, do_rescale, rescale_factor, do_normalize, image_mean, image_std
            )
            processed_images_grouped[shape] = stacked_images

        processed_images = reorder_images(processed_images_grouped, grouped_images_index)
        patches = torch.stack(processed_images, dim=0)
        if patches.shape[0] % self.temporal_patch_size != 0:
            repeats = patches[-1].unsqueeze(0).repeat(self.temporal_patch_size - 1, 1, 1, 1)
            patches = torch.cat([patches, repeats], dim=0)

        channel = patches.shape[1]
        grid_t = patches.shape[0] // self.temporal_patch_size
        grid_h, grid_w = resized_height // self.patch_size, resized_width // self.patch_size

        patches = patches.view(
            grid_t,
            self.temporal_patch_size,
            channel,
            grid_h // self.merge_size,
            self.merge_size,
            self.patch_size,
            grid_w // self.merge_size,
            self.merge_size,
            self.patch_size,
        )
        patches = patches.permute(0, 3, 6, 4, 7, 2, 1, 5, 8)
        flatten_patches = patches.reshape(
            grid_t * grid_h * grid_w, channel * self.temporal_patch_size * self.patch_size * self.patch_size
        )

        return flatten_patches, (grid_t, grid_h, grid_w)

    def preprocess(
        self,
        images: ImageInput,
        videos: VideoInput = None,
        do_resize: bool = None,
        size: Dict[str, int] = None,
        resample: Optional[Union["PILImageResampling", "F.InterpolationMode"]] = None,
        do_rescale: bool = None,
        rescale_factor: float = None,
        do_normalize: bool = None,
        image_mean: Optional[Union[float, List[float]]] = None,
        image_std: Optional[Union[float, List[float]]] = None,
        do_convert_rgb: bool = None,
        return_tensors: Optional[Union[str, TensorType]] = None,
        data_format: Optional[ChannelDimension] = ChannelDimension.FIRST,
        input_data_format: Optional[Union[str, ChannelDimension]] = None,
        device: Optional["torch.device"] = None,
        **kwargs,
    ):
        """
        Args:
            images (`ImageInput`):
                Image to preprocess. Expects a single or batch of images with pixel values ranging from 0 to 255. If
                passing in images with pixel values between 0 and 1, set `do_rescale=False`.
            videos (`VideoInput`):
                Video to preprocess. Expects a single or batch of videos with pixel values ranging from 0 to 255. If
                passing in videos with pixel values between 0 and 1, set `do_rescale=False`.
            do_resize (`bool`, *optional*, defaults to `self.do_resize`):
                Whether to resize the image.
            size (`Dict[str, int]`, *optional*, defaults to `self.size`):
                Size of the image after resizing. Shortest edge of the image is resized to size["shortest_edge"], with
                the longest edge resized to keep the input aspect ratio.
            resample (`int`, *optional*, defaults to `self.resample`):
                Resampling filter to use if resizing the image. This can be one of the enum `PILImageResampling`. Only
                has an effect if `do_resize` is set to `True`.
            do_rescale (`bool`, *optional*, defaults to `self.do_rescale`):
                Whether to rescale the image.
            rescale_factor (`float`, *optional*, defaults to `self.rescale_factor`):
                Rescale factor to rescale the image by if `do_rescale` is set to `True`.
            do_normalize (`bool`, *optional*, defaults to `self.do_normalize`):
                Whether to normalize the image.
            image_mean (`float` or `List[float]`, *optional*, defaults to `self.image_mean`):
                Image mean to use for normalization. Only has an effect if `do_normalize` is set to `True`.
            image_std (`float` or `List[float]`, *optional*, defaults to `self.image_std`):
                Image standard deviation to use for normalization. Only has an effect if `do_normalize` is set to
                `True`.
            do_convert_rgb (`bool`, *optional*, defaults to `self.do_convert_rgb`):
                Whether to convert the image to RGB.
            return_tensors (`str` or `TensorType`, *optional*):
                The type of tensors to return. Can be one of:
                - Unset: Return a list of `np.ndarray`.
                - `TensorType.TENSORFLOW` or `'tf'`: Return a batch of type `tf.Tensor`.
                - `TensorType.PYTORCH` or `'pt'`: Return a batch of type `torch.Tensor`.
                - `TensorType.NUMPY` or `'np'`: Return a batch of type `np.ndarray`.
                - `TensorType.JAX` or `'jax'`: Return a batch of type `jax.numpy.ndarray`.
            data_format (`ChannelDimension` or `str`, *optional*, defaults to `ChannelDimension.FIRST`):
                The channel dimension format for the output image. Can be one of:
                - `"channels_first"` or `ChannelDimension.FIRST`: image in (num_channels, height, width) format.
                - `"channels_last"` or `ChannelDimension.LAST`: image in (height, width, num_channels) format.
                - Unset: Use the channel dimension format of the input image.
            input_data_format (`ChannelDimension` or `str`, *optional*):
                The channel dimension format for the input image. If unset, the channel dimension format is inferred
                from the input image. Can be one of:
                - `"channels_first"` or `ChannelDimension.FIRST`: image in (num_channels, height, width) format.
                - `"channels_last"` or `ChannelDimension.LAST`: image in (height, width, num_channels) format.
                - `"none"` or `ChannelDimension.NONE`: image in (height, width) format.
            device (`torch.device`, *optional*):
                The device to process the images on. If unset, the device is inferred from the input images.
        """
        validate_kwargs(captured_kwargs=kwargs.keys(), valid_processor_keys=self.valid_extra_kwargs)
        do_resize = do_resize if do_resize is not None else self.do_resize
        size = size if size is not None else self.size
        resample = resample if resample is not None else self.resample
        do_rescale = do_rescale if do_rescale is not None else self.do_rescale
        rescale_factor = rescale_factor if rescale_factor is not None else self.rescale_factor
        do_normalize = do_normalize if do_normalize is not None else self.do_normalize
        image_mean = image_mean if image_mean is not None else self.image_mean
        image_std = image_std if image_std is not None else self.image_std
        do_convert_rgb = do_convert_rgb if do_convert_rgb is not None else self.do_convert_rgb

        image_mean, image_std, size, _, interpolation = self._prepare_process_arguments(
            do_resize=do_resize,
            size=size,
            resample=resample,
            do_rescale=do_rescale,
            rescale_factor=rescale_factor,
            do_normalize=do_normalize,
            image_mean=image_mean,
            image_std=image_std,
            return_tensors=return_tensors,
            data_format=data_format,
            device=device,
        )
        if images is not None:
            images = make_flat_list_of_images(images)
        if videos is not None:
            videos = make_batched_videos(videos)

        if images is not None and not valid_images(images):
            raise ValueError(
                "Invalid image type. Must be of type PIL.Image.Image, numpy.ndarray, "
                "torch.Tensor, tf.Tensor or jax.ndarray."
            )

        if images is not None:
            pixel_values, vision_grid_thws = [], []
            for image in images:
                patches, image_grid_thw = self._preprocess(
                    image,
                    do_resize=do_resize,
                    size=size,
                    interpolation=interpolation,
                    do_rescale=do_rescale,
                    rescale_factor=rescale_factor,
                    do_normalize=do_normalize,
                    image_mean=image_mean,
                    image_std=image_std,
                    do_convert_rgb=do_convert_rgb,
                    input_data_format=input_data_format,
                    device=device,
                )
                pixel_values.extend(patches)
                vision_grid_thws.append(image_grid_thw)
            pixel_values = torch.stack(pixel_values)
            vision_grid_thws = torch.tensor(vision_grid_thws)
            data = {"pixel_values": pixel_values, "image_grid_thw": vision_grid_thws}

        if videos is not None:
            pixel_values, vision_grid_thws = [], []
            for images in videos:
                patches, video_grid_thw = self._preprocess(
                    images,
                    do_resize=do_resize,
                    size=size,
                    interpolation=interpolation,
                    do_rescale=do_rescale,
                    rescale_factor=rescale_factor,
                    do_normalize=do_normalize,
                    image_mean=image_mean,
                    image_std=image_std,
                    do_convert_rgb=do_convert_rgb,
                    input_data_format=input_data_format,
                    device=device,
                )
                pixel_values.extend(patches)
                vision_grid_thws.append(video_grid_thw)
            pixel_values = torch.stack(pixel_values)
            vision_grid_thws = torch.tensor(vision_grid_thws)
            data = {"pixel_values_videos": pixel_values, "video_grid_thw": vision_grid_thws}

        return BatchFeature(data=data, tensor_type=return_tensors)


__all__ = ["Qwen2VLImageProcessorFast"]<|MERGE_RESOLUTION|>--- conflicted
+++ resolved
@@ -37,14 +37,8 @@
     SizeDict,
     VideoInput,
     get_image_size,
-<<<<<<< HEAD
-=======
-    get_image_type,
-    infer_channel_dimension_format,
     make_batched_videos,
     make_flat_list_of_images,
-    make_list_of_images,
->>>>>>> d7188ba6
     valid_images,
     validate_kwargs,
 )
