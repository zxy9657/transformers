--- conflicted
+++ resolved
@@ -19,19 +19,9 @@
 from torch import nn
 
 from ...activations import ACT2FN
-<<<<<<< HEAD
-from ...utils import is_torchdynamo_compiling, logging
-=======
 from ...modeling_flash_attention_utils import FlashAttentionKwargs
 from ...processing_utils import Unpack
-from ...utils import (
-    add_start_docstrings_to_model_forward,
-    can_return_tuple,
-    is_torchdynamo_compiling,
-    logging,
-    replace_return_docstrings,
-)
->>>>>>> d23aae2b
+from ...utils import is_torchdynamo_compiling, logging
 from ..llava.modeling_llava import (
     KwargsForCausalLM,
     LlavaCausalLMOutputWithPast,
@@ -178,7 +168,6 @@
         image_features = self.multi_modal_projector(selected_image_feature.squeeze(0), image_sizes)
         return image_features
 
-    @can_return_tuple
     def forward(
         self,
         input_ids: torch.LongTensor = None,
