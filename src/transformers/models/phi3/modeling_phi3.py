--- conflicted
+++ resolved
@@ -56,76 +56,6 @@
 _CONFIG_FOR_DOC = "Phi3Config"
 
 
-<<<<<<< HEAD
-# Copied from transformers.models.mistral.modeling_mistral._prepare_4d_causal_attention_mask_with_cache_position with Mistral->Phi3
-def _prepare_4d_causal_attention_mask_with_cache_position(
-    attention_mask: torch.Tensor,
-    sequence_length: int,
-    target_length: int,
-    dtype: torch.dtype,
-    device: torch.device,
-    min_dtype: float,
-    cache_position: torch.Tensor,
-    batch_size: int,
-    config: Phi3Config,
-    past_key_values: Cache,
-):
-    """
-    Creates a causal 4D mask of shape `(batch_size, 1, query_length, key_value_length)` from a 2D mask of shape
-    `(batch_size, key_value_length)`, or if the input `attention_mask` is already 4D, do nothing.
-
-    Args:
-        attention_mask (`torch.Tensor`):
-            A 2D attention mask of shape `(batch_size, key_value_length)` or a 4D attention mask of shape `(batch_size, 1, query_length, key_value_length)`.
-        sequence_length (`int`):
-            The sequence length being processed.
-        target_length (`int`):
-            The target length: when generating with static cache, the mask should be as long as the static cache, to account for the 0 padding, the part of the cache that is not filled yet.
-        dtype (`torch.dtype`):
-            The dtype to use for the 4D attention mask.
-        device (`torch.device`):
-            The device to plcae the 4D attention mask on.
-        min_dtype (`float`):
-            The minimum value representable with the dtype `dtype`.
-        cache_position (`torch.Tensor`):
-            Indices depicting the position of the input sequence tokens in the sequence.
-        batch_size (`torch.Tensor`):
-            Batch size.
-        config (`Phi3Config`):
-            The model's configuration class
-        past_key_values (`Cache`):
-            The cache class that is being used currently to generate
-    """
-    if attention_mask is not None and attention_mask.dim() == 4:
-        # In this case we assume that the mask comes already in inverted form and requires no inversion or slicing.
-        causal_mask = attention_mask
-    else:
-        causal_mask = torch.full((sequence_length, target_length), fill_value=min_dtype, dtype=dtype, device=device)
-        diagonal_attend_mask = torch.arange(target_length, device=device) > cache_position.reshape(-1, 1)
-        if config.sliding_window is not None:
-            if not isinstance(past_key_values, SlidingWindowCache) or sequence_length > config.sliding_window:
-                # if we have sliding window, we should not attend to tokens beyond sliding window length, so we mask them out also
-                sliding_attend_mask = torch.arange(target_length, device=device) <= (
-                    cache_position.reshape(-1, 1) - config.sliding_window
-                )
-                diagonal_attend_mask |= sliding_attend_mask
-        causal_mask *= diagonal_attend_mask
-        causal_mask = causal_mask[None, None, :, :].expand(batch_size, 1, -1, -1)
-        if attention_mask is not None:
-            causal_mask = causal_mask.clone()  # copy to contiguous memory for in-place edit
-            if attention_mask.shape[-1] > target_length:
-                attention_mask = attention_mask[:, :target_length]
-            mask_length = attention_mask.shape[-1]
-            padding_mask = causal_mask[:, :, :, :mask_length] + attention_mask[:, None, None, :]
-            padding_mask = padding_mask == 0
-            causal_mask[:, :, :, :mask_length] = causal_mask[:, :, :, :mask_length].masked_fill(
-                padding_mask, min_dtype
-            )
-    return causal_mask
-
-
-=======
->>>>>>> a3add290
 # Copied from transformers.models.llama.modeling_llama.LlamaRMSNorm with Llama->Phi3
 class Phi3RMSNorm(nn.Module):
     def __init__(self, hidden_size, eps=1e-6):
@@ -1143,16 +1073,8 @@
 
         dtype, device = input_tensor.dtype, input_tensor.device
         sequence_length = input_tensor.shape[1]
-<<<<<<< HEAD
-        if using_sliding_window_cache:
-            sliding_window = self.config.sliding_window if self.config.sliding_window is not None else sequence_length
-            target_length = max(sequence_length, sliding_window)
-        elif using_static_cache:
-            target_length = past_key_values.get_max_length()
-=======
-        if using_static_cache:
+        if using_sliding_window_cache or using_static_cache:
             target_length = past_key_values.get_max_cache_shape()
->>>>>>> a3add290
         else:
             target_length = (
                 attention_mask.shape[-1]
@@ -1446,30 +1368,11 @@
                 batch_size, sequence_length = model_inputs["input_ids"].shape
                 device = model_inputs["input_ids"].device
 
-<<<<<<< HEAD
-            dtype = self.lm_head.weight.dtype
-            min_dtype = torch.finfo(dtype).min
-
-            if isinstance(past_key_values, SlidingWindowCache):
-                sliding_window = (
-                    self.config.sliding_window if self.config.sliding_window is not None else sequence_length
-                )
-                target_length = max(sequence_length, sliding_window)
-            else:
-                target_length = past_key_values.get_max_length()
-
             attention_mask = _prepare_4d_causal_attention_mask_with_cache_position(
-                attention_mask,
-                sequence_length=sequence_length,
-                target_length=target_length,
-                dtype=dtype,
-=======
-            attention_mask = self.model._prepare_4d_causal_attention_mask_with_cache_position(
                 attention_mask,
                 sequence_length=sequence_length,
                 target_length=past_key_values.get_max_cache_shape(),
                 dtype=self.lm_head.weight.dtype,
->>>>>>> a3add290
                 device=device,
                 cache_position=cache_position,
                 batch_size=batch_size,
