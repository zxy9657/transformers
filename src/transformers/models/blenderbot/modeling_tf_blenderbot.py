--- conflicted
+++ resolved
@@ -1478,7 +1478,6 @@
             )
         return (past[0], reordered_past)
 
-<<<<<<< HEAD
     # Copied from transformers.models.bart.modeling_tf_bart.TFBartForConditionalGeneration.compute_loss
     def compute_loss(self, labels, logits):
         """CrossEntropyLoss that ignores pad tokens"""
@@ -1490,12 +1489,4 @@
         active_loss = tf.not_equal(melted_labels, self.config.pad_token_id)
         reduced_logits = tf.boolean_mask(tf.reshape(logits, (-1, shape_list(logits)[2])), active_loss)
         labels = tf.boolean_mask(melted_labels, active_loss)
-        return loss_fn(labels, reduced_logits)
-=======
-    def adjust_logits_during_generation(self, logits, cur_len, max_length):
-        if cur_len == max_length - 1:
-            vocab_range = tf.constant(range(self.config.vocab_size))
-            return tf.where(vocab_range != self.config.eos_token_id, LARGE_NEGATIVE, logits)
-        else:
-            return logits
->>>>>>> 1682804e
+        return loss_fn(labels, reduced_logits)