# coding=utf-8
# Copyright 2023 Microsoft and the HuggingFace Inc. team. All rights reserved.
#
# Licensed under the Apache License, Version 2.0 (the "License");
# you may not use this file except in compliance with the License.
# You may obtain a copy of the License at
#
#     http://www.apache.org/licenses/LICENSE-2.0
#
# Unless required by applicable law or agreed to in writing, software
# distributed under the License is distributed on an "AS IS" BASIS,
# WITHOUT WARRANTIES OR CONDITIONS OF ANY KIND, either express or implied.
# See the License for the specific language governing permissions and
# limitations under the License.

""" PyTorch Phi model."""


import math
from typing import List, Optional, Tuple, Union

import torch
import torch.nn.functional as F
import torch.utils.checkpoint
from torch import nn
from torch.nn import BCEWithLogitsLoss, CrossEntropyLoss, MSELoss

from ...activations import ACT2FN
from ...cache_utils import Cache, DynamicCache
from ...modeling_attn_mask_utils import _prepare_4d_causal_attention_mask
from ...modeling_outputs import (
    BaseModelOutputWithPast,
    CausalLMOutputWithPast,
    SequenceClassifierOutputWithPast,
    TokenClassifierOutput,
)
from ...modeling_utils import PreTrainedModel
from ...utils import (
    add_code_sample_docstrings,
    add_start_docstrings,
    add_start_docstrings_to_model_forward,
    is_flash_attn_2_available,
    is_flash_attn_greater_or_equal_2_10,
    logging,
    replace_return_docstrings,
)
from .configuration_phi import PhiConfig


if is_flash_attn_2_available():
    from flash_attn import flash_attn_func, flash_attn_varlen_func
    from flash_attn.bert_padding import index_first_axis, pad_input, unpad_input  # noqa


logger = logging.get_logger(__name__)

_CHECKPOINT_FOR_DOC = "susnato/phi-1_dev"
_CONFIG_FOR_DOC = "PhiConfig"

PHI_PRETRAINED_MODEL_ARCHIVE_LIST = [
    "susnato/phi-1_dev",
    "susnato/phi-1_5_dev",
    # See all Phi models at https://huggingface.co/models?filter=phi
]


# Copied from transformers.models.llama.modeling_llama._get_unpad_data
def _get_unpad_data(attention_mask):
    seqlens_in_batch = attention_mask.sum(dim=-1, dtype=torch.int32)
    indices = torch.nonzero(attention_mask.flatten(), as_tuple=False).flatten()
    max_seqlen_in_batch = seqlens_in_batch.max().item()
    cu_seqlens = F.pad(torch.cumsum(seqlens_in_batch, dim=0, dtype=torch.torch.int32), (1, 0))
    return (
        indices,
        cu_seqlens,
        max_seqlen_in_batch,
    )


# Copied from transformers.models.llama.modeling_llama.LlamaRotaryEmbedding with Llama->Phi
class PhiRotaryEmbedding(nn.Module):
    def __init__(self, dim, max_position_embeddings=2048, base=10000, device=None):
        super().__init__()

        self.dim = dim
        self.max_position_embeddings = max_position_embeddings
        self.base = base
        inv_freq = 1.0 / (self.base ** (torch.arange(0, self.dim, 2).float().to(device) / self.dim))
        self.register_buffer("inv_freq", inv_freq, persistent=False)

        # Build here to make `torch.jit.trace` work.
        self._set_cos_sin_cache(
            seq_len=max_position_embeddings, device=self.inv_freq.device, dtype=torch.get_default_dtype()
        )

    def _set_cos_sin_cache(self, seq_len, device, dtype):
        self.max_seq_len_cached = seq_len
        t = torch.arange(self.max_seq_len_cached, device=device, dtype=self.inv_freq.dtype)

        freqs = torch.outer(t, self.inv_freq)
        # Different from paper, but it uses a different permutation in order to obtain the same calculation
        emb = torch.cat((freqs, freqs), dim=-1)
        self.register_buffer("cos_cached", emb.cos().to(dtype), persistent=False)
        self.register_buffer("sin_cached", emb.sin().to(dtype), persistent=False)

    def forward(self, x, seq_len=None):
        # x: [bs, num_attention_heads, seq_len, head_size]
        if seq_len > self.max_seq_len_cached:
            self._set_cos_sin_cache(seq_len=seq_len, device=x.device, dtype=x.dtype)

        return (
            self.cos_cached[:seq_len].to(dtype=x.dtype),
            self.sin_cached[:seq_len].to(dtype=x.dtype),
        )


# Copied from transformers.models.llama.modeling_llama.LlamaLinearScalingRotaryEmbedding with Llama->Phi
class PhiLinearScalingRotaryEmbedding(PhiRotaryEmbedding):
    """PhiRotaryEmbedding extended with linear scaling. Credits to the Reddit user /u/kaiokendev"""

    def __init__(self, dim, max_position_embeddings=2048, base=10000, device=None, scaling_factor=1.0):
        self.scaling_factor = scaling_factor
        super().__init__(dim, max_position_embeddings, base, device)

    def _set_cos_sin_cache(self, seq_len, device, dtype):
        self.max_seq_len_cached = seq_len
        t = torch.arange(self.max_seq_len_cached, device=device, dtype=self.inv_freq.dtype)
        t = t / self.scaling_factor

        freqs = torch.outer(t, self.inv_freq)
        # Different from paper, but it uses a different permutation in order to obtain the same calculation
        emb = torch.cat((freqs, freqs), dim=-1)
        self.register_buffer("cos_cached", emb.cos().to(dtype), persistent=False)
        self.register_buffer("sin_cached", emb.sin().to(dtype), persistent=False)


# Copied from transformers.models.llama.modeling_llama.LlamaDynamicNTKScalingRotaryEmbedding with Llama->Phi
class PhiDynamicNTKScalingRotaryEmbedding(PhiRotaryEmbedding):
    """PhiRotaryEmbedding extended with Dynamic NTK scaling. Credits to the Reddit users /u/bloc97 and /u/emozilla"""

    def __init__(self, dim, max_position_embeddings=2048, base=10000, device=None, scaling_factor=1.0):
        self.scaling_factor = scaling_factor
        super().__init__(dim, max_position_embeddings, base, device)

    def _set_cos_sin_cache(self, seq_len, device, dtype):
        self.max_seq_len_cached = seq_len

        if seq_len > self.max_position_embeddings:
            base = self.base * (
                (self.scaling_factor * seq_len / self.max_position_embeddings) - (self.scaling_factor - 1)
            ) ** (self.dim / (self.dim - 2))
            inv_freq = 1.0 / (base ** (torch.arange(0, self.dim, 2).float().to(device) / self.dim))
            self.register_buffer("inv_freq", inv_freq, persistent=False)

        t = torch.arange(self.max_seq_len_cached, device=device, dtype=self.inv_freq.dtype)

        freqs = torch.outer(t, self.inv_freq)
        # Different from paper, but it uses a different permutation in order to obtain the same calculation
        emb = torch.cat((freqs, freqs), dim=-1)
        self.register_buffer("cos_cached", emb.cos().to(dtype), persistent=False)
        self.register_buffer("sin_cached", emb.sin().to(dtype), persistent=False)


# Copied from transformers.models.llama.modeling_llama.rotate_half
def rotate_half(x):
    """Rotates half the hidden dims of the input."""
    x1 = x[..., : x.shape[-1] // 2]
    x2 = x[..., x.shape[-1] // 2 :]
    return torch.cat((-x2, x1), dim=-1)


# Copied from transformers.models.llama.modeling_llama.apply_rotary_pos_emb
def apply_rotary_pos_emb(q, k, cos, sin, position_ids, unsqueeze_dim=1):
    """Applies Rotary Position Embedding to the query and key tensors.

    Args:
        q (`torch.Tensor`): The query tensor.
        k (`torch.Tensor`): The key tensor.
        cos (`torch.Tensor`): The cosine part of the rotary embedding.
        sin (`torch.Tensor`): The sine part of the rotary embedding.
        position_ids (`torch.Tensor`):
            The position indices of the tokens corresponding to the query and key tensors. For example, this can be
            used to pass offsetted position ids when working with a KV-cache.
        unsqueeze_dim (`int`, *optional*, defaults to 1):
            The 'unsqueeze_dim' argument specifies the dimension along which to unsqueeze cos[position_ids] and
            sin[position_ids] so that they can be properly broadcasted to the dimensions of q and k. For example, note
            that cos[position_ids] and sin[position_ids] have the shape [batch_size, seq_len, head_dim]. Then, if q and
            k have the shape [batch_size, heads, seq_len, head_dim], then setting unsqueeze_dim=1 makes
            cos[position_ids] and sin[position_ids] broadcastable to the shapes of q and k. Similarly, if q and k have
            the shape [batch_size, seq_len, heads, head_dim], then set unsqueeze_dim=2.
    Returns:
        `tuple(torch.Tensor)` comprising of the query and key tensors rotated using the Rotary Position Embedding.
    """
    cos = cos[position_ids].unsqueeze(unsqueeze_dim)
    sin = sin[position_ids].unsqueeze(unsqueeze_dim)
    q_embed = (q * cos) + (rotate_half(q) * sin)
    k_embed = (k * cos) + (rotate_half(k) * sin)
    return q_embed, k_embed


# Copied from transformers.models.clip.modeling_clip.CLIPMLP with CLIP->Phi
class PhiMLP(nn.Module):
    def __init__(self, config):
        super().__init__()
        self.config = config
        self.activation_fn = ACT2FN[config.hidden_act]
        self.fc1 = nn.Linear(config.hidden_size, config.intermediate_size)
        self.fc2 = nn.Linear(config.intermediate_size, config.hidden_size)

    def forward(self, hidden_states: torch.Tensor) -> torch.Tensor:
        hidden_states = self.fc1(hidden_states)
        hidden_states = self.activation_fn(hidden_states)
        hidden_states = self.fc2(hidden_states)
        return hidden_states


# Copied from transformers.models.persimmon.modeling_persimmon.PersimmonAttention with Persimmon->Phi,persimmon->phi
class PhiAttention(nn.Module):
    """Multi-headed attention from 'Attention Is All You Need' paper"""

    def __init__(self, config: PhiConfig, layer_idx: Optional[int] = None):
        super().__init__()
        self.config = config
        self.layer_idx = layer_idx
        if layer_idx is None:
            logger.warning_once(
                f"Instantiating {self.__class__.__name__} without passing `layer_idx` is not recommended and will "
                "to errors during the forward call, if caching is used. Please make sure to provide a `layer_idx` "
                "when creating this class."
            )

        self.hidden_size = config.hidden_size
        self.num_heads = config.num_attention_heads
        self.head_dim = self.hidden_size // self.num_heads
        self.max_position_embeddings = config.max_position_embeddings
        self.rope_theta = config.rope_theta
        self.partial_rotary_factor = config.partial_rotary_factor
        self.is_causal = True

        if (self.head_dim * self.num_heads) != self.hidden_size:
            raise ValueError(
                f"hidden_size must be divisible by num_heads (got `hidden_size`: {self.hidden_size}"
                f" and `num_heads`: {self.num_heads})."
            )
        self.query_key_value = nn.Linear(self.hidden_size, 3 * self.hidden_size, bias=True)
        self.dense = nn.Linear(self.num_heads * self.head_dim, self.hidden_size, bias=True)
        self.qk_layernorm = config.qk_layernorm

        if self.qk_layernorm:
            self.q_layernorm = nn.LayerNorm(
                config.hidden_size // self.num_heads, eps=config.layer_norm_eps, elementwise_affine=True
            )
            self.k_layernorm = nn.LayerNorm(
                config.hidden_size // self.num_heads, eps=config.layer_norm_eps, elementwise_affine=True
            )
        self.attention_dropout = nn.Dropout(config.attention_dropout)
        self._init_rope()

    def _init_rope(self):
        if self.config.rope_scaling is None:
            self.rotary_emb = PhiRotaryEmbedding(
                int(self.partial_rotary_factor * self.head_dim),
                max_position_embeddings=self.max_position_embeddings,
                base=self.rope_theta,
            )
        else:
            scaling_type = self.config.rope_scaling["type"]
            scaling_factor = self.config.rope_scaling["factor"]
            if scaling_type == "linear":
                self.rotary_emb = PhiLinearScalingRotaryEmbedding(
                    int(self.partial_rotary_factor * self.head_dim),
                    max_position_embeddings=self.max_position_embeddings,
                    scaling_factor=scaling_factor,
                    base=self.rope_theta,
                )
            elif scaling_type == "dynamic":
                self.rotary_emb = PhiDynamicNTKScalingRotaryEmbedding(
                    int(self.partial_rotary_factor * self.head_dim),
                    max_position_embeddings=self.max_position_embeddings,
                    scaling_factor=scaling_factor,
                    base=self.rope_theta,
                )
            else:
                raise ValueError(f"Unknown RoPE scaling type {scaling_type}")

    # Copied from transformers.models.bloom.modeling_bloom.BloomAttention._split_heads
    def _split_heads(self, fused_qkv: torch.Tensor) -> Tuple[torch.Tensor, torch.Tensor, torch.Tensor]:
        """
        Split the last dimension into (num_heads, head_dim) without making any copies, results share same memory
        storage as `fused_qkv`

        Args:
            fused_qkv (`torch.tensor`, *required*): [batch_size, seq_length, num_heads * 3 * head_dim]

        Returns:
            query: [batch_size, seq_length, num_heads, head_dim] key: [batch_size, seq_length, num_heads, head_dim]
            value: [batch_size, seq_length, num_heads, head_dim]
        """
        batch_size, seq_length, three_times_hidden_size = fused_qkv.shape
        fused_qkv = fused_qkv.view(batch_size, seq_length, self.num_heads, 3, self.head_dim)
        return fused_qkv[..., 0, :], fused_qkv[..., 1, :], fused_qkv[..., 2, :]

    def forward(
        self,
        hidden_states: torch.Tensor,
        attention_mask: Optional[torch.Tensor] = None,
        position_ids: Optional[torch.LongTensor] = None,
        past_key_value: Optional[Cache] = None,
        output_attentions: bool = False,
        use_cache: bool = False,
    ) -> Tuple[torch.Tensor, Optional[torch.Tensor], Optional[Tuple[torch.Tensor]]]:
        bsz, q_len, _ = hidden_states.size()

        # [batch_size, seq_length, 3 x hidden_size]
        fused_qkv = self.query_key_value(hidden_states)

        # 3 x [batch_size, seq_length, num_heads, head_dim]
        (query_states, key_states, value_states) = self._split_heads(fused_qkv)

        if self.qk_layernorm:
            query_states = self.q_layernorm(query_states)
            key_states = self.k_layernorm(key_states)

        # [batch_size, num_heads, seq_length, head_dim] -> [batch_size, seq_length, num_heads, head_dim]
        query_states = query_states.transpose(1, 2)
        value_states = value_states.transpose(1, 2)
        key_states = key_states.transpose(1, 2)

        kv_seq_len = key_states.shape[-2]
        if past_key_value is not None:
            if self.layer_idx is None:
                raise ValueError(
                    f"The cache structure has changed since version v4.36. If you are using {self.__class__.__name__} "
                    "for auto-regressive decoding with k/v caching, please make sure to initialize the attention class "
                    "with a layer index."
                )
            kv_seq_len += past_key_value.get_seq_length(self.layer_idx)
        cos, sin = self.rotary_emb(value_states, seq_len=kv_seq_len)

        # Partial rotary embedding
        query_rot, query_pass = (
            query_states[..., : self.rotary_emb.dim],
            query_states[..., self.rotary_emb.dim :],
        )
        key_rot, key_pass = (
            key_states[..., : self.rotary_emb.dim],
            key_states[..., self.rotary_emb.dim :],
        )
        # [batch_size, seq_length, num_heads, head_dim // config.partial_rotary_factor]
        query_rot, key_rot = apply_rotary_pos_emb(query_rot, key_rot, cos, sin, position_ids)

        # [batch_size, seq_length, num_heads, head_dim]
        query_states = torch.cat((query_rot, query_pass), dim=-1)
        key_states = torch.cat((key_rot, key_pass), dim=-1)

        if past_key_value is not None:
            # Specific to RoPE models with partial rotation
            cache_kwargs = {"sin": sin, "cos": cos, "partial_rotation_size": self.rotary_emb.dim}
            key_states, value_states = past_key_value.update(key_states, value_states, self.layer_idx, cache_kwargs)

        attn_weights = torch.matmul(query_states, key_states.transpose(2, 3)) / math.sqrt(self.head_dim)

        if attn_weights.size() != (bsz, self.num_heads, q_len, kv_seq_len):
            raise ValueError(
                f"Attention weights should be of size {(bsz, self.num_heads, q_len, kv_seq_len)}, but is"
                f" {attn_weights.size()}"
            )

        if attention_mask is not None:
            if attention_mask.size() != (bsz, 1, q_len, kv_seq_len):
                raise ValueError(
                    f"Attention mask should be of size {(bsz, 1, q_len, kv_seq_len)}, but is {attention_mask.size()}"
                )
            attn_weights = attn_weights + attention_mask

        # upcast attention to fp32
        attn_weights = nn.functional.softmax(attn_weights, dtype=torch.float32, dim=-1).to(query_states.dtype)
        attn_weights = self.attention_dropout(attn_weights)

        attn_output = torch.matmul(attn_weights, value_states)

        if attn_output.size() != (bsz, self.num_heads, q_len, self.head_dim):
            raise ValueError(
                f"`attn_output` should be of size {(bsz, self.num_heads, q_len, self.head_dim)}, but is"
                f" {attn_output.size()}"
            )

        attn_output = attn_output.transpose(1, 2).contiguous()
        attn_output = attn_output.reshape(bsz, q_len, self.hidden_size)

        attn_output = self.dense(attn_output)

        if not output_attentions:
            attn_weights = None

        return attn_output, attn_weights, past_key_value


class PhiFlashAttention2(PhiAttention):
    """
    Phi flash attention module. This module inherits from `PhiAttention` as the weights of the module stays untouched.
    The only required change would be on the forward pass where it needs to correctly call the public API of flash
    attention and deal with padding tokens in case the input contains any of them.
    """

    # Copied from transformers.models.llama.modeling_llama.LlamaFlashAttention2.__init__
    def __init__(self, *args, **kwargs):
        super().__init__(*args, **kwargs)

        # TODO: Should be removed once Flash Attention for RoCm is bumped to 2.1.
        # flash_attn<2.1 generates top-left aligned causal mask, while what is needed here is bottom-right alignement, that was made default for flash_attn>=2.1. This attribute is used to handle this difference. Reference: https://github.com/Dao-AILab/flash-attention/releases/tag/v2.1.0.
        # Beware that with flash_attn<2.1, using q_seqlen != k_seqlen (except for the case q_seqlen == 1) produces a wrong mask (top-left).
        self._flash_attn_uses_top_left_mask = not is_flash_attn_greater_or_equal_2_10()

    def forward(
        self,
        hidden_states: torch.Tensor,
        attention_mask: Optional[torch.Tensor] = None,
        position_ids: Optional[torch.LongTensor] = None,
        past_key_value: Optional[Cache] = None,
        output_attentions: bool = False,
        use_cache: bool = False,
    ) -> Tuple[torch.Tensor, Optional[torch.Tensor], Optional[Tuple[torch.Tensor]]]:
        # PhiFlashAttention2 attention does not support output_attentions

        output_attentions = False

        bsz, q_len, _ = hidden_states.size()

        # [batch_size, seq_length, 3 x hidden_size]
        fused_qkv = self.query_key_value(hidden_states)

        # 3 x [batch_size, seq_length, num_heads, head_dim]
        (query_states, key_states, value_states) = self._split_heads(fused_qkv)

        if self.qk_layernorm:
            query_states = self.q_layernorm(query_states)
            key_states = self.k_layernorm(key_states)

        # [batch_size, num_heads, seq_length, head_dim] -> [batch_size, seq_length, num_heads, head_dim]
        query_states = query_states.transpose(1, 2)
        value_states = value_states.transpose(1, 2)
        key_states = key_states.transpose(1, 2)

        kv_seq_len = key_states.shape[-2]
        if past_key_value is not None:
            kv_seq_len += past_key_value.get_seq_length(self.layer_idx)
        cos, sin = self.rotary_emb(value_states, seq_len=kv_seq_len)

        # Partial rotary embedding
        query_rot, query_pass = (
            query_states[..., : self.rotary_emb.dim],
            query_states[..., self.rotary_emb.dim :],
        )
        key_rot, key_pass = (
            key_states[..., : self.rotary_emb.dim],
            key_states[..., self.rotary_emb.dim :],
        )
        # [batch_size, seq_length, num_heads, head_dim // config.partial_rotary_factor]
        query_rot, key_rot = apply_rotary_pos_emb(query_rot, key_rot, cos, sin, position_ids)

        # [batch_size, seq_length, num_heads, head_dim]
        query_states = torch.cat((query_rot, query_pass), dim=-1)
        key_states = torch.cat((key_rot, key_pass), dim=-1)

        if past_key_value is not None:
            cache_kwargs = {"sin": sin, "cos": cos, "partial_rotation_size": self.rotary_emb.dim}
            key_states, value_states = past_key_value.update(key_states, value_states, self.layer_idx, cache_kwargs)

        tgt_len = key_states.shape[2]

        # Flash attention requires the input to have the shape
        # batch_size x seq_length x head_dim x hidden_dim
        query_states = query_states.transpose(1, 2).view(bsz, q_len, self.num_heads, self.head_dim)
        key_states = key_states.transpose(1, 2).view(bsz, tgt_len, self.num_heads, self.head_dim)
        value_states = value_states.transpose(1, 2).view(bsz, tgt_len, self.num_heads, self.head_dim)

        attn_dropout = self.config.attention_dropout if self.training else 0.0

        # In PEFT, usually we cast the layer norms in float32 for training stability reasons
        # therefore the input hidden states gets silently casted in float32. Hence, we need
        # cast them back in the correct dtype just to be sure everything works as expected.
        # This might slowdown training & inference so it is recommended to not cast the LayerNorms
        # in fp32.

        if query_states.dtype == torch.float32:
            # Handle the case where the model is quantized
            if hasattr(self.config, "_pre_quantization_dtype"):
                target_dtype = self.config._pre_quantization_dtype
            else:
                target_dtype = self.q_proj.weight.dtype

            logger.warning_once(
                f"The input hidden states seems to be silently casted in float32, this might be related to"
                f" the fact you have upcasted embedding or layer norm layers in float32. We will cast back the input in"
                f" {target_dtype}."
            )

            query_states = query_states.to(target_dtype)
            key_states = key_states.to(target_dtype)
            value_states = value_states.to(target_dtype)

        attn_output = self._flash_attention_forward(
            query_states, key_states, value_states, attention_mask, q_len, dropout=attn_dropout, softmax_scale=1.0
        )

        attn_output = attn_output.reshape(bsz, q_len, self.num_heads * self.head_dim)
        attn_output = self.dense(attn_output)

        if not output_attentions:
            attn_weights = None

        return attn_output, attn_weights, past_key_value

    # Copied from transformers.models.llama.modeling_llama.LlamaFlashAttention2._flash_attention_forward
    def _flash_attention_forward(
        self, query_states, key_states, value_states, attention_mask, query_length, dropout=0.0, softmax_scale=None
    ):
        """
        Calls the forward method of Flash Attention - if the input hidden states contain at least one padding token
        first unpad the input, then computes the attention scores and pad the final attention scores.

        Args:
            query_states (`torch.Tensor`):
                Input query states to be passed to Flash Attention API
            key_states (`torch.Tensor`):
                Input key states to be passed to Flash Attention API
            value_states (`torch.Tensor`):
                Input value states to be passed to Flash Attention API
            attention_mask (`torch.Tensor`):
                The padding mask - corresponds to a tensor of size `(batch_size, seq_len)` where 0 stands for the
                position of padding tokens and 1 for the position of non-padding tokens.
            dropout (`int`, *optional*):
                Attention dropout
            softmax_scale (`float`, *optional*):
                The scaling of QK^T before applying softmax. Default to 1 / sqrt(head_dim)
        """
        if not self._flash_attn_uses_top_left_mask:
            causal = self.is_causal
        else:
            # TODO: Remove the `query_length != 1` check once Flash Attention for RoCm is bumped to 2.1. For details, please see the comment in LlamaFlashAttention2 __init__.
            causal = self.is_causal and query_length != 1

        # Contains at least one padding token in the sequence
        if attention_mask is not None:
            batch_size = query_states.shape[0]
            query_states, key_states, value_states, indices_q, cu_seq_lens, max_seq_lens = self._upad_input(
                query_states, key_states, value_states, attention_mask, query_length
            )

            cu_seqlens_q, cu_seqlens_k = cu_seq_lens
            max_seqlen_in_batch_q, max_seqlen_in_batch_k = max_seq_lens

            attn_output_unpad = flash_attn_varlen_func(
                query_states,
                key_states,
                value_states,
                cu_seqlens_q=cu_seqlens_q,
                cu_seqlens_k=cu_seqlens_k,
                max_seqlen_q=max_seqlen_in_batch_q,
                max_seqlen_k=max_seqlen_in_batch_k,
                dropout_p=dropout,
                softmax_scale=softmax_scale,
                causal=causal,
            )

            attn_output = pad_input(attn_output_unpad, indices_q, batch_size, query_length)
        else:
            attn_output = flash_attn_func(
                query_states, key_states, value_states, dropout, softmax_scale=softmax_scale, causal=causal
            )

        return attn_output

    # Copied from transformers.models.llama.modeling_llama.LlamaFlashAttention2._upad_input
    def _upad_input(self, query_layer, key_layer, value_layer, attention_mask, query_length):
        indices_k, cu_seqlens_k, max_seqlen_in_batch_k = _get_unpad_data(attention_mask)
        batch_size, kv_seq_len, num_key_value_heads, head_dim = key_layer.shape

        key_layer = index_first_axis(
            key_layer.reshape(batch_size * kv_seq_len, num_key_value_heads, head_dim), indices_k
        )
        value_layer = index_first_axis(
            value_layer.reshape(batch_size * kv_seq_len, num_key_value_heads, head_dim), indices_k
        )
        if query_length == kv_seq_len:
            query_layer = index_first_axis(
                query_layer.reshape(batch_size * kv_seq_len, self.num_heads, head_dim), indices_k
            )
            cu_seqlens_q = cu_seqlens_k
            max_seqlen_in_batch_q = max_seqlen_in_batch_k
            indices_q = indices_k
        elif query_length == 1:
            max_seqlen_in_batch_q = 1
            cu_seqlens_q = torch.arange(
                batch_size + 1, dtype=torch.int32, device=query_layer.device
            )  # There is a memcpy here, that is very bad.
            indices_q = cu_seqlens_q[:-1]
            query_layer = query_layer.squeeze(1)
        else:
            # The -q_len: slice assumes left padding.
            attention_mask = attention_mask[:, -query_length:]
            query_layer, indices_q, cu_seqlens_q, max_seqlen_in_batch_q = unpad_input(query_layer, attention_mask)

        return (
            query_layer,
            key_layer,
            value_layer,
            indices_q,
            (cu_seqlens_q, cu_seqlens_k),
            (max_seqlen_in_batch_q, max_seqlen_in_batch_k),
        )


PHI_ATTENTION_CLASSES = {
    "eager": PhiAttention,
    "flash_attention_2": PhiFlashAttention2,
}


class PhiDecoderLayer(nn.Module):
    def __init__(self, config: PhiConfig, layer_idx: int):
        super().__init__()
<<<<<<< HEAD
        self.self_attn = PHI_ATTENTION_CLASSES[config._attn_implementation](config)
=======
        self.self_attn = (
            PhiAttention(config=config, layer_idx=layer_idx)
            if not getattr(config, "_flash_attn_2_enabled", False)
            else PhiFlashAttention2(config=config, layer_idx=layer_idx)
        )
>>>>>>> 633215ba
        self.mlp = PhiMLP(config)
        self.input_layernorm = nn.LayerNorm(config.hidden_size, eps=config.layer_norm_eps)
        self.resid_dropout = nn.Dropout(config.resid_pdrop)

    def forward(
        self,
        hidden_states: torch.Tensor,
        attention_mask: Optional[torch.Tensor] = None,
        position_ids: Optional[torch.LongTensor] = None,
        output_attentions: Optional[bool] = False,
        use_cache: Optional[bool] = False,
        past_key_value: Optional[Tuple[torch.Tensor]] = None,
    ) -> Tuple[torch.FloatTensor, Optional[Tuple[torch.FloatTensor, torch.FloatTensor]]]:
        """
        Args:
            hidden_states (`torch.FloatTensor`):
                input to the layer of shape `(batch, seq_len, embed_dim)`
            attention_mask (`torch.FloatTensor`, *optional*): attention mask of size
                `(batch, 1, tgt_len, src_len)` where padding elements are indicated by very large negative values.
            position_ids (`torch.LongTensor` of shape `({0})`, *optional*):
                Indices of positions of each input sequence tokens in the position embeddings. Selected in the range
                `[0, config.n_positions - 1]`. [What are position IDs?](../glossary#position-ids)
            output_attentions (`bool`, *optional*):
                Whether or not to return the attentions tensors of all attention layers. See `attentions` under
                returned tensors for more detail.
            use_cache (`bool`, *optional*):
                If set to `True`, `past_key_values` key value states are returned and can be used to speed up decoding
                (see `past_key_values`).
            past_key_value (`Tuple(torch.FloatTensor)`, *optional*): cached past key and value projection states
        """

        residual = hidden_states

        hidden_states = self.input_layernorm(hidden_states)

        # Self Attention
        attn_outputs, self_attn_weights, present_key_value = self.self_attn(
            hidden_states=hidden_states,
            attention_mask=attention_mask,
            position_ids=position_ids,
            past_key_value=past_key_value,
            output_attentions=output_attentions,
            use_cache=use_cache,
        )
        attn_outputs = self.resid_dropout(attn_outputs)

        feed_forward_hidden_states = self.resid_dropout(self.mlp(hidden_states))
        hidden_states = attn_outputs + feed_forward_hidden_states + residual
        outputs = (hidden_states,)

        if output_attentions:
            outputs += (self_attn_weights,)

        if use_cache:
            outputs += (present_key_value,)

        return outputs


PHI_START_DOCSTRING = r"""
    This model inherits from [`PreTrainedModel`]. Check the superclass documentation for the generic methods the
    library implements for all its model (such as downloading or saving, resizing the input embeddings, pruning heads
    etc.)

    This model is also a PyTorch [torch.nn.Module](https://pytorch.org/docs/stable/nn.html#torch.nn.Module) subclass.
    Use it as a regular PyTorch Module and refer to the PyTorch documentation for all matter related to general usage
    and behavior.

    Parameters:
        config ([`PhiConfig`]):
            Model configuration class with all the parameters of the model. Initializing with a config file does not
            load the weights associated with the model, only the configuration. Check out the
            [`~PreTrainedModel.from_pretrained`] method to load the model weights.
"""


@add_start_docstrings(
    "The bare Phi Model outputting raw hidden-states without any specific head on top.",
    PHI_START_DOCSTRING,
)
class PhiPreTrainedModel(PreTrainedModel):
    config_class = PhiConfig
    base_model_prefix = "model"
    supports_gradient_checkpointing = True
    _skip_keys_device_placement = "past_key_values"
    _supports_flash_attn_2 = True
    _supports_cache_class = True

    def _init_weights(self, module):
        std = self.config.initializer_range
        if isinstance(module, nn.Linear):
            module.weight.data.normal_(mean=0.0, std=std)
            if module.bias is not None:
                module.bias.data.zero_()
        elif isinstance(module, nn.Embedding):
            module.weight.data.normal_(mean=0.0, std=std)
            if module.padding_idx is not None:
                module.weight.data[module.padding_idx].zero_()


PHI_INPUTS_DOCSTRING = r"""
    Args:
        input_ids (`torch.LongTensor` of shape `(batch_size, sequence_length)`):
            Indices of input sequence tokens in the vocabulary. Padding will be ignored by default should you provide
            it.

            Indices can be obtained using [`AutoTokenizer`]. See [`PreTrainedTokenizer.encode`] and
            [`PreTrainedTokenizer.__call__`] for details.

            [What are input IDs?](../glossary#input-ids)
        attention_mask (`torch.Tensor` of shape `(batch_size, sequence_length)`, *optional*):
            Mask to avoid performing attention on padding token indices. Mask values selected in `[0, 1]`:

            - 1 for tokens that are **not masked**,
            - 0 for tokens that are **masked**.

            [What are attention masks?](../glossary#attention-mask)

            Indices can be obtained using [`AutoTokenizer`]. See [`PreTrainedTokenizer.encode`] and
            [`PreTrainedTokenizer.__call__`] for details.

            If `past_key_values` is used, optionally only the last `decoder_input_ids` have to be input (see
            `past_key_values`).

            If you want to change padding behavior, you should read [`modeling_opt._prepare_decoder_attention_mask`]
            and modify to your needs. See diagram 1 in [the paper](https://arxiv.org/abs/1910.13461) for more
            information on the default strategy.

            - 1 indicates the head is **not masked**,
            - 0 indicates the head is **masked**.
        position_ids (`torch.LongTensor` of shape `(batch_size, sequence_length)`, *optional*):
            Indices of positions of each input sequence tokens in the position embeddings. Selected in the range `[0,
            config.n_positions - 1]`.

            [What are position IDs?](../glossary#position-ids)
        past_key_values (`Cache` or `tuple(tuple(torch.FloatTensor))`, *optional*):
            Pre-computed hidden-states (key and values in the self-attention blocks and in the cross-attention
            blocks) that can be used to speed up sequential decoding. This typically consists in the `past_key_values`
            returned by the model at a previous stage of decoding, when `use_cache=True` or `config.use_cache=True`.

            Two formats are allowed:
            - a [`~cache_utils.Cache`] instance;
            - Tuple of `tuple(torch.FloatTensor)` of length `config.n_layers`, with each tuple having 2 tensors of
            shape `(batch_size, num_heads, sequence_length, embed_size_per_head)`). This is also known as the legacy
            cache format.

            The model will output the same cache format that is fed as input. If no `past_key_values` are passed, the
            legacy cache format will be returned.

            If `past_key_values` are used, the user can optionally input only the last `input_ids` (those that don't
            have their past key value states given to this model) of shape `(batch_size, 1)` instead of all `input_ids`
            of shape `(batch_size, sequence_length)`.
        inputs_embeds (`torch.FloatTensor` of shape `(batch_size, sequence_length, hidden_size)`, *optional*):
            Optionally, instead of passing `input_ids` you can choose to directly pass an embedded representation. This
            is useful if you want more control over how to convert `input_ids` indices into associated vectors than the
            model's internal embedding lookup matrix.
        use_cache (`bool`, *optional*):
            If set to `True`, `past_key_values` key value states are returned and can be used to speed up decoding (see
            `past_key_values`).
        output_attentions (`bool`, *optional*):
            Whether or not to return the attentions tensors of all attention layers. See `attentions` under returned
            tensors for more detail.
        output_hidden_states (`bool`, *optional*):
            Whether or not to return the hidden states of all layers. See `hidden_states` under returned tensors for
            more detail.
        return_dict (`bool`, *optional*):
            Whether or not to return a [`~utils.ModelOutput`] instead of a plain tuple.
"""


@add_start_docstrings(
    "The bare Phi Model outputting raw hidden-states without any specific head on top.",
    PHI_START_DOCSTRING,
)
class PhiModel(PhiPreTrainedModel):
    """
    Transformer decoder consisting of *config.num_hidden_layers* layers. Each layer is a [`PhiDecoderLayer`]

    Args:
        config: PhiConfig
    """

    def __init__(self, config: PhiConfig):
        super().__init__(config)
        self.padding_idx = config.pad_token_id
        self.vocab_size = config.vocab_size

        self.embed_tokens = nn.Embedding(config.vocab_size, config.hidden_size, self.padding_idx)
        self.embed_dropout = nn.Dropout(config.embd_pdrop)
        self.layers = nn.ModuleList(
            [PhiDecoderLayer(config, layer_idx) for layer_idx in range(config.num_hidden_layers)]
        )
        self.final_layernorm = nn.LayerNorm(config.hidden_size, eps=config.layer_norm_eps)
        self._use_flash_attention_2 = config._attn_implementation == "flash_attention_2"

        self.gradient_checkpointing = False
        # Initialize weights and apply final processing
        self.post_init()

    def get_input_embeddings(self):
        return self.embed_tokens

    def set_input_embeddings(self, value):
        self.embed_tokens = value

    @add_start_docstrings_to_model_forward(PHI_INPUTS_DOCSTRING)
    def forward(
        self,
        input_ids: torch.LongTensor = None,
        attention_mask: Optional[torch.Tensor] = None,
        position_ids: Optional[torch.LongTensor] = None,
        past_key_values: Optional[List[torch.FloatTensor]] = None,
        inputs_embeds: Optional[torch.FloatTensor] = None,
        use_cache: Optional[bool] = None,
        output_attentions: Optional[bool] = None,
        output_hidden_states: Optional[bool] = None,
        return_dict: Optional[bool] = None,
    ) -> Union[Tuple, BaseModelOutputWithPast]:
        output_attentions = output_attentions if output_attentions is not None else self.config.output_attentions
        output_hidden_states = (
            output_hidden_states if output_hidden_states is not None else self.config.output_hidden_states
        )
        use_cache = use_cache if use_cache is not None else self.config.use_cache

        return_dict = return_dict if return_dict is not None else self.config.use_return_dict

        # retrieve input_ids and inputs_embeds
        if input_ids is not None and inputs_embeds is not None:
            raise ValueError("You cannot specify both decoder_input_ids and decoder_inputs_embeds at the same time")
        elif input_ids is not None:
            batch_size, seq_length = input_ids.shape
        elif inputs_embeds is not None:
            batch_size, seq_length, _ = inputs_embeds.shape
        else:
            raise ValueError("You have to specify either decoder_input_ids or decoder_inputs_embeds")

        seq_length_with_past = seq_length
        past_key_values_length = 0

        if use_cache:
            use_legacy_cache = not isinstance(past_key_values, Cache)
            if use_legacy_cache:
                past_key_values = DynamicCache.from_legacy_cache(past_key_values)
            past_key_values_length = past_key_values.get_seq_length()
            seq_length_with_past = seq_length_with_past + past_key_values_length

        if position_ids is None:
            device = input_ids.device if input_ids is not None else inputs_embeds.device
            position_ids = torch.arange(
                past_key_values_length, seq_length + past_key_values_length, dtype=torch.long, device=device
            )
            position_ids = position_ids.unsqueeze(0)

        if inputs_embeds is None:
            inputs_embeds = self.embed_tokens(input_ids)

        inputs_embeds = self.embed_dropout(inputs_embeds)

        # Attention mask.
        if self._use_flash_attention_2:
            # 2d mask is passed through the layers
            attention_mask = attention_mask if (attention_mask is not None and 0 in attention_mask) else None
        else:
            # 4d mask is passed through the layers
            attention_mask = _prepare_4d_causal_attention_mask(
                attention_mask, (batch_size, seq_length), inputs_embeds, past_key_values_length
            )

        hidden_states = inputs_embeds

        if self.gradient_checkpointing and self.training:
            if use_cache:
                logger.warning_once(
                    "`use_cache=True` is incompatible with gradient checkpointing. Setting `use_cache=False`..."
                )
                use_cache = False

        # decoder layers
        all_hidden_states = () if output_hidden_states else None
        all_self_attns = () if output_attentions else None
        next_decoder_cache = None

        for decoder_layer in self.layers:
            if output_hidden_states:
                all_hidden_states += (hidden_states,)

            if self.gradient_checkpointing and self.training:
                layer_outputs = self._gradient_checkpointing_func(
                    decoder_layer.__call__,
                    hidden_states,
                    attention_mask,
                    position_ids,
                    past_key_values,
                    output_attentions,
                )
            else:
                layer_outputs = decoder_layer(
                    hidden_states,
                    attention_mask=attention_mask,
                    position_ids=position_ids,
                    past_key_value=past_key_values,
                    output_attentions=output_attentions,
                    use_cache=use_cache,
                )

            hidden_states = layer_outputs[0]

            if use_cache:
                next_decoder_cache = layer_outputs[2 if output_attentions else 1]

            if output_attentions:
                all_self_attns += (layer_outputs[1],)

        hidden_states = self.final_layernorm(hidden_states)

        # add hidden states from the last decoder layer
        if output_hidden_states:
            all_hidden_states += (hidden_states,)

        next_cache = None
        if use_cache:
            next_cache = next_decoder_cache.to_legacy_cache() if use_legacy_cache else next_decoder_cache
        if not return_dict:
            return tuple(v for v in [hidden_states, next_cache, all_hidden_states, all_self_attns] if v is not None)
        return BaseModelOutputWithPast(
            last_hidden_state=hidden_states,
            past_key_values=next_cache,
            hidden_states=all_hidden_states,
            attentions=all_self_attns,
        )


class PhiForCausalLM(PhiPreTrainedModel):
    _tied_weights_keys = ["lm_head.weight"]

    # Copied from transformers.models.llama.modeling_llama.LlamaForCausalLM.__init__ with Llama->Phi,bias=False->bias=True
    def __init__(self, config):
        super().__init__(config)
        self.model = PhiModel(config)
        self.vocab_size = config.vocab_size
        self.lm_head = nn.Linear(config.hidden_size, config.vocab_size, bias=True)

        # Initialize weights and apply final processing
        self.post_init()

    # Copied from transformers.models.llama.modeling_llama.LlamaForCausalLM.get_input_embeddings
    def get_input_embeddings(self):
        return self.model.embed_tokens

    # Copied from transformers.models.llama.modeling_llama.LlamaForCausalLM.set_input_embeddings
    def set_input_embeddings(self, value):
        self.model.embed_tokens = value

    # Copied from transformers.models.llama.modeling_llama.LlamaForCausalLM.get_output_embeddings
    def get_output_embeddings(self):
        return self.lm_head

    # Copied from transformers.models.llama.modeling_llama.LlamaForCausalLM.set_output_embeddings
    def set_output_embeddings(self, new_embeddings):
        self.lm_head = new_embeddings

    # Copied from transformers.models.llama.modeling_llama.LlamaForCausalLM.set_decoder
    def set_decoder(self, decoder):
        self.model = decoder

    # Copied from transformers.models.llama.modeling_llama.LlamaForCausalLM.get_decoder
    def get_decoder(self):
        return self.model

    @add_start_docstrings_to_model_forward(PHI_INPUTS_DOCSTRING)
    @replace_return_docstrings(output_type=CausalLMOutputWithPast, config_class=_CONFIG_FOR_DOC)
    def forward(
        self,
        input_ids: torch.LongTensor = None,
        attention_mask: Optional[torch.Tensor] = None,
        position_ids: Optional[torch.LongTensor] = None,
        past_key_values: Optional[List[torch.FloatTensor]] = None,
        inputs_embeds: Optional[torch.FloatTensor] = None,
        labels: Optional[torch.LongTensor] = None,
        use_cache: Optional[bool] = None,
        output_attentions: Optional[bool] = None,
        output_hidden_states: Optional[bool] = None,
        return_dict: Optional[bool] = None,
    ) -> Union[Tuple, CausalLMOutputWithPast]:
        r"""
        Args:
            labels (`torch.LongTensor` of shape `(batch_size, sequence_length)`, *optional*):
                Labels for computing the masked language modeling loss. Indices should either be in `[0, ...,
                config.vocab_size]` or -100 (see `input_ids` docstring). Tokens with indices set to `-100` are ignored
                (masked), the loss is only computed for the tokens with labels in `[0, ..., config.vocab_size]`.

        Returns:

        Example:

        ```python
        >>> from transformers import AutoTokenizer, PhiForCausalLM

        >>> model = PhiForCausalLM.from_pretrained("susnato/phi-1_5_dev")
        >>> tokenizer = AutoTokenizer.from_pretrained("susnato/phi-1_5_dev")

        >>> prompt = "This is an example script ."
        >>> inputs = tokenizer(prompt, return_tensors="pt")

        >>> # Generate
        >>> generate_ids = model.generate(inputs.input_ids, max_length=30)
        >>> tokenizer.batch_decode(generate_ids, skip_special_tokens=True, clean_up_tokenization_spaces=False)[0]
        'This is an example script .py file that uses the `os` module to create a new directory and write some text to it.\n\n``'
        ```"""

        output_attentions = output_attentions if output_attentions is not None else self.config.output_attentions
        output_hidden_states = (
            output_hidden_states if output_hidden_states is not None else self.config.output_hidden_states
        )
        return_dict = return_dict if return_dict is not None else self.config.use_return_dict

        # decoder outputs consists of (dec_features, layer_state, dec_hidden, dec_attn)
        outputs = self.model(
            input_ids=input_ids,
            attention_mask=attention_mask,
            position_ids=position_ids,
            past_key_values=past_key_values,
            inputs_embeds=inputs_embeds,
            use_cache=use_cache,
            output_attentions=output_attentions,
            output_hidden_states=output_hidden_states,
            return_dict=return_dict,
        )

        hidden_states = outputs[0]
        logits = self.lm_head(hidden_states)
        logits = logits.float()

        loss = None
        if labels is not None:
            # Shift so that tokens < n predict n
            shift_logits = logits[..., :-1, :].contiguous()
            shift_labels = labels[..., 1:].contiguous()
            # Flatten the tokens
            loss_fct = CrossEntropyLoss()
            shift_logits = shift_logits.view(-1, self.config.vocab_size)
            shift_labels = shift_labels.view(-1)
            # Enable model parallelism
            shift_labels = shift_labels.to(shift_logits.device)
            loss = loss_fct(shift_logits, shift_labels)

        if not return_dict:
            output = (logits,) + outputs[1:]
            return (loss,) + output if loss is not None else output

        return CausalLMOutputWithPast(
            loss=loss,
            logits=logits,
            past_key_values=outputs.past_key_values,
            hidden_states=outputs.hidden_states,
            attentions=outputs.attentions,
        )

    # Copied from transformers.models.llama.modeling_llama.LlamaForCausalLM.prepare_inputs_for_generation
    def prepare_inputs_for_generation(
        self, input_ids, past_key_values=None, attention_mask=None, inputs_embeds=None, **kwargs
    ):
        if past_key_values is not None:
            if isinstance(past_key_values, Cache):
                cache_length = past_key_values.get_seq_length()
                past_length = past_key_values.seen_tokens
            else:
                cache_length = past_length = past_key_values[0][0].shape[2]

            # Keep only the unprocessed tokens:
            # 1 - If the length of the attention_mask exceeds the length of input_ids, then we are in a setting where
            # some of the inputs are exclusivelly passed as part of the cache (e.g. when passing input_embeds as
            # input)
            if attention_mask is not None and attention_mask.shape[1] > input_ids.shape[1]:
                input_ids = input_ids[:, -(attention_mask.shape[1] - past_length) :]
            # 2 - If the past_length is smaller than input_ids', then input_ids holds all input tokens. We can discard
            # input_ids based on the past_length.
            elif past_length < input_ids.shape[1]:
                input_ids = input_ids[:, past_length:]
            # 3 - Otherwise (past_length >= input_ids.shape[1]), let's assume input_ids only has unprocessed tokens.

            # If the cache has seen more tokens than it can hold, then the cache has a size limit. Let's discard the
            # older attention values, as their corresponding values are not part of the input.
            if cache_length < past_length and attention_mask is not None:
                attention_mask = attention_mask[:, -(cache_length + input_ids.shape[1]) :]

        position_ids = kwargs.get("position_ids", None)
        if attention_mask is not None and position_ids is None:
            # create position_ids on the fly for batch generation
            position_ids = attention_mask.long().cumsum(-1) - 1
            position_ids.masked_fill_(attention_mask == 0, 1)
            if past_key_values:
                position_ids = position_ids[:, -input_ids.shape[1] :]

        # if `inputs_embeds` are passed, we only want to use them in the 1st generation step
        if inputs_embeds is not None and past_key_values is None:
            model_inputs = {"inputs_embeds": inputs_embeds}
        else:
            model_inputs = {"input_ids": input_ids}

        model_inputs.update(
            {
                "position_ids": position_ids,
                "past_key_values": past_key_values,
                "use_cache": kwargs.get("use_cache"),
                "attention_mask": attention_mask,
            }
        )
        return model_inputs

    @staticmethod
    # Copied from transformers.models.llama.modeling_llama.LlamaForCausalLM._reorder_cache
    def _reorder_cache(past_key_values, beam_idx):
        reordered_past = ()
        for layer_past in past_key_values:
            reordered_past += (
                tuple(past_state.index_select(0, beam_idx.to(past_state.device)) for past_state in layer_past),
            )
        return reordered_past


@add_start_docstrings(
    """
    The PhiModel with a sequence classification head on top (linear layer).

    [`PhiForSequenceClassification`] uses the last token in order to do the classification, as other causal models
    (e.g. GPT-2) do.

    Since it does classification on the last token, it requires to know the position of the last token. If a
    `pad_token_id` is defined in the configuration, it finds the last token that is not a padding token in each row. If
    no `pad_token_id` is defined, it simply takes the last value in each row of the batch. Since it cannot guess the
    padding tokens when `inputs_embeds` are passed instead of `input_ids`, it does the same (take the last value in
    each row of the batch).
    """,
    PHI_START_DOCSTRING,
)
# Copied from transformers.models.llama.modeling_llama.LlamaForSequenceClassification with LLAMA->PHI,Llama->Phi with self.transformer->self.model, transformer_outputs->model_outputs
class PhiForSequenceClassification(PhiPreTrainedModel):
    def __init__(self, config):
        super().__init__(config)
        self.num_labels = config.num_labels
        self.model = PhiModel(config)
        self.score = nn.Linear(config.hidden_size, self.num_labels, bias=False)

        # Initialize weights and apply final processing
        self.post_init()

    def get_input_embeddings(self):
        return self.model.embed_tokens

    def set_input_embeddings(self, value):
        self.model.embed_tokens = value

    @add_start_docstrings_to_model_forward(PHI_INPUTS_DOCSTRING)
    def forward(
        self,
        input_ids: torch.LongTensor = None,
        attention_mask: Optional[torch.Tensor] = None,
        position_ids: Optional[torch.LongTensor] = None,
        past_key_values: Optional[List[torch.FloatTensor]] = None,
        inputs_embeds: Optional[torch.FloatTensor] = None,
        labels: Optional[torch.LongTensor] = None,
        use_cache: Optional[bool] = None,
        output_attentions: Optional[bool] = None,
        output_hidden_states: Optional[bool] = None,
        return_dict: Optional[bool] = None,
    ) -> Union[Tuple, SequenceClassifierOutputWithPast]:
        r"""
        labels (`torch.LongTensor` of shape `(batch_size,)`, *optional*):
            Labels for computing the sequence classification/regression loss. Indices should be in `[0, ...,
            config.num_labels - 1]`. If `config.num_labels == 1` a regression loss is computed (Mean-Square loss), If
            `config.num_labels > 1` a classification loss is computed (Cross-Entropy).
        """
        return_dict = return_dict if return_dict is not None else self.config.use_return_dict

        model_outputs = self.model(
            input_ids,
            attention_mask=attention_mask,
            position_ids=position_ids,
            past_key_values=past_key_values,
            inputs_embeds=inputs_embeds,
            use_cache=use_cache,
            output_attentions=output_attentions,
            output_hidden_states=output_hidden_states,
            return_dict=return_dict,
        )
        hidden_states = model_outputs[0]
        logits = self.score(hidden_states)

        if input_ids is not None:
            batch_size = input_ids.shape[0]
        else:
            batch_size = inputs_embeds.shape[0]

        if self.config.pad_token_id is None and batch_size != 1:
            raise ValueError("Cannot handle batch sizes > 1 if no padding token is defined.")
        if self.config.pad_token_id is None:
            sequence_lengths = -1
        else:
            if input_ids is not None:
                sequence_lengths = (torch.eq(input_ids, self.config.pad_token_id).int().argmax(-1) - 1).to(
                    logits.device
                )
            else:
                sequence_lengths = -1

        pooled_logits = logits[torch.arange(batch_size, device=logits.device), sequence_lengths]

        loss = None
        if labels is not None:
            labels = labels.to(logits.device)
            if self.config.problem_type is None:
                if self.num_labels == 1:
                    self.config.problem_type = "regression"
                elif self.num_labels > 1 and (labels.dtype == torch.long or labels.dtype == torch.int):
                    self.config.problem_type = "single_label_classification"
                else:
                    self.config.problem_type = "multi_label_classification"

            if self.config.problem_type == "regression":
                loss_fct = MSELoss()
                if self.num_labels == 1:
                    loss = loss_fct(pooled_logits.squeeze(), labels.squeeze())
                else:
                    loss = loss_fct(pooled_logits, labels)
            elif self.config.problem_type == "single_label_classification":
                loss_fct = CrossEntropyLoss()
                loss = loss_fct(pooled_logits.view(-1, self.num_labels), labels.view(-1))
            elif self.config.problem_type == "multi_label_classification":
                loss_fct = BCEWithLogitsLoss()
                loss = loss_fct(pooled_logits, labels)
        if not return_dict:
            output = (pooled_logits,) + model_outputs[1:]
            return ((loss,) + output) if loss is not None else output

        return SequenceClassifierOutputWithPast(
            loss=loss,
            logits=pooled_logits,
            past_key_values=model_outputs.past_key_values,
            hidden_states=model_outputs.hidden_states,
            attentions=model_outputs.attentions,
        )


@add_start_docstrings(
    """
    PhiModel with a token classification head on top (a linear layer on top of the hidden-states output) e.g. for
    Named-Entity-Recognition (NER) tasks.
    """,
    PHI_START_DOCSTRING,
)
# Copied from transformers.models.mpt.modeling_mpt.MptForTokenClassification with MPT->PHI,Mpt->Phi,self.transformer->self.model,transformer_outputs->model_outputs
class PhiForTokenClassification(PhiPreTrainedModel):
    def __init__(self, config: PhiConfig):
        super().__init__(config)
        self.num_labels = config.num_labels

        self.model = PhiModel(config)
        if hasattr(config, "classifier_dropout") and config.classifier_dropout is not None:
            classifier_dropout = config.classifier_dropout
        elif hasattr(config, "hidden_dropout") and config.hidden_dropout is not None:
            classifier_dropout = config.hidden_dropout
        else:
            classifier_dropout = 0.1
        self.dropout = nn.Dropout(classifier_dropout)
        self.classifier = nn.Linear(config.hidden_size, config.num_labels)

        # Initialize weights and apply final processing
        self.post_init()

    @add_start_docstrings_to_model_forward(PHI_INPUTS_DOCSTRING)
    @add_code_sample_docstrings(
        checkpoint=_CHECKPOINT_FOR_DOC,
        output_type=TokenClassifierOutput,
        config_class=_CONFIG_FOR_DOC,
    )
    def forward(
        self,
        input_ids: Optional[torch.LongTensor] = None,
        past_key_values: Optional[Tuple[Tuple[torch.Tensor, torch.Tensor], ...]] = None,
        attention_mask: Optional[torch.Tensor] = None,
        inputs_embeds: Optional[torch.Tensor] = None,
        labels: Optional[torch.Tensor] = None,
        use_cache: Optional[bool] = None,
        output_attentions: Optional[bool] = None,
        output_hidden_states: Optional[bool] = None,
        return_dict: Optional[bool] = None,
        **deprecated_arguments,
    ) -> Union[Tuple[torch.Tensor], TokenClassifierOutput]:
        r"""
        labels (`torch.LongTensor` of shape `(batch_size,)`, *optional*):
            Labels for computing the sequence classification/regression loss. Indices should be in `[0, ...,
            config.num_labels - 1]`. If `config.num_labels == 1` a regression loss is computed (Mean-Square loss), If
            `config.num_labels > 1` a classification loss is computed (Cross-Entropy).
        """
        return_dict = return_dict if return_dict is not None else self.config.use_return_dict

        model_outputs = self.model(
            input_ids,
            past_key_values=past_key_values,
            attention_mask=attention_mask,
            inputs_embeds=inputs_embeds,
            use_cache=use_cache,
            output_attentions=output_attentions,
            output_hidden_states=output_hidden_states,
            return_dict=return_dict,
        )

        hidden_states = model_outputs[0]
        hidden_states = self.dropout(hidden_states)
        logits = self.classifier(hidden_states)

        loss = None
        if labels is not None:
            # move labels to correct device to enable model parallelism
            labels = labels.to(logits.device)
            batch_size, seq_length = labels.shape
            loss_fct = CrossEntropyLoss()
            loss = loss_fct(
                logits.view(batch_size * seq_length, self.num_labels), labels.view(batch_size * seq_length)
            )

        if not return_dict:
            output = (logits,) + model_outputs[2:]
            return ((loss,) + output) if loss is not None else output

        return TokenClassifierOutput(
            loss=loss,
            logits=logits,
            hidden_states=model_outputs.hidden_states,
            attentions=model_outputs.attentions,
        )<|MERGE_RESOLUTION|>--- conflicted
+++ resolved
@@ -621,15 +621,7 @@
 class PhiDecoderLayer(nn.Module):
     def __init__(self, config: PhiConfig, layer_idx: int):
         super().__init__()
-<<<<<<< HEAD
-        self.self_attn = PHI_ATTENTION_CLASSES[config._attn_implementation](config)
-=======
-        self.self_attn = (
-            PhiAttention(config=config, layer_idx=layer_idx)
-            if not getattr(config, "_flash_attn_2_enabled", False)
-            else PhiFlashAttention2(config=config, layer_idx=layer_idx)
-        )
->>>>>>> 633215ba
+        self.self_attn = PHI_ATTENTION_CLASSES[config._attn_implementation](config, layer_idx=layer_idx)
         self.mlp = PhiMLP(config)
         self.input_layernorm = nn.LayerNorm(config.hidden_size, eps=config.layer_norm_eps)
         self.resid_dropout = nn.Dropout(config.resid_pdrop)
