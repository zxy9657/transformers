# coding=utf-8
# Copyright 2023 The Salesforce Authors and The HuggingFace Team. All rights reserved.
#
# Licensed under the Apache License, Version 2.0 (the "License");
# you may not use this file except in compliance with the License.
# You may obtain a copy of the License at
#
#     http://www.apache.org/licenses/LICENSE-2.0
#
# Unless required by applicable law or agreed to in writing, software
# distributed under the License is distributed on an "AS IS" BASIS,
# WITHOUT WARRANTIES OR CONDITIONS OF ANY KIND, either express or implied.
# See the License for the specific language governing permissions and
# limitations under the License.
"""PyTorch InstructBLIP model."""

import math
from dataclasses import dataclass
from typing import Any, Callable, Optional, Tuple, Union

import torch
import torch.utils.checkpoint
from torch import nn
from torch.nn import CrossEntropyLoss

from ...activations import ACT2FN
from ...generation import GenerationMixin
from ...modeling_flash_attention_utils import FlashAttentionKwargs
from ...modeling_outputs import (
    BaseModelOutput,
    BaseModelOutputWithPastAndCrossAttentions,
    BaseModelOutputWithPooling,
    BaseModelOutputWithPoolingAndCrossAttentions,
)
from ...modeling_utils import ALL_ATTENTION_FUNCTIONS, PreTrainedModel
from ...processing_utils import Unpack
from ...pytorch_utils import apply_chunking_to_forward, find_pruneable_heads_and_indices, prune_linear_layer
from ...utils import (
    LossKwargs,
    ModelOutput,
    add_start_docstrings,
    add_start_docstrings_to_model_forward,
    logging,
    replace_return_docstrings,
    torch_int,
)
from ..auto import AutoModel, AutoModelForCausalLM, AutoModelForSeq2SeqLM
from .configuration_instructblip import InstructBlipConfig, InstructBlipQFormerConfig, InstructBlipVisionConfig


logger = logging.get_logger(__name__)

_CHECKPOINT_FOR_DOC = "Salesforce/instructblip-flan-t5-xl"


@dataclass
# Copied from transformers.models.blip_2.modeling_blip_2.Blip2ForConditionalGenerationModelOutput with Blip2->InstructBlip
class InstructBlipForConditionalGenerationModelOutput(ModelOutput):
    """
    Class defining the outputs of [`InstructBlipForConditionalGeneration`].

    Args:
        loss (`torch.FloatTensor`, *optional*, returned when `labels` is provided, `torch.FloatTensor` of shape `(1,)`):
            Language modeling loss from the language model.
        logits (`torch.FloatTensor` of shape `(batch_size, sequence_length, config.vocab_size)`):
            Prediction scores of the language modeling head of the language model.
        vision_outputs (`BaseModelOutputWithPooling`):
            Outputs of the vision encoder.
        qformer_outputs (`BaseModelOutputWithPoolingAndCrossAttentions`):
            Outputs of the Q-Former (Querying Transformer).
        language_model_outputs (`CausalLMOutputWithPast` or `Seq2SeqLMOutput`):
            Outputs of the language model.
    """

    loss: Optional[Tuple[torch.FloatTensor]] = None
    logits: Optional[Tuple[torch.FloatTensor]] = None
    vision_outputs: Optional[torch.FloatTensor] = None
    qformer_outputs: Optional[Tuple[torch.FloatTensor]] = None
    language_model_outputs: Optional[Tuple[torch.FloatTensor]] = None

    def to_tuple(self) -> Tuple[Any]:
        return tuple(
            self[k]
            if k not in ["vision_outputs", "qformer_outputs", "language_model_outputs"]
            else getattr(self, k).to_tuple()
            for k in self.keys()
        )


# Copied from transformers.models.blip.modeling_blip.BlipVisionEmbeddings with Blip->InstructBlip
class InstructBlipVisionEmbeddings(nn.Module):
    def __init__(self, config: InstructBlipVisionConfig):
        super().__init__()
        self.config = config
        self.embed_dim = config.hidden_size
        self.image_size = config.image_size
        self.patch_size = config.patch_size

        self.class_embedding = nn.Parameter(torch.randn(1, 1, self.embed_dim))

        self.patch_embedding = nn.Conv2d(
            in_channels=3, out_channels=self.embed_dim, kernel_size=self.patch_size, stride=self.patch_size
        )

        self.num_patches = (self.image_size // self.patch_size) ** 2
        self.num_positions = self.num_patches + 1

        self.position_embedding = nn.Parameter(torch.randn(1, self.num_positions, self.embed_dim))

    def interpolate_pos_encoding(self, embeddings: torch.Tensor, height: int, width: int) -> torch.Tensor:
        """
        This method allows to interpolate the pre-trained position encodings, to be able to use the model on higher resolution
        images. This method is also adapted to support torch.jit tracing.

        Adapted from:
        - https://github.com/facebookresearch/dino/blob/de9ee3df6cf39fac952ab558447af1fa1365362a/vision_transformer.py#L174-L194, and
        - https://github.com/facebookresearch/dinov2/blob/e1277af2ba9496fbadf7aec6eba56e8d882d1e35/dinov2/models/vision_transformer.py#L179-L211
        """

        num_patches = embeddings.shape[1] - 1
        num_positions = self.position_embedding.shape[1] - 1

        # always interpolate when tracing to ensure the exported model works for dynamic input shapes
        if not torch.jit.is_tracing() and num_patches == num_positions and height == width:
            return self.position_embedding

        class_pos_embed = self.position_embedding[:, :1]
        patch_pos_embed = self.position_embedding[:, 1:]

        dim = embeddings.shape[-1]

        new_height = height // self.patch_size
        new_width = width // self.patch_size

        sqrt_num_positions = torch_int(num_positions**0.5)
        patch_pos_embed = patch_pos_embed.reshape(1, sqrt_num_positions, sqrt_num_positions, dim)
        patch_pos_embed = patch_pos_embed.permute(0, 3, 1, 2)

        patch_pos_embed = nn.functional.interpolate(
            patch_pos_embed,
            size=(new_height, new_width),
            mode="bicubic",
            align_corners=False,
        )

        patch_pos_embed = patch_pos_embed.permute(0, 2, 3, 1).view(1, -1, dim)

        return torch.cat((class_pos_embed, patch_pos_embed), dim=1)

    def forward(self, pixel_values: torch.FloatTensor, interpolate_pos_encoding: bool = False) -> torch.Tensor:
        batch_size, _, height, width = pixel_values.shape
        target_dtype = self.patch_embedding.weight.dtype
        patch_embeds = self.patch_embedding(pixel_values.to(dtype=target_dtype))  # shape = [*, width, grid, grid]
        patch_embeds = patch_embeds.flatten(2).transpose(1, 2)
        class_embeds = self.class_embedding.expand(batch_size, 1, -1).to(target_dtype)
        embeddings = torch.cat([class_embeds, patch_embeds], dim=1)
        if interpolate_pos_encoding:
            position_embedding = self.interpolate_pos_encoding(embeddings, height, width)
        else:
            position_embedding = self.position_embedding
        embeddings = embeddings + position_embedding[:, : embeddings.size(1), :].to(target_dtype)
        return embeddings


# Copied from transformers.models.siglip.modeling_siglip.eager_attention_forward
def eager_attention_forward(
    module: nn.Module,
    query: torch.Tensor,
    key: torch.Tensor,
    value: torch.Tensor,
    attention_mask: Optional[torch.Tensor],
    scaling: float,
    dropout: float = 0.0,
    **kwargs,
):
    attn_weights = torch.matmul(query, key.transpose(-1, -2)) * scaling
    if attention_mask is not None:
        attn_weights = attn_weights + attention_mask

    attn_weights = nn.functional.softmax(attn_weights, dim=-1, dtype=torch.float32).to(query.dtype)
    attn_weights = nn.functional.dropout(attn_weights, p=dropout, training=module.training)

    attn_output = torch.matmul(attn_weights, value)
    attn_output = attn_output.transpose(1, 2).contiguous()

    return attn_output, attn_weights


# Copied from transformers.models.blip_2.modeling_blip_2.Blip2Attention with Blip2->InstructBlip
class InstructBlipAttention(nn.Module):
    """Multi-headed attention from 'Attention Is All You Need' paper"""

    def __init__(self, config):
        super().__init__()
        self.config = config
        self.embed_dim = config.hidden_size
        self.num_heads = config.num_attention_heads
        self.head_dim = self.embed_dim // self.num_heads
        if self.head_dim * self.num_heads != self.embed_dim:
            raise ValueError(
                f"embed_dim must be divisible by num_heads (got `embed_dim`: {self.embed_dim} and `num_heads`:"
                f" {self.num_heads})."
            )
        self.scale = self.head_dim**-0.5
        self.is_causal = False
        self.attention_dropout = config.attention_dropout

        # small tweak here compared to CLIP, no bias here
        self.qkv = nn.Linear(self.embed_dim, 3 * self.embed_dim, bias=False)

        if config.qkv_bias:
            q_bias = nn.Parameter(torch.zeros(self.embed_dim))
            v_bias = nn.Parameter(torch.zeros(self.embed_dim))
        else:
            q_bias = None
            v_bias = None

        if q_bias is not None:
            qkv_bias = torch.cat((q_bias, torch.zeros_like(v_bias, requires_grad=False), v_bias))
            self.qkv.bias = nn.Parameter(qkv_bias)

        self.projection = nn.Linear(self.embed_dim, self.embed_dim)

    def _shape(self, tensor: torch.Tensor, seq_len: int, bsz: int):
        return tensor.view(bsz, seq_len, self.num_heads, self.head_dim).transpose(1, 2).contiguous()

    def forward(
        self,
        hidden_states: torch.Tensor,
        head_mask: Optional[torch.Tensor] = None,
        output_attentions: Optional[bool] = False,
        **kwargs,
    ) -> Tuple[torch.Tensor, Optional[torch.Tensor], Optional[Tuple[torch.Tensor]]]:
        """Input shape: Batch x Time x Channel"""

        bsz, tgt_len, embed_dim = hidden_states.size()

        mixed_qkv = self.qkv(hidden_states)

        mixed_qkv = mixed_qkv.reshape(bsz, tgt_len, 3, self.num_heads, embed_dim // self.num_heads).permute(
            2, 0, 3, 1, 4
        )
        query_states, key_states, value_states = mixed_qkv[0], mixed_qkv[1], mixed_qkv[2]

        attention_interface: Callable = eager_attention_forward

        if self.config._attn_implementation != "eager":
            if self.config._attn_implementation == "sdpa" and output_attentions:
                logger.warning_once(
                    "`torch.nn.functional.scaled_dot_product_attention` does not support `output_attentions=True`. Falling back to "
                    'eager attention. This warning can be removed using the argument `attn_implementation="eager"` when loading the model.'
                )
            else:
                attention_interface = ALL_ATTENTION_FUNCTIONS[self.config._attn_implementation]

        attn_output, attn_weights = attention_interface(
            self,
            query_states,
            key_states,
            value_states,
            attention_mask=None,
            dropout=0.0 if not self.training else self.attention_dropout,
            scaling=self.scale,
            **kwargs,
        )

        attn_output = attn_output.reshape(bsz, tgt_len, -1).contiguous()
        attn_output = self.projection(attn_output)

        outputs = (attn_output, attn_weights) if output_attentions else (attn_output, None)
        return outputs


# Copied from transformers.models.blip.modeling_blip.BlipMLP
class InstructBlipMLP(nn.Module):
    def __init__(self, config):
        super().__init__()
        self.config = config
        self.activation_fn = ACT2FN[config.hidden_act]
        self.fc1 = nn.Linear(config.hidden_size, config.intermediate_size)
        self.fc2 = nn.Linear(config.intermediate_size, config.hidden_size)

    def forward(self, hidden_states: torch.Tensor) -> torch.Tensor:
        hidden_states = self.fc1(hidden_states)
        hidden_states = self.activation_fn(hidden_states)
        hidden_states = self.fc2(hidden_states)
        return hidden_states


# Copied from transformers.models.blip.modeling_blip.BlipEncoderLayer with Blip->InstructBlip
class InstructBlipEncoderLayer(nn.Module):
    def __init__(self, config: InstructBlipConfig):
        super().__init__()
        self.embed_dim = config.hidden_size
        self.self_attn = InstructBlipAttention(config)
        self.layer_norm1 = nn.LayerNorm(self.embed_dim, eps=config.layer_norm_eps)
        self.mlp = InstructBlipMLP(config)
        self.layer_norm2 = nn.LayerNorm(self.embed_dim, eps=config.layer_norm_eps)

    def forward(
        self,
        hidden_states: torch.Tensor,
        attention_mask: torch.Tensor,
        output_attentions: Optional[bool] = False,
    ) -> Tuple[torch.FloatTensor]:
        """
        Args:
            hidden_states (`torch.FloatTensor`): input to the layer of shape `(batch, seq_len, embed_dim)`
            attention_mask (`torch.FloatTensor`): attention mask of size
                `(batch, 1, tgt_len, src_len)` where padding elements are indicated by very large negative values.
                `(config.encoder_attention_heads,)`.
            output_attentions (`bool`, *optional*):
                Whether or not to return the attentions tensors of all attention layers. See `attentions` under
                returned tensors for more detail.
        """
        residual = hidden_states

        hidden_states = self.layer_norm1(hidden_states)
        hidden_states, attn_weights = self.self_attn(
            hidden_states=hidden_states,
            head_mask=attention_mask,
            output_attentions=output_attentions,
        )
        hidden_states = hidden_states + residual
        residual = hidden_states
        hidden_states = self.layer_norm2(hidden_states)
        hidden_states = self.mlp(hidden_states)

        hidden_states = hidden_states + residual

        outputs = (hidden_states,)

        if output_attentions:
            outputs += (attn_weights,)

        return outputs


class InstructBlipPreTrainedModel(PreTrainedModel):
    """
    An abstract class to handle weights initialization and a simple interface for downloading and loading pretrained
    models.
    """

    config_class = InstructBlipConfig
    base_model_prefix = "blip"
    supports_gradient_checkpointing = True
<<<<<<< HEAD
    _supports_attention_backend = True
    _supports_flash_attn_2 = True
    _supports_sdpa = True
    _supports_flex_attn = True
=======
    _supports_cache_class = True
    _supports_static_cache = True
    _supports_quantized_cache = False  # not all LM bacbones support (e.g. T5)
>>>>>>> 17742bd9

    _no_split_modules = [
        "InstructBlipQFormerEmbeddings",
        "InstructBlipAttention",
        "InstructBlipQFormerMultiHeadAttention",
        "InstructBlipQFormerSelfOutput",
    ]

    def _init_weights(self, module):
        """Initialize the weights"""
        factor = self.config.initializer_range

        if isinstance(module, (nn.Linear, nn.Conv2d)):
            module.weight.data.normal_(mean=0.0, std=factor)
            if module.bias is not None:
                module.bias.data.zero_()
        elif isinstance(module, nn.Embedding):
            module.weight.data.normal_(mean=0.0, std=factor)
        elif isinstance(module, nn.LayerNorm):
            module.bias.data.zero_()
            module.weight.data.fill_(1.0)
        elif isinstance(module, InstructBlipVisionEmbeddings):
            nn.init.trunc_normal_(module.position_embedding, mean=0.0, std=factor)
            nn.init.trunc_normal_(module.class_embedding, mean=0.0, std=factor)
        elif isinstance(module, (InstructBlipForConditionalGeneration, InstructBlipModel)):
            module.query_tokens.data.zero_()


INSTRUCTBLIP_START_DOCSTRING = r"""
    This model inherits from [`PreTrainedModel`]. Check the superclass documentation for the generic methods the
    library implements for all its model (such as downloading or saving, resizing the input embeddings, pruning heads
    etc.)

    This model is also a PyTorch [torch.nn.Module](https://pytorch.org/docs/stable/nn.html#torch.nn.Module) subclass.
    Use it as a regular PyTorch Module and refer to the PyTorch documentation for all matter related to general usage
    and behavior.

    Parameters:
        config ([`InstructBlipConfig`]): Model configuration class with all the parameters of the model.
            Initializing with a config file does not load the weights associated with the model, only the
            configuration. Check out the [`~PreTrainedModel.from_pretrained`] method to load the model weights.
"""

INSTRUCTBLIP_VISION_INPUTS_DOCSTRING = r"""
    Args:
        pixel_values (`torch.FloatTensor` of shape `(batch_size, num_channels, height, width)`):
            Pixel values. Pixel values can be obtained using [`InstructBlipProcessor`]. See
            [`InstructBlipProcessor.__call__`] for details.
        output_attentions (`bool`, *optional*):
            Whether or not to return the attentions tensors of all attention layers. See `attentions` under returned
            tensors for more detail.
        output_hidden_states (`bool`, *optional*):
            Whether or not to return the hidden states of all layers. See `hidden_states` under returned tensors for
            more detail.
        return_dict (`bool`, *optional*):
            Whether or not to return a [`~utils.ModelOutput`] instead of a plain tuple.
        interpolate_pos_encoding (`bool`, *optional*, defaults to `False`):
            Whether to interpolate the pre-trained position encodings.
"""

INSTRUCTBLIP_INPUTS_DOCSTRING = r"""
    Args:
        pixel_values (`torch.FloatTensor` of shape `(batch_size, num_channels, height, width)`):
            Pixel values. Pixel values can be obtained using [`InstructBlipProcessor`]. See
            [`InstructBlipProcessor.__call__`] for details.

        qformer_input_ids (`torch.LongTensor` of shape `(batch_size, sequence_length)`, *optional*):
            Indices of input sequence tokens in the vocabulary of the Q-Former. Input tokens can optionally be provided
            to serve as text prompt, which the Q-Former model will encode.

            Indices can be obtained using [`InstructBlipProcessor`]. See [`InstructBlipProcessor.__call__`] for
            details.

            [What are input IDs?](../glossary#input-ids)

        qformer_attention_mask (`torch.Tensor` of shape `(batch_size, sequence_length)`, *optional*):
            Mask to avoid performing attention on padding token indices. Mask values selected in `[0, 1]`:

            - 1 for tokens that are **not masked**,
            - 0 for tokens that are **masked**.

            [What are attention masks?](../glossary#attention-mask)

        input_ids (`torch.LongTensor` of shape `(batch_size, sequence_length)`, *optional*):
            Indices of input sequence tokens in the vocabulary of the language model. Input tokens can optionally be
            provided to serve as text prompt, which the language model can continue.

            Indices can be obtained using [`InstructBlipProcessor`]. See [`InstructBlipProcessor.__call__`] for
            details.

            [What are input IDs?](../glossary#input-ids)

        attention_mask (`torch.Tensor` of shape `(batch_size, sequence_length)`, *optional*):
            Mask to avoid performing attention on padding token indices. Mask values selected in `[0, 1]`:

            - 1 for tokens that are **not masked**,
            - 0 for tokens that are **masked**.

            [What are attention masks?](../glossary#attention-mask)

        decoder_input_ids (`torch.LongTensor` of shape `(batch_size, target_sequence_length)`, *optional*):
            Indices of decoder input sequence tokens in the vocabulary of the language model. Only relevant in case an
            encoder-decoder language model (like T5) is used.

            Indices can be obtained using [`AutoTokenizer`]. See [`PreTrainedTokenizer.encode`] and
            [`PreTrainedTokenizer.__call__`] for details. [What are decoder input IDs?](../glossary#decoder-input-ids)

        decoder_attention_mask (`torch.BoolTensor` of shape `(batch_size, target_sequence_length)`, *optional*):
            Default behavior: generate a tensor that ignores pad tokens in `decoder_input_ids`. Causal mask will also
            be used by default.

            Only relevant in case an encoder-decoder language model (like T5) is used.

        output_attentions (`bool`, *optional*):
            Whether or not to return the attentions tensors of all attention layers. See `attentions` under returned
            tensors for more detail.
        output_hidden_states (`bool`, *optional*):
            Whether or not to return the hidden states of all layers. See `hidden_states` under returned tensors for
            more detail.
        return_dict (`bool`, *optional*):
            Whether or not to return a [`~utils.ModelOutput`] instead of a plain tuple.
        interpolate_pos_encoding (`bool`, *optional*, defaults to `False`):
            Whether to interpolate the pre-trained position encodings.
        use_cache (`bool`, *optional*):
            If set to `True`, `past_key_values` key value states are returned and can be used to speed up decoding (see
            `past_key_values`).
"""


# Copied from transformers.models.blip.modeling_blip.BlipEncoder with Blip->InstructBlip
class InstructBlipEncoder(nn.Module):
    """
    Transformer encoder consisting of `config.num_hidden_layers` self attention layers. Each layer is a
    [`InstructBlipEncoderLayer`].

    Args:
        config (`InstructBlipConfig`):
            The corresponding vision configuration for the `InstructBlipEncoder`.
    """

    def __init__(self, config: InstructBlipConfig):
        super().__init__()
        self.config = config
        self.layers = nn.ModuleList([InstructBlipEncoderLayer(config) for _ in range(config.num_hidden_layers)])
        self.gradient_checkpointing = False

    def forward(
        self,
        inputs_embeds,
        attention_mask: Optional[torch.Tensor] = None,
        output_attentions: Optional[bool] = None,
        output_hidden_states: Optional[bool] = None,
        return_dict: Optional[bool] = None,
    ) -> Union[Tuple, BaseModelOutput]:
        r"""
        Args:
            inputs_embeds (`torch.FloatTensor` of shape `(batch_size, sequence_length, hidden_size)`):
                Embedded representation of the inputs. Should be float, not int tokens.
            attention_mask (`torch.Tensor` of shape `(batch_size, sequence_length)`, *optional*):
                Mask to avoid performing attention on padding token indices. Mask values selected in `[0, 1]`:

                - 1 for tokens that are **not masked**,
                - 0 for tokens that are **masked**.

                [What are attention masks?](../glossary#attention-mask)
            output_attentions (`bool`, *optional*):
                Whether or not to return the attentions tensors of all attention layers. See `attentions` under
                returned tensors for more detail.
            output_hidden_states (`bool`, *optional*):
                Whether or not to return the hidden states of all layers. See `hidden_states` under returned tensors
                for more detail.
            return_dict (`bool`, *optional*):
                Whether or not to return a [`~utils.ModelOutput`] instead of a plain tuple.
        """
        output_attentions = output_attentions if output_attentions is not None else self.config.output_attentions
        output_hidden_states = (
            output_hidden_states if output_hidden_states is not None else self.config.output_hidden_states
        )
        return_dict = return_dict if return_dict is not None else self.config.use_return_dict

        encoder_states = () if output_hidden_states else None
        all_attentions = () if output_attentions else None

        hidden_states = inputs_embeds
        for idx, encoder_layer in enumerate(self.layers):
            if output_hidden_states:
                encoder_states = encoder_states + (hidden_states,)
            if self.gradient_checkpointing and self.training:
                layer_outputs = self._gradient_checkpointing_func(
                    encoder_layer.__call__,
                    hidden_states,
                    attention_mask,
                    output_attentions,
                )
            else:
                layer_outputs = encoder_layer(
                    hidden_states,
                    attention_mask,
                    output_attentions=output_attentions,
                )

            hidden_states = layer_outputs[0]

            if output_attentions:
                all_attentions = all_attentions + (layer_outputs[1],)

        if output_hidden_states:
            encoder_states = encoder_states + (hidden_states,)

        if not return_dict:
            return tuple(v for v in [hidden_states, encoder_states, all_attentions] if v is not None)
        return BaseModelOutput(
            last_hidden_state=hidden_states, hidden_states=encoder_states, attentions=all_attentions
        )


# Copied from transformers.models.blip.modeling_blip.BlipVisionModel with Blip->InstructBlip, BLIP->INSTRUCTBLIP
class InstructBlipVisionModel(InstructBlipPreTrainedModel):
    main_input_name = "pixel_values"
    config_class = InstructBlipVisionConfig

    def __init__(self, config: InstructBlipVisionConfig):
        super().__init__(config)
        self.config = config
        embed_dim = config.hidden_size

        self.embeddings = InstructBlipVisionEmbeddings(config)
        self.encoder = InstructBlipEncoder(config)
        self.post_layernorm = nn.LayerNorm(embed_dim, eps=config.layer_norm_eps)

        self.post_init()

    @add_start_docstrings_to_model_forward(INSTRUCTBLIP_VISION_INPUTS_DOCSTRING)
    @replace_return_docstrings(output_type=BaseModelOutputWithPooling, config_class=InstructBlipVisionConfig)
    def forward(
        self,
        pixel_values: Optional[torch.FloatTensor] = None,
        output_attentions: Optional[bool] = None,
        output_hidden_states: Optional[bool] = None,
        return_dict: Optional[bool] = None,
        interpolate_pos_encoding: bool = False,
    ) -> Union[Tuple, BaseModelOutputWithPooling]:
        r"""
        Returns:

        """
        output_attentions = output_attentions if output_attentions is not None else self.config.output_attentions
        output_hidden_states = (
            output_hidden_states if output_hidden_states is not None else self.config.output_hidden_states
        )
        return_dict = return_dict if return_dict is not None else self.config.use_return_dict

        if pixel_values is None:
            raise ValueError("You have to specify pixel_values")

        hidden_states = self.embeddings(pixel_values, interpolate_pos_encoding=interpolate_pos_encoding)

        encoder_outputs = self.encoder(
            inputs_embeds=hidden_states,
            output_attentions=output_attentions,
            output_hidden_states=output_hidden_states,
            return_dict=return_dict,
        )

        last_hidden_state = encoder_outputs[0]
        last_hidden_state = self.post_layernorm(last_hidden_state)

        pooled_output = last_hidden_state[:, 0, :]
        pooled_output = self.post_layernorm(pooled_output)

        if not return_dict:
            return (last_hidden_state, pooled_output) + encoder_outputs[1:]

        return BaseModelOutputWithPooling(
            last_hidden_state=last_hidden_state,
            pooler_output=pooled_output,
            hidden_states=encoder_outputs.hidden_states,
            attentions=encoder_outputs.attentions,
        )

    def get_input_embeddings(self):
        return self.embeddings


class InstructBlipQFormerMultiHeadAttention(nn.Module):
    def __init__(self, config, is_cross_attention=False):
        super().__init__()
        self.config = config
        if config.hidden_size % config.num_attention_heads != 0 and not hasattr(config, "embedding_size"):
            raise ValueError(
                "The hidden size (%d) is not a multiple of the number of attention heads (%d)"
                % (config.hidden_size, config.num_attention_heads)
            )

        self.num_attention_heads = config.num_attention_heads
        self.attention_head_size = int(config.hidden_size / config.num_attention_heads)
        self.all_head_size = self.num_attention_heads * self.attention_head_size

        self.query = nn.Linear(config.hidden_size, self.all_head_size)
        if is_cross_attention:
            self.key = nn.Linear(config.encoder_hidden_size, self.all_head_size)
            self.value = nn.Linear(config.encoder_hidden_size, self.all_head_size)
        else:
            self.key = nn.Linear(config.hidden_size, self.all_head_size)
            self.value = nn.Linear(config.hidden_size, self.all_head_size)

        self.dropout = nn.Dropout(config.attention_probs_dropout_prob)
        self.position_embedding_type = getattr(config, "position_embedding_type", "absolute")
        if self.position_embedding_type == "relative_key" or self.position_embedding_type == "relative_key_query":
            self.max_position_embeddings = config.max_position_embeddings
            self.distance_embedding = nn.Embedding(2 * config.max_position_embeddings - 1, self.attention_head_size)
        self.save_attention = False

    def save_attn_gradients(self, attn_gradients):
        self.attn_gradients = attn_gradients

    def get_attn_gradients(self):
        return self.attn_gradients

    def save_attention_map(self, attention_map):
        self.attention_map = attention_map

    def get_attention_map(self):
        return self.attention_map

    def transpose_for_scores(self, x):
        new_x_shape = x.size()[:-1] + (self.num_attention_heads, self.attention_head_size)
        x = x.view(*new_x_shape)
        return x.permute(0, 2, 1, 3)

    def forward(
        self,
        hidden_states,
        attention_mask=None,
        head_mask=None,
        encoder_hidden_states=None,
        encoder_attention_mask=None,
        past_key_value=None,
        output_attentions=False,
    ):
        # If this is instantiated as a cross-attention module, the keys
        # and values come from an encoder; the attention mask needs to be
        # such that the encoder's padding tokens are not attended to.
        is_cross_attention = encoder_hidden_states is not None

        if is_cross_attention:
            key_layer = self.transpose_for_scores(self.key(encoder_hidden_states))
            value_layer = self.transpose_for_scores(self.value(encoder_hidden_states))
            attention_mask = encoder_attention_mask
        elif past_key_value is not None:
            key_layer = self.transpose_for_scores(self.key(hidden_states))
            value_layer = self.transpose_for_scores(self.value(hidden_states))
            key_layer = torch.cat([past_key_value[0], key_layer], dim=2)
            value_layer = torch.cat([past_key_value[1], value_layer], dim=2)
        else:
            key_layer = self.transpose_for_scores(self.key(hidden_states))
            value_layer = self.transpose_for_scores(self.value(hidden_states))

        mixed_query_layer = self.query(hidden_states)

        query_layer = self.transpose_for_scores(mixed_query_layer)

        past_key_value = (key_layer, value_layer)

        # Take the dot product between "query" and "key" to get the raw attention scores.
        attention_scores = torch.matmul(query_layer, key_layer.transpose(-1, -2))

        if self.position_embedding_type == "relative_key" or self.position_embedding_type == "relative_key_query":
            seq_length = hidden_states.size()[1]
            position_ids_l = torch.arange(seq_length, dtype=torch.long, device=hidden_states.device).view(-1, 1)
            position_ids_r = torch.arange(seq_length, dtype=torch.long, device=hidden_states.device).view(1, -1)
            distance = position_ids_l - position_ids_r
            positional_embedding = self.distance_embedding(distance + self.max_position_embeddings - 1)
            positional_embedding = positional_embedding.to(dtype=query_layer.dtype)  # fp16 compatibility

            if self.position_embedding_type == "relative_key":
                relative_position_scores = torch.einsum("bhld,lrd->bhlr", query_layer, positional_embedding)
                attention_scores = attention_scores + relative_position_scores
            elif self.position_embedding_type == "relative_key_query":
                relative_position_scores_query = torch.einsum("bhld,lrd->bhlr", query_layer, positional_embedding)
                relative_position_scores_key = torch.einsum("bhrd,lrd->bhlr", key_layer, positional_embedding)
                attention_scores = attention_scores + relative_position_scores_query + relative_position_scores_key

        attention_scores = attention_scores / math.sqrt(self.attention_head_size)
        attention_scores_dtype = attention_scores.dtype

        if attention_mask is not None:
            # Apply the attention mask is (precomputed for all layers in BertModel forward() function)
            attention_scores = attention_scores + attention_mask

        # Normalize the attention scores to probabilities.
        attention_probs = nn.Softmax(dim=-1)(attention_scores).to(attention_scores_dtype)

        if is_cross_attention and self.save_attention:
            self.save_attention_map(attention_probs)
            attention_probs.register_hook(self.save_attn_gradients)

        # This is actually dropping out entire tokens to attend to, which might
        # seem a bit unusual, but is taken from the original Transformer paper.
        attention_probs_dropped = self.dropout(attention_probs)

        # Mask heads if we want to
        if head_mask is not None:
            attention_probs_dropped = attention_probs_dropped * head_mask

        context_layer = torch.matmul(attention_probs_dropped, value_layer)

        context_layer = context_layer.permute(0, 2, 1, 3).contiguous()
        new_context_layer_shape = context_layer.size()[:-2] + (self.all_head_size,)
        context_layer = context_layer.view(*new_context_layer_shape)

        outputs = (context_layer, attention_probs) if output_attentions else (context_layer,)

        outputs = outputs + (past_key_value,)
        return outputs


# Copied from transformers.models.bert.modeling_bert.BertSelfOutput with Bert->InstructBlipQFormer
class InstructBlipQFormerSelfOutput(nn.Module):
    def __init__(self, config):
        super().__init__()
        self.dense = nn.Linear(config.hidden_size, config.hidden_size)
        self.LayerNorm = nn.LayerNorm(config.hidden_size, eps=config.layer_norm_eps)
        self.dropout = nn.Dropout(config.hidden_dropout_prob)

    def forward(self, hidden_states: torch.Tensor, input_tensor: torch.Tensor) -> torch.Tensor:
        hidden_states = self.dense(hidden_states)
        hidden_states = self.dropout(hidden_states)
        hidden_states = self.LayerNorm(hidden_states + input_tensor)
        return hidden_states


# Copied from transformers.models.blip_2.modeling_blip_2.Blip2QFormerAttention with Blip2->InstructBlip
class InstructBlipQFormerAttention(nn.Module):
    def __init__(self, config, is_cross_attention=False):
        super().__init__()
        self.attention = InstructBlipQFormerMultiHeadAttention(config, is_cross_attention)
        self.output = InstructBlipQFormerSelfOutput(config)
        self.pruned_heads = set()

    def prune_heads(self, heads):
        if len(heads) == 0:
            return
        heads, index = find_pruneable_heads_and_indices(
            heads, self.attention.num_attention_heads, self.attention.attention_head_size, self.pruned_heads
        )

        # Prune linear layers
        self.attention.query = prune_linear_layer(self.attention.query, index)
        self.attention.key = prune_linear_layer(self.attention.key, index)
        self.attention.value = prune_linear_layer(self.attention.value, index)
        self.output.dense = prune_linear_layer(self.output.dense, index, dim=1)

        # Update hyper params and store pruned heads
        self.attention.num_attention_heads = self.attention.num_attention_heads - len(heads)
        self.attention.all_head_size = self.attention.attention_head_size * self.attention.num_attention_heads
        self.pruned_heads = self.pruned_heads.union(heads)

    def forward(
        self,
        hidden_states: torch.Tensor,
        attention_mask: Optional[torch.FloatTensor] = None,
        head_mask: Optional[torch.FloatTensor] = None,
        encoder_hidden_states: Optional[torch.FloatTensor] = None,
        encoder_attention_mask: Optional[torch.FloatTensor] = None,
        past_key_value: Optional[Tuple[Tuple[torch.FloatTensor]]] = None,
        output_attentions: Optional[bool] = False,
    ) -> Tuple[torch.Tensor]:
        self_outputs = self.attention(
            hidden_states,
            attention_mask,
            head_mask,
            encoder_hidden_states,
            encoder_attention_mask,
            past_key_value,
            output_attentions,
        )
        attention_output = self.output(self_outputs[0], hidden_states)
        outputs = (attention_output,) + self_outputs[1:]  # add attentions if we output them
        return outputs


# Copied from transformers.models.bert.modeling_bert.BertIntermediate with Bert->InstructBlipQFormer
class InstructBlipQFormerIntermediate(nn.Module):
    def __init__(self, config):
        super().__init__()
        self.dense = nn.Linear(config.hidden_size, config.intermediate_size)
        if isinstance(config.hidden_act, str):
            self.intermediate_act_fn = ACT2FN[config.hidden_act]
        else:
            self.intermediate_act_fn = config.hidden_act

    def forward(self, hidden_states: torch.Tensor) -> torch.Tensor:
        hidden_states = self.dense(hidden_states)
        hidden_states = self.intermediate_act_fn(hidden_states)
        return hidden_states


# Copied from transformers.models.bert.modeling_bert.BertOutput with Bert->InstructBlipQFormer
class InstructBlipQFormerOutput(nn.Module):
    def __init__(self, config):
        super().__init__()
        self.dense = nn.Linear(config.intermediate_size, config.hidden_size)
        self.LayerNorm = nn.LayerNorm(config.hidden_size, eps=config.layer_norm_eps)
        self.dropout = nn.Dropout(config.hidden_dropout_prob)

    def forward(self, hidden_states: torch.Tensor, input_tensor: torch.Tensor) -> torch.Tensor:
        hidden_states = self.dense(hidden_states)
        hidden_states = self.dropout(hidden_states)
        hidden_states = self.LayerNorm(hidden_states + input_tensor)
        return hidden_states


class InstructBlipQFormerLayer(nn.Module):
    def __init__(self, config, layer_idx):
        super().__init__()
        self.chunk_size_feed_forward = config.chunk_size_feed_forward
        self.seq_len_dim = 1
        self.attention = InstructBlipQFormerAttention(config)

        self.layer_idx = layer_idx

        if layer_idx % config.cross_attention_frequency == 0:
            self.crossattention = InstructBlipQFormerAttention(config, is_cross_attention=True)
            self.has_cross_attention = True
        else:
            self.has_cross_attention = False

        self.intermediate = InstructBlipQFormerIntermediate(config)
        self.output = InstructBlipQFormerOutput(config)

        self.intermediate_query = InstructBlipQFormerIntermediate(config)
        self.output_query = InstructBlipQFormerOutput(config)

    def forward(
        self,
        hidden_states,
        attention_mask=None,
        head_mask=None,
        encoder_hidden_states=None,
        encoder_attention_mask=None,
        past_key_value=None,
        output_attentions=False,
        query_length=0,
    ):
        # decoder uni-directional self-attention cached key/values tuple is at positions 1,2
        self_attn_past_key_value = past_key_value[:2] if past_key_value is not None else None
        self_attention_outputs = self.attention(
            hidden_states,
            attention_mask,
            head_mask,
            output_attentions=output_attentions,
            past_key_value=self_attn_past_key_value,
        )
        attention_output = self_attention_outputs[0]
        outputs = self_attention_outputs[1:-1]

        present_key_value = self_attention_outputs[-1]

        if query_length > 0:
            query_attention_output = attention_output[:, :query_length, :]

            if self.has_cross_attention:
                if encoder_hidden_states is None:
                    raise ValueError("encoder_hidden_states must be given for cross-attention layers")
                cross_attention_outputs = self.crossattention(
                    query_attention_output,
                    attention_mask,
                    head_mask,
                    encoder_hidden_states,
                    encoder_attention_mask,
                    output_attentions=output_attentions,
                )
                query_attention_output = cross_attention_outputs[0]
                # add cross attentions if we output attention weights
                outputs = outputs + cross_attention_outputs[1:-1]

            layer_output = apply_chunking_to_forward(
                self.feed_forward_chunk_query,
                self.chunk_size_feed_forward,
                self.seq_len_dim,
                query_attention_output,
            )

            if attention_output.shape[1] > query_length:
                layer_output_text = apply_chunking_to_forward(
                    self.feed_forward_chunk,
                    self.chunk_size_feed_forward,
                    self.seq_len_dim,
                    attention_output[:, query_length:, :],
                )
                layer_output = torch.cat([layer_output, layer_output_text], dim=1)
        else:
            layer_output = apply_chunking_to_forward(
                self.feed_forward_chunk,
                self.chunk_size_feed_forward,
                self.seq_len_dim,
                attention_output,
            )
        outputs = (layer_output,) + outputs

        outputs = outputs + (present_key_value,)

        return outputs

    def feed_forward_chunk(self, attention_output):
        intermediate_output = self.intermediate(attention_output)
        layer_output = self.output(intermediate_output, attention_output)
        return layer_output

    def feed_forward_chunk_query(self, attention_output):
        intermediate_output = self.intermediate_query(attention_output)
        layer_output = self.output_query(intermediate_output, attention_output)
        return layer_output


# Copied from transformers.models.blip_2.modeling_blip_2.Blip2QFormerEncoder with Blip2->InstructBlip
class InstructBlipQFormerEncoder(nn.Module):
    def __init__(self, config):
        super().__init__()
        self.config = config
        self.layer = nn.ModuleList(
            [InstructBlipQFormerLayer(config, layer_idx) for layer_idx in range(config.num_hidden_layers)]
        )
        self.gradient_checkpointing = False

    def forward(
        self,
        hidden_states,
        attention_mask=None,
        head_mask=None,
        encoder_hidden_states=None,
        encoder_attention_mask=None,
        past_key_values=None,
        use_cache=None,
        output_attentions=False,
        output_hidden_states=False,
        return_dict=True,
        query_length=0,
    ):
        all_hidden_states = () if output_hidden_states else None
        all_self_attentions = () if output_attentions else None
        all_cross_attentions = () if output_attentions else None

        next_decoder_cache = () if use_cache else None

        for i in range(self.config.num_hidden_layers):
            layer_module = self.layer[i]
            if output_hidden_states:
                all_hidden_states = all_hidden_states + (hidden_states,)

            layer_head_mask = head_mask[i] if head_mask is not None else None
            past_key_value = past_key_values[i] if past_key_values is not None else None

            if getattr(self.config, "gradient_checkpointing", False) and self.training:
                if use_cache:
                    logger.warning(
                        "`use_cache=True` is incompatible with gradient checkpointing. Setting `use_cache=False`..."
                    )
                    use_cache = False
                layer_outputs = self._gradient_checkpointing_func(
                    layer_module.__call__,
                    hidden_states,
                    attention_mask,
                    layer_head_mask,
                    encoder_hidden_states,
                    encoder_attention_mask,
                )
            else:
                layer_outputs = layer_module(
                    hidden_states,
                    attention_mask,
                    layer_head_mask,
                    encoder_hidden_states,
                    encoder_attention_mask,
                    past_key_value,
                    output_attentions,
                    query_length,
                )

            hidden_states = layer_outputs[0]
            if use_cache:
                next_decoder_cache += (layer_outputs[-1],)
            if output_attentions:
                all_self_attentions = all_self_attentions + (layer_outputs[1],)
                if layer_module.has_cross_attention:
                    all_cross_attentions = all_cross_attentions + (layer_outputs[2],)

        if output_hidden_states:
            all_hidden_states = all_hidden_states + (hidden_states,)

        if not return_dict:
            return tuple(
                v
                for v in [
                    hidden_states,
                    next_decoder_cache,
                    all_hidden_states,
                    all_self_attentions,
                    all_cross_attentions,
                ]
                if v is not None
            )
        return BaseModelOutputWithPastAndCrossAttentions(
            last_hidden_state=hidden_states,
            past_key_values=next_decoder_cache,
            hidden_states=all_hidden_states,
            attentions=all_self_attentions,
            cross_attentions=all_cross_attentions,
        )


class InstructBlipQFormerEmbeddings(nn.Module):
    """Construct the embeddings from word and position embeddings."""

    def __init__(self, config):
        super().__init__()
        self.word_embeddings = nn.Embedding(config.vocab_size, config.hidden_size, padding_idx=config.pad_token_id)
        self.position_embeddings = nn.Embedding(config.max_position_embeddings, config.hidden_size)

        self.layernorm = nn.LayerNorm(config.hidden_size, eps=config.layer_norm_eps)
        self.dropout = nn.Dropout(config.hidden_dropout_prob)

        # position_ids (1, len position emb) is contiguous in memory and exported when serialized
        self.register_buffer(
            "position_ids", torch.arange(config.max_position_embeddings).expand((1, -1)), persistent=False
        )
        self.position_embedding_type = getattr(config, "position_embedding_type", "absolute")

        self.config = config

    def forward(
        self,
        input_ids=None,
        position_ids=None,
        query_embeds=None,
        past_key_values_length=0,
    ):
        if input_ids is not None:
            seq_length = input_ids.size()[1]
        else:
            seq_length = 0

        if position_ids is None:
            position_ids = self.position_ids[:, past_key_values_length : seq_length + past_key_values_length].clone()

        if input_ids is not None:
            embeddings = self.word_embeddings(input_ids)
            if self.position_embedding_type == "absolute":
                position_embeddings = self.position_embeddings(position_ids.to(embeddings.device))
                embeddings = embeddings + position_embeddings

            if query_embeds is not None:
                embeddings = torch.cat((query_embeds, embeddings), dim=1)
        else:
            embeddings = query_embeds

        embeddings = embeddings.to(self.layernorm.weight.dtype)
        embeddings = self.layernorm(embeddings)
        embeddings = self.dropout(embeddings)
        return embeddings


class InstructBlipQFormerModel(InstructBlipPreTrainedModel):
    """
    Querying Transformer (Q-Former), used in InstructBLIP. Slightly modified from BLIP-2 as it also takes the
    instruction as input.
    """

    _supports_attention_backend = False  # adds position on attn weights before last matmul
    _supports_flash_attn_2 = False
    _supports_sdpa = False
    _supports_flex_attn = False

    def __init__(self, config: InstructBlipQFormerConfig):
        super().__init__(config)
        self.config = config

        self.embeddings = InstructBlipQFormerEmbeddings(config)

        self.encoder = InstructBlipQFormerEncoder(config)

        self.post_init()

    def get_input_embeddings(self):
        return self.embeddings.word_embeddings

    def set_input_embeddings(self, value):
        self.embeddings.word_embeddings = value

    def _prune_heads(self, heads_to_prune):
        """
        Prunes heads of the model. heads_to_prune: dict of {layer_num: list of heads to prune in this layer} See base
        class PreTrainedModel
        """
        for layer, heads in heads_to_prune.items():
            self.encoder.layer[layer].attention.prune_heads(heads)

    def get_extended_attention_mask(
        self,
        attention_mask: torch.Tensor,
        input_shape: Tuple[int],
        device: torch.device,
        has_query: bool = False,
    ) -> torch.Tensor:
        """
        Makes broadcastable attention and causal masks so that future and masked tokens are ignored.

        Arguments:
            attention_mask (`torch.Tensor`):
                Mask with ones indicating tokens to attend to, zeros for tokens to ignore.
            input_shape (`Tuple[int]`):
                The shape of the input to the model.
            device: (`torch.device`):
                The device of the input to the model.

        Returns:
            `torch.Tensor` The extended attention mask, with a the same dtype as `attention_mask.dtype`.
        """
        # We can provide a self-attention mask of dimensions [batch_size, from_seq_length, to_seq_length]
        # ourselves in which case we just need to make it broadcastable to all heads.
        if attention_mask.dim() == 3:
            extended_attention_mask = attention_mask[:, None, :, :]
        elif attention_mask.dim() == 2:
            # Provided a padding mask of dimensions [batch_size, seq_length]
            # - the model is an encoder, so make the mask broadcastable to [batch_size, num_heads, seq_length, seq_length]
            extended_attention_mask = attention_mask[:, None, None, :]
        else:
            raise ValueError(
                f"Wrong shape for input_ids (shape {input_shape}) or attention_mask (shape {attention_mask.shape})",
            )

        # Since attention_mask is 1.0 for positions we want to attend and 0.0 for
        # masked positions, this operation will create a tensor which is 0.0 for
        # positions we want to attend and -10000.0 for masked positions.
        # Since we are adding it to the raw scores before the softmax, this is
        # effectively the same as removing these entirely.
        extended_attention_mask = extended_attention_mask.to(dtype=self.dtype)  # fp16 compatibility
        extended_attention_mask = (1.0 - extended_attention_mask) * -10000.0
        return extended_attention_mask

    def forward(
        self,
        input_ids: torch.LongTensor,
        attention_mask: Optional[torch.FloatTensor] = None,
        position_ids: Optional[torch.LongTensor] = None,
        query_embeds: Optional[torch.Tensor] = None,
        head_mask: Optional[torch.FloatTensor] = None,
        encoder_hidden_states: Optional[torch.FloatTensor] = None,
        encoder_attention_mask: Optional[torch.FloatTensor] = None,
        past_key_values: Optional[Tuple[Tuple[torch.FloatTensor]]] = None,
        use_cache: Optional[bool] = None,
        output_attentions: Optional[bool] = None,
        output_hidden_states: Optional[bool] = None,
        return_dict: Optional[bool] = None,
    ) -> Union[Tuple[torch.FloatTensor], BaseModelOutputWithPoolingAndCrossAttentions]:
        r"""
        encoder_hidden_states  (`torch.FloatTensor` of shape `(batch_size, sequence_length, hidden_size)`, *optional*):
            Sequence of hidden-states at the output of the last layer of the encoder. Used in the cross-attention if
            the model is configured as a decoder.
        encoder_attention_mask (`torch.FloatTensor` of shape `(batch_size, sequence_length)`, *optional*):
            Mask to avoid performing attention on the padding token indices of the encoder input. This mask is used in
            the cross-attention if the model is configured as a decoder. Mask values selected in `[0, 1]`:
            - 1 for tokens that are **not masked**,
            - 0 for tokens that are **masked**.
        past_key_values (`tuple(tuple(torch.FloatTensor))` of length `config.n_layers` with each tuple having 4 tensors of:
            shape `(batch_size, num_heads, sequence_length - 1, embed_size_per_head)`): Contains precomputed key and
            value hidden states of the attention blocks. Can be used to speed up decoding. If `past_key_values` are
            used, the user can optionally input only the last `decoder_input_ids` (those that don't have their past key
            value states given to this model) of shape `(batch_size, 1)` instead of all `decoder_input_ids` of shape
            `(batch_size, sequence_length)`.
        use_cache (`bool`, *optional*):
            If set to `True`, `past_key_values` key value states are returned and can be used to speed up decoding (see
            `past_key_values`).
        """
        output_attentions = output_attentions if output_attentions is not None else self.config.output_attentions
        output_hidden_states = (
            output_hidden_states if output_hidden_states is not None else self.config.output_hidden_states
        )
        return_dict = return_dict if return_dict is not None else self.config.use_return_dict

        if input_ids is None and query_embeds is None:
            raise ValueError("You have to specify query_embeds when input_ids is None")

        # past_key_values_length
        past_key_values_length = (
            past_key_values[0][0].shape[2] - self.config.query_length if past_key_values is not None else 0
        )

        query_length = query_embeds.shape[1] if query_embeds is not None else 0

        embedding_output = self.embeddings(
            input_ids=input_ids,
            position_ids=position_ids,
            query_embeds=query_embeds,
            past_key_values_length=past_key_values_length,
        )

        input_shape = embedding_output.size()[:-1]
        batch_size, seq_length = input_shape
        device = embedding_output.device

        if attention_mask is None:
            attention_mask = torch.ones(((batch_size, seq_length + past_key_values_length)), device=device)

        # We can provide a self-attention mask of dimensions [batch_size, from_seq_length, to_seq_length]
        # ourselves in which case we just need to make it broadcastable to all heads.
        extended_attention_mask = self.get_extended_attention_mask(attention_mask, input_shape, device)

        # If a 2D or 3D attention mask is provided for the cross-attention
        # we need to make broadcastable to [batch_size, num_heads, seq_length, seq_length]
        if encoder_hidden_states is not None:
            if isinstance(encoder_hidden_states, list):
                encoder_batch_size, encoder_sequence_length, _ = encoder_hidden_states[0].size()
            else:
                encoder_batch_size, encoder_sequence_length, _ = encoder_hidden_states.size()
            encoder_hidden_shape = (encoder_batch_size, encoder_sequence_length)

            if isinstance(encoder_attention_mask, list):
                encoder_extended_attention_mask = [self.invert_attention_mask(mask) for mask in encoder_attention_mask]
            elif encoder_attention_mask is None:
                encoder_attention_mask = torch.ones(encoder_hidden_shape, device=device)
                encoder_extended_attention_mask = self.invert_attention_mask(encoder_attention_mask)
            else:
                encoder_extended_attention_mask = self.invert_attention_mask(encoder_attention_mask)
        else:
            encoder_extended_attention_mask = None

        # Prepare head mask if needed
        # 1.0 in head_mask indicate we keep the head
        # attention_probs has shape bsz x n_heads x N x N
        # input head_mask has shape [num_heads] or [num_hidden_layers x num_heads]
        # and head_mask is converted to shape [num_hidden_layers x batch x num_heads x seq_length x seq_length]
        head_mask = self.get_head_mask(head_mask, self.config.num_hidden_layers)

        encoder_outputs = self.encoder(
            embedding_output,
            attention_mask=extended_attention_mask,
            head_mask=head_mask,
            encoder_hidden_states=encoder_hidden_states,
            encoder_attention_mask=encoder_extended_attention_mask,
            past_key_values=past_key_values,
            use_cache=use_cache,
            output_attentions=output_attentions,
            output_hidden_states=output_hidden_states,
            return_dict=return_dict,
            query_length=query_length,
        )
        sequence_output = encoder_outputs[0]
        pooled_output = sequence_output[:, 0, :]

        if not return_dict:
            return (sequence_output, pooled_output) + encoder_outputs[1:]

        return BaseModelOutputWithPoolingAndCrossAttentions(
            last_hidden_state=sequence_output,
            pooler_output=pooled_output,
            past_key_values=encoder_outputs.past_key_values,
            hidden_states=encoder_outputs.hidden_states,
            attentions=encoder_outputs.attentions,
            cross_attentions=encoder_outputs.cross_attentions,
        )


class KwargsForCausalLM(FlashAttentionKwargs, LossKwargs): ...


@add_start_docstrings(
    """
    InstructBLIP base Model consisting of language model, qformer and vision encoder.
    """,
    INSTRUCTBLIP_START_DOCSTRING,
)
class InstructBlipModel(InstructBlipPreTrainedModel):
    main_input_name = "pixel_values"
    _keep_in_fp32_modules = ["query_tokens"]  # TODO @ArthurZucker I don't know why this is required for FP8

    def __init__(self, config: InstructBlipConfig):
        super().__init__(config)

        self.vision_model = InstructBlipVisionModel(config.vision_config)
        self.query_tokens = nn.Parameter(torch.zeros(1, config.num_query_tokens, config.qformer_config.hidden_size))
        self.qformer = InstructBlipQFormerModel(config.qformer_config)

        self.language_projection = nn.Linear(config.qformer_config.hidden_size, config.text_config.hidden_size)
        self.language_model = AutoModel.from_config(config.text_config)

        if self.language_model._no_split_modules is not None:
            self._no_split_modules.extend(self.language_model._no_split_modules)

        if self.language_model._keep_in_fp32_modules is not None:
            self._keep_in_fp32_modules.extend(self.language_model._keep_in_fp32_modules)

        # Initialize weights and apply final processing
        self.post_init()

    def get_input_embeddings(self):
        return self.language_model.get_input_embeddings()

    def set_input_embeddings(self, value):
        self.language_model.set_input_embeddings(value)

    def _tie_weights(self):
        if not self.config.use_decoder_only_language_model:
            self.language_model.encoder.embed_tokens = self.language_model.shared
            self.language_model.decoder.embed_tokens = self.language_model.shared

    def _preprocess_accelerate(self):
        r"""
        Some pre-processing hacks to make the model `accelerate` compatible. Check
        https://github.com/huggingface/transformers/pull/21707 for more details.
        """
        hf_device_map = self.hf_device_map

        if len(hf_device_map) > 1 and "language_model" not in hf_device_map and torch.cuda.device_count() > 1:
            # warn users about unexpected behavior when using multi-GPU + InstructBLIP + `accelerate`.
            logger.warning(
                "The `language_model` is not in the `hf_device_map` dictionary and you are running your script"
                " in a multi-GPU environment. this may lead to unexpected behavior when using `accelerate`."
                " Please pass a `device_map` that contains `language_model` to remove this warning."
                " Please refer to https://github.com/huggingface/blog/blob/main/accelerate-large-models.md for"
                " more details on creating a `device_map` for large models.",
            )

        if hasattr(self.language_model, "_hf_hook"):
            self.language_model._hf_hook.io_same_device = True  # For `generate` compatibility

    @add_start_docstrings_to_model_forward(INSTRUCTBLIP_INPUTS_DOCSTRING)
    def forward(
        self,
        pixel_values: torch.FloatTensor,
        qformer_input_ids: torch.FloatTensor,
        qformer_attention_mask: Optional[torch.LongTensor] = None,
        input_ids: Optional[torch.FloatTensor] = None,
        attention_mask: Optional[torch.LongTensor] = None,
        decoder_input_ids: Optional[torch.LongTensor] = None,
        decoder_attention_mask: Optional[torch.LongTensor] = None,
        output_attentions: Optional[bool] = None,
        output_hidden_states: Optional[bool] = None,
        return_dict: Optional[bool] = None,
        interpolate_pos_encoding: bool = False,
        use_cache: Optional[bool] = None,
    ) -> Union[Tuple, InstructBlipForConditionalGenerationModelOutput]:
        return_dict = return_dict if return_dict is not None else self.config.use_return_dict

        # step 1: forward the images through the vision encoder,
        # to get image embeddings of shape (batch_size, seq_len, hidden_size)
        vision_outputs = self.vision_model(
            pixel_values=pixel_values,
            output_attentions=output_attentions,
            output_hidden_states=output_hidden_states,
            return_dict=return_dict,
            interpolate_pos_encoding=interpolate_pos_encoding,
        )
        image_embeds = vision_outputs[0]

        # step 2: forward the query tokens through the QFormer, using the image embeddings for cross-attention
        image_attention_mask = torch.ones(image_embeds.size()[:-1], dtype=torch.long, device=image_embeds.device)

        # difference with BLIP-2 here: we also feed the instruction prompt to the Q-Former
        query_tokens = self.query_tokens.expand(image_embeds.shape[0], -1, -1)
        query_attention_mask = torch.ones(query_tokens.size()[:-1], dtype=torch.long, device=image_embeds.device)
        if qformer_attention_mask is None:
            qformer_attention_mask = torch.ones_like(qformer_input_ids)
        qformer_attention_mask = torch.cat([query_attention_mask, qformer_attention_mask], dim=1)
        query_outputs = self.qformer(
            input_ids=qformer_input_ids,
            attention_mask=qformer_attention_mask,
            query_embeds=query_tokens,
            encoder_hidden_states=image_embeds,
            encoder_attention_mask=image_attention_mask,
            output_attentions=output_attentions,
            output_hidden_states=output_hidden_states,
            return_dict=return_dict,
        )
        query_output = query_outputs[0][:, : query_tokens.size(1), :]

        # step 3: use the language model, conditioned on the query outputs and the prompt
        language_model_inputs = self.language_projection(query_output)
        inputs_embeds = self.language_model.get_input_embeddings()(input_ids)
        if attention_mask is None:
            attention_mask = torch.ones_like(input_ids)

        special_image_mask = (input_ids == self.config.image_token_id).unsqueeze(-1).expand_as(inputs_embeds)
        inputs_embeds[special_image_mask] = language_model_inputs.flatten()

        if self.config.use_decoder_only_language_model:
            outputs = self.language_model(
                inputs_embeds=inputs_embeds,
                attention_mask=attention_mask,
                output_attentions=output_attentions,
                output_hidden_states=output_hidden_states,
                return_dict=return_dict,
                use_cache=use_cache,
            )
        else:
            outputs = self.language_model(
                inputs_embeds=inputs_embeds,
                attention_mask=attention_mask,
                decoder_input_ids=decoder_input_ids,
                decoder_attention_mask=decoder_attention_mask,
                output_attentions=output_attentions,
                output_hidden_states=output_hidden_states,
                return_dict=return_dict,
                use_cache=use_cache,
            )

        if not return_dict:
            return (vision_outputs, query_outputs, outputs)

        return InstructBlipForConditionalGenerationModelOutput(
            vision_outputs=vision_outputs,
            qformer_outputs=query_outputs,
            language_model_outputs=outputs,
        )


@add_start_docstrings(
    """
    InstructBLIP Model for generating text given an image and an optional text prompt. The model consists of a vision
    encoder, Querying Transformer (Q-Former) and a language model.

    One can optionally pass `input_ids` to the model, which serve as a text prompt, to make the language model continue
    the prompt. Otherwise, the language model starts generating text from the [BOS] (beginning-of-sequence) token.
    """,
    INSTRUCTBLIP_START_DOCSTRING,
)
class InstructBlipForConditionalGeneration(InstructBlipPreTrainedModel, GenerationMixin):
    config_class = InstructBlipConfig
    main_input_name = "pixel_values"
    _supports_cache_class = True
    _supports_static_cache = True
    _supports_quantized_cache = False  # not all LM bacbones support (e.g. T5)
    _keep_in_fp32_modules = ["query_tokens"]  # TODO @ArthurZucker I don't know why this is required for FP8

    def __init__(self, config: InstructBlipConfig):
        super().__init__(config)

        self.vision_model = InstructBlipVisionModel._from_config(config.vision_config)

        self.query_tokens = nn.Parameter(torch.zeros(1, config.num_query_tokens, config.qformer_config.hidden_size))
        self.qformer = InstructBlipQFormerModel._from_config(config.qformer_config)

        self.language_projection = nn.Linear(config.qformer_config.hidden_size, config.text_config.hidden_size)

        if config.use_decoder_only_language_model:
            language_model = AutoModelForCausalLM.from_config(config.text_config)
        else:
            language_model = AutoModelForSeq2SeqLM.from_config(config.text_config)

        if language_model._no_split_modules is not None:
            self._no_split_modules.extend(language_model._no_split_modules)

        if language_model._keep_in_fp32_modules is not None:
            self._keep_in_fp32_modules.extend(language_model._keep_in_fp32_modules)

        self.language_model = language_model

        # Initialize weights and apply final processing
        self.post_init()

    def get_input_embeddings(self):
        return self.language_model.get_input_embeddings()

    def set_input_embeddings(self, value):
        self.language_model.set_input_embeddings(value)

    def set_output_embeddings(self, new_embeddings):
        self.language_model.set_output_embeddings(new_embeddings)

    def get_output_embeddings(self) -> nn.Module:
        return self.language_model.get_output_embeddings()

    def get_encoder(self):
        return self.language_model.get_encoder()

    def get_decoder(self):
        return self.language_model.get_decoder()

    # Copied from transformers.models.instructblip.modeling_instructblip.InstructBlipModel._tie_weights
    def _tie_weights(self):
        if not self.config.use_decoder_only_language_model:
            self.language_model.encoder.embed_tokens = self.language_model.shared
            self.language_model.decoder.embed_tokens = self.language_model.shared

    # Copied from transformers.models.instructblip.modeling_instructblip.InstructBlipModel._preprocess_accelerate
    def _preprocess_accelerate(self):
        r"""
        Some pre-processing hacks to make the model `accelerate` compatible. Check
        https://github.com/huggingface/transformers/pull/21707 for more details.
        """
        hf_device_map = self.hf_device_map

        if len(hf_device_map) > 1 and "language_model" not in hf_device_map and torch.cuda.device_count() > 1:
            # warn users about unexpected behavior when using multi-GPU + InstructBLIP + `accelerate`.
            logger.warning(
                "The `language_model` is not in the `hf_device_map` dictionary and you are running your script"
                " in a multi-GPU environment. this may lead to unexpected behavior when using `accelerate`."
                " Please pass a `device_map` that contains `language_model` to remove this warning."
                " Please refer to https://github.com/huggingface/blog/blob/main/accelerate-large-models.md for"
                " more details on creating a `device_map` for large models.",
            )

        if hasattr(self.language_model, "_hf_hook"):
            self.language_model._hf_hook.io_same_device = True  # For `generate` compatibility

    @add_start_docstrings_to_model_forward(INSTRUCTBLIP_INPUTS_DOCSTRING)
    @replace_return_docstrings(
        output_type=InstructBlipForConditionalGenerationModelOutput, config_class=InstructBlipVisionConfig
    )
    def forward(
        self,
        pixel_values: torch.FloatTensor,
        qformer_input_ids: torch.FloatTensor,
        qformer_attention_mask: Optional[torch.LongTensor] = None,
        input_ids: Optional[torch.FloatTensor] = None,
        attention_mask: Optional[torch.LongTensor] = None,
        decoder_input_ids: Optional[torch.LongTensor] = None,
        decoder_attention_mask: Optional[torch.LongTensor] = None,
        output_attentions: Optional[bool] = None,
        output_hidden_states: Optional[bool] = None,
        labels: Optional[torch.LongTensor] = None,
        return_dict: Optional[bool] = None,
        interpolate_pos_encoding: bool = False,
        use_cache: Optional[bool] = None,
        **kwargs: Unpack[KwargsForCausalLM],
    ) -> Union[Tuple, InstructBlipForConditionalGenerationModelOutput]:
        r"""
        labels (`torch.LongTensor` of shape `(batch_size,)`, *optional*):
            Labels for computing the language modeling loss. Indices should be in `[-100, 0, ..., config.vocab_size -
            1]`. All labels set to `-100` are ignored (masked), the loss is only computed for labels in `[0, ...,
            config.vocab_size]`

        Returns:

        Examples:

        ```python
        >>> from transformers import InstructBlipProcessor, InstructBlipForConditionalGeneration
        >>> import torch
        >>> from PIL import Image
        >>> import requests

        >>> model = InstructBlipForConditionalGeneration.from_pretrained("Salesforce/instructblip-vicuna-7b")
        >>> processor = InstructBlipProcessor.from_pretrained("Salesforce/instructblip-vicuna-7b")

        >>> device = "cuda" if torch.cuda.is_available() else "cpu"
        >>> model.to(device)  # doctest: +IGNORE_RESULT

        >>> url = "https://raw.githubusercontent.com/salesforce/LAVIS/main/docs/_static/Confusing-Pictures.jpg"
        >>> image = Image.open(requests.get(url, stream=True).raw).convert("RGB")
        >>> prompt = "What is unusual about this image?"
        >>> inputs = processor(images=image, text=prompt, return_tensors="pt").to(device)

        >>> outputs = model.generate(
        ...     **inputs,
        ...     do_sample=False,
        ...     num_beams=5,
        ...     max_length=256,
        ...     min_length=1,
        ...     top_p=0.9,
        ...     repetition_penalty=1.5,
        ...     length_penalty=1.0,
        ...     temperature=1,
        ... )
        >>> generated_text = processor.batch_decode(outputs, skip_special_tokens=True)[0].strip()
        >>> print(generated_text)
        The unusual aspect of this image is that a man is ironing clothes on the back of a yellow SUV, which is parked in the middle of a busy city street. This is an unconventional approach to ironing clothes, as it requires the man to balance himself and his ironing equipment on top of the vehicle while navigating through traffic. Additionally, the presence of taxis and other vehicles in the scene further emphasizes the unusual nature of this situation.
        ```"""
        return_dict = return_dict if return_dict is not None else self.config.use_return_dict

        # step 1: forward the images through the vision encoder,
        # to get image embeddings of shape (batch_size, seq_len, hidden_size)
        vision_outputs = self.vision_model(
            pixel_values=pixel_values,
            output_attentions=output_attentions,
            output_hidden_states=output_hidden_states,
            return_dict=return_dict,
            interpolate_pos_encoding=interpolate_pos_encoding,
        )
        image_embeds = vision_outputs[0]

        # step 2: forward the query tokens through the QFormer, using the image embeddings for cross-attention
        image_attention_mask = torch.ones(image_embeds.size()[:-1], dtype=torch.long, device=image_embeds.device)

        # difference with BLIP-2 here: we also feed the instruction prompt to the Q-Former
        query_tokens = self.query_tokens.expand(image_embeds.shape[0], -1, -1)
        query_attention_mask = torch.ones(query_tokens.size()[:-1], dtype=torch.long, device=image_embeds.device)
        if qformer_attention_mask is None:
            qformer_attention_mask = torch.ones_like(qformer_input_ids)
        qformer_attention_mask = torch.cat([query_attention_mask, qformer_attention_mask], dim=1)
        query_outputs = self.qformer(
            input_ids=qformer_input_ids,
            attention_mask=qformer_attention_mask,
            query_embeds=query_tokens,
            encoder_hidden_states=image_embeds,
            encoder_attention_mask=image_attention_mask,
            output_attentions=output_attentions,
            output_hidden_states=output_hidden_states,
            return_dict=return_dict,
        )
        query_output = query_outputs[0][:, : query_tokens.size(1), :]

        # step 3: use the language model, conditioned on the query outputs and the prompt
        language_model_inputs = self.language_projection(query_output)
        language_model_attention_mask = torch.ones(
            language_model_inputs.size()[:-1], dtype=torch.long, device=language_model_inputs.device
        )

        inputs_embeds = self.language_model.get_input_embeddings()(input_ids)
        if attention_mask is None:
            attention_mask = torch.ones_like(input_ids)

        # if the model already has "image_token_id" then the input is expanded to account for image embeds
        # otherwise we expand manually by concatenating
        if getattr(self.config, "image_token_id", None) is not None:
            special_image_mask = (input_ids == self.config.image_token_id).unsqueeze(-1).expand_as(inputs_embeds)
            inputs_embeds[special_image_mask] = language_model_inputs.flatten()
        else:
            logger.warning_once(
                "Expanding inputs for image tokens in InstructBLIP should be done in processing. "
                "Please follow instruction here (https://gist.github.com/zucchini-nlp/e9f20b054fa322f84ac9311d9ab67042) to update your InstructBLIP model. "
                "Using processors without these attributes in the config is deprecated and will throw an error in v4.50."
            )
            inputs_embeds = torch.cat([language_model_inputs, inputs_embeds.to(language_model_inputs.device)], dim=1)
            attention_mask = torch.cat(
                [language_model_attention_mask, attention_mask.to(language_model_attention_mask.device)], dim=1
            )

        if self.config.use_decoder_only_language_model:
            outputs = self.language_model(
                inputs_embeds=inputs_embeds,
                attention_mask=attention_mask,
                output_attentions=output_attentions,
                output_hidden_states=output_hidden_states,
                return_dict=return_dict,
                use_cache=use_cache,
                **kwargs,
            )
            logits = outputs.logits if return_dict else outputs[0]
            loss = None
            # we compute the loss here since we need to take into account the sequence length of the query embeds
            if labels is not None:
                labels = labels.to(logits.device)
                logits = logits[:, -labels.size(1) :, :]
                # Shift so that tokens < n predict n
                shift_logits = logits[..., :-1, :].contiguous()
                shift_labels = labels[..., 1:].contiguous().to(logits.device)

                # Flatten the tokens
                loss_fct = CrossEntropyLoss(reduction="mean")

                loss = loss_fct(shift_logits.view(-1, self.config.text_config.vocab_size), shift_labels.view(-1))
        else:
            outputs = self.language_model(
                inputs_embeds=inputs_embeds,
                attention_mask=attention_mask,
                decoder_input_ids=decoder_input_ids,
                decoder_attention_mask=decoder_attention_mask,
                output_attentions=output_attentions,
                output_hidden_states=output_hidden_states,
                return_dict=return_dict,
                labels=labels,
                use_cache=use_cache,
                **kwargs,
            )
            loss = outputs.loss if return_dict else outputs[0]
            logits = outputs.logits if return_dict else outputs[1]

        if not return_dict:
            output = (logits, vision_outputs, query_outputs, outputs)
            return ((loss,) + output) if loss is not None else output

        return InstructBlipForConditionalGenerationModelOutput(
            loss=loss,
            logits=logits,
            vision_outputs=vision_outputs,
            qformer_outputs=query_outputs,
            language_model_outputs=outputs,
        )

    @torch.no_grad()
    def generate(
        self,
        pixel_values: torch.FloatTensor,
        qformer_input_ids: Optional[torch.LongTensor] = None,
        qformer_attention_mask: Optional[torch.LongTensor] = None,
        input_ids: Optional[torch.LongTensor] = None,
        attention_mask: Optional[torch.LongTensor] = None,
        interpolate_pos_encoding: bool = False,
        **generate_kwargs,
    ) -> torch.LongTensor:
        """
        Overrides `generate` function to be able to use the model as a conditional generator.

        Args:
            pixel_values (`torch.FloatTensor` of shape (batch_size, num_channels, height, width)):
                Input images to be processed.
            qformer_input_ids (`torch.LongTensor` of shape (batch_size, sequence_length), *optional*):
                The sequence used as a prompt to be fed to the Q-Former module.
            qformer_attention_mask (`torch.LongTensor` of shape (batch_size, sequence_length), *optional*):
                Mask to avoid performing attention on padding token indices.
            input_ids (`torch.LongTensor` of shape (batch_size, sequence_length), *optional*):
                The sequence used as a prompt for the generation.
            attention_mask (`torch.LongTensor` of shape (batch_size, sequence_length), *optional*):
                Mask to avoid performing attention on padding token indices.
            interpolate_pos_encoding (`bool`, *optional*, defaults to `False`):
                Whether to interpolate the positional encoding of the image embeddings.

        Returns:
            captions (list): A list of strings of length batch_size * num_captions.
        """
        if hasattr(self, "hf_device_map"):
            # preprocess for `accelerate`
            self._preprocess_accelerate()

        batch_size = pixel_values.shape[0]
        image_embeds = self.vision_model(
            pixel_values,
            return_dict=True,
            interpolate_pos_encoding=interpolate_pos_encoding,
        ).last_hidden_state

        image_attention_mask = torch.ones(image_embeds.size()[:-1], dtype=torch.long, device=image_embeds.device)

        query_tokens = self.query_tokens.expand(image_embeds.shape[0], -1, -1)
        query_attention_mask = torch.ones(query_tokens.size()[:-1], dtype=torch.long, device=image_embeds.device)
        if qformer_attention_mask is None:
            qformer_attention_mask = torch.ones_like(qformer_input_ids)
        qformer_attention_mask = torch.cat([query_attention_mask, qformer_attention_mask], dim=1)
        query_outputs = self.qformer(
            input_ids=qformer_input_ids,
            attention_mask=qformer_attention_mask,
            query_embeds=query_tokens,
            encoder_hidden_states=image_embeds,
            encoder_attention_mask=image_attention_mask,
            return_dict=True,
        )
        query_output = query_outputs.last_hidden_state[:, : query_tokens.size(1), :]

        language_model_inputs = self.language_projection(query_output)
        language_attention_mask = torch.ones(
            language_model_inputs.size()[:-1], dtype=torch.long, device=language_model_inputs.device
        )

        if input_ids is None:
            start_tokens = [self.config.text_config.bos_token_id]
            if getattr(self.config, "image_token_id", None) is not None:
                start_tokens = [self.config.image_token_id] * self.config.num_query_tokens + start_tokens
            input_ids = torch.tensor([start_tokens], dtype=torch.long, device=image_embeds.device)
            input_ids = input_ids.repeat(batch_size, 1)

        if attention_mask is None:
            attention_mask = torch.ones_like(input_ids)

        inputs_embeds = self.get_input_embeddings()(input_ids)

        # if the model already has "image_token_id" then the input is expanded to account for image embeds
        # otherwise we expand manually by concatenating
        if getattr(self.config, "image_token_id", None) is not None:
            special_image_mask = (input_ids == self.config.image_token_id).unsqueeze(-1).expand_as(inputs_embeds)
            inputs_embeds[special_image_mask] = language_model_inputs.flatten().to(inputs_embeds.device)
        else:
            logger.warning_once(
                "Expanding inputs for image tokens in InstructBLIP should be done in processing. "
                "Please follow instruction here (https://gist.github.com/zucchini-nlp/e9f20b054fa322f84ac9311d9ab67042) to update your InstructBLIP model. "
                "Using processors without these attributes in the config is deprecated and will throw an error in v4.50."
            )
            inputs_embeds = torch.cat([language_model_inputs, inputs_embeds.to(language_model_inputs.device)], dim=1)
            attention_mask = torch.cat(
                [language_attention_mask, attention_mask.to(language_attention_mask.device)], dim=1
            )

            # add image_embeds length to max_length, so that the final max_length in counted only on token embeds
            # -1 is to account for the prepended BOS after `generate.`
            if not self.language_model.config.is_encoder_decoder:
                generate_kwargs["max_length"] = (
                    generate_kwargs.get("max_length", 20) + language_model_inputs.shape[1] - 1
                )
                generate_kwargs["min_length"] = generate_kwargs.get("min_length", 0) + language_model_inputs.shape[1]

        inputs = {"inputs_embeds": inputs_embeds, "attention_mask": attention_mask}
        if not self.language_model.config.is_encoder_decoder:
            inputs["input_ids"] = input_ids

        outputs = self.language_model.generate(**inputs, **generate_kwargs)

        return outputs


__all__ = [
    "InstructBlipQFormerModel",
    "InstructBlipPreTrainedModel",
    "InstructBlipModel",
    "InstructBlipForConditionalGeneration",
    "InstructBlipVisionModel",
]<|MERGE_RESOLUTION|>--- conflicted
+++ resolved
@@ -345,16 +345,13 @@
     config_class = InstructBlipConfig
     base_model_prefix = "blip"
     supports_gradient_checkpointing = True
-<<<<<<< HEAD
     _supports_attention_backend = True
     _supports_flash_attn_2 = True
     _supports_sdpa = True
     _supports_flex_attn = True
-=======
     _supports_cache_class = True
     _supports_static_cache = True
     _supports_quantized_cache = False  # not all LM bacbones support (e.g. T5)
->>>>>>> 17742bd9
 
     _no_split_modules = [
         "InstructBlipQFormerEmbeddings",
