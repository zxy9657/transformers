from typing import Callable, Optional, Tuple, Union

import torch
import torch.utils.checkpoint
from torch import nn

from ...activations import ACT2FN
from ...cache_utils import Cache, DynamicCache
from ...generation import GenerationMixin
from ...modeling_flash_attention_utils import FlashAttentionKwargs
from ...modeling_outputs import (
    BaseModelOutputWithPast,
    CausalLMOutputWithPast,
    QuestionAnsweringModelOutput,
    SequenceClassifierOutputWithPast,
    TokenClassifierOutput,
)
from ...modeling_utils import ALL_ATTENTION_FUNCTIONS
from ...processing_utils import Unpack
from ...utils import (
    LossKwargs,
<<<<<<< HEAD
    auto_docstring,
=======
    add_code_sample_docstrings,
    add_start_docstrings,
    add_start_docstrings_to_model_forward,
    can_return_tuple,
>>>>>>> 41b9b92b
    logging,
)
from ..llama.modeling_llama import (
    LlamaModel,
    LlamaPreTrainedModel,
    LlamaRotaryEmbedding,
    rotate_half,
)


logger = logging.get_logger(__name__)


_CHECKPOINT_FOR_DOC = "trl-internal-testing/tiny-random-GPTNeoXForCausalLM"
_REAL_CHECKPOINT_FOR_DOC = "EleutherAI/gpt-neox-20b"
_CONFIG_FOR_DOC = "GPTNeoXConfig"


class GPTNeoXMLP(nn.Module):
    def __init__(self, config):
        super().__init__()
        self.dense_h_to_4h = nn.Linear(config.hidden_size, config.intermediate_size)
        self.dense_4h_to_h = nn.Linear(config.intermediate_size, config.hidden_size)
        self.act = ACT2FN[config.hidden_act]

    def forward(self, hidden_states):
        hidden_states = self.dense_h_to_4h(hidden_states)
        hidden_states = self.act(hidden_states)
        hidden_states = self.dense_4h_to_h(hidden_states)
        return hidden_states


def apply_rotary_pos_emb(q, k, cos, sin, position_ids=None, unsqueeze_dim=1):
    """Applies Rotary Position Embedding to the query and key tensors.

    Args:
        q (`torch.Tensor`): The query tensor.
        k (`torch.Tensor`): The key tensor.
        cos (`torch.Tensor`): The cosine part of the rotary embedding.
        sin (`torch.Tensor`): The sine part of the rotary embedding.
        position_ids (`torch.Tensor`, *optional*):
            Deprecated and unused.
        unsqueeze_dim (`int`, *optional*, defaults to 1):
            The 'unsqueeze_dim' argument specifies the dimension along which to unsqueeze cos[position_ids] and
            sin[position_ids] so that they can be properly broadcasted to the dimensions of q and k. For example, note
            that cos[position_ids] and sin[position_ids] have the shape [batch_size, seq_len, head_dim]. Then, if q and
            k have the shape [batch_size, heads, seq_len, head_dim], then setting unsqueeze_dim=1 makes
            cos[position_ids] and sin[position_ids] broadcastable to the shapes of q and k. Similarly, if q and k have
            the shape [batch_size, seq_len, heads, head_dim], then set unsqueeze_dim=2.
    Returns:
        `tuple(torch.Tensor)` comprising of the query and key tensors rotated using the Rotary Position Embedding.
    """
    cos = cos.unsqueeze(unsqueeze_dim)
    sin = sin.unsqueeze(unsqueeze_dim)

    # Keep half or full tensor for later concatenation
    rotary_dim = cos.shape[-1]
    q_rot, q_pass = q[..., :rotary_dim], q[..., rotary_dim:]
    k_rot, k_pass = k[..., :rotary_dim], k[..., rotary_dim:]

    # Apply rotary embeddings on the first half or full tensor
    q_embed = (q_rot * cos) + (rotate_half(q_rot) * sin)
    k_embed = (k_rot * cos) + (rotate_half(k_rot) * sin)

    # Concatenate back to full shape
    q_embed = torch.cat([q_embed, q_pass], dim=-1)
    k_embed = torch.cat([k_embed, k_pass], dim=-1)
    return q_embed, k_embed


def eager_attention_forward(
    module: nn.Module,
    query: torch.Tensor,
    key: torch.Tensor,
    value: torch.Tensor,
    attention_mask: torch.Tensor,
    scaling: float,
    dropout: float = 0.0,
    head_mask: Optional[torch.Tensor] = None,
    **kwargs,
):
    attn_weights = torch.matmul(query, key.transpose(2, 3)) * scaling

    if attention_mask is not None:  # no matter the length, we just slice it
        causal_mask = attention_mask[:, :, :, : key.shape[-2]]
        attn_weights = attn_weights + causal_mask

    attn_weights = nn.functional.softmax(attn_weights, dim=-1, dtype=torch.float32).to(query.dtype)

    # Mask heads if we want to
    if head_mask is not None:
        attn_weights = attn_weights * head_mask

    attn_weights = nn.functional.dropout(attn_weights, p=dropout, training=module.training)
    attn_output = torch.matmul(attn_weights, value)

    # Reshape outputs
    attn_output = attn_output.transpose(1, 2).contiguous()

    return attn_output, attn_weights


class GPTNeoXAttention(nn.Module):
    def __init__(self, config, layer_idx=None):
        super().__init__()
        self.config = config
        self.head_size = config.hidden_size // config.num_attention_heads
        self.attention_dropout = config.attention_dropout
        self.rotary_ndims = int(self.head_size * config.rotary_pct)
        self.scaling = self.head_size**-0.5
        self.is_causal = True
        self.layer_idx = layer_idx

        self.query_key_value = nn.Linear(config.hidden_size, 3 * config.hidden_size, bias=config.attention_bias)
        self.dense = nn.Linear(config.hidden_size, config.hidden_size, bias=config.attention_bias)

    def forward(
        self,
        hidden_states: torch.FloatTensor,
        attention_mask: torch.FloatTensor,
        head_mask: Optional[torch.FloatTensor] = None,
        layer_past: Optional[Cache] = None,
        output_attentions: Optional[bool] = False,
        cache_position: Optional[torch.LongTensor] = None,
        position_embeddings: Optional[Tuple[torch.Tensor, torch.Tensor]] = None,  # necessary, but kept here for BC
        **kwargs: Unpack[FlashAttentionKwargs],
    ):
        input_shape = hidden_states.shape[:-1]
        hidden_shape = (*input_shape, -1, 3 * self.head_size)

        qkv = self.query_key_value(hidden_states).view(hidden_shape).transpose(1, 2)
        query_states, key_states, value_states = qkv.chunk(3, dim=-1)

        cos, sin = position_embeddings
        query_states, key_states = apply_rotary_pos_emb(query_states, key_states, cos, sin)

        # Cache QKV values
        if layer_past is not None:
            cache_kwargs = {
                "sin": sin,
                "cos": cos,
                "partial_rotation_size": self.rotary_ndims,
                "cache_position": cache_position,
            }
            key_states, value_states = layer_past.update(key_states, value_states, self.layer_idx, cache_kwargs)

        # Checking for fallbacks in case an unsupported feature is requested
        attention_type = self.config._attn_implementation
        if (output_attentions or head_mask is not None) and self.config._attn_implementation in [
            "sdpa",
            "flash_attention_2",
        ]:
            logger.warning_once(
                f"Setting `attention_type` to `eager` because `{attention_type}` does not support"
                f" `output_attentions=True` or `head_mask`."
            )
            attention_type = "eager"

        elif self.training and self.attention_dropout > 0 and self.config._attn_implementation == "flex_attention":
            logger.warning_once(
                f"Setting `attention_type` to `eager` because `dropout` is not supported in `{attention_type}`."
            )
            attention_type = "eager"

        attention_interface: Callable = eager_attention_forward
        attention_interface = (
            ALL_ATTENTION_FUNCTIONS[attention_type] if attention_type != "eager" else attention_interface
        )

        # Compute attention
        attn_output, attn_weights = attention_interface(
            self,
            query_states,
            key_states,
            value_states,
            attention_mask,
            scaling=self.scaling,
            dropout=0.0 if not self.training else self.attention_dropout,
            head_mask=head_mask,
            **kwargs,
        )

        # Reshape outputs and final projection
        attn_output = attn_output.reshape(*input_shape, -1).contiguous()
        attn_output = self.dense(attn_output)

        return attn_output, attn_weights


class GPTNeoXLayer(nn.Module):
    def __init__(self, config, layer_idx):
        super().__init__()
        self.use_parallel_residual = config.use_parallel_residual
        self.input_layernorm = nn.LayerNorm(config.hidden_size, eps=config.layer_norm_eps)
        self.post_attention_layernorm = nn.LayerNorm(config.hidden_size, eps=config.layer_norm_eps)
        self.post_attention_dropout = nn.Dropout(config.hidden_dropout)
        self.post_mlp_dropout = nn.Dropout(config.hidden_dropout)
        self.attention = GPTNeoXAttention(config, layer_idx)
        self.mlp = GPTNeoXMLP(config)

    def forward(
        self,
        hidden_states: Optional[torch.FloatTensor],
        attention_mask: Optional[torch.FloatTensor] = None,
        position_ids: Optional[torch.LongTensor] = None,
        head_mask: Optional[torch.FloatTensor] = None,
        use_cache: Optional[bool] = False,
        layer_past: Optional[Cache] = None,
        output_attentions: Optional[bool] = False,
        cache_position: Optional[torch.LongTensor] = None,
        position_embeddings: Optional[Tuple[torch.Tensor, torch.Tensor]] = None,  # necessary, but kept here for BC
        **kwargs: Unpack[FlashAttentionKwargs],
    ):
        attn_output, attn_weights = self.attention(
            self.input_layernorm(hidden_states),
            attention_mask=attention_mask,
            position_ids=position_ids,
            layer_past=layer_past,
            head_mask=head_mask,
            use_cache=use_cache,
            output_attentions=output_attentions,
            cache_position=cache_position,
            position_embeddings=position_embeddings,
            **kwargs,
        )
        attn_output = self.post_attention_dropout(attn_output)

        if self.use_parallel_residual:
            # pseudocode:
            # x = x + attn(ln1(x)) + mlp(ln2(x))
            mlp_output = self.mlp(self.post_attention_layernorm(hidden_states))
            mlp_output = self.post_mlp_dropout(mlp_output)
            hidden_states = mlp_output + attn_output + hidden_states
        else:
            # pseudocode:
            # x = x + attn(ln1(x))
            # x = x + mlp(ln2(x))
            attn_output = attn_output + hidden_states
            mlp_output = self.mlp(self.post_attention_layernorm(attn_output))
            mlp_output = self.post_mlp_dropout(mlp_output)
            hidden_states = mlp_output + attn_output

        outputs = (hidden_states,)
        if output_attentions:
            outputs += (attn_weights,)

        return outputs


class GPTNeoXRotaryEmbedding(LlamaRotaryEmbedding):
    pass


class GPTNeoXPreTrainedModel(LlamaPreTrainedModel):
    base_model_prefix = "gpt_neox"
    _no_split_modules = ["GPTNeoXLayer"]
    _keys_to_ignore_on_load_unexpected = [r"attention.bias", r"attention.masked_bias"]

    def _init_weights(self, module):
        """Initialize the weights"""
        if isinstance(module, nn.Linear):
            module.weight.data.normal_(mean=0.0, std=self.config.initializer_range)
            if module.bias is not None:
                module.bias.data.zero_()
        elif isinstance(module, nn.Embedding):
            module.weight.data.normal_(mean=0.0, std=self.config.initializer_range)
            if module.padding_idx is not None:
                module.weight.data[module.padding_idx].zero_()
        elif isinstance(module, nn.LayerNorm):
            module.bias.data.zero_()
            module.weight.data.fill_(1.0)


GPT_NEOX_START_DOCSTRING = None  # Will be picked up by modular
GPT_NEOX_INPUTS_DOCSTRING = None  # Will be picked up by modular


class GPTNeoXModel(LlamaModel, nn.Module):
    def __init__(self, config):
        nn.Module.__init__(config)
        self.config = config

        self.embed_in = nn.Embedding(config.vocab_size, config.hidden_size)
        self.emb_dropout = nn.Dropout(config.hidden_dropout)
        self.layers = nn.ModuleList([GPTNeoXLayer(config, i) for i in range(config.num_hidden_layers)])
        self.final_layer_norm = nn.LayerNorm(config.hidden_size, eps=config.layer_norm_eps)
        self.rotary_emb = GPTNeoXRotaryEmbedding(config=config)
        self.gradient_checkpointing = False

        # Initialize weights and apply final processing
        self.post_init()

    def get_input_embeddings(self):
        return self.embed_in

    def set_input_embeddings(self, value):
        self.embed_in = value

<<<<<<< HEAD
=======
    @can_return_tuple
    @add_start_docstrings_to_model_forward(GPT_NEOX_INPUTS_DOCSTRING.format("batch_size, sequence_length"))
    @add_code_sample_docstrings(
        checkpoint=_CHECKPOINT_FOR_DOC,
        real_checkpoint=_REAL_CHECKPOINT_FOR_DOC,
        output_type=BaseModelOutputWithPast,
        config_class=_CONFIG_FOR_DOC,
    )
>>>>>>> 41b9b92b
    def forward(
        self,
        input_ids: Optional[torch.LongTensor] = None,
        attention_mask: Optional[torch.FloatTensor] = None,
        position_ids: Optional[torch.LongTensor] = None,
        head_mask: Optional[torch.FloatTensor] = None,
        inputs_embeds: Optional[torch.FloatTensor] = None,
        past_key_values: Optional[Cache] = None,
        use_cache: Optional[bool] = None,
        output_attentions: Optional[bool] = None,
        output_hidden_states: Optional[bool] = None,
        cache_position: Optional[torch.LongTensor] = None,
        **flash_attn_kwargs: Unpack[FlashAttentionKwargs],
    ) -> Union[Tuple, BaseModelOutputWithPast]:
        output_attentions = output_attentions if output_attentions is not None else self.config.output_attentions
        output_hidden_states = (
            output_hidden_states if output_hidden_states is not None else self.config.output_hidden_states
        )
        use_cache = use_cache if use_cache is not None else self.config.use_cache

        if (input_ids is None) ^ (inputs_embeds is not None):
            raise ValueError("You must specify exactly one of input_ids or inputs_embeds")

        if self.gradient_checkpointing and self.training:
            if use_cache:
                logger.warning_once(
                    "`use_cache=True` is incompatible with gradient checkpointing. Setting `use_cache=False`..."
                )
                use_cache = False

        if inputs_embeds is None:
            inputs_embeds = self.embed_in(input_ids)

        if use_cache and past_key_values is None:
            past_key_values = DynamicCache()

        if cache_position is None:
            past_seen_tokens = past_key_values.get_seq_length() if past_key_values is not None else 0
            cache_position = torch.arange(
                past_seen_tokens, past_seen_tokens + inputs_embeds.shape[1], device=inputs_embeds.device
            )

        if position_ids is None:
            position_ids = cache_position.unsqueeze(0)

        causal_mask = self._update_causal_mask(
            attention_mask, inputs_embeds, cache_position, past_key_values, output_attentions
        )

        # Prepare head mask if needed
        # 1.0 in head_mask indicate we keep the head
        # attention_probs has shape bsz x n_heads x N x N
        # input head_mask has shape [num_heads] or [num_hidden_layers x num_heads]
        # and head_mask is converted to shape [num_hidden_layers x batch x num_heads x seq_length x seq_length]
        converted_head_mask = self.get_head_mask(head_mask, self.config.num_hidden_layers)
        # Flex Attention converts it to a separate mask
        if head_mask is not None:
            converted_head_mask = ~converted_head_mask.bool() * torch.finfo(inputs_embeds.dtype).min
            converted_head_mask = converted_head_mask.to(dtype=self.dtype, device=self.device)
        head_mask = converted_head_mask

        hidden_states = self.emb_dropout(inputs_embeds)

        # create position embeddings to be shared across the decoder layers
        position_embeddings = self.rotary_emb(hidden_states, position_ids)

        all_attentions = () if output_attentions else None
        all_hidden_states = () if output_hidden_states else None
        for i, layer in enumerate(self.layers):
            if output_hidden_states:
                all_hidden_states = all_hidden_states + (hidden_states,)

            if self.gradient_checkpointing and self.training:
                outputs = self._gradient_checkpointing_func(
                    layer.__call__,
                    hidden_states,
                    causal_mask,
                    position_ids,
                    head_mask[i],
                    use_cache,
                    past_key_values,
                    output_attentions,
                    cache_position,
                    position_embeddings,
                )
            else:
                outputs = layer(
                    hidden_states,
                    attention_mask=causal_mask,
                    position_ids=position_ids,
                    head_mask=head_mask[i],
                    layer_past=past_key_values,
                    use_cache=use_cache,
                    output_attentions=output_attentions,
                    cache_position=cache_position,
                    position_embeddings=position_embeddings,
                    **flash_attn_kwargs,
                )
            hidden_states = outputs[0]

            if output_attentions:
                all_attentions = all_attentions + (outputs[1],)

        hidden_states = self.final_layer_norm(hidden_states)
        # Add last hidden state
        if output_hidden_states:
            all_hidden_states = all_hidden_states + (hidden_states,)

        return BaseModelOutputWithPast(
            last_hidden_state=hidden_states,
            past_key_values=past_key_values,
            hidden_states=all_hidden_states,
            attentions=all_attentions,
        )


class KwargsForCausalLM(FlashAttentionKwargs, LossKwargs): ...


@auto_docstring
class GPTNeoXForCausalLM(GPTNeoXPreTrainedModel, GenerationMixin):
    _tied_weights_keys = ["embed_out.weight"]
    _tp_plan = {"embed_out": "colwise_rep"}
    _pp_plan = {"embed_out": (["hidden_states"], ["logits"])}

    def __init__(self, config):
        super().__init__(config)

        self.gpt_neox = GPTNeoXModel(config)
        self.embed_out = nn.Linear(config.hidden_size, config.vocab_size, bias=False)

        # Initialize weights and apply final processing
        self.post_init()

    def get_output_embeddings(self):
        return self.embed_out

    def set_output_embeddings(self, new_embeddings):
        self.embed_out = new_embeddings

<<<<<<< HEAD
    @auto_docstring
=======
    @can_return_tuple
    @add_start_docstrings_to_model_forward(GPT_NEOX_INPUTS_DOCSTRING.format("batch_size, sequence_length"))
    @replace_return_docstrings(output_type=CausalLMOutputWithPast, config_class=_CONFIG_FOR_DOC)
>>>>>>> 41b9b92b
    def forward(
        self,
        input_ids: Optional[torch.LongTensor] = None,
        attention_mask: Optional[torch.FloatTensor] = None,
        position_ids: Optional[torch.LongTensor] = None,
        inputs_embeds: Optional[torch.FloatTensor] = None,
        head_mask: Optional[torch.FloatTensor] = None,
        past_key_values: Optional[Union[Cache, Tuple[Tuple[torch.FloatTensor]]]] = None,
        labels: Optional[torch.LongTensor] = None,
        use_cache: Optional[bool] = None,
        output_attentions: Optional[bool] = None,
        output_hidden_states: Optional[bool] = None,
        cache_position: Optional[torch.LongTensor] = None,
        logits_to_keep: Union[int, torch.Tensor] = 0,
        **kwargs: Unpack[KwargsForCausalLM],
    ) -> Union[Tuple, CausalLMOutputWithPast]:
        r"""
        labels (`torch.LongTensor` of shape `(batch_size, sequence_length)`, *optional*):
            Labels for computing the left-to-right language modeling loss (next word prediction). Indices should be in
            `[-100, 0, ..., config.vocab_size]` (see `input_ids` docstring) Tokens with indices set to `-100` are
            ignored (masked), the loss is only computed for the tokens with labels n `[0, ..., config.vocab_size]`.
        use_cache (`bool`, *optional*):
            If set to `True`, `past_key_values` key value states are returned and can be used to speed up decoding (see
            `past_key_values`).

        Returns:

        Example:

        ```python
        >>> from transformers import AutoTokenizer, GPTNeoXForCausalLM, GPTNeoXConfig
        >>> import torch

        >>> tokenizer = AutoTokenizer.from_pretrained("EleutherAI/gpt-neox-20b")
        >>> config = GPTNeoXConfig.from_pretrained("EleutherAI/gpt-neox-20b")
        >>> config.is_decoder = True
        >>> model = GPTNeoXForCausalLM.from_pretrained("EleutherAI/gpt-neox-20b", config=config)

        >>> inputs = tokenizer("Hello, my dog is cute", return_tensors="pt")
        >>> outputs = model(**inputs)

        >>> prediction_logits = outputs.logits
        ```"""

        outputs: BaseModelOutputWithPast = self.gpt_neox(
            input_ids,
            attention_mask=attention_mask,
            position_ids=position_ids,
            head_mask=head_mask,
            inputs_embeds=inputs_embeds,
            past_key_values=past_key_values,
            use_cache=use_cache,
            output_attentions=output_attentions,
            output_hidden_states=output_hidden_states,
            cache_position=cache_position,
            **kwargs,
        )

        hidden_states = outputs.last_hidden_state
        # Only compute necessary logits, and do not upcast them to float if we are not computing the loss
        slice_indices = slice(-logits_to_keep, None) if isinstance(logits_to_keep, int) else logits_to_keep
        logits = self.embed_out(hidden_states[:, slice_indices, :])

        loss = None
        if labels is not None:
            loss = self.loss_function(logits=logits, labels=labels, vocab_size=self.config.vocab_size, **kwargs)

        return CausalLMOutputWithPast(
            loss=loss,
            logits=logits,
            past_key_values=outputs.past_key_values,
            hidden_states=outputs.hidden_states,
            attentions=outputs.attentions,
        )


@auto_docstring
class GPTNeoXForSequenceClassification(GPTNeoXPreTrainedModel):
    def __init__(self, config):
        super().__init__(config)
        self.num_labels = config.num_labels
        self.gpt_neox = GPTNeoXModel(config)
        self.score = nn.Linear(config.hidden_size, self.num_labels, bias=False)

        # Initialize weights and apply final processing
        self.post_init()

<<<<<<< HEAD
    @auto_docstring
=======
    @can_return_tuple
    @add_start_docstrings_to_model_forward(GPT_NEOX_INPUTS_DOCSTRING)
    @add_code_sample_docstrings(
        checkpoint=_CHECKPOINT_FOR_DOC,
        output_type=SequenceClassifierOutputWithPast,
        config_class=_CONFIG_FOR_DOC,
    )
>>>>>>> 41b9b92b
    def forward(
        self,
        input_ids: Optional[torch.LongTensor] = None,
        attention_mask: Optional[torch.FloatTensor] = None,
        position_ids: Optional[torch.LongTensor] = None,
        inputs_embeds: Optional[torch.FloatTensor] = None,
        head_mask: Optional[torch.FloatTensor] = None,
        past_key_values: Optional[Union[Cache, Tuple[Tuple[torch.FloatTensor]]]] = None,
        labels: Optional[torch.LongTensor] = None,
        use_cache: Optional[bool] = None,
        output_attentions: Optional[bool] = None,
        output_hidden_states: Optional[bool] = None,
    ) -> SequenceClassifierOutputWithPast:
        r"""
        labels (`torch.LongTensor` of shape `(batch_size,)`, *optional*):
            Labels for computing the sequence classification/regression loss. Indices should be in `[0, ...,
            config.num_labels - 1]`. If `config.num_labels == 1` a regression loss is computed (Mean-Square loss), If
            `config.num_labels > 1` a classification loss is computed (Cross-Entropy).
        """

        outputs: BaseModelOutputWithPast = self.gpt_neox(
            input_ids,
            attention_mask=attention_mask,
            position_ids=position_ids,
            head_mask=head_mask,
            inputs_embeds=inputs_embeds,
            past_key_values=past_key_values,
            use_cache=use_cache,
            output_attentions=output_attentions,
            output_hidden_states=output_hidden_states,
        )
        hidden_states = outputs.last_hidden_state
        logits = self.score(hidden_states)

        batch_size = logits.shape[0]
        if self.config.pad_token_id is None and batch_size != 1:
            raise ValueError("Cannot handle batch sizes > 1 if no padding token is defined.")
        if self.config.pad_token_id is None:
            last_non_pad_token = -1
        elif input_ids is not None:
            # To handle both left- and right- padding, we take the rightmost token that is not equal to pad_token_id
            non_pad_mask = (input_ids != self.config.pad_token_id).to(logits.device, torch.int32)
            token_indices = torch.arange(input_ids.shape[-1], device=logits.device, dtype=torch.int32)
            last_non_pad_token = (token_indices * non_pad_mask).argmax(-1)
        else:
            last_non_pad_token = -1
            logger.warning_once(
                f"{self.__class__.__name__} will not detect padding tokens in `inputs_embeds`. Results may be "
                "unexpected if using padding tokens in conjunction with `inputs_embeds.`"
            )

        pooled_logits = logits[torch.arange(batch_size, device=logits.device), last_non_pad_token]

        loss = None
        if labels is not None:
            loss = self.loss_function(logits=logits, labels=labels, pooled_logits=pooled_logits, config=self.config)

        return SequenceClassifierOutputWithPast(
            loss=loss,
            logits=pooled_logits,
            past_key_values=outputs.past_key_values,
            hidden_states=outputs.hidden_states,
            attentions=outputs.attentions,
        )


class GPTNeoXForTokenClassification(GPTNeoXPreTrainedModel):
    def __init__(self, config):
        super().__init__(config)
        self.num_labels = config.num_labels

        self.gpt_neox = GPTNeoXModel(config)
        self.dropout = nn.Dropout(config.classifier_dropout)
        self.classifier = nn.Linear(config.hidden_size, config.num_labels)

        # Initialize weights and apply final processing
        self.post_init()

<<<<<<< HEAD
    @auto_docstring
=======
    @can_return_tuple
    @add_start_docstrings_to_model_forward(GPT_NEOX_INPUTS_DOCSTRING)
    @add_code_sample_docstrings(
        checkpoint="LarsJonasson/pythia-410m-deduped-sft-swedish",
        output_type=TokenClassifierOutput,
        config_class=_CONFIG_FOR_DOC,
        expected_loss=0.25,
    )
>>>>>>> 41b9b92b
    def forward(
        self,
        input_ids: Optional[torch.LongTensor] = None,
        past_key_values: Optional[Union[Cache, Tuple[Tuple[torch.Tensor]]]] = None,
        attention_mask: Optional[torch.FloatTensor] = None,
        token_type_ids: Optional[torch.LongTensor] = None,
        position_ids: Optional[torch.LongTensor] = None,
        head_mask: Optional[torch.FloatTensor] = None,
        inputs_embeds: Optional[torch.FloatTensor] = None,
        labels: Optional[torch.LongTensor] = None,
        use_cache: Optional[bool] = None,
        output_attentions: Optional[bool] = None,
        output_hidden_states: Optional[bool] = None,
    ) -> TokenClassifierOutput:
        r"""
        labels (`torch.LongTensor` of shape `(batch_size, sequence_length)`, *optional*):
            Labels for computing the sequence classification/regression loss. Indices should be in `[0, ...,
            config.num_labels - 1]`. If `config.num_labels == 1` a regression loss is computed (Mean-Square loss), If
            `config.num_labels > 1` a classification loss is computed (Cross-Entropy).
        """

        outputs: BaseModelOutputWithPast = self.gpt_neox(
            input_ids,
            past_key_values=past_key_values,
            attention_mask=attention_mask,
            position_ids=position_ids,
            head_mask=head_mask,
            inputs_embeds=inputs_embeds,
            use_cache=use_cache,
            output_attentions=output_attentions,
            output_hidden_states=output_hidden_states,
        )

        hidden_states = outputs.last_hidden_state
        hidden_states = self.dropout(hidden_states)
        logits = self.classifier(hidden_states)

        loss = None
        if labels is not None:
            loss = self.loss_function(logits, labels, self.config)

        return TokenClassifierOutput(
            loss=loss,
            logits=logits,
            hidden_states=outputs.hidden_states,
            attentions=outputs.attentions,
        )


@auto_docstring
class GPTNeoXForQuestionAnswering(GPTNeoXPreTrainedModel):
    def __init__(self, config):
        super().__init__(config)
        self.num_labels = config.num_labels
        self.gpt_neox = GPTNeoXModel(config)
        self.qa_outputs = nn.Linear(config.hidden_size, 2)

        # Initialize weights and apply final processing
        self.post_init()

<<<<<<< HEAD
    @auto_docstring
=======
    @can_return_tuple
    @add_start_docstrings_to_model_forward(GPT_NEOX_INPUTS_DOCSTRING.format("batch_size, sequence_length"))
    @add_code_sample_docstrings(
        checkpoint=_CHECKPOINT_FOR_DOC,
        output_type=QuestionAnsweringModelOutput,
        config_class=_CONFIG_FOR_DOC,
        real_checkpoint=_REAL_CHECKPOINT_FOR_DOC,
    )
>>>>>>> 41b9b92b
    def forward(
        self,
        input_ids: Optional[torch.LongTensor] = None,
        attention_mask: Optional[torch.FloatTensor] = None,
        token_type_ids: Optional[torch.LongTensor] = None,
        position_ids: Optional[torch.LongTensor] = None,
        head_mask: Optional[torch.FloatTensor] = None,
        inputs_embeds: Optional[torch.FloatTensor] = None,
        start_positions: Optional[torch.LongTensor] = None,
        end_positions: Optional[torch.LongTensor] = None,
        output_attentions: Optional[bool] = None,
        output_hidden_states: Optional[bool] = None,
    ) -> QuestionAnsweringModelOutput:
        r"""
        start_positions (`torch.LongTensor` of shape `(batch_size,)`, *optional*):
            Labels for position (index) of the start of the labelled span for computing the token classification loss.
            Positions are clamped to the length of the sequence (`sequence_length`). Position outside of the sequence
            are not taken into account for computing the loss.
        end_positions (`torch.LongTensor` of shape `(batch_size,)`, *optional*):
            Labels for position (index) of the end of the labelled span for computing the token classification loss.
            Positions are clamped to the length of the sequence (`sequence_length`). Position outside of the sequence
            are not taken into account for computing the loss.
        """

        outputs: BaseModelOutputWithPast = self.gpt_neox(
            input_ids,
            attention_mask=attention_mask,
            position_ids=position_ids,
            head_mask=head_mask,
            inputs_embeds=inputs_embeds,
            output_attentions=output_attentions,
            output_hidden_states=output_hidden_states,
        )

        sequence_output = outputs.last_hidden_state

        logits = self.qa_outputs(sequence_output)
        start_logits, end_logits = logits.split(1, dim=-1)
        start_logits = start_logits.squeeze(-1).contiguous()
        end_logits = end_logits.squeeze(-1).contiguous()

        loss = None
        if start_positions is not None and end_positions is not None:
            loss = self.loss_function(start_logits, end_logits, start_positions, end_positions)

        return QuestionAnsweringModelOutput(
            loss=loss,
            start_logits=start_logits,
            end_logits=end_logits,
            hidden_states=outputs.hidden_states,
            attentions=outputs.attentions,
        )


__all__ = [
    "GPTNeoXForCausalLM",
    "GPTNeoXForQuestionAnswering",
    "GPTNeoXForSequenceClassification",
    "GPTNeoXForTokenClassification",
    "GPTNeoXLayer",
    "GPTNeoXModel",
    "GPTNeoXPreTrainedModel",
]<|MERGE_RESOLUTION|>--- conflicted
+++ resolved
@@ -19,14 +19,8 @@
 from ...processing_utils import Unpack
 from ...utils import (
     LossKwargs,
-<<<<<<< HEAD
     auto_docstring,
-=======
-    add_code_sample_docstrings,
-    add_start_docstrings,
-    add_start_docstrings_to_model_forward,
     can_return_tuple,
->>>>>>> 41b9b92b
     logging,
 )
 from ..llama.modeling_llama import (
@@ -325,17 +319,7 @@
     def set_input_embeddings(self, value):
         self.embed_in = value
 
-<<<<<<< HEAD
-=======
     @can_return_tuple
-    @add_start_docstrings_to_model_forward(GPT_NEOX_INPUTS_DOCSTRING.format("batch_size, sequence_length"))
-    @add_code_sample_docstrings(
-        checkpoint=_CHECKPOINT_FOR_DOC,
-        real_checkpoint=_REAL_CHECKPOINT_FOR_DOC,
-        output_type=BaseModelOutputWithPast,
-        config_class=_CONFIG_FOR_DOC,
-    )
->>>>>>> 41b9b92b
     def forward(
         self,
         input_ids: Optional[torch.LongTensor] = None,
@@ -476,13 +460,8 @@
     def set_output_embeddings(self, new_embeddings):
         self.embed_out = new_embeddings
 
-<<<<<<< HEAD
+    @can_return_tuple
     @auto_docstring
-=======
-    @can_return_tuple
-    @add_start_docstrings_to_model_forward(GPT_NEOX_INPUTS_DOCSTRING.format("batch_size, sequence_length"))
-    @replace_return_docstrings(output_type=CausalLMOutputWithPast, config_class=_CONFIG_FOR_DOC)
->>>>>>> 41b9b92b
     def forward(
         self,
         input_ids: Optional[torch.LongTensor] = None,
@@ -570,17 +549,8 @@
         # Initialize weights and apply final processing
         self.post_init()
 
-<<<<<<< HEAD
+    @can_return_tuple
     @auto_docstring
-=======
-    @can_return_tuple
-    @add_start_docstrings_to_model_forward(GPT_NEOX_INPUTS_DOCSTRING)
-    @add_code_sample_docstrings(
-        checkpoint=_CHECKPOINT_FOR_DOC,
-        output_type=SequenceClassifierOutputWithPast,
-        config_class=_CONFIG_FOR_DOC,
-    )
->>>>>>> 41b9b92b
     def forward(
         self,
         input_ids: Optional[torch.LongTensor] = None,
@@ -659,18 +629,8 @@
         # Initialize weights and apply final processing
         self.post_init()
 
-<<<<<<< HEAD
+    @can_return_tuple
     @auto_docstring
-=======
-    @can_return_tuple
-    @add_start_docstrings_to_model_forward(GPT_NEOX_INPUTS_DOCSTRING)
-    @add_code_sample_docstrings(
-        checkpoint="LarsJonasson/pythia-410m-deduped-sft-swedish",
-        output_type=TokenClassifierOutput,
-        config_class=_CONFIG_FOR_DOC,
-        expected_loss=0.25,
-    )
->>>>>>> 41b9b92b
     def forward(
         self,
         input_ids: Optional[torch.LongTensor] = None,
@@ -731,18 +691,8 @@
         # Initialize weights and apply final processing
         self.post_init()
 
-<<<<<<< HEAD
+    @can_return_tuple
     @auto_docstring
-=======
-    @can_return_tuple
-    @add_start_docstrings_to_model_forward(GPT_NEOX_INPUTS_DOCSTRING.format("batch_size, sequence_length"))
-    @add_code_sample_docstrings(
-        checkpoint=_CHECKPOINT_FOR_DOC,
-        output_type=QuestionAnsweringModelOutput,
-        config_class=_CONFIG_FOR_DOC,
-        real_checkpoint=_REAL_CHECKPOINT_FOR_DOC,
-    )
->>>>>>> 41b9b92b
     def forward(
         self,
         input_ids: Optional[torch.LongTensor] = None,
