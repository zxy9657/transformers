# coding=utf-8
# Copyright 2023 the Falcon authors and HuggingFace Inc. team.  All rights reserved.
#
# Licensed under the Apache License, Version 2.0 (the "License");
# you may not use this file except in compliance with the License.
# You may obtain a copy of the License at
#
#     http://www.apache.org/licenses/LICENSE-2.0
#
# Unless required by applicable law or agreed to in writing, software
# distributed under the License is distributed on an "AS IS" BASIS,
# WITHOUT WARRANTIES OR CONDITIONS OF ANY KIND, either express or implied.
# See the License for the specific language governing permissions and
# limitations under the License.
"""PyTorch Falcon model."""

import math
import warnings
from typing import Optional, Tuple, Union

import torch
import torch.utils.checkpoint
from torch import nn
from torch.nn import BCEWithLogitsLoss, CrossEntropyLoss, LayerNorm, MSELoss
from torch.nn import functional as F

from ...modeling_outputs import (
    BaseModelOutputWithPastAndCrossAttentions,
    CausalLMOutputWithCrossAttentions,
    QuestionAnsweringModelOutput,
    SequenceClassifierOutputWithPast,
    TokenClassifierOutput,
)
from ...modeling_utils import PreTrainedModel
from ...utils import (
    add_code_sample_docstrings,
    add_start_docstrings,
    add_start_docstrings_to_model_forward,
    is_flash_attn_2_available,
    logging,
)
from .configuration_falcon import FalconConfig


if is_flash_attn_2_available():
    from flash_attn import flash_attn_func, flash_attn_varlen_func
    from flash_attn.bert_padding import index_first_axis, pad_input, unpad_input  # noqa

logger = logging.get_logger(__name__)

FALCON_PRETRAINED_MODEL_ARCHIVE_LIST = [
    "tiiuae/falcon-40b",
    "tiiuae/falcon-40b-instruct",
    "tiiuae/falcon-7b",
    "tiiuae/falcon-7b-instruct",
    "tiiuae/falcon-rw-7b",
    "tiiuae/falcon-rw-1b",
]
_CHECKPOINT_FOR_DOC = "Rocketknight1/falcon-rw-1b"
_CONFIG_FOR_DOC = "FalconConfig"


# NOTE(Hesslow): Unfortunately we did not fuse matmul and bias during training, this means that there's one additional quantization to bfloat16 between the operations.
# In order not to degrade the quality of our HF-port, we keep these characteristics in the final model.
class FalconLinear(nn.Linear):
    def forward(self, input: torch.Tensor) -> torch.Tensor:
        hidden_states = input @ self.weight.T
        if self.bias is None:
            return hidden_states
        return hidden_states + self.bias


# Copied from transformers.models.llama.modeling_llama.rotate_half
def rotate_half(x):
    """Rotates half the hidden dims of the input."""
    x1 = x[..., : x.shape[-1] // 2]
    x2 = x[..., x.shape[-1] // 2 :]
    return torch.cat((-x2, x1), dim=-1)


# Copied from transformers.models.gpt_neox.modeling_gpt_neox.apply_rotary_pos_emb
def apply_rotary_pos_emb(q, k, cos, sin, position_ids):
    cos = cos[position_ids].unsqueeze(1)  # [seq_len, dim] -> [batch_size, 1, seq_len, head_dim]
    sin = sin[position_ids].unsqueeze(1)
    q_embed = (q * cos) + (rotate_half(q) * sin)
    k_embed = (k * cos) + (rotate_half(k) * sin)
    return q_embed, k_embed


# Copied from transformers.models.llama.modeling_llama._get_unpad_data
def _get_unpad_data(attention_mask):
    seqlens_in_batch = attention_mask.sum(dim=-1, dtype=torch.int32)
    indices = torch.nonzero(attention_mask.flatten(), as_tuple=False).flatten()
    max_seqlen_in_batch = seqlens_in_batch.max().item()
    cu_seqlens = F.pad(torch.cumsum(seqlens_in_batch, dim=0, dtype=torch.torch.int32), (1, 0))
    return (
        indices,
        cu_seqlens,
        max_seqlen_in_batch,
    )


<<<<<<< HEAD
# Copied from transformers.models.llama.modeling_llama.LlamaRotaryEmbedding with Llama->Falcon
=======
# Copied from transformers.models.llama.modeling_llama.AttnMaskConverter
class AttnMaskConverter:
    """
    A utility attention mask class that allows:
        - Create a causal 4d mask
        - Create a causal 4d mask with slided window
        - Convert a 2d attention mask (batch_size, query_length) to a 4d attention mask (batch_size, 1, query_length,
          key_value_length) that can be multiplied with attention scores

    Parameters:
        is_causal (`bool`):
            Whether the attention mask should be a uni-directional (causal) or bi-directional mask.

        sliding_window (`int`, *optional*):
            Optionally, the sliding window masks can be created if `sliding_window` is defined to a positive integer.
    """

    def __init__(self, is_causal: bool, sliding_window: Optional[int] = None):
        self.is_causal = is_causal
        self.sliding_window = sliding_window

    def to_causal_4d(
        self,
        batch_size: int,
        query_length: int,
        key_value_length: int,
        dtype: torch.dtype = torch.float32,
        device: Union[torch.device, "str"] = "cpu",
    ) -> torch.Tensor:
        """
        Creates a causal 4D mask of (bsz, head_dim=1, query_length, key_value_length) shape and adds large negative
        bias to upper right hand triangular matrix (causal mask).
        """
        if not self.is_causal:
            raise ValueError(f"Please use `to_causal_4d` only if {self.__class__} has `is_causal` set to True.")

        # If shape is not cached, create a new causal mask and cache it
        input_shape = (batch_size, query_length)
        past_key_values_length = key_value_length - query_length

        # create causal mask
        # [bsz, seq_len] -> [bsz, 1, tgt_seq_len, src_seq_len]
        causal_4d_mask = None
        if input_shape[-1] > 1 or self.sliding_window is not None:
            past_key_values_length = key_value_length - query_length
            causal_4d_mask = self._make_causal_mask(
                input_shape,
                dtype,
                device=device,
                past_key_values_length=past_key_values_length,
                sliding_window=self.sliding_window,
            )

        return causal_4d_mask

    def to_4d(
        self,
        attention_mask_2d: torch.Tensor,
        query_length: int,
        key_value_length: int,
        dtype: torch.dtype = torch.float32,
    ) -> torch.Tensor:
        """
        Converts 2D attention mask to 4D attention mask by expanding mask to (bsz, head_dim=1, query_length,
        key_value_length) shape and by adding a large negative bias to not-attended positions. If attention_mask is
        causal, a causal mask will be added.
        """
        input_shape = (attention_mask_2d.shape[0], query_length)
        past_key_values_length = key_value_length - query_length

        # create causal mask
        # [bsz, seq_len] -> [bsz, 1, tgt_seq_len, src_seq_len]
        causal_4d_mask = None
        if (input_shape[-1] > 1 or self.sliding_window is not None) and self.is_causal:
            past_key_values_length = key_value_length - query_length
            causal_4d_mask = self._make_causal_mask(
                input_shape,
                dtype,
                device=attention_mask_2d.device,
                past_key_values_length=past_key_values_length,
                sliding_window=self.sliding_window,
            )
        elif self.sliding_window is not None:
            raise NotImplementedError("Sliding window is currently only implemented for causal masking")

        # [bsz, seq_len] -> [bsz, 1, tgt_seq_len, src_seq_len]
        expanded_attn_mask = self._expand_mask(attention_mask_2d, dtype, tgt_len=input_shape[-1]).to(
            attention_mask_2d.device
        )
        expanded_4d_mask = expanded_attn_mask if causal_4d_mask is None else expanded_attn_mask + causal_4d_mask

        return expanded_4d_mask

    def _make_causal_mask(
        self,
        input_ids_shape: torch.Size,
        dtype: torch.dtype,
        device: torch.device,
        past_key_values_length: int = 0,
        sliding_window: Optional[int] = None,
    ):
        """
        Make causal mask used for bi-directional self-attention.
        """
        bsz, tgt_len = input_ids_shape
        mask = torch.full((tgt_len, tgt_len), torch.finfo(dtype).min, device=device)
        mask_cond = torch.arange(mask.size(-1), device=device)
        mask.masked_fill_(mask_cond < (mask_cond + 1).view(mask.size(-1), 1), 0)

        mask = mask.to(dtype)

        if past_key_values_length > 0:
            mask = torch.cat([torch.zeros(tgt_len, past_key_values_length, dtype=dtype, device=device), mask], dim=-1)

        # add lower triangular sliding window mask if necessary
        if sliding_window is not None:
            diagonal = past_key_values_length - sliding_window + 1

            context_mask = 1 - torch.triu(torch.ones_like(mask, dtype=torch.int), diagonal=diagonal)
            mask.masked_fill_(context_mask.bool(), torch.finfo(dtype).min)

        return mask[None, None, :, :].expand(bsz, 1, tgt_len, tgt_len + past_key_values_length)

    def _expand_mask(self, mask: torch.Tensor, dtype: torch.dtype, tgt_len: Optional[int] = None):
        """
        Expands attention_mask from `[bsz, seq_len]` to `[bsz, 1, tgt_seq_len, src_seq_len]`.
        """
        bsz, src_len = mask.size()
        tgt_len = tgt_len if tgt_len is not None else src_len

        expanded_mask = mask[:, None, None, :].expand(bsz, 1, tgt_len, src_len).to(dtype)

        inverted_mask = 1.0 - expanded_mask

        return inverted_mask.masked_fill(inverted_mask.to(torch.bool), torch.finfo(dtype).min)


# TODO (joao): Is this the same implementation as in Llama? If so, let's make them the same and add the copy facilities
>>>>>>> ede051f1
class FalconRotaryEmbedding(nn.Module):
    def __init__(self, dim, max_position_embeddings=2048, base=10000, device=None):
        super().__init__()

        self.dim = dim
        self.max_position_embeddings = max_position_embeddings
        self.base = base
        inv_freq = 1.0 / (self.base ** (torch.arange(0, self.dim, 2).float().to(device) / self.dim))
        self.register_buffer("inv_freq", inv_freq, persistent=False)

        # Build here to make `torch.jit.trace` work.
        self._set_cos_sin_cache(
            seq_len=max_position_embeddings, device=self.inv_freq.device, dtype=torch.get_default_dtype()
        )

    def _set_cos_sin_cache(self, seq_len, device, dtype):
        self.max_seq_len_cached = seq_len
        t = torch.arange(self.max_seq_len_cached, device=device, dtype=self.inv_freq.dtype)

        freqs = torch.einsum("i,j->ij", t, self.inv_freq)
        # Different from paper, but it uses a different permutation in order to obtain the same calculation
        emb = torch.cat((freqs, freqs), dim=-1)
        self.register_buffer("cos_cached", emb.cos().to(dtype), persistent=False)
        self.register_buffer("sin_cached", emb.sin().to(dtype), persistent=False)

    def forward(self, x, seq_len=None):
        # x: [bs, num_attention_heads, seq_len, head_size]
        if seq_len > self.max_seq_len_cached:
            self._set_cos_sin_cache(seq_len=seq_len, device=x.device, dtype=x.dtype)

        return (
            self.cos_cached[:seq_len].to(dtype=x.dtype),
            self.sin_cached[:seq_len].to(dtype=x.dtype),
        )


# Copied from transformers.models.llama.modeling_llama.LlamaLinearScalingRotaryEmbedding with Llama->Falcon
class FalconLinearScalingRotaryEmbedding(FalconRotaryEmbedding):
    """FalconRotaryEmbedding extended with linear scaling. Credits to the Reddit user /u/kaiokendev"""

    def __init__(self, dim, max_position_embeddings=2048, base=10000, device=None, scaling_factor=1.0):
        self.scaling_factor = scaling_factor
        super().__init__(dim, max_position_embeddings, base, device)

    def _set_cos_sin_cache(self, seq_len, device, dtype):
        self.max_seq_len_cached = seq_len
        t = torch.arange(self.max_seq_len_cached, device=device, dtype=self.inv_freq.dtype)
        t = t / self.scaling_factor

        freqs = torch.einsum("i,j->ij", t, self.inv_freq)
        # Different from paper, but it uses a different permutation in order to obtain the same calculation
        emb = torch.cat((freqs, freqs), dim=-1)
        self.register_buffer("cos_cached", emb.cos().to(dtype), persistent=False)
        self.register_buffer("sin_cached", emb.sin().to(dtype), persistent=False)


# Copied from transformers.models.llama.modeling_llama.LlamaDynamicNTKScalingRotaryEmbedding with Llama->Falcon
class FalconDynamicNTKScalingRotaryEmbedding(FalconRotaryEmbedding):
    """FalconRotaryEmbedding extended with Dynamic NTK scaling. Credits to the Reddit users /u/bloc97 and /u/emozilla"""

    def __init__(self, dim, max_position_embeddings=2048, base=10000, device=None, scaling_factor=1.0):
        self.scaling_factor = scaling_factor
        super().__init__(dim, max_position_embeddings, base, device)

    def _set_cos_sin_cache(self, seq_len, device, dtype):
        self.max_seq_len_cached = seq_len

        if seq_len > self.max_position_embeddings:
            base = self.base * (
                (self.scaling_factor * seq_len / self.max_position_embeddings) - (self.scaling_factor - 1)
            ) ** (self.dim / (self.dim - 2))
            inv_freq = 1.0 / (base ** (torch.arange(0, self.dim, 2).float().to(device) / self.dim))
            self.register_buffer("inv_freq", inv_freq, persistent=False)

        t = torch.arange(self.max_seq_len_cached, device=device, dtype=self.inv_freq.dtype)

        freqs = torch.einsum("i,j->ij", t, self.inv_freq)
        # Different from paper, but it uses a different permutation in order to obtain the same calculation
        emb = torch.cat((freqs, freqs), dim=-1)
        self.register_buffer("cos_cached", emb.cos().to(dtype), persistent=False)
        self.register_buffer("sin_cached", emb.sin().to(dtype), persistent=False)


def _make_causal_mask(
    input_ids_shape: torch.Size, device: torch.device, past_key_values_length: int
) -> torch.BoolTensor:
    """
    Make causal mask used for self-attention. This mask does not take the existing attention mask into account - it
    just blocks tokens from attending forwards in the sequence. The output shape will be `[batch_size, 1,
    target_length, target_length+past_key_values_length]`.
    """
    batch_size, target_length = input_ids_shape

    mask = torch.triu(torch.ones((target_length, target_length), dtype=torch.bool, device=device), diagonal=1)
    # If past_key_values_length is 0 this is an empty tensor and the concatenation is a no-op.
    # This code style is an unfortunate consequence of getting your TF engineer to port models; doing it this
    # way avoids a data-dependent conditional, which will help me when I have to port this to XLA later.
    past_mask = torch.zeros((target_length, past_key_values_length), dtype=torch.bool, device=device)
    mask = torch.cat([past_mask, mask], dim=-1)
    expanded_mask = mask[None, None, :, :].expand(batch_size, 1, target_length, target_length + past_key_values_length)
    return expanded_mask


def _expand_mask(mask: torch.Tensor, past_key_values_length: int) -> torch.BoolTensor:
    """
    Expands attention_mask from `[batch_size, seq_length]` to `[batch_size, 1, seq_length, seq_length + past_length]`.
    """
    batch_size, total_length = mask.shape
    seq_length = total_length - past_key_values_length if past_key_values_length is not None else total_length

    expanded_mask = ~(mask[:, None, None, :].to(torch.bool))
    return expanded_mask.expand(batch_size, 1, seq_length, total_length)


def build_alibi_tensor(attention_mask: torch.Tensor, num_heads: int, dtype: torch.dtype) -> torch.Tensor:
    batch_size, seq_length = attention_mask.shape
    closest_power_of_2 = 2 ** math.floor(math.log2(num_heads))
    base = torch.tensor(
        2 ** (-(2 ** -(math.log2(closest_power_of_2) - 3))), device=attention_mask.device, dtype=torch.float32
    )
    powers = torch.arange(1, 1 + closest_power_of_2, device=attention_mask.device, dtype=torch.int32)
    slopes = torch.pow(base, powers)

    if closest_power_of_2 != num_heads:
        extra_base = torch.tensor(
            2 ** (-(2 ** -(math.log2(2 * closest_power_of_2) - 3))), device=attention_mask.device, dtype=torch.float32
        )
        num_remaining_heads = min(closest_power_of_2, num_heads - closest_power_of_2)
        extra_powers = torch.arange(1, 1 + 2 * num_remaining_heads, 2, device=attention_mask.device, dtype=torch.int32)
        slopes = torch.cat([slopes, torch.pow(extra_base, extra_powers)], dim=0)

    # Note: alibi will added to the attention bias that will be applied to the query, key product of attention
    # => therefore alibi will have to be of shape (batch_size, num_heads, query_length, key_length)
    # => here we set (batch_size=1, num_heads=num_heads, query_length=1, key_length=max_length)
    # => the query_length dimension will then be broadcasted correctly
    # This is more or less identical to T5's relative position bias:
    # https://github.com/huggingface/transformers/blob/f681437203baa7671de3174b0fa583c349d9d5e1/src/transformers/models/t5/modeling_t5.py#L527
    arange_tensor = ((attention_mask.cumsum(dim=-1) - 1) * attention_mask)[:, None, :]
    alibi = slopes[..., None].bfloat16() * arange_tensor
    return alibi.reshape(batch_size * num_heads, 1, seq_length).to(dtype)


# Copied from transformers.models.bloom.modeling_bloom.dropout_add
def dropout_add(x: torch.Tensor, residual: torch.Tensor, prob: float, training: bool) -> torch.Tensor:
    """
    Dropout add function

    Args:
        x (`torch.tensor`, *required*):
            input tensor
        residual (`torch.tensor`, *required*):
            residual tensor
        prob (`float`, *required*):
            dropout probability
        training (`bool`, *required*):
            training mode
    """
    out = F.dropout(x, p=prob, training=training)
    out = residual + out
    return out


class FalconAttention(nn.Module):
    def __init__(self, config: FalconConfig):
        super().__init__()

        self.config = config
        self.hidden_size = config.hidden_size
        self.num_heads = config.num_attention_heads
        self.head_dim = self.hidden_size // self.num_heads
        self.split_size = self.hidden_size
        self.hidden_dropout = config.hidden_dropout
<<<<<<< HEAD
        self.max_position_embeddings = config.max_position_embeddings
        self.rope_theta = config.rope_theta
=======
        self.is_causal = True
>>>>>>> ede051f1

        if self.head_dim * self.num_heads != self.hidden_size:
            raise ValueError(
                f"`hidden_size` must be divisible by num_heads (got `hidden_size`: {self.hidden_size} and `num_heads`:"
                f" {self.num_heads})."
            )

        if config.rotary:
            self._init_rope()

        # Layer-wise attention scaling
        self.inv_norm_factor = 1.0 / math.sqrt(self.head_dim)
        self.beta = self.inv_norm_factor
        if config.new_decoder_architecture:
            qkv_out_dim = (config.num_kv_heads * 2 + config.num_attention_heads) * self.head_dim
        elif config.multi_query:
            qkv_out_dim = self.hidden_size + 2 * self.head_dim
        else:
            qkv_out_dim = 3 * self.hidden_size
        self.query_key_value = FalconLinear(self.hidden_size, qkv_out_dim, bias=config.bias)
        self.new_decoder_architecture = config.new_decoder_architecture
        self.multi_query = config.multi_query
        self.dense = FalconLinear(self.hidden_size, self.hidden_size, bias=config.bias)
        self.attention_dropout = nn.Dropout(config.attention_dropout)
        self.num_kv_heads = config.num_kv_heads if (self.new_decoder_architecture or not self.multi_query) else 1

    # Copied from transformers.models.llama.modeling_llama.LlamaAttention._init_rope with Llama->Falcon
    def _init_rope(self):
        if self.config.rope_scaling is None:
            self.rotary_emb = FalconRotaryEmbedding(
                self.head_dim,
                max_position_embeddings=self.max_position_embeddings,
                base=self.rope_theta,
            )
        else:
            scaling_type = self.config.rope_scaling["type"]
            scaling_factor = self.config.rope_scaling["factor"]
            if scaling_type == "linear":
                self.rotary_emb = FalconLinearScalingRotaryEmbedding(
                    self.head_dim,
                    max_position_embeddings=self.max_position_embeddings,
                    scaling_factor=scaling_factor,
                    base=self.rope_theta,
                )
            elif scaling_type == "dynamic":
                self.rotary_emb = FalconDynamicNTKScalingRotaryEmbedding(
                    self.head_dim,
                    max_position_embeddings=self.max_position_embeddings,
                    scaling_factor=scaling_factor,
                    base=self.rope_theta,
                )
            else:
                raise ValueError(f"Unknown RoPE scaling type {scaling_type}")

    def _split_heads(self, fused_qkv: torch.Tensor) -> Tuple[torch.Tensor, torch.Tensor, torch.Tensor]:
        """
        Split the last dimension into (num_heads, head_dim), results share same memory storage as `fused_qkv`

        Args:
            fused_qkv (`torch.tensor`, *required*): [batch_size, seq_length, num_heads * 3 * head_dim]

        Returns:
            query: [batch_size, seq_length, num_heads, head_dim] key: [batch_size, seq_length, num_heads, head_dim]
            value: [batch_size, seq_length, num_heads, head_dim]
        """
        if self.new_decoder_architecture:
            batch, seq_len, _ = fused_qkv.shape
            qkv = fused_qkv.view(batch, seq_len, -1, self.num_heads // self.num_kv_heads + 2, self.head_dim)
            query = qkv[:, :, :, :-2]
            key = qkv[:, :, :, [-2]]
            value = qkv[:, :, :, [-1]]
            key = torch.broadcast_to(key, query.shape)
            value = torch.broadcast_to(value, query.shape)

            query, key, value = [x.flatten(2, 3) for x in (query, key, value)]
            return query, key, value
        elif not self.multi_query:
            batch_size, seq_length, three_times_hidden_size = fused_qkv.shape
            fused_qkv = fused_qkv.view(batch_size, seq_length, self.num_heads, 3, self.head_dim)
            return fused_qkv[..., 0, :], fused_qkv[..., 1, :], fused_qkv[..., 2, :]
        else:
            batch_size, seq_length, three_times_hidden_size = fused_qkv.shape
            fused_qkv = fused_qkv.view(batch_size, seq_length, self.num_heads + 2, self.head_dim)
            return fused_qkv[..., :-2, :], fused_qkv[..., [-2], :], fused_qkv[..., [-1], :]

    # Copied from transformers.models.bloom.modeling_bloom.BloomAttention._merge_heads
    def _merge_heads(self, x: torch.Tensor) -> torch.Tensor:
        """
        Merge heads together over the last dimension

        Args:
            x (`torch.tensor`, *required*): [batch_size * num_heads, seq_length, head_dim]

        Returns:
            torch.tensor: [batch_size, seq_length, num_heads * head_dim]
        """
        # What we want to achieve is:
        # batch_size * num_heads, seq_length, head_dim -> batch_size, seq_length, num_heads * head_dim
        batch_size_and_num_heads, seq_length, _ = x.shape
        batch_size = batch_size_and_num_heads // self.num_heads

        # First view to decompose the batch size
        # batch_size * num_heads, seq_length, head_dim -> batch_size, num_heads, seq_length, head_dim
        x = x.view(batch_size, self.num_heads, seq_length, self.head_dim)

        # batch_size, num_heads, seq_length, head_dim -> batch_size, seq_length, num_heads, head_dim
        x = x.permute(0, 2, 1, 3)

        # batch_size, seq_length, num_heads, head_dim -> batch_size, seq_length, num_heads * head_dim
        return x.reshape(batch_size, seq_length, self.num_heads * self.head_dim)

    def forward(
        self,
        hidden_states: torch.Tensor,
        alibi: Optional[torch.Tensor],
        attention_mask: torch.Tensor,
        position_ids: Optional[torch.LongTensor] = None,
        layer_past: Optional[Tuple[torch.Tensor, torch.Tensor]] = None,
        head_mask: Optional[torch.Tensor] = None,
        use_cache: bool = False,
        output_attentions: bool = False,
        **kwargs,
    ):
        if "padding_mask" in kwargs:
            warnings.warn(
                "Passing `padding_mask` is deprecated and will be removed in v4.37. Please make sure use `attention_mask` instead.`"
            )

        fused_qkv = self.query_key_value(hidden_states)  # [batch_size, seq_length, 3 x hidden_size]
        num_kv_heads = self.num_heads if self.new_decoder_architecture else self.num_kv_heads
        # 3 x [batch_size, seq_length, num_heads, head_dim]
        (query_layer, key_layer, value_layer) = self._split_heads(fused_qkv)

        batch_size, query_length, _, _ = query_layer.shape

        query_layer = query_layer.transpose(1, 2).reshape(batch_size, self.num_heads, query_length, self.head_dim)
        key_layer = key_layer.transpose(1, 2).reshape(batch_size, num_kv_heads, query_length, self.head_dim)
        value_layer = value_layer.transpose(1, 2).reshape(batch_size, num_kv_heads, query_length, self.head_dim)

        kv_seq_len = key_layer.shape[-2]
        if layer_past is not None:
            kv_seq_len += layer_past[0].shape[-2]
        if alibi is None:
            cos, sin = self.rotary_emb(value_layer, seq_len=kv_seq_len)
            query_layer, key_layer = apply_rotary_pos_emb(query_layer, key_layer, cos, sin, position_ids)

        if layer_past is not None:
            past_key, past_value = layer_past
            # concatenate along seq_length dimension:
            #  - key: [batch_size, self.num_heads, kv_length, head_dim]
            #  - value: [batch_size, self.num_heads, kv_length, head_dim]
            key_layer = torch.cat((past_key, key_layer), dim=-2)
            value_layer = torch.cat((past_value, value_layer), dim=-2)

        kv_length = key_layer.shape[-2]
        if use_cache:
            present = (key_layer, value_layer)
        else:
            present = None

<<<<<<< HEAD
        float_min = torch.finfo(query_layer.dtype).min
        attention_mask_float = (attention_mask * 1.0).masked_fill(attention_mask, float_min).to(query_layer.dtype)
=======
        query_layer_ = query_layer.reshape(batch_size, self.num_heads, -1, self.head_dim)
        key_layer_ = key_layer.reshape(batch_size, num_kv_heads, -1, self.head_dim)
        value_layer_ = value_layer.reshape(batch_size, num_kv_heads, -1, self.head_dim)
>>>>>>> ede051f1

        if alibi is None:
            if hasattr(F, "scaled_dot_product_attention") and not output_attentions:
                # TODO: deprecate this once we add FA2 support in Falcon
                logger.warning_once(
                    "The current implementation of Falcon calls `torch.scaled_dot_product_attention` directly, this will be deprecated in the"
                    " future in favor of the `BetterTransformer` API. Please install the latest optimum library with `pip install -U optimum` and call "
                    "`model.to_bettertransformer()` to benefit from `torch.scaled_dot_product_attention` and future performance optimizations."
                )

                attn_output = F.scaled_dot_product_attention(
<<<<<<< HEAD
                    query_layer, key_layer, value_layer, attention_mask_float, 0.0, is_causal=False
=======
                    query_layer_, key_layer_, value_layer_, attention_mask, 0.0, is_causal=False
>>>>>>> ede051f1
                )
                attention_scores = None
            else:
                attention_scores = query_layer @ key_layer.transpose(-1, -2)
                attention_scores /= math.sqrt(self.head_dim)

<<<<<<< HEAD
                attention_scores = F.softmax(
                    attention_scores + attention_mask_float, dim=-1, dtype=hidden_states.dtype
                )
                attn_output = attention_scores @ value_layer
=======
                attention_scores = F.softmax(attention_scores + attention_mask, dim=-1, dtype=hidden_states.dtype)
                attn_output = attention_scores @ value_layer_
>>>>>>> ede051f1

            attn_output = attn_output.view(batch_size, self.num_heads, query_length, self.head_dim)
            attn_output = attn_output.permute(0, 2, 1, 3)
            attn_output = attn_output.reshape(batch_size, query_length, self.num_heads * self.head_dim)

            output_tensor = self.dense(attn_output)

            if output_attentions:
                return output_tensor, present, attention_scores
            else:
                return output_tensor, present

        else:
            matmul_result = query_layer @ key_layer.transpose(-1, -2)

            # change view to [batch_size, num_heads, q_length, kv_length]
            attention_scores = matmul_result.view(batch_size, self.num_heads, query_length, kv_length)

            # cast attention scores to fp32, compute scaled softmax and cast back to initial dtype - [batch_size, num_heads, q_length, kv_length]
            input_dtype = attention_scores.dtype
            # `float16` has a minimum value of -65504.0, whereas `bfloat16` and `float32` have a minimum value of `-3.4e+38`
            if input_dtype == torch.float16 or input_dtype == torch.bfloat16:
                attention_scores = attention_scores.to(torch.float32)
            # Matt (HF) note: We could possibly use F.scaled_dot_product_attention here too, by
            # adding (alibi * self.inv_norm_factor) to attention_mask. I think this would be mathematically
            # equivalent and more performant, but there might be a numerical difference. If you're reading this
            # and you'd like to experiment and maybe file a PR, feel free!
            attention_logits = attention_scores + alibi.view(batch_size, self.num_heads, 1, -1)
            attention_logits *= self.inv_norm_factor
            attention_probs = F.softmax(attention_logits + attention_mask, dim=-1, dtype=hidden_states.dtype)
            # [batch_size, num_heads, q_length, kv_length]
            attention_probs = self.attention_dropout(attention_probs)

            if head_mask is not None:
                attention_probs = attention_probs * head_mask

            # change view [batch_size, num_heads, q_length, kv_length]
            attention_probs_reshaped = attention_probs.view(batch_size, self.num_heads, query_length, kv_length)

            # matmul: [batch_size * num_heads, q_length, head_dim]
            context_layer = (attention_probs_reshaped @ value_layer).flatten(0, 1)

            # change view [batch_size, q_length, num_heads * head_dim]
            context_layer = self._merge_heads(context_layer)

            output_tensor = self.dense(context_layer)

            if output_attentions:
                return output_tensor, present, attention_probs
            else:
                return output_tensor, present


class FalconFlashAttention2(FalconAttention):
    """
    Falcon flash attention module. This module inherits from `FalconAttention` as the weights of the module stays
    untouched. The only required change would be on the forward pass where it needs to correctly call the public API of
    flash attention and deal with padding tokens in case the input contains any of them.
    """

    def forward(
        self,
        hidden_states: torch.Tensor,
        alibi: Optional[torch.Tensor],
        attention_mask: torch.Tensor,
        position_ids: Optional[torch.LongTensor] = None,
        layer_past: Optional[Tuple[torch.Tensor, torch.Tensor]] = None,
        head_mask: Optional[torch.Tensor] = None,
        use_cache: bool = False,
        output_attentions: bool = False,
        **kwargs,
    ):
        if "padding_mask" in kwargs:
            warnings.warn(
                "Passing `padding_mask` is deprecated and will be removed in v4.37. Please make sure use `attention_mask` instead.`"
            )

            # overwrite attention_mask with padding_mask
            attention_mask = kwargs.pop("padding_mask")

        fused_qkv = self.query_key_value(hidden_states)  # [batch_size, seq_length, 3 x hidden_size]
        num_kv_heads = self.num_heads if self.new_decoder_architecture else self.num_kv_heads
        # 3 x [batch_size, seq_length, num_heads, head_dim]
        (query_layer, key_layer, value_layer) = self._split_heads(fused_qkv)

        batch_size, query_length, _, _ = query_layer.shape

        query_layer = query_layer.transpose(1, 2).reshape(batch_size, self.num_heads, query_length, self.head_dim)
        key_layer = key_layer.transpose(1, 2).reshape(batch_size, num_kv_heads, query_length, self.head_dim)
        value_layer = value_layer.transpose(1, 2).reshape(batch_size, num_kv_heads, query_length, self.head_dim)

        kv_seq_len = key_layer.shape[-2]
        if layer_past is not None:
            kv_seq_len += layer_past[0].shape[-2]
        if alibi is None:
            cos, sin = self.rotary_emb(value_layer, seq_len=kv_seq_len)
            query_layer, key_layer = apply_rotary_pos_emb(query_layer, key_layer, cos, sin, position_ids)

        if layer_past is not None and use_cache:
            past_key, past_value = layer_past
            # concatenate along seq_length dimension:
            #  - key: [batch_size, self.num_heads, kv_length, head_dim]
            #  - value: [batch_size, self.num_heads, kv_length, head_dim]
            key_layer = torch.cat((past_key, key_layer), dim=-2)
            value_layer = torch.cat((past_value, value_layer), dim=-2)

        past_key_value = (key_layer, value_layer) if use_cache else None

        if alibi is not None:
            raise ValueError("`alibi` is not supported when `use_flash_attn` is True")

        attn_dropout = self.config.attention_dropout if self.training else 0.0

        # In PEFT, usually we cast the layer norms in float32 for training stability reasons
        # therefore the input hidden states gets silently casted in float32. Hence, we need
        # cast them back in float16 just to be sure everything works as expected.
        input_dtype = query_layer.dtype
        if input_dtype == torch.float32:
            # Handle the case where the model is quantized
            if hasattr(self.config, "_pre_quantization_dtype"):
                target_dtype = self.config._pre_quantization_dtype
            else:
                target_dtype = self.query_key_value.weight.dtype

            logger.warning_once(
                f"The input hidden states seems to be silently casted in float32, this might be related to"
                f" the fact you have upcasted embedding or layer norm layers in float32. We will cast back the input in"
                f" {target_dtype}."
            )

            query_layer = query_layer.to(target_dtype)
            key_layer = key_layer.to(target_dtype)
            value_layer = value_layer.to(target_dtype)

        attn_output = self._flash_attention_forward(
            query_layer, key_layer, value_layer, attention_mask, query_length, dropout=attn_dropout
        )

        attn_weights = attn_output.reshape(batch_size, query_length, self.num_heads * self.head_dim)
        attn_output = self.dense(attn_weights)

        if not output_attentions:
            attn_weights = None

        return attn_output, past_key_value, attn_weights

    # Copied from transformers.models.llama.modeling_llama.LlamaFlashAttention2._flash_attention_forward
    def _flash_attention_forward(
        self, query_states, key_states, value_states, attention_mask, query_length, dropout=0.0, softmax_scale=None
    ):
        """
        Calls the forward method of Flash Attention - if the input hidden states contain at least one padding token
        first unpad the input, then computes the attention scores and pad the final attention scores.

        Args:
            query_states (`torch.Tensor`):
                Input query states to be passed to Flash Attention API
            key_states (`torch.Tensor`):
                Input key states to be passed to Flash Attention API
            value_states (`torch.Tensor`):
                Input value states to be passed to Flash Attention API
            attention_mask (`torch.Tensor`):
                The padding mask - corresponds to a tensor of size `(batch_size, seq_len)` where 0 stands for the
                position of padding tokens and 1 for the position of non-padding tokens.
            dropout (`int`, *optional*):
                Attention dropout
            softmax_scale (`float`, *optional*):
                The scaling of QK^T before applying softmax. Default to 1 / sqrt(head_dim)
        """
        # Contains at least one padding token in the sequence
        if attention_mask is not None:
            batch_size = query_states.shape[0]
            query_states, key_states, value_states, indices_q, cu_seq_lens, max_seq_lens = self._upad_input(
                query_states, key_states, value_states, attention_mask, query_length
            )

            cu_seqlens_q, cu_seqlens_k = cu_seq_lens
            max_seqlen_in_batch_q, max_seqlen_in_batch_k = max_seq_lens

            attn_output_unpad = flash_attn_varlen_func(
                query_states,
                key_states,
                value_states,
                cu_seqlens_q=cu_seqlens_q,
                cu_seqlens_k=cu_seqlens_k,
                max_seqlen_q=max_seqlen_in_batch_q,
                max_seqlen_k=max_seqlen_in_batch_k,
                dropout_p=dropout,
                softmax_scale=softmax_scale,
                causal=self.is_causal,
            )

            attn_output = pad_input(attn_output_unpad, indices_q, batch_size, query_length)
        else:
            attn_output = flash_attn_func(
                query_states, key_states, value_states, dropout, softmax_scale=softmax_scale, causal=True
            )

        return attn_output

    # Copied from transformers.models.llama.modeling_llama.LlamaFlashAttention2._upad_input
    def _upad_input(self, query_layer, key_layer, value_layer, attention_mask, query_length):
        indices_k, cu_seqlens_k, max_seqlen_in_batch_k = _get_unpad_data(attention_mask)
        batch_size, kv_seq_len, num_key_value_heads, head_dim = key_layer.shape

        key_layer = index_first_axis(
            key_layer.reshape(batch_size * kv_seq_len, num_key_value_heads, head_dim), indices_k
        )
        value_layer = index_first_axis(
            value_layer.reshape(batch_size * kv_seq_len, num_key_value_heads, head_dim), indices_k
        )
        if query_length == kv_seq_len:
            query_layer = index_first_axis(
                query_layer.reshape(batch_size * kv_seq_len, self.num_heads, head_dim), indices_k
            )
            cu_seqlens_q = cu_seqlens_k
            max_seqlen_in_batch_q = max_seqlen_in_batch_k
            indices_q = indices_k
        elif query_length == 1:
            max_seqlen_in_batch_q = 1
            cu_seqlens_q = torch.arange(
                batch_size + 1, dtype=torch.int32, device=query_layer.device
            )  # There is a memcpy here, that is very bad.
            indices_q = cu_seqlens_q[:-1]
            query_layer = query_layer.squeeze(1)
        else:
            # The -q_len: slice assumes left padding.
            attention_mask = attention_mask[:, -query_length:]
            query_layer, indices_q, cu_seqlens_q, max_seqlen_in_batch_q = unpad_input(query_layer, attention_mask)

        return (
            query_layer,
            key_layer,
            value_layer,
            indices_q,
            (cu_seqlens_q, cu_seqlens_k),
            (max_seqlen_in_batch_q, max_seqlen_in_batch_k),
        )


class FalconMLP(nn.Module):
    def __init__(self, config: FalconConfig):
        super().__init__()
        hidden_size = config.hidden_size

        self.dense_h_to_4h = FalconLinear(hidden_size, 4 * hidden_size, bias=config.bias)
        self.act = nn.GELU()
        self.dense_4h_to_h = FalconLinear(4 * hidden_size, hidden_size, bias=config.bias)
        self.hidden_dropout = config.hidden_dropout

    def forward(self, x: torch.Tensor) -> torch.Tensor:
        x = self.act(self.dense_h_to_4h(x))
        x = self.dense_4h_to_h(x)
        return x


class FalconDecoderLayer(nn.Module):
    def __init__(self, config: FalconConfig, attn_mask_converter=None):
        super().__init__()
        hidden_size = config.hidden_size
        self.num_heads = config.num_attention_heads

        self.self_attention = (
            FalconAttention(config)
            if not getattr(config, "_flash_attn_2_enabled", False)
            else FalconFlashAttention2(config)
        )
        self.mlp = FalconMLP(config)
        self.hidden_dropout = config.hidden_dropout
        self.config = config

        if config.new_decoder_architecture:
            # The layer norm before self-attention
            self.ln_attn = LayerNorm(hidden_size, eps=config.layer_norm_epsilon)
            # The layer norm before the MLP
            self.ln_mlp = LayerNorm(hidden_size, eps=config.layer_norm_epsilon)
        else:
            self.input_layernorm = LayerNorm(hidden_size, eps=config.layer_norm_epsilon)
            if not config.parallel_attn:
                self.post_attention_layernorm = LayerNorm(hidden_size, eps=config.layer_norm_epsilon)

    def forward(
        self,
        hidden_states: torch.Tensor,
        alibi: Optional[torch.Tensor],
        attention_mask: torch.Tensor,
        position_ids: Optional[torch.LongTensor] = None,
        layer_past: Optional[Tuple[torch.Tensor, torch.Tensor]] = None,
        head_mask: Optional[torch.Tensor] = None,
        use_cache: bool = False,
        output_attentions: bool = False,
        **kwargs,
    ):
        if "padding_mask" in kwargs:
            warnings.warn(
                "Passing `padding_mask` is deprecated and will be removed in v4.37. Please make sure use `attention_mask` instead.`"
            )

        residual = hidden_states

        if self.config.new_decoder_architecture:
            attention_layernorm_out = self.ln_attn(hidden_states)
            mlp_layernorm_out = self.ln_mlp(hidden_states)
        else:
            attention_layernorm_out = self.input_layernorm(hidden_states)

        # Self attention.
        attn_outputs = self.self_attention(
            attention_layernorm_out,
            layer_past=layer_past,
            attention_mask=attention_mask,
            position_ids=position_ids,
            alibi=alibi,
            head_mask=head_mask,
            use_cache=use_cache,
            output_attentions=output_attentions,
            **kwargs,
        )

        attention_output = attn_outputs[0]

        if not self.config.new_decoder_architecture:
            if self.config.parallel_attn:
                mlp_layernorm_out = attention_layernorm_out
            else:
                residual = dropout_add(
                    attention_output, residual, self.config.attention_dropout, training=self.training
                )
                mlp_layernorm_out = self.post_attention_layernorm(residual)

        outputs = attn_outputs[1:]

        # MLP.
        mlp_output = self.mlp(mlp_layernorm_out)

        if self.config.new_decoder_architecture or self.config.parallel_attn:
            mlp_output += attention_output

        output = dropout_add(mlp_output, residual, self.config.hidden_dropout, training=self.training)

        if use_cache:
            outputs = (output,) + outputs
        else:
            outputs = (output,) + outputs[1:]

        return outputs  # hidden_states, present, attentions


FALCON_START_DOCSTRING = r"""

    This model inherits from [`PreTrainedModel`]. Check the superclass documentation for the generic methods the
    library implements for all its model (such as downloading or saving, resizing the input embeddings etc.)

    This model is also a PyTorch [torch.nn.Module](https://pytorch.org/docs/stable/nn.html#torch.nn.Module) subclass.
    Use it as a regular PyTorch Module and refer to the PyTorch documentation for all matter related to general usage
    and behavior.

    Parameters:
        config ([`FalconConfig`]): Model configuration class with all the parameters of the model.
            Initializing with a config file does not load the weights associated with the model, only the
            configuration. Check out the [`~PreTrainedModel.from_pretrained`] method to load the model weights.
"""

FALCON_INPUTS_DOCSTRING = r"""
    Args:
        input_ids (`torch.LongTensor` of shape `(batch_size, input_ids_length)`):
            `input_ids_length` = `sequence_length` if `past_key_values` is `None` else `past_key_values[0][0].shape[2]`
            (`sequence_length` of input past key value states). Indices of input sequence tokens in the vocabulary.

            If `past_key_values` is used, only `input_ids` that do not have their past calculated should be passed as
            `input_ids`.

            Indices can be obtained using [`AutoTokenizer`]. See [`PreTrainedTokenizer.encode`] and
            [`PreTrainedTokenizer.__call__`] for details.

            [What are input IDs?](../glossary#input-ids)
        past_key_values (`Tuple[Tuple[torch.Tensor]]` of length `config.num_hidden_layers`):
            Contains precomputed hidden-states (key and values in the attention blocks) as computed by the model (see
            `past_key_values` output below). Can be used to speed up sequential decoding. The `input_ids` which have
            their past given to this model should not be passed as `input_ids` as they have already been computed.

            Each element of `past_key_values` is a tuple (past_key, past_value):
            - past_key: [batch_size * num_heads, head_dim, kv_length]
            - past_value: [batch_size * num_heads, kv_length, head_dim]
        attention_mask (`torch.FloatTensor` of shape `(batch_size, sequence_length)`, *optional*):
            Mask to avoid performing attention on padding token indices. Mask values selected in `[0, 1]`:

            - 1 for tokens that are **not masked**,
            - 0 for tokens that are **masked**.

            [What are attention masks?](../glossary#attention-mask)
        position_ids (`torch.LongTensor` of shape `(batch_size, sequence_length)`, *optional*):
            Indices of positions of each input sequence tokens in the position embeddings. Selected in the range `[0,
            config.n_positions - 1]`.

            [What are position IDs?](../glossary#position-ids)
        head_mask (`torch.FloatTensor` of shape `(num_heads,)` or `(num_layers, num_heads)`, *optional*):
            Mask to nullify selected heads of the self-attention modules. Mask values selected in `[0, 1]`:

            - 1 indicates the head is **not masked**,
            - 0 indicates the head is **masked**.

        inputs_embeds (`torch.FloatTensor` of shape `(batch_size, sequence_length, hidden_size)`, *optional*):
            Optionally, instead of passing `input_ids` you can choose to directly pass an embedded representation. This
            is useful if you want more control over how to convert `input_ids` indices into associated vectors than the
            model's internal embedding lookup matrix.

            If `past_key_values` is used, optionally only the last `inputs_embeds` have to be input (see
            `past_key_values`).
        use_cache (`bool`, *optional*):
            If set to `True`, `past_key_values` key value states are returned and can be used to speed up decoding (see
            `past_key_values`).
        output_attentions (`bool`, *optional*):
            Whether or not to return the attentions tensors of all attention layers. See `attentions` under returned
            tensors for more detail.
        output_hidden_states (`bool`, *optional*):
            Whether or not to return the hidden states of all layers. See `hidden_states` under returned tensors for
            more detail.
        return_dict (`bool`, *optional*):
            Whether or not to return a [`~file_utils.ModelOutput`] instead of a plain tuple.
"""


class FalconPreTrainedModel(PreTrainedModel):
    """
    An abstract class to handle weights initialization and a simple interface for downloading and loading pretrained
    models.
    """

    config_class = FalconConfig
    base_model_prefix = "transformer"
    supports_gradient_checkpointing = True
    _no_split_modules = ["FalconDecoderLayer"]
    _supports_flash_attn_2 = True

    def __init__(self, *inputs, **kwargs):
        super().__init__(*inputs, **kwargs)

    def _init_weights(self, module: nn.Module):
        """Initialize the weights."""
        if isinstance(module, nn.Linear) or isinstance(module, FalconLinear):
            # Slightly different from the TF version which uses truncated_normal for initialization
            # cf https://github.com/pytorch/pytorch/pull/5617
            module.weight.data.normal_(mean=0.0, std=self.config.initializer_range)
            if module.bias is not None:
                module.bias.data.zero_()
        elif isinstance(module, nn.Embedding):
            module.weight.data.normal_(mean=0.0, std=self.config.initializer_range)
            if module.padding_idx is not None:
                module.weight.data[module.padding_idx].zero_()
        elif isinstance(module, LayerNorm):
            module.bias.data.zero_()
            module.weight.data.fill_(1.0)

    # Copied from transformers.models.bloom.modeling_bloom.BloomPreTrainedModel._set_gradient_checkpointing with BloomModel->FalconModel
    def _set_gradient_checkpointing(self, module: nn.Module, value: bool = False):
        if isinstance(module, FalconModel):
            module.gradient_checkpointing = value


@add_start_docstrings(
    "The bare Falcon Model transformer outputting raw hidden-states without any specific head on top.",
    FALCON_START_DOCSTRING,
)
class FalconModel(FalconPreTrainedModel):
    def __init__(self, config: FalconConfig):
        super().__init__(config)

        self.embed_dim = config.hidden_size
        self.num_heads = config.num_attention_heads
        self.use_alibi = config.alibi

        # Embedding + LN Embedding
        self.word_embeddings = nn.Embedding(config.vocab_size, self.embed_dim)

        # create attention mask cache that trickles down to each attention layer
        # so that the attention_mask cache can be shared among layers
        self.attn_mask_converter = AttnMaskConverter(is_causal=True)

        # Transformer blocks
        self.h = nn.ModuleList([FalconDecoderLayer(config) for _ in range(config.num_hidden_layers)])

        # Final Layer Norm
        self.ln_f = LayerNorm(self.embed_dim, eps=config.layer_norm_epsilon)

        self.gradient_checkpointing = False

        # Initialize weights and apply final processing
        self.post_init()

    def get_input_embeddings(self):
        return self.word_embeddings

    def set_input_embeddings(self, new_embeddings: torch.Tensor):
        self.word_embeddings = new_embeddings

    @add_start_docstrings_to_model_forward(FALCON_INPUTS_DOCSTRING)
    @add_code_sample_docstrings(
        checkpoint=_CHECKPOINT_FOR_DOC,
        output_type=BaseModelOutputWithPastAndCrossAttentions,
        config_class=_CONFIG_FOR_DOC,
    )
    def forward(
        self,
        input_ids: Optional[torch.LongTensor] = None,
        past_key_values: Optional[Tuple[Tuple[torch.Tensor, torch.Tensor], ...]] = None,
        attention_mask: Optional[torch.Tensor] = None,
        position_ids: Optional[torch.LongTensor] = None,
        head_mask: Optional[torch.LongTensor] = None,
        inputs_embeds: Optional[torch.LongTensor] = None,
        use_cache: Optional[bool] = None,
        output_attentions: Optional[bool] = None,
        output_hidden_states: Optional[bool] = None,
        return_dict: Optional[bool] = None,
    ) -> Union[Tuple[torch.Tensor, ...], BaseModelOutputWithPastAndCrossAttentions]:
        output_attentions = output_attentions if output_attentions is not None else self.config.output_attentions
        output_hidden_states = (
            output_hidden_states if output_hidden_states is not None else self.config.output_hidden_states
        )
        use_cache = use_cache if use_cache is not None else self.config.use_cache
        return_dict = return_dict if return_dict is not None else self.config.use_return_dict

        if input_ids is not None and inputs_embeds is not None:
            raise ValueError("You cannot specify both input_ids and inputs_embeds at the same time")
        elif input_ids is not None:
            batch_size, seq_length = input_ids.shape
        elif inputs_embeds is not None:
            batch_size, seq_length, _ = inputs_embeds.shape
        else:
            raise ValueError("You have to specify either input_ids or inputs_embeds")

        if past_key_values is None:
            past_key_values = tuple([None] * len(self.h))

        # Prepare head mask if needed
        # 1.0 in head_mask indicate we keep the head
        # attention_probs has shape batch_size x num_heads x N x N
        # head_mask has shape n_layer x batch x num_heads x N x N
        head_mask = self.get_head_mask(head_mask, self.config.num_hidden_layers)

        if inputs_embeds is None:
            inputs_embeds = self.word_embeddings(input_ids)

        hidden_states = inputs_embeds

        if self.gradient_checkpointing and self.training:
            if use_cache:
                logger.warning(
                    "`use_cache=True` is incompatible with gradient checkpointing. Setting `use_cache=False`..."
                )
                use_cache = False
        presents = () if use_cache else None
        all_self_attentions = () if output_attentions else None
        all_hidden_states = () if output_hidden_states else None

        # Compute alibi tensor: check build_alibi_tensor documentation
        past_key_values_length = 0
        if past_key_values[0] is not None:
<<<<<<< HEAD
            past_key_values_length = past_key_values[0][0].shape[-2]
        if attention_mask is None:
            attention_mask = torch.ones((batch_size, seq_length + past_key_values_length), device=hidden_states.device)
            padding_mask = None
        else:
            attention_mask = attention_mask.to(hidden_states.device)

            if 0 in attention_mask:
                padding_mask = attention_mask
            else:
                padding_mask = None
=======
            past_key_values_length = past_key_values[0][0].shape[1]  # 1 because RW-cache, not standard format
>>>>>>> ede051f1

        if self.use_alibi:
            mask = (
                torch.ones(
                    (batch_size, seq_length + past_key_values_length), device=inputs_embeds.device, dtype=torch.long
                )
                if attention_mask is None
                else attention_mask
            )
            alibi = build_alibi_tensor(mask, self.num_heads, dtype=hidden_states.dtype)
        else:
            alibi = None
            if position_ids is None:
                device = input_ids.device if input_ids is not None else inputs_embeds.device
                position_ids = torch.arange(
                    past_key_values_length, seq_length + past_key_values_length, dtype=torch.long, device=device
                )
                position_ids = position_ids.unsqueeze(0)

        if getattr(self.config, "_flash_attn_2_enabled", False):
            # 2d mask is passed through the layers
            attention_mask = attention_mask if (attention_mask is not None and 0 in attention_mask) else None
        else:
            key_value_length = seq_length + past_key_values_length
            # 4d mask is passed through the layers
            if attention_mask is not None:
                attention_mask = self.attn_mask_converter.to_4d(
                    attention_mask, seq_length, key_value_length, dtype=inputs_embeds.dtype
                )
            else:
                attention_mask = self.attn_mask_converter.to_causal_4d(
                    batch_size, seq_length, key_value_length, dtype=inputs_embeds.dtype, device=inputs_embeds.device
                )

        for i, (block, layer_past) in enumerate(zip(self.h, past_key_values)):
            if output_hidden_states:
                all_hidden_states = all_hidden_states + (hidden_states,)

            if self.gradient_checkpointing and self.training:

                def create_custom_forward(module):
                    def custom_forward(*inputs):
                        # None for past_key_value
                        return module(*inputs, use_cache=use_cache, output_attentions=output_attentions)

                    return custom_forward

                outputs = torch.utils.checkpoint.checkpoint(
                    create_custom_forward(block),
                    hidden_states,
                    alibi,
                    attention_mask,
                    position_ids,
                    head_mask[i],
                )
            else:
                outputs = block(
                    hidden_states,
                    layer_past=layer_past,
                    attention_mask=attention_mask,
                    position_ids=position_ids,
                    head_mask=head_mask[i],
                    use_cache=use_cache,
                    output_attentions=output_attentions,
                    alibi=alibi,
                )

            hidden_states = outputs[0]
            if use_cache is True:
                presents = presents + (outputs[1],)

            if output_attentions:
                all_self_attentions = all_self_attentions + (outputs[2 if use_cache else 1],)

        # Add last hidden state
        hidden_states = self.ln_f(hidden_states)

        if output_hidden_states:
            all_hidden_states = all_hidden_states + (hidden_states,)

        if not return_dict:
            return tuple(v for v in [hidden_states, presents, all_hidden_states, all_self_attentions] if v is not None)

        return BaseModelOutputWithPastAndCrossAttentions(
            last_hidden_state=hidden_states,
            past_key_values=presents,
            hidden_states=all_hidden_states,
            attentions=all_self_attentions,
        )


@add_start_docstrings(
    "The Falcon Model transformer with a language modeling head on top (linear layer with weights tied to the input embeddings).",
    FALCON_START_DOCSTRING,
)
class FalconForCausalLM(FalconPreTrainedModel):
    _tied_weights_keys = ["lm_head.weight"]

    def __init__(self, config: FalconConfig):
        super().__init__(config)
        self.transformer = FalconModel(config)
        self.lm_head = nn.Linear(config.hidden_size, config.vocab_size, bias=False)

        # Initialize weights and apply final processing
        self.post_init()

    def get_output_embeddings(self):
        return self.lm_head

    def set_output_embeddings(self, new_embeddings: torch.Tensor):
        self.lm_head = new_embeddings

    def prepare_inputs_for_generation(
        self,
        input_ids: torch.LongTensor,
        past_key_values: Optional[torch.Tensor] = None,
        attention_mask: Optional[torch.Tensor] = None,
        position_ids: Optional[torch.Tensor] = None,
        **kwargs,
    ) -> dict:
        if past_key_values is not None:
            past_length = past_key_values[0][0].shape[2]

            # Some generation methods already pass only the last input ID
            if input_ids.shape[1] > past_length:
                remove_prefix_length = past_length
            else:
                # Default to old behavior: keep only final ID
                remove_prefix_length = input_ids.shape[1] - 1

            input_ids = input_ids[:, remove_prefix_length:]

        # Note: versions of Falcon with alibi do not use position_ids. It is used with RoPE.
        if not self.transformer.use_alibi and attention_mask is not None and position_ids is None:
            # create position_ids on the fly for batch generation
            position_ids = attention_mask.long().cumsum(-1) - 1
            position_ids.masked_fill_(attention_mask == 0, 1)
            if past_key_values:
                position_ids = position_ids[:, -input_ids.shape[1] :]

        return {
            "input_ids": input_ids,
            "position_ids": position_ids,
            "past_key_values": past_key_values,
            "use_cache": kwargs.get("use_cache"),
            "attention_mask": attention_mask,
        }

    @add_start_docstrings_to_model_forward(FALCON_INPUTS_DOCSTRING)
    @add_code_sample_docstrings(
        checkpoint=_CHECKPOINT_FOR_DOC,
        output_type=CausalLMOutputWithCrossAttentions,
        config_class=_CONFIG_FOR_DOC,
    )
    def forward(
        self,
        input_ids: Optional[torch.LongTensor] = None,
        past_key_values: Optional[Tuple[Tuple[torch.Tensor, torch.Tensor], ...]] = None,
        attention_mask: Optional[torch.Tensor] = None,
        position_ids: Optional[torch.LongTensor] = None,
        head_mask: Optional[torch.Tensor] = None,
        inputs_embeds: Optional[torch.Tensor] = None,
        labels: Optional[torch.Tensor] = None,
        use_cache: Optional[bool] = None,
        output_attentions: Optional[bool] = None,
        output_hidden_states: Optional[bool] = None,
        return_dict: Optional[bool] = None,
    ) -> Union[Tuple[torch.Tensor], CausalLMOutputWithCrossAttentions]:
        r"""
        labels (`torch.LongTensor` of shape `(batch_size, sequence_length)`, *optional*):
            Labels for language modeling. Note that the labels **are shifted** inside the model, i.e. you can set
            `labels = input_ids` Indices are selected in `[-100, 0, ..., config.vocab_size]` All labels set to `-100`
            are ignored (masked), the loss is only computed for labels in `[0, ..., config.vocab_size]`
        """

        return_dict = return_dict if return_dict is not None else self.config.use_return_dict

        transformer_outputs = self.transformer(
            input_ids,
            past_key_values=past_key_values,
            attention_mask=attention_mask,
            position_ids=position_ids,
            head_mask=head_mask,
            inputs_embeds=inputs_embeds,
            use_cache=use_cache,
            output_attentions=output_attentions,
            output_hidden_states=output_hidden_states,
            return_dict=return_dict,
        )
        hidden_states = transformer_outputs[0]

        lm_logits = self.lm_head(hidden_states)

        loss = None
        if labels is not None:
            # Shift so that tokens < n predict n
            shift_logits = lm_logits[..., :-1, :].contiguous()
            shift_labels = labels[..., 1:].contiguous()
            batch_size, seq_length, vocab_size = shift_logits.shape
            # Flatten the tokens
            loss_fct = CrossEntropyLoss()
            loss = loss_fct(
                shift_logits.view(batch_size * seq_length, vocab_size), shift_labels.view(batch_size * seq_length)
            )

        if not return_dict:
            output = (lm_logits,) + transformer_outputs[1:]
            return ((loss,) + output) if loss is not None else output

        return CausalLMOutputWithCrossAttentions(
            loss=loss,
            logits=lm_logits,
            past_key_values=transformer_outputs.past_key_values,
            hidden_states=transformer_outputs.hidden_states,
            attentions=transformer_outputs.attentions,
        )

    def _reorder_cache(
        self, past: Tuple[Tuple[torch.Tensor, torch.Tensor], ...], beam_idx: torch.LongTensor
    ) -> Tuple[Tuple[torch.Tensor, torch.Tensor], ...]:
        """
        This function is used to re-order the `past_key_values` cache if [`~PreTrainedModel.beam_search`] or
        [`~PreTrainedModel.beam_sample`] is called. This is required to match `past_key_values` with the correct
        beam_idx at every generation step.

        Output shares the same memory storage as `past`.
        """

        # Get a copy of `beam_idx` on all the devices where we need those indices.
        device_to_beam_idx = {
            past_state.device: beam_idx.to(past_state.device) for layer_past in past for past_state in layer_past
        }
        reordered_past = tuple(
            (
                layer_past[0].index_select(0, device_to_beam_idx[layer_past[0].device]),
                layer_past[1].index_select(0, device_to_beam_idx[layer_past[0].device]),
            )
            for layer_past in past
        )
        return reordered_past


@add_start_docstrings(
    """
    The Falcon Model transformer with a sequence classification head on top (linear layer).

    [`FalconForSequenceClassification`] uses the last token in order to do the classification, as other causal models
    (e.g. GPT-1) do.

    Since it does classification on the last token, it requires to know the position of the last token. If a
    `pad_token_id` is defined in the configuration, it finds the last token that is not a padding token in each row. If
    no `pad_token_id` is defined, it simply takes the last value in each row of the batch. Since it cannot guess the
    padding tokens when `inputs_embeds` are passed instead of `input_ids`, it does the same (take the last value in
    each row of the batch).
    """,
    FALCON_START_DOCSTRING,
)
class FalconForSequenceClassification(FalconPreTrainedModel):
    def __init__(self, config: FalconConfig):
        super().__init__(config)
        self.num_labels = config.num_labels
        self.transformer = FalconModel(config)
        self.score = nn.Linear(config.hidden_size, config.num_labels, bias=False)

        # Initialize weights and apply final processing
        self.post_init()

    @add_start_docstrings_to_model_forward(FALCON_INPUTS_DOCSTRING)
    @add_code_sample_docstrings(
        checkpoint=_CHECKPOINT_FOR_DOC,
        output_type=SequenceClassifierOutputWithPast,
        config_class=_CONFIG_FOR_DOC,
    )
    def forward(
        self,
        input_ids: Optional[torch.LongTensor] = None,
        past_key_values: Optional[Tuple[Tuple[torch.Tensor, torch.Tensor], ...]] = None,
        attention_mask: Optional[torch.Tensor] = None,
        head_mask: Optional[torch.Tensor] = None,
        inputs_embeds: Optional[torch.Tensor] = None,
        labels: Optional[torch.Tensor] = None,
        use_cache: Optional[bool] = None,
        output_attentions: Optional[bool] = None,
        output_hidden_states: Optional[bool] = None,
        return_dict: Optional[bool] = None,
    ) -> Union[Tuple[torch.Tensor], SequenceClassifierOutputWithPast]:
        r"""
        labels (`torch.LongTensor` of shape `(batch_size,)`, *optional*):
            Labels for computing the sequence classification/regression loss. Indices should be in `[0, ...,
            config.num_labels - 1]`. If `config.num_labels == 1` a regression loss is computed (Mean-Square loss), If
            `config.num_labels > 1` a classification loss is computed (Cross-Entropy).
        """

        return_dict = return_dict if return_dict is not None else self.config.use_return_dict

        transformer_outputs = self.transformer(
            input_ids,
            past_key_values=past_key_values,
            attention_mask=attention_mask,
            head_mask=head_mask,
            inputs_embeds=inputs_embeds,
            use_cache=use_cache,
            output_attentions=output_attentions,
            output_hidden_states=output_hidden_states,
            return_dict=return_dict,
        )

        hidden_states = transformer_outputs[0]
        logits = self.score(hidden_states)

        if input_ids is not None:
            batch_size = input_ids.shape[0]
        else:
            batch_size = inputs_embeds.shape[0]

        if self.config.pad_token_id is None and batch_size != 1:
            raise ValueError("Cannot handle batch sizes > 1 if no padding token is defined.")
        if self.config.pad_token_id is None:
            sequence_lengths = -1
        else:
            if input_ids is not None:
                sequence_lengths = (torch.ne(input_ids, self.config.pad_token_id).sum(dim=-1) - 1).to(logits.device)
            else:
                sequence_lengths = -1
                logger.warning(
                    f"{self.__class__.__name__} will not detect padding tokens in `inputs_embeds`. Results may be "
                    "unexpected if using padding tokens in conjunction with `inputs_embeds.`"
                )

        pooled_logits = logits[torch.arange(batch_size, device=logits.device), sequence_lengths]

        loss = None
        if labels is not None:
            if self.config.problem_type is None:
                if self.num_labels == 1:
                    self.config.problem_type = "regression"
                elif self.num_labels > 1 and (labels.dtype == torch.long or labels.dtype == torch.int):
                    self.config.problem_type = "single_label_classification"
                else:
                    self.config.problem_type = "multi_label_classification"

            if self.config.problem_type == "regression":
                loss_fct = MSELoss()
                if self.num_labels == 1:
                    loss = loss_fct(pooled_logits.squeeze(), labels.squeeze())
                else:
                    loss = loss_fct(pooled_logits, labels)
            elif self.config.problem_type == "single_label_classification":
                loss_fct = CrossEntropyLoss()
                loss = loss_fct(pooled_logits, labels)
            elif self.config.problem_type == "multi_label_classification":
                loss_fct = BCEWithLogitsLoss()
                loss = loss_fct(pooled_logits, labels)
        if not return_dict:
            output = (pooled_logits,) + transformer_outputs[1:]
            return ((loss,) + output) if loss is not None else output

        return SequenceClassifierOutputWithPast(
            loss=loss,
            logits=pooled_logits,
            past_key_values=transformer_outputs.past_key_values,
            hidden_states=transformer_outputs.hidden_states,
            attentions=transformer_outputs.attentions,
        )


@add_start_docstrings(
    """
    Falcon Model with a token classification head on top (a linear layer on top of the hidden-states output) e.g. for
    Named-Entity-Recognition (NER) tasks.
    """,
    FALCON_START_DOCSTRING,
)
class FalconForTokenClassification(FalconPreTrainedModel):
    def __init__(self, config: FalconConfig):
        super().__init__(config)
        self.num_labels = config.num_labels

        self.transformer = FalconModel(config)
        if getattr(config, "classifier_dropout", None) is not None:
            classifier_dropout = config.classifier_dropout
        elif getattr(config, "hidden_dropout", None) is not None:
            classifier_dropout = config.hidden_dropout
        else:
            classifier_dropout = 0.1
        self.dropout = nn.Dropout(classifier_dropout)
        self.classifier = nn.Linear(config.hidden_size, config.num_labels)

        # Initialize weights and apply final processing
        self.post_init()

    @add_start_docstrings_to_model_forward(FALCON_INPUTS_DOCSTRING)
    @add_code_sample_docstrings(
        checkpoint=_CHECKPOINT_FOR_DOC,
        output_type=TokenClassifierOutput,
        config_class=_CONFIG_FOR_DOC,
    )
    def forward(
        self,
        input_ids: Optional[torch.LongTensor] = None,
        past_key_values: Optional[Tuple[Tuple[torch.Tensor, torch.Tensor], ...]] = None,
        attention_mask: Optional[torch.Tensor] = None,
        head_mask: Optional[torch.Tensor] = None,
        inputs_embeds: Optional[torch.Tensor] = None,
        labels: Optional[torch.Tensor] = None,
        use_cache: Optional[bool] = None,
        output_attentions: Optional[bool] = None,
        output_hidden_states: Optional[bool] = None,
        return_dict: Optional[bool] = None,
    ) -> Union[Tuple[torch.Tensor], TokenClassifierOutput]:
        r"""
        labels (`torch.LongTensor` of shape `(batch_size,)`, *optional*):
            Labels for computing the sequence classification/regression loss. Indices should be in `[0, ...,
            config.num_labels - 1]`. If `config.num_labels == 1` a regression loss is computed (Mean-Square loss), If
            `config.num_labels > 1` a classification loss is computed (Cross-Entropy).
        """

        return_dict = return_dict if return_dict is not None else self.config.use_return_dict

        transformer_outputs = self.transformer(
            input_ids,
            past_key_values=past_key_values,
            attention_mask=attention_mask,
            head_mask=head_mask,
            inputs_embeds=inputs_embeds,
            use_cache=use_cache,
            output_attentions=output_attentions,
            output_hidden_states=output_hidden_states,
            return_dict=return_dict,
        )

        hidden_states = transformer_outputs[0]
        hidden_states = self.dropout(hidden_states)
        logits = self.classifier(hidden_states)

        loss = None
        if labels is not None:
            batch_size, seq_length = labels.shape
            loss_fct = CrossEntropyLoss()
            loss = loss_fct(
                logits.view(batch_size * seq_length, self.num_labels), labels.view(batch_size * seq_length)
            )

        if not return_dict:
            output = (logits,) + transformer_outputs[2:]
            return ((loss,) + output) if loss is not None else output

        return TokenClassifierOutput(
            loss=loss,
            logits=logits,
            hidden_states=transformer_outputs.hidden_states,
            attentions=transformer_outputs.attentions,
        )


@add_start_docstrings(
    """
    The Falcon Model transformer with a span classification head on top for extractive question-answering tasks like
    SQuAD (a linear layers on top of the hidden-states output to compute `span start logits` and `span end logits`).
    """,
    FALCON_START_DOCSTRING,
)
class FalconForQuestionAnswering(FalconPreTrainedModel):
    def __init__(self, config):
        super().__init__(config)
        self.transformer = FalconModel(config)
        self.qa_outputs = nn.Linear(config.hidden_size, 2)

        # Initialize weights and apply final processing
        self.post_init()

    @add_start_docstrings_to_model_forward(FALCON_INPUTS_DOCSTRING)
    def forward(
        self,
        input_ids: Optional[torch.LongTensor] = None,
        attention_mask: Optional[torch.FloatTensor] = None,
        head_mask: Optional[torch.FloatTensor] = None,
        inputs_embeds: Optional[torch.FloatTensor] = None,
        start_positions: Optional[torch.LongTensor] = None,
        end_positions: Optional[torch.LongTensor] = None,
        output_attentions: Optional[bool] = None,
        output_hidden_states: Optional[bool] = None,
        return_dict: Optional[bool] = None,
    ) -> Union[Tuple, QuestionAnsweringModelOutput]:
        r"""
        start_positions (`torch.LongTensor` of shape `(batch_size,)`, *optional*):
            Labels for position (index) of the start of the labelled span for computing the token classification loss.
            Positions are clamped to the length of the sequence (`sequence_length`). Position outside of the sequence
            are not taken into account for computing the loss.
        end_positions (`torch.LongTensor` of shape `(batch_size,)`, *optional*):
            Labels for position (index) of the end of the labelled span for computing the token classification loss.
            Positions are clamped to the length of the sequence (`sequence_length`). Position outside of the sequence
            are not taken into account for computing the loss.
        """
        return_dict = return_dict if return_dict is not None else self.config.use_return_dict

        outputs = self.transformer(
            input_ids,
            attention_mask=attention_mask,
            head_mask=head_mask,
            inputs_embeds=inputs_embeds,
            output_attentions=output_attentions,
            output_hidden_states=output_hidden_states,
            return_dict=return_dict,
        )

        sequence_output = outputs[0]

        logits = self.qa_outputs(sequence_output)
        start_logits, end_logits = logits.split(1, dim=-1)
        start_logits = start_logits.squeeze(-1).contiguous()
        end_logits = end_logits.squeeze(-1).contiguous()

        total_loss = None
        if start_positions is not None and end_positions is not None:
            # If we are on multi-GPU, split add a dimension
            if len(start_positions.size()) > 1:
                start_positions = start_positions.squeeze(-1)
            if len(end_positions.size()) > 1:
                end_positions = end_positions.squeeze(-1)
            # sometimes the start/end positions are outside our model inputs, we ignore these terms
            ignored_index = start_logits.size(1)
            start_positions = start_positions.clamp(0, ignored_index)
            end_positions = end_positions.clamp(0, ignored_index)

            loss_fct = CrossEntropyLoss(ignore_index=ignored_index)
            start_loss = loss_fct(start_logits, start_positions)
            end_loss = loss_fct(end_logits, end_positions)
            total_loss = (start_loss + end_loss) / 2

        if not return_dict:
            output = (start_logits, end_logits) + outputs[2:]
            return ((total_loss,) + output) if total_loss is not None else output

        return QuestionAnsweringModelOutput(
            loss=total_loss,
            start_logits=start_logits,
            end_logits=end_logits,
            hidden_states=outputs.hidden_states,
            attentions=outputs.attentions,
        )<|MERGE_RESOLUTION|>--- conflicted
+++ resolved
@@ -100,9 +100,6 @@
     )
 
 
-<<<<<<< HEAD
-# Copied from transformers.models.llama.modeling_llama.LlamaRotaryEmbedding with Llama->Falcon
-=======
 # Copied from transformers.models.llama.modeling_llama.AttnMaskConverter
 class AttnMaskConverter:
     """
@@ -240,8 +237,7 @@
         return inverted_mask.masked_fill(inverted_mask.to(torch.bool), torch.finfo(dtype).min)
 
 
-# TODO (joao): Is this the same implementation as in Llama? If so, let's make them the same and add the copy facilities
->>>>>>> ede051f1
+# Copied from transformers.models.llama.modeling_llama.LlamaRotaryEmbedding with Llama->Falcon
 class FalconRotaryEmbedding(nn.Module):
     def __init__(self, dim, max_position_embeddings=2048, base=10000, device=None):
         super().__init__()
@@ -414,12 +410,9 @@
         self.head_dim = self.hidden_size // self.num_heads
         self.split_size = self.hidden_size
         self.hidden_dropout = config.hidden_dropout
-<<<<<<< HEAD
         self.max_position_embeddings = config.max_position_embeddings
         self.rope_theta = config.rope_theta
-=======
         self.is_causal = True
->>>>>>> ede051f1
 
         if self.head_dim * self.num_heads != self.hidden_size:
             raise ValueError(
@@ -580,15 +573,6 @@
         else:
             present = None
 
-<<<<<<< HEAD
-        float_min = torch.finfo(query_layer.dtype).min
-        attention_mask_float = (attention_mask * 1.0).masked_fill(attention_mask, float_min).to(query_layer.dtype)
-=======
-        query_layer_ = query_layer.reshape(batch_size, self.num_heads, -1, self.head_dim)
-        key_layer_ = key_layer.reshape(batch_size, num_kv_heads, -1, self.head_dim)
-        value_layer_ = value_layer.reshape(batch_size, num_kv_heads, -1, self.head_dim)
->>>>>>> ede051f1
-
         if alibi is None:
             if hasattr(F, "scaled_dot_product_attention") and not output_attentions:
                 # TODO: deprecate this once we add FA2 support in Falcon
@@ -599,26 +583,15 @@
                 )
 
                 attn_output = F.scaled_dot_product_attention(
-<<<<<<< HEAD
-                    query_layer, key_layer, value_layer, attention_mask_float, 0.0, is_causal=False
-=======
-                    query_layer_, key_layer_, value_layer_, attention_mask, 0.0, is_causal=False
->>>>>>> ede051f1
+                    query_layer, key_layer, value_layer, attention_mask, 0.0, is_causal=False
                 )
                 attention_scores = None
             else:
                 attention_scores = query_layer @ key_layer.transpose(-1, -2)
                 attention_scores /= math.sqrt(self.head_dim)
 
-<<<<<<< HEAD
-                attention_scores = F.softmax(
-                    attention_scores + attention_mask_float, dim=-1, dtype=hidden_states.dtype
-                )
+                attention_scores = F.softmax(attention_scores + attention_mask, dim=-1, dtype=hidden_states.dtype)
                 attn_output = attention_scores @ value_layer
-=======
-                attention_scores = F.softmax(attention_scores + attention_mask, dim=-1, dtype=hidden_states.dtype)
-                attn_output = attention_scores @ value_layer_
->>>>>>> ede051f1
 
             attn_output = attn_output.view(batch_size, self.num_heads, query_length, self.head_dim)
             attn_output = attn_output.permute(0, 2, 1, 3)
@@ -1177,21 +1150,7 @@
         # Compute alibi tensor: check build_alibi_tensor documentation
         past_key_values_length = 0
         if past_key_values[0] is not None:
-<<<<<<< HEAD
             past_key_values_length = past_key_values[0][0].shape[-2]
-        if attention_mask is None:
-            attention_mask = torch.ones((batch_size, seq_length + past_key_values_length), device=hidden_states.device)
-            padding_mask = None
-        else:
-            attention_mask = attention_mask.to(hidden_states.device)
-
-            if 0 in attention_mask:
-                padding_mask = attention_mask
-            else:
-                padding_mask = None
-=======
-            past_key_values_length = past_key_values[0][0].shape[1]  # 1 because RW-cache, not standard format
->>>>>>> ede051f1
 
         if self.use_alibi:
             mask = (
