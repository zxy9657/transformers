# Copyright 2020 The HuggingFace Team. All rights reserved.
#
# Licensed under the Apache License, Version 2.0 (the "License");
# you may not use this file except in compliance with the License.
# You may obtain a copy of the License at
#
#     http://www.apache.org/licenses/LICENSE-2.0
#
# Unless required by applicable law or agreed to in writing, software
# distributed under the License is distributed on an "AS IS" BASIS,
# WITHOUT WARRANTIES OR CONDITIONS OF ANY KIND, either express or implied.
# See the License for the specific language governing permissions and
# limitations under the License.

from . import (
    albert,
    align,
    altclip,
    aria,
    audio_spectrogram_transformer,
    auto,
    autoformer,
    bamba,
    bark,
    bart,
    barthez,
    bartpho,
    beit,
    bert,
    bert_generation,
    bert_japanese,
    bertweet,
    big_bird,
    bigbird_pegasus,
    biogpt,
    bit,
    blenderbot,
    blenderbot_small,
    blip,
    blip_2,
    bloom,
    bridgetower,
    bros,
    byt5,
    camembert,
    canine,
    chameleon,
    chinese_clip,
    clap,
    clip,
    clipseg,
    clvp,
    code_llama,
    codegen,
    cohere,
    cohere2,
    colpali,
    conditional_detr,
    convbert,
    convnext,
    convnextv2,
    cpm,
    cpmant,
    ctrl,
    cvt,
    dab_detr,
    dac,
    data2vec,
    dbrx,
    deberta,
    deberta_v2,
    decision_transformer,
    deformable_detr,
    deit,
    deprecated,
    depth_anything,
    depth_pro,
    detr,
    dialogpt,
    diffllama,
    dinat,
    dinov2,
    dinov2_with_registers,
    distilbert,
    dit,
    donut,
    dpr,
    dpt,
    efficientnet,
    electra,
    emu3,
    encodec,
    encoder_decoder,
    ernie,
    esm,
    falcon,
    falcon_mamba,
    fastspeech2_conformer,
    flaubert,
    flava,
    fnet,
    focalnet,
    fsmt,
    funnel,
    fuyu,
    gemma,
    gemma2,
    git,
    glm,
    glpn,
    got_ocr2,
    gpt2,
    gpt_bigcode,
    gpt_neo,
    gpt_neox,
    gpt_neox_japanese,
    gpt_sw3,
    gptj,
    granite,
    granitemoe,
    grounding_dino,
    groupvit,
    helium,
    herbert,
    hiera,
    hubert,
    ibert,
    idefics,
    idefics2,
    idefics3,
    ijepa,
    imagegpt,
    informer,
    instructblip,
    instructblipvideo,
    jamba,
    jetmoe,
    kosmos2,
    layoutlm,
    layoutlmv2,
    layoutlmv3,
    layoutxlm,
    led,
    levit,
    lilt,
    llama,
    llava,
    llava_next,
    llava_next_video,
    llava_onevision,
    longformer,
    longt5,
    luke,
    lxmert,
    m2m_100,
    mamba,
    mamba2,
    marian,
    markuplm,
    mask2former,
    maskformer,
    mbart,
    mbart50,
    megatron_bert,
    megatron_gpt2,
    mgp_str,
    mimi,
    mistral,
    mixtral,
    mllama,
    mluke,
    mobilebert,
    mobilenet_v1,
    mobilenet_v2,
    mobilevit,
    mobilevitv2,
    modernbert,
<<<<<<< HEAD
    molmo,
=======
    moonshine,
>>>>>>> 9510ae39
    moshi,
    mpnet,
    mpt,
    mra,
    mt5,
    musicgen,
    musicgen_melody,
    mvp,
    myt5,
    nemotron,
    nllb,
    nllb_moe,
    nougat,
    nystromformer,
    olmo,
    olmo2,
    olmoe,
    omdet_turbo,
    oneformer,
    openai,
    opt,
    owlv2,
    owlvit,
    paligemma,
    patchtsmixer,
    patchtst,
    pegasus,
    pegasus_x,
    perceiver,
    persimmon,
    phi,
    phi3,
    phimoe,
    phobert,
    pix2struct,
    pixtral,
    plbart,
    poolformer,
    pop2piano,
    prophetnet,
    pvt,
    pvt_v2,
    qwen2,
    qwen2_5_vl,
    qwen2_audio,
    qwen2_moe,
    qwen2_vl,
    rag,
    recurrent_gemma,
    reformer,
    regnet,
    rembert,
    resnet,
    roberta,
    roberta_prelayernorm,
    roc_bert,
    roformer,
    rt_detr,
    rt_detr_v2,
    rwkv,
    sam,
    seamless_m4t,
    seamless_m4t_v2,
    segformer,
    seggpt,
    sew,
    sew_d,
    siglip,
    speech_encoder_decoder,
    speech_to_text,
    speecht5,
    splinter,
    squeezebert,
    stablelm,
    starcoder2,
    superglue,
    superpoint,
    swiftformer,
    swin,
    swin2sr,
    swinv2,
    switch_transformers,
    t5,
    table_transformer,
    tapas,
    textnet,
    time_series_transformer,
    timesformer,
    timm_backbone,
    timm_wrapper,
    trocr,
    tvp,
    udop,
    umt5,
    unispeech,
    unispeech_sat,
    univnet,
    upernet,
    video_llava,
    videomae,
    vilt,
    vipllava,
    vision_encoder_decoder,
    vision_text_dual_encoder,
    visual_bert,
    vit,
    vit_mae,
    vit_msn,
    vitdet,
    vitmatte,
    vitpose,
    vitpose_backbone,
    vits,
    vivit,
    wav2vec2,
    wav2vec2_bert,
    wav2vec2_conformer,
    wav2vec2_phoneme,
    wav2vec2_with_lm,
    wavlm,
    whisper,
    x_clip,
    xglm,
    xlm,
    xlm_roberta,
    xlm_roberta_xl,
    xlnet,
    xmod,
    yolos,
    yoso,
    zamba,
    zamba2,
    zoedepth,
)<|MERGE_RESOLUTION|>--- conflicted
+++ resolved
@@ -175,11 +175,8 @@
     mobilevit,
     mobilevitv2,
     modernbert,
-<<<<<<< HEAD
     molmo,
-=======
     moonshine,
->>>>>>> 9510ae39
     moshi,
     mpnet,
     mpt,
