# coding=utf-8
# Copyright 2025 The HuggingFace Inc. team. All rights reserved.
#
# Licensed under the Apache License, Version 2.0 (the "License");
# you may not use this file except in compliance with the License.
# You may obtain a copy of the License at
#
#     http://www.apache.org/licenses/LICENSE-2.0
#
# Unless required by applicable law or agreed to in writing, software
# distributed under the License is distributed on an "AS IS" BASIS,
# WITHOUT WARRANTIES OR CONDITIONS OF ANY KIND, either express or implied.
# See the License for the specific language governing permissions and
# limitations under the License.
"""Fast Image processor class for SigLIP2."""

from functools import lru_cache
from typing import List, Optional, Tuple, Union

import torch

from ...image_processing_utils import BatchFeature
from ...image_processing_utils_fast import (
    BASE_IMAGE_PROCESSOR_FAST_DOCSTRING,
    BASE_IMAGE_PROCESSOR_FAST_DOCSTRING_PREPROCESS,
    BaseImageProcessorFast,
    DefaultFastImageProcessorKwargs,
    SizeDict,
)
from ...image_utils import (
    ImageInput,
    PILImageResampling,
)
from ...processing_utils import Unpack
from ...utils import (
    TensorType,
    add_start_docstrings,
    is_torch_available,
    is_torchvision_available,
    is_torchvision_v2_available,
    logging,
)
from .image_processing_siglip2 import get_image_size_for_max_num_patches


if is_torch_available():
    import torch

if is_torchvision_available():
    if is_torchvision_v2_available():
        from torchvision.transforms.v2 import functional as F
    else:
        from torchvision.transforms import functional as F


logger = logging.get_logger(__name__)


def convert_image_to_patches(image: "torch.Tensor", patch_size: int) -> "torch.Tensor":
    """
    Convert 3D tensor image of shape (num_channels, image_height, image_width) into 2D tensor of patches of shape
    (num_patches_height * num_patches_width, patch_size * patch_size * num_channels).
    """
    num_channels, image_height, image_width = image.shape
    num_patches_height = image_height // patch_size
    num_patches_width = image_width // patch_size
    patched_image = image.reshape(num_channels, num_patches_height, patch_size, num_patches_width, patch_size)
    patched_image = patched_image.permute(1, 3, 2, 4, 0)
    patched_image = patched_image.reshape(num_patches_height * num_patches_width, -1)
    return patched_image


def pad_along_first_dim(
    tensor: "torch.Tensor", target_length: int, pad_value: int = 0
) -> Tuple["torch.Tensor", "torch.Tensor"]:
    """
    Pad the tensor along the first dimension.
    """
    current_length = tensor.shape[0]
    padding_length = target_length - current_length
    mask = torch.ones((target_length,), dtype=torch.int32)
    if padding_length > 0:
        padding = [0, 0] * (tensor.ndim - 1) + [0, padding_length]
        tensor = torch.nn.functional.pad(tensor, padding, mode="constant", value=pad_value)
        mask[-padding_length:] = 0
    return tensor, mask


class Siglip2FastImageProcessorKwargs(DefaultFastImageProcessorKwargs):
    patch_size: Optional[int]
    max_num_patches: Optional[int]


@add_start_docstrings(
    r"Constructs a fast Siglip2 image processor.",
    BASE_IMAGE_PROCESSOR_FAST_DOCSTRING,
    """
        patch_size (`int`, *optional*, defaults to 16):
            The size (resolution) of each patch the image will be split to.
        max_num_patches (`int`, *optional*, defaults to 256):
            The image will be resized to have at most this number of patches,
            and then padded in "patch" dimension to match this number exactly.
    """,
)
class Siglip2ImageProcessorFast(BaseImageProcessorFast):
    resample = PILImageResampling.BILINEAR
    image_mean = [0.5, 0.5, 0.5]
    image_std = [0.5, 0.5, 0.5]
    do_resize = True
    do_rescale = True
    do_normalize = True
    patch_size = 16
    max_num_patches = 256
    valid_kwargs = Siglip2FastImageProcessorKwargs
    unused_kwargs = ["size", "do_center_crop", "crop_size"]

    def __init__(self, **kwargs: Unpack[Siglip2FastImageProcessorKwargs]):
        super().__init__(**kwargs)

    @lru_cache(maxsize=10)
    def _prepare_process_arguments(self, **kwargs) -> tuple:
        # Remove do_resize from kwargs to not raise an error as size is None
        kwargs.pop("do_resize", None)
        return super()._prepare_process_arguments(**kwargs)

    @add_start_docstrings(
        BASE_IMAGE_PROCESSOR_FAST_DOCSTRING_PREPROCESS,
        """
        patch_size (`int`, *optional*, defaults to `self.patch_size`):
            The size (resolution) of each patch the image will be split to.
        max_num_patches (`int`, *optional*, defaults to `self.max_num_patches`):
            The image will be resized to have at most this number of patches,
            and then padded in "patch" dimension to match this number exactly.
        """,
    )
    def preprocess(self, images: ImageInput, **kwargs: Unpack[Siglip2FastImageProcessorKwargs]) -> BatchFeature:
        return super().preprocess(images, **kwargs)

    def _preprocess(
        self,
        images: List["torch.Tensor"],
        do_resize: bool,
        patch_size: int,
        max_num_patches: int,
        interpolation: Optional["F.InterpolationMode"],
        do_rescale: bool,
        rescale_factor: float,
        do_normalize: bool,
        image_mean: Optional[Union[float, List[float]]],
        image_std: Optional[Union[float, List[float]]],
        return_tensors: Optional[Union[str, TensorType]],
        **kwargs,
    ) -> BatchFeature:
<<<<<<< HEAD
        """
        Preprocess an image or batch of images.

        Args:
            images (`ImageInput`):
                Image to preprocess. Expects a single or batch of images with pixel values ranging from 0 to 255. If
                passing in images with pixel values between 0 and 1, set `do_rescale=False`.
            do_resize (`bool`, *optional*, defaults to `self.do_resize`):
                Whether to resize the image.
            size (`Dict[str, int]`, *optional*, defaults to `self.size`):
                Size of the image after resizing.
            resample (`int`, *optional*, defaults to `self.resample`):
                Resampling filter to use if resizing the image. This can be one of the enum `PILImageResampling`. Only
                has an effect if `do_resize` is set to `True`.
            do_rescale (`bool`, *optional*, defaults to `self.do_rescale`):
                Whether to rescale the image.
            rescale_factor (`float`, *optional*, defaults to `self.rescale_factor`):
                Rescale factor to rescale the image by if `do_rescale` is set to `True`.
            do_normalize (`bool`, *optional*, defaults to `self.do_normalize`):
                Whether to normalize the image.
            image_mean (`float` or `List[float]`, *optional*, defaults to `self.image_mean`):
                Image mean to use for normalization. Only has an effect if `do_normalize` is set to `True`.
            image_std (`float` or `List[float]`, *optional*, defaults to `self.image_std`):
                Image standard deviation to use for normalization. Only has an effect if `do_normalize` is set to
                `True`.
            return_tensors (`str` or `TensorType`, *optional*):
                The type of tensors to return. Can be one of:
                - Unset: Return a list of `np.ndarray`.
                - `TensorType.TENSORFLOW` or `'tf'`: Return a batch of type `tf.Tensor`.
                - `TensorType.PYTORCH` or `'pt'`: Return a batch of type `torch.Tensor`.
                - `TensorType.NUMPY` or `'np'`: Return a batch of type `np.ndarray`.
                - `TensorType.JAX` or `'jax'`: Return a batch of type `jax.numpy.ndarray`.
            input_data_format (`ChannelDimension` or `str`, *optional*):
                The channel dimension format for the input image. If unset, the channel dimension format is inferred
                from the input image. Can be one of:
                - `"channels_first"` or `ChannelDimension.FIRST`: image in (num_channels, height, width) format.
                - `"channels_last"` or `ChannelDimension.LAST`: image in (height, width, num_channels) format.
                - `"none"` or `ChannelDimension.NONE`: image in (height, width) format.
            do_convert_rgb (`bool`, *optional*, defaults to `self.do_convert_rgb`):
                Whether to convert the image to RGB.
            patch_size (`int`, *optional*, defaults to `self.patch_size`):
                Patch size for processing, same as the patch size used in the model.
            max_num_patches (`int`, *optional*, defaults to `self.max_num_patches`):
                Maximum number of patches per image, the image will be resized to have at most this number of patches.
        """
        do_resize = do_resize if do_resize is not None else self.do_resize
        resample = resample if resample is not None else self.resample
        do_rescale = do_rescale if do_rescale is not None else self.do_rescale
        rescale_factor = rescale_factor if rescale_factor is not None else self.rescale_factor
        do_normalize = do_normalize if do_normalize is not None else self.do_normalize
        image_mean = image_mean if image_mean is not None else self.image_mean
        image_std = image_std if image_std is not None else self.image_std
        do_convert_rgb = do_convert_rgb if do_convert_rgb is not None else self.do_convert_rgb
        patch_size = patch_size if patch_size is not None else self.patch_size
        max_num_patches = max_num_patches if max_num_patches is not None else self.max_num_patches

        image_mean = tuple(image_mean) if isinstance(image_mean, list) else image_mean
        image_std = tuple(image_std) if isinstance(image_std, list) else image_std

        image_mean, image_std, do_rescale, interpolation = self._prepare_process_arguments(
            do_normalize=do_normalize,
            do_rescale=do_rescale,
            rescale_factor=rescale_factor,
            image_mean=image_mean,
            image_std=image_std,
            resample=resample,
        )

        images = self._prepare_input_images(
            images=images,
            do_convert_rgb=do_convert_rgb,
            input_data_format=input_data_format,
            device=device,
        )

=======
>>>>>>> 48292a98
        pixel_masks = []
        pixel_values = []
        spatial_shapes = []

        for image in images:
            if do_resize:
                height, width = get_image_size_for_max_num_patches(
                    image_height=image.shape[1],
                    image_width=image.shape[2],
                    patch_size=patch_size,
                    max_num_patches=max_num_patches,
                )
                side_dict = SizeDict(height=height, width=width)
                image = self.resize(image=image, size=side_dict, interpolation=interpolation)

            image = self.rescale_and_normalize(image, do_rescale, rescale_factor, do_normalize, image_mean, image_std)

            # (num_channels, height, width) -> (num_patches, patch_size * patch_size * num_channels)
            patches = convert_image_to_patches(image, patch_size)
            patches, mask = pad_along_first_dim(patches, max_num_patches)

            num_patches_height = image.shape[1] // patch_size
            num_patches_width = image.shape[2] // patch_size

            spatial_shapes.append((num_patches_height, num_patches_width))
            pixel_values.append(patches)
            pixel_masks.append(mask)

        pixel_values = torch.stack(pixel_values)
        pixel_masks = torch.stack(pixel_masks)
        spatial_shapes = torch.tensor(spatial_shapes)

        batch_feature = BatchFeature(
            data={
                "pixel_values": pixel_values,
                "pixel_attention_mask": pixel_masks,
                "spatial_shapes": spatial_shapes,
            },
            tensor_type=return_tensors,
        )
        return batch_feature


__all__ = ["Siglip2ImageProcessorFast"]<|MERGE_RESOLUTION|>--- conflicted
+++ resolved
@@ -151,84 +151,6 @@
         return_tensors: Optional[Union[str, TensorType]],
         **kwargs,
     ) -> BatchFeature:
-<<<<<<< HEAD
-        """
-        Preprocess an image or batch of images.
-
-        Args:
-            images (`ImageInput`):
-                Image to preprocess. Expects a single or batch of images with pixel values ranging from 0 to 255. If
-                passing in images with pixel values between 0 and 1, set `do_rescale=False`.
-            do_resize (`bool`, *optional*, defaults to `self.do_resize`):
-                Whether to resize the image.
-            size (`Dict[str, int]`, *optional*, defaults to `self.size`):
-                Size of the image after resizing.
-            resample (`int`, *optional*, defaults to `self.resample`):
-                Resampling filter to use if resizing the image. This can be one of the enum `PILImageResampling`. Only
-                has an effect if `do_resize` is set to `True`.
-            do_rescale (`bool`, *optional*, defaults to `self.do_rescale`):
-                Whether to rescale the image.
-            rescale_factor (`float`, *optional*, defaults to `self.rescale_factor`):
-                Rescale factor to rescale the image by if `do_rescale` is set to `True`.
-            do_normalize (`bool`, *optional*, defaults to `self.do_normalize`):
-                Whether to normalize the image.
-            image_mean (`float` or `List[float]`, *optional*, defaults to `self.image_mean`):
-                Image mean to use for normalization. Only has an effect if `do_normalize` is set to `True`.
-            image_std (`float` or `List[float]`, *optional*, defaults to `self.image_std`):
-                Image standard deviation to use for normalization. Only has an effect if `do_normalize` is set to
-                `True`.
-            return_tensors (`str` or `TensorType`, *optional*):
-                The type of tensors to return. Can be one of:
-                - Unset: Return a list of `np.ndarray`.
-                - `TensorType.TENSORFLOW` or `'tf'`: Return a batch of type `tf.Tensor`.
-                - `TensorType.PYTORCH` or `'pt'`: Return a batch of type `torch.Tensor`.
-                - `TensorType.NUMPY` or `'np'`: Return a batch of type `np.ndarray`.
-                - `TensorType.JAX` or `'jax'`: Return a batch of type `jax.numpy.ndarray`.
-            input_data_format (`ChannelDimension` or `str`, *optional*):
-                The channel dimension format for the input image. If unset, the channel dimension format is inferred
-                from the input image. Can be one of:
-                - `"channels_first"` or `ChannelDimension.FIRST`: image in (num_channels, height, width) format.
-                - `"channels_last"` or `ChannelDimension.LAST`: image in (height, width, num_channels) format.
-                - `"none"` or `ChannelDimension.NONE`: image in (height, width) format.
-            do_convert_rgb (`bool`, *optional*, defaults to `self.do_convert_rgb`):
-                Whether to convert the image to RGB.
-            patch_size (`int`, *optional*, defaults to `self.patch_size`):
-                Patch size for processing, same as the patch size used in the model.
-            max_num_patches (`int`, *optional*, defaults to `self.max_num_patches`):
-                Maximum number of patches per image, the image will be resized to have at most this number of patches.
-        """
-        do_resize = do_resize if do_resize is not None else self.do_resize
-        resample = resample if resample is not None else self.resample
-        do_rescale = do_rescale if do_rescale is not None else self.do_rescale
-        rescale_factor = rescale_factor if rescale_factor is not None else self.rescale_factor
-        do_normalize = do_normalize if do_normalize is not None else self.do_normalize
-        image_mean = image_mean if image_mean is not None else self.image_mean
-        image_std = image_std if image_std is not None else self.image_std
-        do_convert_rgb = do_convert_rgb if do_convert_rgb is not None else self.do_convert_rgb
-        patch_size = patch_size if patch_size is not None else self.patch_size
-        max_num_patches = max_num_patches if max_num_patches is not None else self.max_num_patches
-
-        image_mean = tuple(image_mean) if isinstance(image_mean, list) else image_mean
-        image_std = tuple(image_std) if isinstance(image_std, list) else image_std
-
-        image_mean, image_std, do_rescale, interpolation = self._prepare_process_arguments(
-            do_normalize=do_normalize,
-            do_rescale=do_rescale,
-            rescale_factor=rescale_factor,
-            image_mean=image_mean,
-            image_std=image_std,
-            resample=resample,
-        )
-
-        images = self._prepare_input_images(
-            images=images,
-            do_convert_rgb=do_convert_rgb,
-            input_data_format=input_data_format,
-            device=device,
-        )
-
-=======
->>>>>>> 48292a98
         pixel_masks = []
         pixel_values = []
         spatial_shapes = []
