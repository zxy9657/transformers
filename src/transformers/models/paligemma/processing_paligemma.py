--- conflicted
+++ resolved
@@ -19,11 +19,7 @@
 from typing import List, Optional, Union
 
 from ...feature_extraction_utils import BatchFeature
-<<<<<<< HEAD
-from ...image_utils import ImageInput, is_valid_image, make_batched_images
-=======
 from ...image_utils import ImageInput, is_valid_image, make_flat_list_of_images
->>>>>>> d7188ba6
 from ...processing_utils import (
     ImagesKwargs,
     ProcessingKwargs,
