--- conflicted
+++ resolved
@@ -198,7 +198,6 @@
         merged_embeds = torch.where(image_mask.unsqueeze(-1), image_embeds, inputs_embeds)
         return merged_embeds
 
-<<<<<<< HEAD
     def get_image_features(self, pixel_values: torch.FloatTensor, pixel_attention_mask: torch.LongTensor = None):
         """
         Encodes images into continuous embeddings that can be forwarded to the language model.
@@ -245,9 +244,7 @@
         image_hidden_states = self.connector(image_hidden_states)
         return image_hidden_states
 
-=======
     @can_return_tuple
->>>>>>> d23aae2b
     def forward(
         self,
         input_ids: Optional[torch.LongTensor] = None,
