--- conflicted
+++ resolved
@@ -195,7 +195,6 @@
         merged_embeds = torch.where(image_mask.unsqueeze(-1), image_embeds, inputs_embeds)
         return merged_embeds
 
-<<<<<<< HEAD
     def get_image_features(self, pixel_values: torch.FloatTensor, pixel_attention_mask: torch.LongTensor = None):
         """
         Encodes images into continuous embeddings that can be forwarded to the language model.
@@ -243,8 +242,6 @@
         return image_hidden_states
 
     @can_return_tuple
-=======
->>>>>>> 23d79cea
     def forward(
         self,
         input_ids: Optional[torch.LongTensor] = None,
