# Copyright 2023 The HuggingFace Team. All rights reserved.
#
# Licensed under the Apache License, Version 2.0 (the "License");
# you may not use this file except in compliance with the License.
# You may obtain a copy of the License at
#
#     http://www.apache.org/licenses/LICENSE-2.0
#
# Unless required by applicable law or agreed to in writing, software
# distributed under the License is distributed on an "AS IS" BASIS,
# WITHOUT WARRANTIES OR CONDITIONS OF ANY KIND, either express or implied.
# See the License for the specific language governing permissions and
# limitations under the License.
from dataclasses import dataclass
from typing import List, Optional, Tuple, Union

import torch


@dataclass
class AttentionMaskConverter:
    """
    A utility attention mask class that allows one to:
        - Create a causal 4d mask
        - Create a causal 4d mask with slided window
        - Convert a 2d attention mask (batch_size, query_length) to a 4d attention mask (batch_size, 1, query_length,
          key_value_length) that can be multiplied with attention scores

    Examples:

    ```python
    >>> import torch
    >>> from transformers.modeling_attn_mask_utils import AttentionMaskConverter

    >>> converter = AttentionMaskConverter(True)
    >>> converter.to_4d(torch.tensor([[0, 0, 0, 1, 1]]), 5, key_value_length=5, dtype=torch.float32)
    tensor([[[[-3.4028e+38, -3.4028e+38, -3.4028e+38, -3.4028e+38, -3.4028e+38],
            [-3.4028e+38, -3.4028e+38, -3.4028e+38, -3.4028e+38, -3.4028e+38],
            [-3.4028e+38, -3.4028e+38, -3.4028e+38, -3.4028e+38, -3.4028e+38],
            [-3.4028e+38, -3.4028e+38, -3.4028e+38,  0.0000e+00, -3.4028e+38],
            [-3.4028e+38, -3.4028e+38, -3.4028e+38,  0.0000e+00,  0.0000e+00]]]])
    ```

    Parameters:
        is_causal (`bool`):
            Whether the attention mask should be a uni-directional (causal) or bi-directional mask.

        sliding_window (`int`, *optional*):
            Optionally, the sliding window masks can be created if `sliding_window` is defined to a positive integer.
    """

    is_causal: bool
    sliding_window: int

    def __init__(self, is_causal: bool, sliding_window: Optional[int] = None):
        self.is_causal = is_causal
        self.sliding_window = sliding_window

        if self.sliding_window is not None and self.sliding_window <= 0:
            raise ValueError(
                f"Make sure that when passing `sliding_window` that its value is a strictly positive integer, not `{self.sliding_window}`"
            )

    def to_causal_4d(
        self,
        batch_size: int,
        query_length: int,
        key_value_length: int,
        dtype: torch.dtype,
        device: Union[torch.device, "str"] = "cpu",
    ) -> Optional[torch.Tensor]:
        """
        Creates a causal 4D mask of (bsz, head_dim=1, query_length, key_value_length) shape and adds large negative
        bias to upper right hand triangular matrix (causal mask).
        """
        if not self.is_causal:
            raise ValueError(f"Please use `to_causal_4d` only if {self.__class__} has `is_causal` set to True.")

        # If shape is not cached, create a new causal mask and cache it
        input_shape = (batch_size, query_length)
        past_key_values_length = key_value_length - query_length

        # create causal mask
        # [bsz, seq_len] -> [bsz, 1, tgt_seq_len, src_seq_len]
        causal_4d_mask = None
        if input_shape[-1] > 1 or self.sliding_window is not None:
            causal_4d_mask = self._make_causal_mask(
                input_shape,
                dtype,
                device=device,
                past_key_values_length=past_key_values_length,
                sliding_window=self.sliding_window,
            )

        return causal_4d_mask

    def to_4d(
        self,
        attention_mask_2d: torch.Tensor,
        query_length: int,
        dtype: torch.dtype,
        key_value_length: Optional[int] = None,
    ) -> torch.Tensor:
        """
        Converts 2D attention mask to 4D attention mask by expanding mask to (bsz, head_dim=1, query_length,
        key_value_length) shape and by adding a large negative bias to not-attended positions. If attention_mask is
        causal, a causal mask will be added.
        """
        input_shape = (attention_mask_2d.shape[0], query_length)

        # create causal mask
        # [bsz, seq_len] -> [bsz, 1, tgt_seq_len, src_seq_len]
        causal_4d_mask = None
        if (input_shape[-1] > 1 or self.sliding_window is not None) and self.is_causal:
            if key_value_length is None:
                raise ValueError(
                    "This attention mask converter is causal. Make sure to pass `key_value_length` to correctly create a causal mask."
                )

            past_key_values_length = key_value_length - query_length
            causal_4d_mask = self._make_causal_mask(
                input_shape,
                dtype,
                device=attention_mask_2d.device,
                past_key_values_length=past_key_values_length,
                sliding_window=self.sliding_window,
            )
        elif self.sliding_window is not None:
            raise NotImplementedError("Sliding window is currently only implemented for causal masking")

        # [bsz, seq_len] -> [bsz, 1, tgt_seq_len, src_seq_len]
        expanded_attn_mask = self._expand_mask(attention_mask_2d, dtype, tgt_len=input_shape[-1]).to(
            attention_mask_2d.device
        )

        if causal_4d_mask is not None:
            expanded_attn_mask = causal_4d_mask.masked_fill(expanded_attn_mask.bool(), torch.finfo(dtype).min)

        # expanded_attn_mask + causal_4d_mask can cause some overflow
        expanded_4d_mask = expanded_attn_mask

        return expanded_4d_mask

    @staticmethod
    def _make_causal_mask(
        input_ids_shape: torch.Size,
        dtype: torch.dtype,
        device: torch.device,
        past_key_values_length: int = 0,
        sliding_window: Optional[int] = None,
    ):
        """
        Make causal mask used for bi-directional self-attention.
        """
        bsz, tgt_len = input_ids_shape
        mask = torch.full((tgt_len, tgt_len), torch.finfo(dtype).min, device=device)
        mask_cond = torch.arange(mask.size(-1), device=device)
        mask.masked_fill_(mask_cond < (mask_cond + 1).view(mask.size(-1), 1), 0)

        mask = mask.to(dtype)

        if past_key_values_length > 0:
            mask = torch.cat([torch.zeros(tgt_len, past_key_values_length, dtype=dtype, device=device), mask], dim=-1)

        # add lower triangular sliding window mask if necessary
        if sliding_window is not None:
            diagonal = past_key_values_length - sliding_window - 1

            context_mask = torch.tril(torch.ones_like(mask, dtype=torch.bool), diagonal=diagonal)
            mask.masked_fill_(context_mask, torch.finfo(dtype).min)

        return mask[None, None, :, :].expand(bsz, 1, tgt_len, tgt_len + past_key_values_length)

    @staticmethod
    def _expand_mask(mask: torch.Tensor, dtype: torch.dtype, tgt_len: Optional[int] = None):
        """
        Expands attention_mask from `[bsz, seq_len]` to `[bsz, 1, tgt_seq_len, src_seq_len]`.
        """
        bsz, src_len = mask.size()
        tgt_len = tgt_len if tgt_len is not None else src_len

        expanded_mask = mask[:, None, None, :].expand(bsz, 1, tgt_len, src_len).to(dtype)

        inverted_mask = 1.0 - expanded_mask

        return inverted_mask.masked_fill(inverted_mask.to(torch.bool), torch.finfo(dtype).min)

    @staticmethod
    def _unmask_unattended(
        expanded_mask: torch.FloatTensor,
        min_dtype: float,
    ):
        # fmt: off
        """
        Attend to all tokens in masked rows from the expanded attention mask, for example the relevant first rows when
        using left padding. This is required by F.scaled_dot_product_attention memory-efficient attention path.
        Details: https://github.com/pytorch/pytorch/issues/110213

        `expanded_mask` is [bsz, num_masks, tgt_seq_len, src_seq_len] or [bsz, tgt_seq_len, src_seq_len].
        `attention_mask` is [bsz, src_seq_len].

        The dimension num_masks of `expanded_mask` is most often 1, but it can also be the number of heads in the case of alibi attention bias.

        For example, if `expanded_mask` is (e.g. here left-padding case)
        ```
        [[[[0, 0, 0],
           [0, 0, 0],
           [0, 0, 1]]],
         [[[1, 0, 0],
           [1, 1, 0],
           [1, 1, 1]]],
         [[[0, 0, 0],
           [0, 1, 0],
           [0, 1, 1]]]]
        ```
        then the modified `expanded_mask` will be
        ```
        [[[[1, 1, 1],   <-- modified
           [1, 1, 1],   <-- modified
           [0, 0, 1]]],
         [[[1, 0, 0],
           [1, 1, 0],
           [1, 1, 1]]],
         [[[1, 1, 1],   <-- modified
           [0, 1, 0],
           [0, 1, 1]]]]
        ```
        """
        # fmt: on
        if expanded_mask.dtype == torch.bool:
            raise ValueError(
                "AttentionMaskConverter._unmask_unattended expects a float `expanded_mask`, got a BoolTensor."
            )

        return expanded_mask.mul(~torch.all(expanded_mask == min_dtype, dim=-1, keepdim=True))

<<<<<<< HEAD
    @staticmethod
    def _ignore_causal_mask_sdpa(
        attention_mask: Optional[torch.Tensor],
        inputs_embeds: torch.Tensor,
        past_key_values_length: int,
        sliding_window: Optional[int] = None,
    ) -> bool:
        """
        Detects whether the optional user-specified attention_mask & the automatically created causal mask can be ignored in case PyTorch's SDPA is used, rather relying on SDPA's `is_causal` argument.

        In case no token is masked in the `attention_mask` argument, if `query_length == 1` or
        `key_value_length == query_length`, we rather rely on SDPA `is_causal` argument to use causal/non-causal masks,
        allowing to dispatch to the flash attention kernel (that can otherwise not be used if a custom `attn_mask` is passed).
        """

        batch_size, query_length = inputs_embeds.shape[0], inputs_embeds.shape[1]
        key_value_length = query_length + past_key_values_length

        is_tracing = (
            torch.jit.is_tracing()
            or isinstance(inputs_embeds, torch.fx.Proxy)
            or (hasattr(torch, "_dynamo") and torch._dynamo.is_compiling())
        )

        ignore_causal_mask = False

        # Unfortunately, for query_length > 1 and key_value_length != query_length, we cannot generally ignore the attention mask, as SDPA causal mask generation
        # may be wrong. We will set `is_causal=False` in SDPA and rely on Transformers attention_mask instead, hence not setting it to None here.
        # Reference: https://github.com/pytorch/pytorch/issues/108108
        if attention_mask is None:
            if (query_length == 1 or key_value_length == query_length) and (
                sliding_window is None or key_value_length < sliding_window
            ):
                # TODO: When tracing with TorchDynamo with fullgraph=True, the model is recompiled depending on the input shape, thus SDPA's `is_causal` argument is rightfully updated (see https://gist.github.com/fxmarty/1313f39037fc1c112508989628c57363). However, when using `torch.export` or
                # or `torch.onnx.dynamo_export`, we must pass an example input, and `is_causal` behavior is hard-coded. If a user exports a model with q_len > 1, the exported model will hard-code `is_causal=True` which is in general wrong (see https://github.com/pytorch/pytorch/issues/108108).
                # Thus, we currently can NOT set `ignore_causal_mask = True` here. We would need a `torch._dynamo.is_exporting()` flag.
                #
                # Besides, jit.trace can not handle the `q_len > 1` condition for `is_causal` (`TypeError: scaled_dot_product_attention(): argument 'is_causal' must be bool, not Tensor`).
                ignore_causal_mask = not is_tracing
        elif sliding_window is None or key_value_length < sliding_window:
            if len(attention_mask.shape) == 4:
                expected_shape = (batch_size, 1, query_length, key_value_length)
                if tuple(attention_mask.shape) != expected_shape:
                    raise ValueError(
                        f"Incorrect 4D attention_mask shape: {tuple(attention_mask.shape)}; expected: {expected_shape}."
                    )
            elif not is_tracing and torch.all(attention_mask == 1):
                if query_length == 1 or key_value_length == query_length:
                    # For query_length == 1, causal attention and bi-directional attention are the same.
                    ignore_causal_mask = True

        return ignore_causal_mask

=======
>>>>>>> acab997b

def _prepare_4d_causal_attention_mask(
    attention_mask: Optional[torch.Tensor],
    input_shape: Union[torch.Size, Tuple, List],
    inputs_embeds: torch.Tensor,
    past_key_values_length: int,
    sliding_window: Optional[int] = None,
):
    """
    Creates a causal 4D mask of shape `(batch_size, 1, query_length, key_value_length)` from a 2D mask of shape
    `(batch_size, key_value_length)`

    Args:
        attention_mask (`torch.Tensor` or `None`):
            A 2D attention mask of shape `(batch_size, key_value_length)`
        input_shape (`tuple(int)` or `list(int)` or `torch.Size`):
            The input shape should be a tuple that defines `(batch_size, query_length)`.
        inputs_embeds (`torch.Tensor`):
            The embedded inputs as a torch Tensor.
        past_key_values_length (`int`):
            The length of the key value cache.
        sliding_window (`int`, *optional*):
            If the model uses windowed attention, a sliding window should be passed.
    """
    attn_mask_converter = AttentionMaskConverter(is_causal=True, sliding_window=sliding_window)

    key_value_length = input_shape[-1] + past_key_values_length

    # 4d mask is passed through the layers
    if attention_mask is not None and len(attention_mask.shape) == 2:
        attention_mask = attn_mask_converter.to_4d(
            attention_mask, input_shape[-1], key_value_length=key_value_length, dtype=inputs_embeds.dtype
        )
    elif attention_mask is not None and len(attention_mask.shape) == 4:
        expected_shape = (input_shape[0], 1, input_shape[1], key_value_length)
        if tuple(attention_mask.shape) != expected_shape:
            raise ValueError(
                f"Incorrect 4D attention_mask shape: {tuple(attention_mask.shape)}; expected: {expected_shape}."
            )
        else:
            # if the 4D mask has correct shape - invert it and fill with negative infinity
            inverted_mask = 1.0 - attention_mask
            attention_mask = inverted_mask.masked_fill(
                inverted_mask.to(torch.bool), torch.finfo(inputs_embeds.dtype).min
            )
    else:
        attention_mask = attn_mask_converter.to_causal_4d(
            input_shape[0], input_shape[-1], key_value_length, dtype=inputs_embeds.dtype, device=inputs_embeds.device
        )

    return attention_mask


# Adapted from _prepare_4d_causal_attention_mask
def _prepare_4d_causal_attention_mask_for_sdpa(
    attention_mask: Optional[torch.Tensor],
    input_shape: Union[torch.Size, Tuple, List],
    inputs_embeds: torch.Tensor,
    past_key_values_length: int,
    sliding_window: Optional[int] = None,
):
    """
    Prepares the correct `attn_mask` argument to be used by `torch.nn.functional.scaled_dot_product_attention`.

    In case no token is masked in the `attention_mask` argument, we simply set it to `None` for the cases `query_length == 1` and
    `key_value_length == query_length`, and rely instead on SDPA `is_causal` argument to use causal/non-causal masks,
    allowing to dispatch to the flash attention kernel (that can otherwise not be used if a custom `attn_mask` is passed).
    """
    attn_mask_converter = AttentionMaskConverter(is_causal=True, sliding_window=sliding_window)

    key_value_length = input_shape[-1] + past_key_values_length
    _, query_length = input_shape

    # torch.jit.trace, symbolic_trace and torchdynamo with fullgraph=True are unable to capture the controlflow `is_causal=attention_mask is None and q_len > 1`
    # used as an SDPA argument. We keep compatibility with these tracing tools by always using SDPA's `attn_mask` argument in case we are tracing.
    # TODO: For dynamo, rather use a check on fullgraph=True once this is possible (https://github.com/pytorch/pytorch/pull/120400).
    is_tracing = (
        torch.jit.is_tracing()
        or isinstance(inputs_embeds, torch.fx.Proxy)
        or (hasattr(torch, "_dynamo") and torch._dynamo.is_compiling())
    )

    ignore_causal_mask = False

    if attention_mask is None:
        if sliding_window is None or key_value_length < sliding_window:
            ignore_causal_mask = not is_tracing
    elif sliding_window is None or key_value_length < sliding_window:
        # 4d mask is passed through
        if len(attention_mask.shape) == 4:
            expected_shape = (input_shape[0], 1, input_shape[1], key_value_length)
            if tuple(attention_mask.shape) != expected_shape:
                raise ValueError(
                    f"Incorrect 4D attention_mask shape: {tuple(attention_mask.shape)}; expected: {expected_shape}."
                )
            else:
                # if the 4D mask has correct shape - invert it and fill with negative infinity
                inverted_mask = 1.0 - attention_mask.to(inputs_embeds.dtype)
                attention_mask = inverted_mask.masked_fill(
                    inverted_mask.to(torch.bool), torch.finfo(inputs_embeds.dtype).min
                )
                return attention_mask

        elif not is_tracing and torch.all(attention_mask == 1):
            if query_length == 1:
                # For query_length == 1, causal attention and bi-directional attention are the same.
                ignore_causal_mask = True
            elif key_value_length == query_length:
                ignore_causal_mask = True

            # Unfortunately, for query_length > 1 and key_value_length != query_length, we cannot generally ignore the attention mask, as SDPA causal mask generation
            # may be wrong. We will set `is_causal=False` in SDPA and rely on Transformers attention_mask instead, hence not setting it to None here.
            # Reference: https://github.com/pytorch/pytorch/issues/108108

    if ignore_causal_mask:
        expanded_4d_mask = None
    elif attention_mask is None:
        expanded_4d_mask = attn_mask_converter.to_causal_4d(
            input_shape[0], input_shape[-1], key_value_length, dtype=inputs_embeds.dtype, device=inputs_embeds.device
        )
    else:
        expanded_4d_mask = attn_mask_converter.to_4d(
            attention_mask,
            input_shape[-1],
            dtype=inputs_embeds.dtype,
            key_value_length=key_value_length,
        )

        # Attend to all tokens in masked rows from the causal_mask, for example the relevant first rows when
        # using left padding. This is required by F.scaled_dot_product_attention memory-efficient attention path.
        # Details: https://github.com/pytorch/pytorch/issues/110213
        if not is_tracing and expanded_4d_mask.device.type == "cuda":
            expanded_4d_mask = AttentionMaskConverter._unmask_unattended(
                expanded_4d_mask, min_dtype=torch.finfo(inputs_embeds.dtype).min
            )

    return expanded_4d_mask


def _prepare_4d_attention_mask(mask: torch.Tensor, dtype: torch.dtype, tgt_len: Optional[int] = None):
    """
    Creates a non-causal 4D mask of shape `(batch_size, 1, query_length, key_value_length)` from a 2D mask of shape
    `(batch_size, key_value_length)`

    Args:
        mask (`torch.Tensor` or `None`):
            A 2D attention mask of shape `(batch_size, key_value_length)`
        dtype (`torch.dtype`):
            The torch dtype the created mask shall have.
        tgt_len (`int`):
            The target length or query length the created mask shall have.
    """
    return AttentionMaskConverter._expand_mask(mask=mask, dtype=dtype, tgt_len=tgt_len)


def _prepare_4d_attention_mask_for_sdpa(mask: torch.Tensor, dtype: torch.dtype, tgt_len: Optional[int] = None):
    """
    Creates a non-causal 4D mask of shape `(batch_size, 1, query_length, key_value_length)` from a 2D mask of shape
    `(batch_size, key_value_length)`

    Args:
        mask (`torch.Tensor` or `None`):
            A 2D attention mask of shape `(batch_size, key_value_length)`
        dtype (`torch.dtype`):
            The torch dtype the created mask shall have.
        tgt_len (`int`):
            The target length or query length the created mask shall have.
    """
    batch_size, key_value_length = mask.shape
    tgt_len = tgt_len if tgt_len is not None else key_value_length

    # torch.jit.trace, symbolic_trace and torchdynamo with fullgraph=True are unable to capture the controlflow `is_causal=attention_mask is None and q_len > 1`
    # used as an SDPA argument. We keep compatibility with these tracing tools by always using SDPA's `attn_mask` argument in case we are tracing.
    # TODO: For dynamo, rather use a check on fullgraph=True once this is possible (https://github.com/pytorch/pytorch/pull/120400).
    is_tracing = (
        torch.jit.is_tracing()
        or isinstance(mask, torch.fx.Proxy)
        or (hasattr(torch, "_dynamo") and torch._dynamo.is_compiling())
    )

    if torch.all(mask == 1):
        if is_tracing:
            pass
        elif tgt_len == 1:
            # For query_length == 1, causal attention and bi-directional attention are the same.
            return None
        elif key_value_length == tgt_len:
            return None
        else:
            # Unfortunately, for query_length > 1 and key_value_length != query_length, we can not generally ignore the attention mask, as SDPA causal mask generation
            # may be wrong. We will set is_causal=False in SDPA and rely on Transformers attention_mask instead, hence not setting it to None here.
            # Reference: https://github.com/pytorch/pytorch/issues/108108
            return AttentionMaskConverter._expand_mask(mask=mask, dtype=dtype, tgt_len=tgt_len)
    else:
        return AttentionMaskConverter._expand_mask(mask=mask, dtype=dtype, tgt_len=tgt_len)


def _create_4d_causal_attention_mask(
    input_shape: Union[torch.Size, Tuple, List],
    dtype: torch.dtype,
    device: torch.device,
    past_key_values_length: int = 0,
    sliding_window: Optional[int] = None,
) -> Optional[torch.Tensor]:
    """
    Creates a causal 4D mask of shape `(batch_size, 1, query_length, key_value_length)`

    Args:
        input_shape (`tuple(int)` or `list(int)` or `torch.Size`):
            The input shape should be a tuple that defines `(batch_size, query_length)`.
        dtype (`torch.dtype`):
            The torch dtype the created mask shall have.
        device (`int`):
            The torch device the created mask shall have.
        sliding_window (`int`, *optional*):
            If the model uses windowed attention, a sliding window should be passed.
    """
    attn_mask_converter = AttentionMaskConverter(is_causal=True, sliding_window=sliding_window)

    key_value_length = past_key_values_length + input_shape[-1]
    attention_mask = attn_mask_converter.to_causal_4d(
        input_shape[0], input_shape[-1], key_value_length, dtype=dtype, device=device
    )

    return attention_mask<|MERGE_RESOLUTION|>--- conflicted
+++ resolved
@@ -234,62 +234,6 @@
 
         return expanded_mask.mul(~torch.all(expanded_mask == min_dtype, dim=-1, keepdim=True))
 
-<<<<<<< HEAD
-    @staticmethod
-    def _ignore_causal_mask_sdpa(
-        attention_mask: Optional[torch.Tensor],
-        inputs_embeds: torch.Tensor,
-        past_key_values_length: int,
-        sliding_window: Optional[int] = None,
-    ) -> bool:
-        """
-        Detects whether the optional user-specified attention_mask & the automatically created causal mask can be ignored in case PyTorch's SDPA is used, rather relying on SDPA's `is_causal` argument.
-
-        In case no token is masked in the `attention_mask` argument, if `query_length == 1` or
-        `key_value_length == query_length`, we rather rely on SDPA `is_causal` argument to use causal/non-causal masks,
-        allowing to dispatch to the flash attention kernel (that can otherwise not be used if a custom `attn_mask` is passed).
-        """
-
-        batch_size, query_length = inputs_embeds.shape[0], inputs_embeds.shape[1]
-        key_value_length = query_length + past_key_values_length
-
-        is_tracing = (
-            torch.jit.is_tracing()
-            or isinstance(inputs_embeds, torch.fx.Proxy)
-            or (hasattr(torch, "_dynamo") and torch._dynamo.is_compiling())
-        )
-
-        ignore_causal_mask = False
-
-        # Unfortunately, for query_length > 1 and key_value_length != query_length, we cannot generally ignore the attention mask, as SDPA causal mask generation
-        # may be wrong. We will set `is_causal=False` in SDPA and rely on Transformers attention_mask instead, hence not setting it to None here.
-        # Reference: https://github.com/pytorch/pytorch/issues/108108
-        if attention_mask is None:
-            if (query_length == 1 or key_value_length == query_length) and (
-                sliding_window is None or key_value_length < sliding_window
-            ):
-                # TODO: When tracing with TorchDynamo with fullgraph=True, the model is recompiled depending on the input shape, thus SDPA's `is_causal` argument is rightfully updated (see https://gist.github.com/fxmarty/1313f39037fc1c112508989628c57363). However, when using `torch.export` or
-                # or `torch.onnx.dynamo_export`, we must pass an example input, and `is_causal` behavior is hard-coded. If a user exports a model with q_len > 1, the exported model will hard-code `is_causal=True` which is in general wrong (see https://github.com/pytorch/pytorch/issues/108108).
-                # Thus, we currently can NOT set `ignore_causal_mask = True` here. We would need a `torch._dynamo.is_exporting()` flag.
-                #
-                # Besides, jit.trace can not handle the `q_len > 1` condition for `is_causal` (`TypeError: scaled_dot_product_attention(): argument 'is_causal' must be bool, not Tensor`).
-                ignore_causal_mask = not is_tracing
-        elif sliding_window is None or key_value_length < sliding_window:
-            if len(attention_mask.shape) == 4:
-                expected_shape = (batch_size, 1, query_length, key_value_length)
-                if tuple(attention_mask.shape) != expected_shape:
-                    raise ValueError(
-                        f"Incorrect 4D attention_mask shape: {tuple(attention_mask.shape)}; expected: {expected_shape}."
-                    )
-            elif not is_tracing and torch.all(attention_mask == 1):
-                if query_length == 1 or key_value_length == query_length:
-                    # For query_length == 1, causal attention and bi-directional attention are the same.
-                    ignore_causal_mask = True
-
-        return ignore_causal_mask
-
-=======
->>>>>>> acab997b
 
 def _prepare_4d_causal_attention_mask(
     attention_mask: Optional[torch.Tensor],
