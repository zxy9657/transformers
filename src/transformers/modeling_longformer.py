# coding=utf-8
# Copyright 2020 The Allen Institute for AI team and The HuggingFace Inc. team.
#
# Licensed under the Apache License, Version 2.0 (the "License");
# you may not use this file except in compliance with the License.
# You may obtain a copy of the License at
#
#     http://www.apache.org/licenses/LICENSE-2.0
#
# Unless required by applicable law or agreed to in writing, software
# distributed under the License is distributed on an "AS IS" BASIS,
# WITHOUT WARRANTIES OR CONDITIONS OF ANY KIND, either express or implied.
# See the License for the specific language governing permissions and
# limitations under the License.
"""PyTorch Longformer model. """

import logging
import math

import torch
import torch.nn as nn
from torch.nn import CrossEntropyLoss, MSELoss
from torch.nn import functional as F

from .configuration_longformer import LongformerConfig
from .file_utils import add_start_docstrings, add_start_docstrings_to_callable
from .modeling_bert import BertPreTrainedModel
from .modeling_roberta import RobertaLMHead, RobertaModel


logger = logging.getLogger(__name__)

LONGFORMER_PRETRAINED_MODEL_ARCHIVE_MAP = {
    "longformer-base-4096": "https://s3.amazonaws.com/models.huggingface.co/bert/allenai/longformer-base-4096/pytorch_model.bin",
    "longformer-large-4096": "https://s3.amazonaws.com/models.huggingface.co/bert/allenai/longformer-large-4096/pytorch_model.bin",
    "longformer-large-4096-finetuned-triviaqa": "https://s3.amazonaws.com/models.huggingface.co/bert/allenai/longformer-large-4096-finetuned-triviaqa/pytorch_model.bin",
}


class LongformerSelfAttention(nn.Module):
    def __init__(self, config, layer_id):
        super().__init__()
        if config.hidden_size % config.num_attention_heads != 0:
            raise ValueError(
                "The hidden size (%d) is not a multiple of the number of attention "
                "heads (%d)" % (config.hidden_size, config.num_attention_heads)
            )
        self.output_attentions = config.output_attentions
        self.num_heads = config.num_attention_heads
        self.head_dim = int(config.hidden_size / config.num_attention_heads)
        self.embed_dim = config.hidden_size

        self.query = nn.Linear(config.hidden_size, self.embed_dim)
        self.key = nn.Linear(config.hidden_size, self.embed_dim)
        self.value = nn.Linear(config.hidden_size, self.embed_dim)

        # separate projection layers for tokens with global attention
        self.query_global = nn.Linear(config.hidden_size, self.embed_dim)
        self.key_global = nn.Linear(config.hidden_size, self.embed_dim)
        self.value_global = nn.Linear(config.hidden_size, self.embed_dim)

        self.dropout = config.attention_probs_dropout_prob

        self.layer_id = layer_id
        attention_window = config.attention_window[self.layer_id]
        assert (
            attention_window % 2 == 0
        ), f"`attention_window` for layer {self.layer_id} has to be an even value. Given {attention_window}"
        assert (
            attention_window > 0
        ), f"`attention_window` for layer {self.layer_id} has to be positive. Given {attention_window}"

        self.one_sided_attention_window_size = attention_window // 2

    @staticmethod
    def _skew(x, direction):
        """Convert diagonals into columns (or columns into diagonals depending on `direction`"""
        x_padded = F.pad(x, direction)  # padding value is not important because it will be overwritten
        x_padded = x_padded.view(*x_padded.size()[:-2], x_padded.size(-1), x_padded.size(-2))
        return x_padded

    @staticmethod
    def _skew2(x):
        """shift every row 1 step to right converting columns into diagonals"""
        # X = B x C x M x L
        B, C, M, L = x.size()
        x = F.pad(x, (0, M + 1))  # B x C x M x (L+M+1). Padding value is not important because it'll be overwritten
        x = x.view(B, C, -1)  # B x C x ML+MM+M
        x = x[:, :, :-M]  # B x C x ML+MM
        x = x.view(B, C, M, M + L)  # B x C, M x L+M
        x = x[:, :, :, :-1]
        return x

    @staticmethod
    def _chunk(x, w):
        """convert into overlapping chunkings. Chunk size = 2w, overlap size = w"""

        # non-overlapping chunks of size = 2w
        x = x.view(x.size(0), x.size(1) // (w * 2), w * 2, x.size(2))

        # use `as_strided` to make the chunks overlap with an overlap size = w
        chunk_size = list(x.size())
        chunk_size[1] = chunk_size[1] * 2 - 1

        chunk_stride = list(x.stride())
        chunk_stride[1] = chunk_stride[1] // 2
        return x.as_strided(size=chunk_size, stride=chunk_stride)

    def _mask_invalid_locations(self, input_tensor, w) -> torch.Tensor:
        affected_seqlen = w
        beginning_mask_2d = input_tensor.new_ones(w, w + 1).tril().flip(dims=[0])
        beginning_mask = beginning_mask_2d[None, :, None, :]
        ending_mask = beginning_mask.flip(dims=(1, 3))
        seqlen = input_tensor.size(1)
        beginning_input = input_tensor[:, :affected_seqlen, :, : w + 1]
        beginning_mask = beginning_mask[:, :seqlen].expand(beginning_input.size())
        beginning_input.masked_fill_(beginning_mask == 1, -float("inf"))  # `== 1` converts to bool or uint8
        ending_input = input_tensor[:, -affected_seqlen:, :, -(w + 1) :]
        ending_mask = ending_mask[:, -seqlen:].expand(ending_input.size())
        ending_input.masked_fill_(ending_mask == 1, -float("inf"))  # `== 1` converts to bool or uint8

    def _sliding_chunks_matmul_qk(self, q: torch.Tensor, k: torch.Tensor, w: int):
        """Matrix multiplicatio of query x key tensors using with a sliding window attention pattern.
        This implementation splits the input into overlapping chunks of size 2w (e.g. 512 for pretrained Longformer)
        with an overlap of size w"""
        batch_size, seqlen, num_heads, head_dim = q.size()
        assert seqlen % (w * 2) == 0, f"Sequence length should be multiple of {w * 2}. Given {seqlen}"
        assert q.size() == k.size()

        chunks_count = seqlen // w - 1

        # group batch_size and num_heads dimensions into one, then chunk seqlen into chunks of size w * 2
        q = q.transpose(1, 2).reshape(batch_size * num_heads, seqlen, head_dim)
        k = k.transpose(1, 2).reshape(batch_size * num_heads, seqlen, head_dim)

        chunk_q = self._chunk(q, w)
        chunk_k = self._chunk(k, w)

        # matrix multipication
        # bcxd: batch_size * num_heads x chunks x 2w x head_dim
        # bcyd: batch_size * num_heads x chunks x 2w x head_dim
        # bcxy: batch_size * num_heads x chunks x 2w x 2w
        chunk_attn = torch.einsum("bcxd,bcyd->bcxy", (chunk_q, chunk_k))  # multiply

        # convert diagonals into columns
        diagonal_chunk_attn = self._skew(chunk_attn, direction=(0, 0, 0, 1))

        # allocate space for the overall attention matrix where the chunks are compined. The last dimension
        # has (w * 2 + 1) columns. The first (w) columns are the w lower triangles (attention from a word to
        # w previous words). The following column is attention score from each word to itself, then
        # followed by w columns for the upper triangle.

        diagonal_attn = diagonal_chunk_attn.new_empty((batch_size * num_heads, chunks_count + 1, w, w * 2 + 1))

        # copy parts from diagonal_chunk_attn into the compined matrix of attentions
        # - copying the main diagonal and the upper triangle
        diagonal_attn[:, :-1, :, w:] = diagonal_chunk_attn[:, :, :w, : w + 1]
        diagonal_attn[:, -1, :, w:] = diagonal_chunk_attn[:, -1, w:, : w + 1]
        # - copying the lower triangle
        diagonal_attn[:, 1:, :, :w] = diagonal_chunk_attn[:, :, -(w + 1) : -1, w + 1 :]
        diagonal_attn[:, 0, 1:w, 1:w] = diagonal_chunk_attn[:, 0, : w - 1, 1 - w :]

        # separate batch_size and num_heads dimensions again
        diagonal_attn = diagonal_attn.view(batch_size, num_heads, seqlen, 2 * w + 1).transpose(2, 1)

        self._mask_invalid_locations(diagonal_attn, w)
        return diagonal_attn

    def _sliding_chunks_matmul_pv(self, prob: torch.Tensor, v: torch.Tensor, w: int):
        """Same as _sliding_chunks_matmul_qk but for prob and value tensors. It is expecting the same output
        format from _sliding_chunks_matmul_qk"""
        batch_size, seqlen, num_heads, head_dim = v.size()
        assert seqlen % (w * 2) == 0
        assert prob.size()[:3] == v.size()[:3]
        assert prob.size(3) == 2 * w + 1
        chunks_count = seqlen // w - 1
        # group batch_size and num_heads dimensions into one, then chunk seqlen into chunks of size 2w
        chunk_prob = prob.transpose(1, 2).reshape(batch_size * num_heads, seqlen // w, w, 2 * w + 1)

        # group batch_size and num_heads dimensions into one
        v = v.transpose(1, 2).reshape(batch_size * num_heads, seqlen, head_dim)

        # pad seqlen with w at the beginning of the sequence and another w at the end
        padded_v = F.pad(v, (0, 0, w, w), value=-1)

        # chunk padded_v into chunks of size 3w and an overlap of size w
        chunk_v_size = (batch_size * num_heads, chunks_count + 1, 3 * w, head_dim)
        chunk_v_stride = padded_v.stride()
        chunk_v_stride = chunk_v_stride[0], w * chunk_v_stride[1], chunk_v_stride[1], chunk_v_stride[2]
        chunk_v = padded_v.as_strided(size=chunk_v_size, stride=chunk_v_stride)

        skewed_prob = self._skew2(chunk_prob)

        context = torch.einsum("bcwd,bcdh->bcwh", (skewed_prob, chunk_v))
        return context.view(batch_size, num_heads, seqlen, head_dim).transpose(1, 2)

    def forward(
        self,
        hidden_states,
        attention_mask=None,
        head_mask=None,
        encoder_hidden_states=None,
        encoder_attention_mask=None,
    ):
        """
        LongformerSelfAttention expects `len(hidden_states)` to be multiple of `attention_window`.
        Padding to `attention_window` happens in LongformerModel.forward to avoid redoing the padding on each layer.

        The `attention_mask` is changed in `BertModel.forward` from 0, 1, 2 to
            -ve: no attention
              0: local attention
            +ve: global attention

        `encoder_hidden_states` and `encoder_attention_mask` are not supported and should be None
        """
        # TODO: add support for `encoder_hidden_states` and `encoder_attention_mask`
        assert encoder_hidden_states is None, "`encoder_hidden_states` is not supported and should be None"
        assert encoder_attention_mask is None, "`encoder_attention_mask` is not supported and shiould be None"

        if attention_mask is not None:
            attention_mask = attention_mask.squeeze(dim=2).squeeze(dim=1)
            key_padding_mask = attention_mask < 0
            extra_attention_mask = attention_mask > 0
            remove_from_windowed_attention_mask = attention_mask != 0

            num_extra_indices_per_batch = extra_attention_mask.long().sum(dim=1)
            max_num_extra_indices_per_batch = num_extra_indices_per_batch.max()
            if max_num_extra_indices_per_batch <= 0:
                extra_attention_mask = None
            else:
                # To support the case of variable number of global attention in the rows of a batch,
                # we use the following three selection masks to select global attention embeddings
                # in a 3d tensor and pad it to `max_num_extra_indices_per_batch`
                # 1) selecting embeddings that correspond to global attention
                extra_attention_mask_nonzeros = extra_attention_mask.nonzero(as_tuple=True)
                zero_to_max_range = torch.arange(
                    0, max_num_extra_indices_per_batch, device=num_extra_indices_per_batch.device
                )
                # mask indicating which values are actually going to be padding
                selection_padding_mask = zero_to_max_range < num_extra_indices_per_batch.unsqueeze(dim=-1)
                # 2) location of the non-padding values in the selected global attention
                selection_padding_mask_nonzeros = selection_padding_mask.nonzero(as_tuple=True)
                # 3) location of the padding values in the selected global attention
                selection_padding_mask_zeros = (selection_padding_mask == 0).nonzero(as_tuple=True)
        else:
            remove_from_windowed_attention_mask = None
            extra_attention_mask = None
            key_padding_mask = None

        hidden_states = hidden_states.transpose(0, 1)
        seqlen, batch_size, embed_dim = hidden_states.size()
        assert embed_dim == self.embed_dim
        q = self.query(hidden_states)
        k = self.key(hidden_states)
        v = self.value(hidden_states)
        q /= math.sqrt(self.head_dim)

        q = q.view(seqlen, batch_size, self.num_heads, self.head_dim).transpose(0, 1)
        k = k.view(seqlen, batch_size, self.num_heads, self.head_dim).transpose(0, 1)
        # attn_weights = (batch_size, seqlen, num_heads, window*2+1)
        attn_weights = self._sliding_chunks_matmul_qk(q, k, self.one_sided_attention_window_size)
        self._mask_invalid_locations(attn_weights, self.one_sided_attention_window_size)
        if remove_from_windowed_attention_mask is not None:
            # This implementation is fast and takes very little memory because num_heads x hidden_size = 1
            # from (batch_size x seqlen) to (batch_size x seqlen x num_heads x hidden_size)
            remove_from_windowed_attention_mask = remove_from_windowed_attention_mask.unsqueeze(dim=-1).unsqueeze(
                dim=-1
            )
            # cast to fp32/fp16 then replace 1's with -inf
            float_mask = remove_from_windowed_attention_mask.type_as(q).masked_fill(
                remove_from_windowed_attention_mask, -10000.0
            )
            ones = float_mask.new_ones(size=float_mask.size())  # tensor of ones
            # diagonal mask with zeros everywhere and -inf inplace of padding
            d_mask = self._sliding_chunks_matmul_qk(ones, float_mask, self.one_sided_attention_window_size)
            attn_weights += d_mask
        assert list(attn_weights.size()) == [
            batch_size,
            seqlen,
            self.num_heads,
            self.one_sided_attention_window_size * 2 + 1,
        ]

        # the extra attention
        if extra_attention_mask is not None:
            selected_k = k.new_zeros(batch_size, max_num_extra_indices_per_batch, self.num_heads, self.head_dim)
            selected_k[selection_padding_mask_nonzeros] = k[extra_attention_mask_nonzeros]
            # (batch_size, seqlen, num_heads, max_num_extra_indices_per_batch)
            selected_attn_weights = torch.einsum("blhd,bshd->blhs", (q, selected_k))
            selected_attn_weights[selection_padding_mask_zeros[0], :, :, selection_padding_mask_zeros[1]] = -10000
            # concat to attn_weights
            # (batch_size, seqlen, num_heads, extra attention count + 2*window+1)
            attn_weights = torch.cat((selected_attn_weights, attn_weights), dim=-1)

        attn_weights_fp32 = F.softmax(attn_weights, dim=-1, dtype=torch.float32)  # use fp32 for numerical stability
        attn_weights = attn_weights_fp32.type_as(attn_weights)

        if key_padding_mask is not None:
            # softmax sometimes inserts NaN if all positions are masked, replace them with 0
            attn_weights = torch.masked_fill(attn_weights, key_padding_mask.unsqueeze(-1).unsqueeze(-1), 0.0)

        attn_probs = F.dropout(attn_weights, p=self.dropout, training=self.training)
        v = v.view(seqlen, batch_size, self.num_heads, self.head_dim).transpose(0, 1)
        attn = None
        if extra_attention_mask is not None:
            selected_attn_probs = attn_probs.narrow(-1, 0, max_num_extra_indices_per_batch)
            selected_v = v.new_zeros(batch_size, max_num_extra_indices_per_batch, self.num_heads, self.head_dim)
            selected_v[selection_padding_mask_nonzeros] = v[extra_attention_mask_nonzeros]
            # use `matmul` because `einsum` crashes sometimes with fp16
            # attn = torch.einsum('blhs,bshd->blhd', (selected_attn_probs, selected_v))
            attn = torch.matmul(
                selected_attn_probs.transpose(1, 2), selected_v.transpose(1, 2).type_as(selected_attn_probs)
            ).transpose(1, 2)
            attn_probs = attn_probs.narrow(
                -1, max_num_extra_indices_per_batch, attn_probs.size(-1) - max_num_extra_indices_per_batch
            ).contiguous()
        if attn is None:
            attn = self._sliding_chunks_matmul_pv(attn_probs, v, self.one_sided_attention_window_size)
        else:
            attn += self._sliding_chunks_matmul_pv(attn_probs, v, self.one_sided_attention_window_size)

        assert attn.size() == (batch_size, seqlen, self.num_heads, self.head_dim), "Unexpected size"
        attn = attn.transpose(0, 1).reshape(seqlen, batch_size, embed_dim).contiguous()

        # For this case, we'll just recompute the attention for these indices
        # and overwrite the attn tensor.
        # TODO: remove the redundant computation
        if extra_attention_mask is not None:
            selected_hidden_states = hidden_states.new_zeros(max_num_extra_indices_per_batch, batch_size, embed_dim)
            selected_hidden_states[selection_padding_mask_nonzeros[::-1]] = hidden_states[
                extra_attention_mask_nonzeros[::-1]
            ]

            q = self.query_global(selected_hidden_states)
            k = self.key_global(hidden_states)
            v = self.value_global(hidden_states)
            q /= math.sqrt(self.head_dim)

            q = (
                q.contiguous()
                .view(max_num_extra_indices_per_batch, batch_size * self.num_heads, self.head_dim)
                .transpose(0, 1)
            )  # (batch_size * self.num_heads, max_num_extra_indices_per_batch, head_dim)
            k = (
                k.contiguous().view(-1, batch_size * self.num_heads, self.head_dim).transpose(0, 1)
            )  # batch_size * self.num_heads, seqlen, head_dim)
            v = (
                v.contiguous().view(-1, batch_size * self.num_heads, self.head_dim).transpose(0, 1)
            )  # batch_size * self.num_heads, seqlen, head_dim)
            attn_weights = torch.bmm(q, k.transpose(1, 2))
            assert list(attn_weights.size()) == [batch_size * self.num_heads, max_num_extra_indices_per_batch, seqlen]

            attn_weights = attn_weights.view(batch_size, self.num_heads, max_num_extra_indices_per_batch, seqlen)
            attn_weights[selection_padding_mask_zeros[0], :, selection_padding_mask_zeros[1], :] = -10000.0
            if key_padding_mask is not None:
                attn_weights = attn_weights.masked_fill(key_padding_mask.unsqueeze(1).unsqueeze(2), -10000.0,)
            attn_weights = attn_weights.view(batch_size * self.num_heads, max_num_extra_indices_per_batch, seqlen)
            attn_weights_float = F.softmax(
                attn_weights, dim=-1, dtype=torch.float32
            )  # use fp32 for numerical stability
            attn_probs = F.dropout(attn_weights_float.type_as(attn_weights), p=self.dropout, training=self.training)
            selected_attn = torch.bmm(attn_probs, v)
            assert list(selected_attn.size()) == [
                batch_size * self.num_heads,
                max_num_extra_indices_per_batch,
                self.head_dim,
            ]

            selected_attn_4d = selected_attn.view(
                batch_size, self.num_heads, max_num_extra_indices_per_batch, self.head_dim
            )
            nonzero_selected_attn = selected_attn_4d[
                selection_padding_mask_nonzeros[0], :, selection_padding_mask_nonzeros[1]
            ]
            attn[extra_attention_mask_nonzeros[::-1]] = nonzero_selected_attn.view(
                len(selection_padding_mask_nonzeros[0]), -1
            ).type_as(hidden_states)

        context_layer = attn.transpose(0, 1)
        if self.output_attentions:
            if extra_attention_mask is not None:
                # With global attention, return global attention probabilities only
                # batch_size x num_heads x max_num_global_attention_tokens x sequence_length
                # which is the attention weights from tokens with global attention to all tokens
                # It doesn't not return local attention
                # In case of variable number of global attantion in the rows of a batch,
                # attn_weights are padded with -10000.0 attention scores
                attn_weights = attn_weights.view(batch_size, self.num_heads, max_num_extra_indices_per_batch, seqlen)
            else:
                # without global attention, return local attention probabilities
                # batch_size x num_heads x sequence_length x window_size
                # which is the attention weights of every token attending to its neighbours
                attn_weights = attn_weights.permute(0, 2, 1, 3)
        outputs = (context_layer, attn_weights) if self.output_attentions else (context_layer,)
        return outputs


LONGFORMER_START_DOCSTRING = r"""

    This model is a PyTorch `torch.nn.Module <https://pytorch.org/docs/stable/nn.html#torch.nn.Module>`_ sub-class.
    Use it as a regular PyTorch Module and refer to the PyTorch documentation for all matter related to general
    usage and behavior.

    Parameters:
        config (:class:`~transformers.LongformerConfig`): Model configuration class with all the parameters of the
            model. Initializing with a config file does not load the weights associated with the model, only the configuration.
            Check out the :meth:`~transformers.PreTrainedModel.from_pretrained` method to load the model weights.
"""

LONGFORMER_INPUTS_DOCSTRING = r"""
    Args:
        input_ids (:obj:`torch.LongTensor` of shape :obj:`(batch_size, sequence_length)`):
            Indices of input sequence tokens in the vocabulary.

            Indices can be obtained using :class:`transformers.LonmgformerTokenizer`.
            See :func:`transformers.PreTrainedTokenizer.encode` and
            :func:`transformers.PreTrainedTokenizer.encode_plus` for details.

            `What are input IDs? <../glossary.html#input-ids>`__
        attention_mask (:obj:`torch.FloatTensor` of shape :obj:`(batch_size, sequence_length)`, `optional`, defaults to :obj:`None`):
            Mask to decide the attention given on each token, local attention, global attenion, or no attention (for padding tokens).
            Tokens with global attention attends to all other tokens, and all other tokens attend to them. This is important for
            task-specific finetuning because it makes the model more flexible at representing the task. For example,
            for classification, the <s> token should be given global attention. For QA, all question tokens should also have
            global attention. Please refer to the Longformer paper https://arxiv.org/abs/2004.05150 for more details.
            Mask values selected in ``[0, 1, 2]``:
            ``0`` for no attention (padding tokens),
            ``1`` for local attention (a sliding window attention),
            ``2`` for global attention (tokens that attend to all other tokens, and all other tokens attend to them).

            `What are attention masks? <../glossary.html#attention-mask>`__
        token_type_ids (:obj:`torch.LongTensor` of shape :obj:`(batch_size, sequence_length)`, `optional`, defaults to :obj:`None`):
            Segment token indices to indicate first and second portions of the inputs.
            Indices are selected in ``[0, 1]``: ``0`` corresponds to a `sentence A` token, ``1``
            corresponds to a `sentence B` token

            `What are token type IDs? <../glossary.html#token-type-ids>`_
        position_ids (:obj:`torch.LongTensor` of shape :obj:`(batch_size, sequence_length)`, `optional`, defaults to :obj:`None`):
            Indices of positions of each input sequence tokens in the position embeddings.
            Selected in the range ``[0, config.max_position_embeddings - 1]``.

            `What are position IDs? <../glossary.html#position-ids>`_
        inputs_embeds (:obj:`torch.FloatTensor` of shape :obj:`(batch_size, sequence_length, hidden_size)`, `optional`, defaults to :obj:`None`):
            Optionally, instead of passing :obj:`input_ids` you can choose to directly pass an embedded representation.
            This is useful if you want more control over how to convert `input_ids` indices into associated vectors
            than the model's internal embedding lookup matrix.
"""


@add_start_docstrings(
    "The bare Longformer Model outputting raw hidden-states without any specific head on top.",
    LONGFORMER_START_DOCSTRING,
)
class LongformerModel(RobertaModel):
    """
    This class overrides :class:`~transformers.RobertaModel` to provide the ability to process
    long sequences following the selfattention approach described in `Longformer: the Long-Document Transformer`_by
    Iz Beltagy, Matthew E. Peters, and Arman Cohan. Longformer selfattention combines a local (sliding window)
    and global attention to extend to long documents without the O(n^2) increase in memory and compute.

    The selfattention module `LongformerSelfAttention` implemented here supports the combination of local and
    global attention but it lacks support for autoregressive attention and dilated attention. Autoregressive
    and dilated attention are more relevant for autoregressive language modeling than finetuning on downstream
    tasks. Future release will add support for autoregressive attention, but the support for dilated attention
    requires a custom CUDA kernel to be memory and compute efficient.

    .. _`Longformer: the Long-Document Transformer`:
        https://arxiv.org/abs/2004.05150

    """

    config_class = LongformerConfig
    pretrained_model_archive_map = LONGFORMER_PRETRAINED_MODEL_ARCHIVE_MAP
    base_model_prefix = "longformer"

    def __init__(self, config):
        super().__init__(config)

        if isinstance(config.attention_window, int):
            assert config.attention_window % 2 == 0, "`config.attention_window` has to be an even value"
            assert config.attention_window > 0, "`config.attention_window` has to be positive"
            config.attention_window = [config.attention_window] * config.num_hidden_layers  # one value per layer
        else:
            assert len(config.attention_window) == config.num_hidden_layers, (
                "`len(config.attention_window)` should equal `config.num_hidden_layers`. "
                f"Expected {config.num_hidden_layers}, given {len(config.attention_window)}"
            )

        for i, layer in enumerate(self.encoder.layer):
            # replace the `modeling_bert.BertSelfAttention` object with `LongformerSelfAttention`
            layer.attention.self = LongformerSelfAttention(config, layer_id=i)

        self.init_weights()

    def _pad_to_window_size(
        self,
        input_ids: torch.Tensor,
        attention_mask: torch.Tensor,
        token_type_ids: torch.Tensor,
        position_ids: torch.Tensor,
        inputs_embeds: torch.Tensor,
        attention_window: int,
        pad_token_id: int,
    ):
        """A helper function to pad tokens and mask to work with implementation of Longformer selfattention."""

        assert attention_window % 2 == 0, f"`attention_window` should be an even value. Given {attention_window}"
        input_shape = input_ids.shape if input_ids is not None else inputs_embeds.shape
        batch_size, seqlen = input_shape[:2]

        padding_len = (attention_window - seqlen % attention_window) % attention_window
        if padding_len > 0:
            logger.info(
                "Input ids are automatically padded from {} to {} to be a multiple of `config.attention_window`: {}".format(
                    seqlen, seqlen + padding_len, attention_window
                )
            )
            if input_ids is not None:
                input_ids = F.pad(input_ids, (0, padding_len), value=pad_token_id)
            if attention_mask is not None:
                attention_mask = F.pad(
                    attention_mask, (0, padding_len), value=False
                )  # no attention on the padding tokens
            if token_type_ids is not None:
                token_type_ids = F.pad(token_type_ids, (0, padding_len), value=0)  # pad with token_type_id = 0
            if position_ids is not None:
                # pad with position_id = pad_token_id as in modeling_roberta.RobertaEmbeddings
                position_ids = F.pad(position_ids, (0, padding_len), value=pad_token_id)
            if inputs_embeds is not None:
                input_ids_padding = inputs_embeds.new_full(
                    (batch_size, padding_len), self.config.pad_token_id, dtype=torch.long,
                )
                inputs_embeds_padding = self.embeddings(input_ids_padding)
                inputs_embeds = torch.cat([inputs_embeds, inputs_embeds_padding], dim=-2)

        return padding_len, input_ids, attention_mask, token_type_ids, position_ids, inputs_embeds

    @add_start_docstrings_to_callable(LONGFORMER_INPUTS_DOCSTRING)
    def forward(
        self,
        input_ids=None,
        attention_mask=None,
        token_type_ids=None,
        position_ids=None,
        inputs_embeds=None,
        masked_lm_labels=None,
    ):
        r"""

    Returns:
        :obj:`tuple(torch.FloatTensor)` comprising various elements depending on the configuration (:class:`~transformers.RobertaConfig`) and inputs:
        masked_lm_loss (`optional`, returned when ``masked_lm_labels`` is provided) ``torch.FloatTensor`` of shape ``(1,)``:
            Masked language modeling loss.
        prediction_scores (:obj:`torch.FloatTensor` of shape :obj:`(batch_size, sequence_length, config.vocab_size)`)
            Prediction scores of the language modeling head (scores for each vocabulary token before SoftMax).
        hidden_states (:obj:`tuple(torch.FloatTensor)`, `optional`, returned when ``config.output_hidden_states=True``):
            Tuple of :obj:`torch.FloatTensor` (one for the output of the embeddings + one for the output of each layer)
            of shape :obj:`(batch_size, sequence_length, hidden_size)`.

            Hidden-states of the model at the output of each layer plus the initial embedding outputs.
        attentions (:obj:`tuple(torch.FloatTensor)`, `optional`, returned when ``config.output_attentions=True``):
            Tuple of :obj:`torch.FloatTensor` (one for each layer) of shape
            :obj:`(batch_size, num_heads, sequence_length, sequence_length)`.

            Attentions weights after the attention softmax, used to compute the weighted average in the self-attention
            heads.

    Examples::

        import torch
        from transformers import LongformerModel, LongformerTokenizer

        model = LongformerModel.from_pretrained('longformer-base-4096')
        tokenizer = LongformerTokenizer.from_pretrained('longformer-base-4096')

        SAMPLE_TEXT = ' '.join(['Hello world! '] * 1000)  # long input document
        input_ids = torch.tensor(tokenizer.encode(SAMPLE_TEXT)).unsqueeze(0)  # batch of size 1

        # Attention mask values -- 0: no attention, 1: local attention, 2: global attention
        attention_mask = torch.ones(input_ids.shape, dtype=torch.long, device=input_ids.device) # initialize to local attention
        attention_mask[:, [1, 4, 21,]] = 2  # Set global attention based on the task. For example,
                                            # classification: the <s> token
                                            # QA: question tokens
                                            # LM: potentially on the beginning of sentences and paragraphs
        sequence_output, pooled_output = model(input_ids, attention_mask=attention_mask)
        """

        # padding
        attention_window = (
            self.config.attention_window
            if isinstance(self.config.attention_window, int)
            else max(self.config.attention_window)
        )
        padding_len, input_ids, attention_mask, token_type_ids, position_ids, inputs_embeds = self._pad_to_window_size(
            input_ids=input_ids,
            attention_mask=attention_mask,
            token_type_ids=token_type_ids,
            position_ids=position_ids,
            inputs_embeds=inputs_embeds,
            attention_window=attention_window,
            pad_token_id=self.config.pad_token_id,
        )

        # embed
        output = super().forward(
            input_ids=input_ids,
            attention_mask=attention_mask,
            token_type_ids=token_type_ids,
            position_ids=position_ids,
            head_mask=None,
            inputs_embeds=inputs_embeds,
            encoder_hidden_states=None,
            encoder_attention_mask=None,
        )

        # undo padding
        if padding_len > 0:
            # `output` has the following tensors: sequence_output, pooled_output, (hidden_states), (attentions)
            # `sequence_output`: unpad because the calling function is expecting a length == input_ids.size(1)
            # `pooled_output`: independent of the sequence length
            # `hidden_states`: mainly used for debugging and analysis, so keep the padding
            # `attentions`: mainly used for debugging and analysis, so keep the padding
            output = output[0][:, :-padding_len], *output[1:]

        return output


@add_start_docstrings("""Longformer Model with a `language modeling` head on top. """, LONGFORMER_START_DOCSTRING)
class LongformerForMaskedLM(BertPreTrainedModel):
    config_class = LongformerConfig
    pretrained_model_archive_map = LONGFORMER_PRETRAINED_MODEL_ARCHIVE_MAP
    base_model_prefix = "longformer"

    def __init__(self, config):
        super().__init__(config)

        self.longformer = LongformerModel(config)
        self.lm_head = RobertaLMHead(config)

        self.init_weights()

    @add_start_docstrings_to_callable(LONGFORMER_INPUTS_DOCSTRING)
    def forward(
        self,
        input_ids=None,
        attention_mask=None,
        token_type_ids=None,
        position_ids=None,
        inputs_embeds=None,
        masked_lm_labels=None,
    ):
        r"""
        masked_lm_labels (:obj:`torch.LongTensor` of shape :obj:`(batch_size, sequence_length)`, `optional`, defaults to :obj:`None`):
            Labels for computing the masked language modeling loss.
            Indices should be in ``[-100, 0, ..., config.vocab_size]`` (see ``input_ids`` docstring)
            Tokens with indices set to ``-100`` are ignored (masked), the loss is only computed for the tokens with labels
            in ``[0, ..., config.vocab_size]``

    Returns:
        :obj:`tuple(torch.FloatTensor)` comprising various elements depending on the configuration (:class:`~transformers.RobertaConfig`) and inputs:
        masked_lm_loss (`optional`, returned when ``masked_lm_labels`` is provided) ``torch.FloatTensor`` of shape ``(1,)``:
            Masked language modeling loss.
        prediction_scores (:obj:`torch.FloatTensor` of shape :obj:`(batch_size, sequence_length, config.vocab_size)`)
            Prediction scores of the language modeling head (scores for each vocabulary token before SoftMax).
        hidden_states (:obj:`tuple(torch.FloatTensor)`, `optional`, returned when ``config.output_hidden_states=True``):
            Tuple of :obj:`torch.FloatTensor` (one for the output of the embeddings + one for the output of each layer)
            of shape :obj:`(batch_size, sequence_length, hidden_size)`.

            Hidden-states of the model at the output of each layer plus the initial embedding outputs.
        attentions (:obj:`tuple(torch.FloatTensor)`, `optional`, returned when ``config.output_attentions=True``):
            Tuple of :obj:`torch.FloatTensor` (one for each layer) of shape
            :obj:`(batch_size, num_heads, sequence_length, sequence_length)`.

            Attentions weights after the attention softmax, used to compute the weighted average in the self-attention
            heads.

    Examples::

        import torch
        from transformers import LongformerForMaskedLM, LongformerTokenizer

        model = LongformerForMaskedLM.from_pretrained('longformer-base-4096')
        tokenizer = LongformerTokenizer.from_pretrained('longformer-base-4096')

        SAMPLE_TEXT = ' '.join(['Hello world! '] * 1000)  # long input document
        input_ids = torch.tensor(tokenizer.encode(SAMPLE_TEXT)).unsqueeze(0)  # batch of size 1

        attention_mask = None  # default is local attention everywhere, which is a good choice for MaskedLM
                               # check ``LongformerModel.forward`` for more details how to set `attention_mask`
        loss, prediction_scores = model(input_ids, attention_mask=attention_mask, masked_lm_labels=input_ids)
        """

        outputs = self.longformer(
            input_ids,
            attention_mask=attention_mask,
            token_type_ids=token_type_ids,
            position_ids=position_ids,
            inputs_embeds=inputs_embeds,
        )
        sequence_output = outputs[0]
        prediction_scores = self.lm_head(sequence_output)

        outputs = (prediction_scores,) + outputs[2:]  # Add hidden states and attention if they are here

        if masked_lm_labels is not None:
            loss_fct = CrossEntropyLoss()
            masked_lm_loss = loss_fct(prediction_scores.view(-1, self.config.vocab_size), masked_lm_labels.view(-1))
            outputs = (masked_lm_loss,) + outputs

        return outputs  # (masked_lm_loss), prediction_scores, (hidden_states), (attentions)


@add_start_docstrings(
<<<<<<< HEAD
    """Longformer Model transformer with a sequence classification/regression head on top (a linear layer
    on top of the pooled output) e.g. for GLUE tasks. """,
    LONGFORMER_START_DOCSTRING,
)
class LongformerForSequenceClassification(BertPreTrainedModel):
    config_class = LongformerConfig
    pretrained_model_archive_map = LONGFORMER_PRETRAINED_MODEL_ARCHIVE_MAP
    base_model_prefix = "longformer"

    def __init__(self, config):
        super().__init__(config)
        self.num_labels = config.num_labels

        self.longformer = LongformerModel(config)
        self.classifier = LongformerClassificationHead(config)

    @add_start_docstrings_to_callable(LONGFORMER_INPUTS_DOCSTRING)
    def forward(
        self,
        input_ids=None,
        attention_mask=None,
        token_type_ids=None,
        position_ids=None,
        inputs_embeds=None,
        labels=None,
    ):
        r"""
        labels (:obj:`torch.LongTensor` of shape :obj:`(batch_size,)`, `optional`, defaults to :obj:`None`):
            Labels for computing the sequence classification/regression loss.
            Indices should be in :obj:`[0, ..., config.num_labels - 1]`.
            If :obj:`config.num_labels == 1` a regression loss is computed (Mean-Square loss),
            If :obj:`config.num_labels > 1` a classification loss is computed (Cross-Entropy).

    Returns:
        :obj:`tuple(torch.FloatTensor)` comprising various elements depending on the configuration (:class:`~transformers.RobertaConfig`) and inputs:
        loss (:obj:`torch.FloatTensor` of shape :obj:`(1,)`, `optional`, returned when :obj:`label` is provided):
            Classification (or regression if config.num_labels==1) loss.
        logits (:obj:`torch.FloatTensor` of shape :obj:`(batch_size, config.num_labels)`):
            Classification (or regression if config.num_labels==1) scores (before SoftMax).
        hidden_states (:obj:`tuple(torch.FloatTensor)`, `optional`, returned when ``config.output_hidden_states=True``):
            Tuple of :obj:`torch.FloatTensor` (one for the output of the embeddings + one for the output of each layer)
            of shape :obj:`(batch_size, sequence_length, hidden_size)`.

            Hidden-states of the model at the output of each layer plus the initial embedding outputs.
        attentions (:obj:`tuple(torch.FloatTensor)`, `optional`, returned when ``config.output_attentions=True``):
            Tuple of :obj:`torch.FloatTensor` (one for each layer) of shape
            :obj:`(batch_size, num_heads, sequence_length, sequence_length)`.

            Attentions weights after the attention softmax, used to compute the weighted average in the self-attention
            heads.

    Examples::

        from transformers import LongformerTokenizer, LongformerForSequenceClassification
        import torch

        tokenizer = LongformerTokenizer.from_pretrained('longformer-base-4096')
        model = LongformerForSequenceClassification.from_pretrained('longformer-base-4096')
        input_ids = torch.tensor(tokenizer.encode("Hello, my dog is cute", add_special_tokens=True)).unsqueeze(0)  # Batch size 1
        labels = torch.tensor([1]).unsqueeze(0)  # Batch size 1
        outputs = model(input_ids, labels=labels)
        loss, logits = outputs[:2]

        """

        if attention_mask is None:
            attention_mask = torch.ones_like(input_ids)

        # global attention on cls token
        attention_mask[:, 0] = 2

        outputs = self.longformer(
            input_ids,
            attention_mask=attention_mask,
            token_type_ids=token_type_ids,
            position_ids=position_ids,
            inputs_embeds=inputs_embeds,
        )
        sequence_output = outputs[0]
        logits = self.classifier(sequence_output)

        outputs = (logits,) + outputs[2:]
        if labels is not None:
            if self.num_labels == 1:
                #  We are doing regression
                loss_fct = MSELoss()
                loss = loss_fct(logits.view(-1), labels.view(-1))
            else:
                loss_fct = CrossEntropyLoss()
                loss = loss_fct(logits.view(-1, self.num_labels), labels.view(-1))
            outputs = (loss,) + outputs

        return outputs  # (loss), logits, (hidden_states), (attentions)


class LongformerClassificationHead(nn.Module):
    """Head for sentence-level classification tasks."""

    def __init__(self, config):
        super().__init__()
        self.dense = nn.Linear(config.hidden_size, config.hidden_size)
        self.dropout = nn.Dropout(config.hidden_dropout_prob)
        self.out_proj = nn.Linear(config.hidden_size, config.num_labels)

    def forward(self, features, **kwargs):
        x = features[:, 0, :]  # take <s> token (equiv. to [CLS])
        x = self.dropout(x)
        x = self.dense(x)
        x = torch.tanh(x)
        x = self.dropout(x)
        x = self.out_proj(x)
        return x


@add_start_docstrings(
    """Longformer Model with a span classification head on top for extractive question-answering tasks like SQuAD (a linear layers on top of
=======
    """Longformer Model with a span classification head on top for extractive question-answering tasks like SQuAD / TriviaQA (a linear layers on top of
>>>>>>> 8cc6807e
    the hidden-states output to compute `span start logits` and `span end logits`). """,
    LONGFORMER_START_DOCSTRING,
)
class LongformerForQuestionAnswering(BertPreTrainedModel):
    config_class = LongformerConfig
    pretrained_model_archive_map = LONGFORMER_PRETRAINED_MODEL_ARCHIVE_MAP
    base_model_prefix = "longformer"

    def __init__(self, config):
        super().__init__(config)
        self.num_labels = config.num_labels

        self.longformer = LongformerModel(config)
        self.qa_outputs = nn.Linear(config.hidden_size, config.num_labels)

        self.init_weights()

    def _compute_global_attention_mask(self, input_ids):
        question_end_index = self._get_question_end_index(input_ids)
        question_end_index = question_end_index.unsqueeze(dim=1)  # size: batch_size x 1
        # bool attention mask with True in locations of global attention
        attention_mask = torch.arange(input_ids.shape[1], device=input_ids.device)
        attention_mask = attention_mask.expand_as(input_ids) < question_end_index

        attention_mask = attention_mask.int() + 1  # True => global attention; False => local attention
        return attention_mask.long()

    def _get_question_end_index(self, input_ids):
        sep_token_indices = (input_ids == self.config.sep_token_id).nonzero()
        batch_size = input_ids.shape[0]

        assert sep_token_indices.shape[1] == 2, "`input_ids` should have two dimensions"
        assert (
            sep_token_indices.shape[0] == 3 * batch_size
        ), f"There should be exactly three separator tokens: {self.config.sep_token_id} in every sample for questions answering"

        return sep_token_indices.view(batch_size, 3, 2)[:, 0, 1]

    @add_start_docstrings_to_callable(LONGFORMER_INPUTS_DOCSTRING)
    def forward(
        self,
        input_ids,
        attention_mask=None,
        token_type_ids=None,
        position_ids=None,
        inputs_embeds=None,
        start_positions=None,
        end_positions=None,
    ):
        r"""
        start_positions (:obj:`torch.LongTensor` of shape :obj:`(batch_size,)`, `optional`, defaults to :obj:`None`):
            Labels for position (index) of the start of the labelled span for computing the token classification loss.
            Positions are clamped to the length of the sequence (`sequence_length`).
            Position outside of the sequence are not taken into account for computing the loss.
        end_positions (:obj:`torch.LongTensor` of shape :obj:`(batch_size,)`, `optional`, defaults to :obj:`None`):
            Labels for position (index) of the end of the labelled span for computing the token classification loss.
            Positions are clamped to the length of the sequence (`sequence_length`).
            Position outside of the sequence are not taken into account for computing the loss.
    Returns:
        :obj:`tuple(torch.FloatTensor)` comprising various elements depending on the configuration (:class:`~transformers.LongformerConfig`) and inputs:
        loss (:obj:`torch.FloatTensor` of shape :obj:`(1,)`, `optional`, returned when :obj:`labels` is provided):
            Total span extraction loss is the sum of a Cross-Entropy for the start and end positions.
        start_scores (:obj:`torch.FloatTensor` of shape :obj:`(batch_size, sequence_length,)`):
            Span-start scores (before SoftMax).
        end_scores (:obj:`torch.FloatTensor` of shape :obj:`(batch_size, sequence_length,)`):
            Span-end scores (before SoftMax).
        hidden_states (:obj:`tuple(torch.FloatTensor)`, `optional`, returned when ``config.output_hidden_states=True``):
            Tuple of :obj:`torch.FloatTensor` (one for the output of the embeddings + one for the output of each layer)
            of shape :obj:`(batch_size, sequence_length, hidden_size)`.
            Hidden-states of the model at the output of each layer plus the initial embedding outputs.
        attentions (:obj:`tuple(torch.FloatTensor)`, `optional`, returned when ``config.output_attentions=True``):
            Tuple of :obj:`torch.FloatTensor` (one for each layer) of shape
            :obj:`(batch_size, num_heads, sequence_length, sequence_length)`.
            Attentions weights after the attention softmax, used to compute the weighted average in the self-attention
            heads.

    Examples::

        from transformers import LongformerTokenizer, LongformerForQuestionAnswering
        import torch

        tokenizer = LongformerTokenizer.from_pretrained("longformer-large-4096-finetuned-triviaqa")
        model = LongformerForQuestionAnswering.from_pretrained("longformer-large-4096-finetuned-triviaqa")

        question, text = "Who was Jim Henson?", "Jim Henson was a nice puppet"
        encoding = tokenizer.encode_plus(question, text, return_tensors="pt")
        input_ids = encoding["input_ids"]

        # default is local attention everywhere
        # the forward method will automatically set global attention on question tokens
        attention_mask = encoding["attention_mask"]

        start_scores, end_scores = model(input_ids, attention_mask=attention_mask)
        all_tokens = tokenizer.convert_ids_to_tokens(input_ids[0].tolist())

        answer_tokens = all_tokens[torch.argmax(start_scores) :torch.argmax(end_scores)+1]
        answer = tokenizer.decode(tokenizer.convert_tokens_to_ids(answer_tokens)) # remove space prepending space token

        """

        # set global attention on question tokens
        global_attention_mask = self._compute_global_attention_mask(input_ids)
        if attention_mask is None:
            attention_mask = global_attention_mask
        else:
            # combine global_attention_mask with attention_mask
            # global attention on question tokens, no attention on padding tokens
            attention_mask = global_attention_mask * attention_mask

        outputs = self.longformer(
            input_ids,
            attention_mask=attention_mask,
            token_type_ids=token_type_ids,
            position_ids=position_ids,
            inputs_embeds=inputs_embeds,
        )

        sequence_output = outputs[0]

        logits = self.qa_outputs(sequence_output)
        start_logits, end_logits = logits.split(1, dim=-1)
        start_logits = start_logits.squeeze(-1)
        end_logits = end_logits.squeeze(-1)

        outputs = (start_logits, end_logits,) + outputs[2:]
        if start_positions is not None and end_positions is not None:
            # If we are on multi-GPU, split add a dimension
            if len(start_positions.size()) > 1:
                start_positions = start_positions.squeeze(-1)
            if len(end_positions.size()) > 1:
                end_positions = end_positions.squeeze(-1)
            # sometimes the start/end positions are outside our model inputs, we ignore these terms
            ignored_index = start_logits.size(1)
            start_positions.clamp_(0, ignored_index)
            end_positions.clamp_(0, ignored_index)

            loss_fct = CrossEntropyLoss(ignore_index=ignored_index)
            start_loss = loss_fct(start_logits, start_positions)
            end_loss = loss_fct(end_logits, end_positions)
            total_loss = (start_loss + end_loss) / 2
            outputs = (total_loss,) + outputs

        return outputs  # (loss), start_logits, end_logits, (hidden_states), (attentions)<|MERGE_RESOLUTION|>--- conflicted
+++ resolved
@@ -711,7 +711,6 @@
 
 
 @add_start_docstrings(
-<<<<<<< HEAD
     """Longformer Model transformer with a sequence classification/regression head on top (a linear layer
     on top of the pooled output) e.g. for GLUE tasks. """,
     LONGFORMER_START_DOCSTRING,
@@ -827,10 +826,7 @@
 
 
 @add_start_docstrings(
-    """Longformer Model with a span classification head on top for extractive question-answering tasks like SQuAD (a linear layers on top of
-=======
     """Longformer Model with a span classification head on top for extractive question-answering tasks like SQuAD / TriviaQA (a linear layers on top of
->>>>>>> 8cc6807e
     the hidden-states output to compute `span start logits` and `span end logits`). """,
     LONGFORMER_START_DOCSTRING,
 )
