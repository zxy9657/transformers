--- conflicted
+++ resolved
@@ -769,11 +769,8 @@
     _import_structure["image_utils"] = ["ImageFeatureExtractionMixin"]
     _import_structure["models.beit"].extend(["BeitFeatureExtractor", "BeitImageProcessor"])
     _import_structure["models.bit"].extend(["BitImageProcessor"])
-<<<<<<< HEAD
+    _import_structure["models.blip"].extend(["BlipImageProcessor"])
     _import_structure["models.bridgetower"].extend(["BridgeTowerImageProcessor", "BridgeTowerProcessor"])
-=======
-    _import_structure["models.blip"].extend(["BlipImageProcessor"])
->>>>>>> 52dd2b61
     _import_structure["models.chinese_clip"].extend(["ChineseCLIPFeatureExtractor", "ChineseCLIPImageProcessor"])
     _import_structure["models.clip"].extend(["CLIPFeatureExtractor", "CLIPImageProcessor"])
     _import_structure["models.conditional_detr"].extend(
@@ -4064,11 +4061,8 @@
         from .image_utils import ImageFeatureExtractionMixin
         from .models.beit import BeitFeatureExtractor, BeitImageProcessor
         from .models.bit import BitImageProcessor
-<<<<<<< HEAD
+        from .models.blip import BlipImageProcessor
         from .models.bridgetower import BridgeTowerImageProcessor, BridgeTowerProcessor
-=======
-        from .models.blip import BlipImageProcessor
->>>>>>> 52dd2b61
         from .models.chinese_clip import ChineseCLIPFeatureExtractor, ChineseCLIPImageProcessor
         from .models.clip import CLIPFeatureExtractor, CLIPImageProcessor
         from .models.conditional_detr import ConditionalDetrFeatureExtractor, ConditionalDetrImageProcessor
