--- conflicted
+++ resolved
@@ -141,855 +141,6 @@
         "load_tf2_weights_in_pytorch_model",
     ],
     # Models
-<<<<<<< HEAD
-    "models.albert": ["ALBERT_PRETRAINED_CONFIG_ARCHIVE_MAP", "AlbertConfig"],
-    "models.align": [
-        "ALIGN_PRETRAINED_CONFIG_ARCHIVE_MAP",
-        "AlignConfig",
-        "AlignProcessor",
-        "AlignTextConfig",
-        "AlignVisionConfig",
-    ],
-    "models.altclip": [
-        "ALTCLIP_PRETRAINED_CONFIG_ARCHIVE_MAP",
-        "AltCLIPConfig",
-        "AltCLIPProcessor",
-        "AltCLIPTextConfig",
-        "AltCLIPVisionConfig",
-    ],
-    "models.audio_spectrogram_transformer": [
-        "AUDIO_SPECTROGRAM_TRANSFORMER_PRETRAINED_CONFIG_ARCHIVE_MAP",
-        "ASTConfig",
-        "ASTFeatureExtractor",
-    ],
-    "models.auto": [
-        "ALL_PRETRAINED_CONFIG_ARCHIVE_MAP",
-        "CONFIG_MAPPING",
-        "FEATURE_EXTRACTOR_MAPPING",
-        "IMAGE_PROCESSOR_MAPPING",
-        "MODEL_NAMES_MAPPING",
-        "PROCESSOR_MAPPING",
-        "TOKENIZER_MAPPING",
-        "AutoConfig",
-        "AutoFeatureExtractor",
-        "AutoImageProcessor",
-        "AutoProcessor",
-        "AutoTokenizer",
-    ],
-    "models.autoformer": [
-        "AUTOFORMER_PRETRAINED_CONFIG_ARCHIVE_MAP",
-        "AutoformerConfig",
-    ],
-    "models.bark": [
-        "BarkCoarseConfig",
-        "BarkConfig",
-        "BarkFineConfig",
-        "BarkProcessor",
-        "BarkSemanticConfig",
-    ],
-    "models.bart": ["BartConfig", "BartTokenizer"],
-    "models.barthez": [],
-    "models.bartpho": [],
-    "models.beit": ["BEIT_PRETRAINED_CONFIG_ARCHIVE_MAP", "BeitConfig"],
-    "models.bert": [
-        "BERT_PRETRAINED_CONFIG_ARCHIVE_MAP",
-        "BasicTokenizer",
-        "BertConfig",
-        "BertTokenizer",
-        "WordpieceTokenizer",
-    ],
-    "models.bert_generation": ["BertGenerationConfig"],
-    "models.bert_japanese": [
-        "BertJapaneseTokenizer",
-        "CharacterTokenizer",
-        "MecabTokenizer",
-    ],
-    "models.bertweet": ["BertweetTokenizer"],
-    "models.big_bird": ["BIG_BIRD_PRETRAINED_CONFIG_ARCHIVE_MAP", "BigBirdConfig"],
-    "models.bigbird_pegasus": [
-        "BIGBIRD_PEGASUS_PRETRAINED_CONFIG_ARCHIVE_MAP",
-        "BigBirdPegasusConfig",
-    ],
-    "models.biogpt": [
-        "BIOGPT_PRETRAINED_CONFIG_ARCHIVE_MAP",
-        "BioGptConfig",
-        "BioGptTokenizer",
-    ],
-    "models.bit": ["BIT_PRETRAINED_CONFIG_ARCHIVE_MAP", "BitConfig"],
-    "models.blenderbot": [
-        "BLENDERBOT_PRETRAINED_CONFIG_ARCHIVE_MAP",
-        "BlenderbotConfig",
-        "BlenderbotTokenizer",
-    ],
-    "models.blenderbot_small": [
-        "BLENDERBOT_SMALL_PRETRAINED_CONFIG_ARCHIVE_MAP",
-        "BlenderbotSmallConfig",
-        "BlenderbotSmallTokenizer",
-    ],
-    "models.blip": [
-        "BLIP_PRETRAINED_CONFIG_ARCHIVE_MAP",
-        "BlipConfig",
-        "BlipProcessor",
-        "BlipTextConfig",
-        "BlipVisionConfig",
-    ],
-    "models.blip_2": [
-        "BLIP_2_PRETRAINED_CONFIG_ARCHIVE_MAP",
-        "Blip2Config",
-        "Blip2Processor",
-        "Blip2QFormerConfig",
-        "Blip2VisionConfig",
-    ],
-    "models.bloom": ["BLOOM_PRETRAINED_CONFIG_ARCHIVE_MAP", "BloomConfig"],
-    "models.bridgetower": [
-        "BRIDGETOWER_PRETRAINED_CONFIG_ARCHIVE_MAP",
-        "BridgeTowerConfig",
-        "BridgeTowerProcessor",
-        "BridgeTowerTextConfig",
-        "BridgeTowerVisionConfig",
-    ],
-    "models.bros": [
-        "BROS_PRETRAINED_CONFIG_ARCHIVE_MAP",
-        "BrosConfig",
-        "BrosProcessor",
-    ],
-    "models.byt5": ["ByT5Tokenizer"],
-    "models.camembert": ["CAMEMBERT_PRETRAINED_CONFIG_ARCHIVE_MAP", "CamembertConfig"],
-    "models.canine": [
-        "CANINE_PRETRAINED_CONFIG_ARCHIVE_MAP",
-        "CanineConfig",
-        "CanineTokenizer",
-    ],
-    "models.character_bert": [
-        "CHARACTER_BERT_PRETRAINED_CONFIG_ARCHIVE_MAP",
-        "CharacterBertConfig",
-        "CharacterBertTokenizer",
-    ],
-    "models.chinese_clip": [
-        "CHINESE_CLIP_PRETRAINED_CONFIG_ARCHIVE_MAP",
-        "ChineseCLIPConfig",
-        "ChineseCLIPProcessor",
-        "ChineseCLIPTextConfig",
-        "ChineseCLIPVisionConfig",
-    ],
-    "models.clap": [
-        "CLAP_PRETRAINED_MODEL_ARCHIVE_LIST",
-        "ClapAudioConfig",
-        "ClapConfig",
-        "ClapProcessor",
-        "ClapTextConfig",
-    ],
-    "models.clip": [
-        "CLIP_PRETRAINED_CONFIG_ARCHIVE_MAP",
-        "CLIPConfig",
-        "CLIPProcessor",
-        "CLIPTextConfig",
-        "CLIPTokenizer",
-        "CLIPVisionConfig",
-    ],
-    "models.clipseg": [
-        "CLIPSEG_PRETRAINED_CONFIG_ARCHIVE_MAP",
-        "CLIPSegConfig",
-        "CLIPSegProcessor",
-        "CLIPSegTextConfig",
-        "CLIPSegVisionConfig",
-    ],
-    "models.clvp": [
-        "CLVP_PRETRAINED_CONFIG_ARCHIVE_MAP",
-        "ClvpConfig",
-        "ClvpDecoderConfig",
-        "ClvpEncoderConfig",
-        "ClvpFeatureExtractor",
-        "ClvpProcessor",
-        "ClvpTokenizer",
-    ],
-    "models.code_llama": [],
-    "models.codegen": [
-        "CODEGEN_PRETRAINED_CONFIG_ARCHIVE_MAP",
-        "CodeGenConfig",
-        "CodeGenTokenizer",
-    ],
-    "models.conditional_detr": [
-        "CONDITIONAL_DETR_PRETRAINED_CONFIG_ARCHIVE_MAP",
-        "ConditionalDetrConfig",
-    ],
-    "models.convbert": [
-        "CONVBERT_PRETRAINED_CONFIG_ARCHIVE_MAP",
-        "ConvBertConfig",
-        "ConvBertTokenizer",
-    ],
-    "models.convnext": ["CONVNEXT_PRETRAINED_CONFIG_ARCHIVE_MAP", "ConvNextConfig"],
-    "models.convnextv2": [
-        "CONVNEXTV2_PRETRAINED_CONFIG_ARCHIVE_MAP",
-        "ConvNextV2Config",
-    ],
-    "models.cpm": [],
-    "models.cpmant": [
-        "CPMANT_PRETRAINED_CONFIG_ARCHIVE_MAP",
-        "CpmAntConfig",
-        "CpmAntTokenizer",
-    ],
-    "models.ctrl": [
-        "CTRL_PRETRAINED_CONFIG_ARCHIVE_MAP",
-        "CTRLConfig",
-        "CTRLTokenizer",
-    ],
-    "models.cvt": ["CVT_PRETRAINED_CONFIG_ARCHIVE_MAP", "CvtConfig"],
-    "models.data2vec": [
-        "DATA2VEC_TEXT_PRETRAINED_CONFIG_ARCHIVE_MAP",
-        "DATA2VEC_VISION_PRETRAINED_CONFIG_ARCHIVE_MAP",
-        "Data2VecAudioConfig",
-        "Data2VecTextConfig",
-        "Data2VecVisionConfig",
-    ],
-    "models.deberta": [
-        "DEBERTA_PRETRAINED_CONFIG_ARCHIVE_MAP",
-        "DebertaConfig",
-        "DebertaTokenizer",
-    ],
-    "models.deberta_v2": [
-        "DEBERTA_V2_PRETRAINED_CONFIG_ARCHIVE_MAP",
-        "DebertaV2Config",
-    ],
-    "models.decision_transformer": [
-        "DECISION_TRANSFORMER_PRETRAINED_CONFIG_ARCHIVE_MAP",
-        "DecisionTransformerConfig",
-    ],
-    "models.deformable_detr": [
-        "DEFORMABLE_DETR_PRETRAINED_CONFIG_ARCHIVE_MAP",
-        "DeformableDetrConfig",
-    ],
-    "models.deit": ["DEIT_PRETRAINED_CONFIG_ARCHIVE_MAP", "DeiTConfig"],
-    "models.deprecated": [],
-    "models.deprecated.bort": [],
-    "models.deprecated.mctct": [
-        "MCTCT_PRETRAINED_CONFIG_ARCHIVE_MAP",
-        "MCTCTConfig",
-        "MCTCTFeatureExtractor",
-        "MCTCTProcessor",
-    ],
-    "models.deprecated.mmbt": ["MMBTConfig"],
-    "models.deprecated.open_llama": [
-        "OPEN_LLAMA_PRETRAINED_CONFIG_ARCHIVE_MAP",
-        "OpenLlamaConfig",
-    ],
-    "models.deprecated.retribert": [
-        "RETRIBERT_PRETRAINED_CONFIG_ARCHIVE_MAP",
-        "RetriBertConfig",
-        "RetriBertTokenizer",
-    ],
-    "models.deprecated.tapex": ["TapexTokenizer"],
-    "models.deprecated.trajectory_transformer": [
-        "TRAJECTORY_TRANSFORMER_PRETRAINED_CONFIG_ARCHIVE_MAP",
-        "TrajectoryTransformerConfig",
-    ],
-    "models.deprecated.transfo_xl": [
-        "TRANSFO_XL_PRETRAINED_CONFIG_ARCHIVE_MAP",
-        "TransfoXLConfig",
-        "TransfoXLCorpus",
-        "TransfoXLTokenizer",
-    ],
-    "models.deprecated.van": ["VAN_PRETRAINED_CONFIG_ARCHIVE_MAP", "VanConfig"],
-    "models.depth_anything": ["DEPTH_ANYTHING_PRETRAINED_CONFIG_ARCHIVE_MAP", "DepthAnythingConfig"],
-    "models.deta": ["DETA_PRETRAINED_CONFIG_ARCHIVE_MAP", "DetaConfig"],
-    "models.detr": ["DETR_PRETRAINED_CONFIG_ARCHIVE_MAP", "DetrConfig"],
-    "models.dialogpt": [],
-    "models.dinat": ["DINAT_PRETRAINED_CONFIG_ARCHIVE_MAP", "DinatConfig"],
-    "models.dinov2": ["DINOV2_PRETRAINED_CONFIG_ARCHIVE_MAP", "Dinov2Config"],
-    "models.distilbert": [
-        "DISTILBERT_PRETRAINED_CONFIG_ARCHIVE_MAP",
-        "DistilBertConfig",
-        "DistilBertTokenizer",
-    ],
-    "models.dit": [],
-    "models.donut": [
-        "DONUT_SWIN_PRETRAINED_CONFIG_ARCHIVE_MAP",
-        "DonutProcessor",
-        "DonutSwinConfig",
-    ],
-    "models.dpr": [
-        "DPR_PRETRAINED_CONFIG_ARCHIVE_MAP",
-        "DPRConfig",
-        "DPRContextEncoderTokenizer",
-        "DPRQuestionEncoderTokenizer",
-        "DPRReaderOutput",
-        "DPRReaderTokenizer",
-    ],
-    "models.dpt": ["DPT_PRETRAINED_CONFIG_ARCHIVE_MAP", "DPTConfig"],
-    "models.efficientformer": [
-        "EFFICIENTFORMER_PRETRAINED_CONFIG_ARCHIVE_MAP",
-        "EfficientFormerConfig",
-    ],
-    "models.efficientnet": [
-        "EFFICIENTNET_PRETRAINED_CONFIG_ARCHIVE_MAP",
-        "EfficientNetConfig",
-    ],
-    "models.electra": [
-        "ELECTRA_PRETRAINED_CONFIG_ARCHIVE_MAP",
-        "ElectraConfig",
-        "ElectraTokenizer",
-    ],
-    "models.encodec": [
-        "ENCODEC_PRETRAINED_CONFIG_ARCHIVE_MAP",
-        "EncodecConfig",
-        "EncodecFeatureExtractor",
-    ],
-    "models.encoder_decoder": ["EncoderDecoderConfig"],
-    "models.ernie": [
-        "ERNIE_PRETRAINED_CONFIG_ARCHIVE_MAP",
-        "ErnieConfig",
-    ],
-    "models.ernie_m": ["ERNIE_M_PRETRAINED_CONFIG_ARCHIVE_MAP", "ErnieMConfig"],
-    "models.esm": ["ESM_PRETRAINED_CONFIG_ARCHIVE_MAP", "EsmConfig", "EsmTokenizer"],
-    "models.falcon": ["FALCON_PRETRAINED_CONFIG_ARCHIVE_MAP", "FalconConfig"],
-    "models.fastspeech2_conformer": [
-        "FASTSPEECH2_CONFORMER_HIFIGAN_PRETRAINED_CONFIG_ARCHIVE_MAP",
-        "FASTSPEECH2_CONFORMER_PRETRAINED_CONFIG_ARCHIVE_MAP",
-        "FASTSPEECH2_CONFORMER_WITH_HIFIGAN_PRETRAINED_CONFIG_ARCHIVE_MAP",
-        "FastSpeech2ConformerConfig",
-        "FastSpeech2ConformerHifiGanConfig",
-        "FastSpeech2ConformerTokenizer",
-        "FastSpeech2ConformerWithHifiGanConfig",
-    ],
-    "models.flaubert": ["FLAUBERT_PRETRAINED_CONFIG_ARCHIVE_MAP", "FlaubertConfig", "FlaubertTokenizer"],
-    "models.flava": [
-        "FLAVA_PRETRAINED_CONFIG_ARCHIVE_MAP",
-        "FlavaConfig",
-        "FlavaImageCodebookConfig",
-        "FlavaImageConfig",
-        "FlavaMultimodalConfig",
-        "FlavaTextConfig",
-    ],
-    "models.fnet": ["FNET_PRETRAINED_CONFIG_ARCHIVE_MAP", "FNetConfig"],
-    "models.focalnet": ["FOCALNET_PRETRAINED_CONFIG_ARCHIVE_MAP", "FocalNetConfig"],
-    "models.fsmt": [
-        "FSMT_PRETRAINED_CONFIG_ARCHIVE_MAP",
-        "FSMTConfig",
-        "FSMTTokenizer",
-    ],
-    "models.funnel": [
-        "FUNNEL_PRETRAINED_CONFIG_ARCHIVE_MAP",
-        "FunnelConfig",
-        "FunnelTokenizer",
-    ],
-    "models.fuyu": ["FUYU_PRETRAINED_CONFIG_ARCHIVE_MAP", "FuyuConfig"],
-    "models.gemma": ["GEMMA_PRETRAINED_CONFIG_ARCHIVE_MAP", "GemmaConfig"],
-    "models.git": [
-        "GIT_PRETRAINED_CONFIG_ARCHIVE_MAP",
-        "GitConfig",
-        "GitProcessor",
-        "GitVisionConfig",
-    ],
-    "models.glpn": ["GLPN_PRETRAINED_CONFIG_ARCHIVE_MAP", "GLPNConfig"],
-    "models.gpt2": [
-        "GPT2_PRETRAINED_CONFIG_ARCHIVE_MAP",
-        "GPT2Config",
-        "GPT2Tokenizer",
-    ],
-    "models.gpt_bigcode": [
-        "GPT_BIGCODE_PRETRAINED_CONFIG_ARCHIVE_MAP",
-        "GPTBigCodeConfig",
-    ],
-    "models.gpt_neo": ["GPT_NEO_PRETRAINED_CONFIG_ARCHIVE_MAP", "GPTNeoConfig"],
-    "models.gpt_neox": ["GPT_NEOX_PRETRAINED_CONFIG_ARCHIVE_MAP", "GPTNeoXConfig"],
-    "models.gpt_neox_japanese": [
-        "GPT_NEOX_JAPANESE_PRETRAINED_CONFIG_ARCHIVE_MAP",
-        "GPTNeoXJapaneseConfig",
-    ],
-    "models.gpt_sw3": [],
-    "models.gptj": ["GPTJ_PRETRAINED_CONFIG_ARCHIVE_MAP", "GPTJConfig"],
-    "models.gptsan_japanese": [
-        "GPTSAN_JAPANESE_PRETRAINED_CONFIG_ARCHIVE_MAP",
-        "GPTSanJapaneseConfig",
-        "GPTSanJapaneseTokenizer",
-    ],
-    "models.graphormer": [
-        "GRAPHORMER_PRETRAINED_CONFIG_ARCHIVE_MAP",
-        "GraphormerConfig",
-    ],
-    "models.groupvit": [
-        "GROUPVIT_PRETRAINED_CONFIG_ARCHIVE_MAP",
-        "GroupViTConfig",
-        "GroupViTTextConfig",
-        "GroupViTVisionConfig",
-    ],
-    "models.herbert": ["HerbertTokenizer"],
-    "models.hubert": ["HUBERT_PRETRAINED_CONFIG_ARCHIVE_MAP", "HubertConfig"],
-    "models.ibert": ["IBERT_PRETRAINED_CONFIG_ARCHIVE_MAP", "IBertConfig"],
-    "models.idefics": [
-        "IDEFICS_PRETRAINED_CONFIG_ARCHIVE_MAP",
-        "IdeficsConfig",
-    ],
-    "models.imagegpt": ["IMAGEGPT_PRETRAINED_CONFIG_ARCHIVE_MAP", "ImageGPTConfig"],
-    "models.informer": ["INFORMER_PRETRAINED_CONFIG_ARCHIVE_MAP", "InformerConfig"],
-    "models.instructblip": [
-        "INSTRUCTBLIP_PRETRAINED_CONFIG_ARCHIVE_MAP",
-        "InstructBlipConfig",
-        "InstructBlipProcessor",
-        "InstructBlipQFormerConfig",
-        "InstructBlipVisionConfig",
-    ],
-    "models.jukebox": [
-        "JUKEBOX_PRETRAINED_CONFIG_ARCHIVE_MAP",
-        "JukeboxConfig",
-        "JukeboxPriorConfig",
-        "JukeboxTokenizer",
-        "JukeboxVQVAEConfig",
-    ],
-    "models.kosmos2": [
-        "KOSMOS2_PRETRAINED_CONFIG_ARCHIVE_MAP",
-        "Kosmos2Config",
-        "Kosmos2Processor",
-    ],
-    "models.layoutlm": [
-        "LAYOUTLM_PRETRAINED_CONFIG_ARCHIVE_MAP",
-        "LayoutLMConfig",
-        "LayoutLMTokenizer",
-    ],
-    "models.layoutlmv2": [
-        "LAYOUTLMV2_PRETRAINED_CONFIG_ARCHIVE_MAP",
-        "LayoutLMv2Config",
-        "LayoutLMv2FeatureExtractor",
-        "LayoutLMv2ImageProcessor",
-        "LayoutLMv2Processor",
-        "LayoutLMv2Tokenizer",
-    ],
-    "models.layoutlmv3": [
-        "LAYOUTLMV3_PRETRAINED_CONFIG_ARCHIVE_MAP",
-        "LayoutLMv3Config",
-        "LayoutLMv3FeatureExtractor",
-        "LayoutLMv3ImageProcessor",
-        "LayoutLMv3Processor",
-        "LayoutLMv3Tokenizer",
-    ],
-    "models.layoutxlm": ["LayoutXLMProcessor"],
-    "models.led": ["LED_PRETRAINED_CONFIG_ARCHIVE_MAP", "LEDConfig", "LEDTokenizer"],
-    "models.levit": ["LEVIT_PRETRAINED_CONFIG_ARCHIVE_MAP", "LevitConfig"],
-    "models.lilt": ["LILT_PRETRAINED_CONFIG_ARCHIVE_MAP", "LiltConfig"],
-    "models.llama": ["LLAMA_PRETRAINED_CONFIG_ARCHIVE_MAP", "LlamaConfig"],
-    "models.llava": [
-        "LLAVA_PRETRAINED_CONFIG_ARCHIVE_MAP",
-        "LlavaConfig",
-    ],
-    "models.longformer": [
-        "LONGFORMER_PRETRAINED_CONFIG_ARCHIVE_MAP",
-        "LongformerConfig",
-        "LongformerTokenizer",
-    ],
-    "models.longt5": ["LONGT5_PRETRAINED_CONFIG_ARCHIVE_MAP", "LongT5Config"],
-    "models.luke": [
-        "LUKE_PRETRAINED_CONFIG_ARCHIVE_MAP",
-        "LukeConfig",
-        "LukeTokenizer",
-    ],
-    "models.lxmert": [
-        "LXMERT_PRETRAINED_CONFIG_ARCHIVE_MAP",
-        "LxmertConfig",
-        "LxmertTokenizer",
-    ],
-    "models.m2m_100": ["M2M_100_PRETRAINED_CONFIG_ARCHIVE_MAP", "M2M100Config"],
-    "models.mamba": ["MAMBA_PRETRAINED_CONFIG_ARCHIVE_MAP", "MambaConfig"],
-    "models.marian": ["MarianConfig"],
-    "models.markuplm": [
-        "MARKUPLM_PRETRAINED_CONFIG_ARCHIVE_MAP",
-        "MarkupLMConfig",
-        "MarkupLMFeatureExtractor",
-        "MarkupLMProcessor",
-        "MarkupLMTokenizer",
-    ],
-    "models.mask2former": [
-        "MASK2FORMER_PRETRAINED_CONFIG_ARCHIVE_MAP",
-        "Mask2FormerConfig",
-    ],
-    "models.maskformer": [
-        "MASKFORMER_PRETRAINED_CONFIG_ARCHIVE_MAP",
-        "MaskFormerConfig",
-        "MaskFormerSwinConfig",
-    ],
-    "models.mbart": ["MBartConfig"],
-    "models.mbart50": [],
-    "models.mega": ["MEGA_PRETRAINED_CONFIG_ARCHIVE_MAP", "MegaConfig"],
-    "models.megatron_bert": [
-        "MEGATRON_BERT_PRETRAINED_CONFIG_ARCHIVE_MAP",
-        "MegatronBertConfig",
-    ],
-    "models.megatron_gpt2": [],
-    "models.mgp_str": [
-        "MGP_STR_PRETRAINED_CONFIG_ARCHIVE_MAP",
-        "MgpstrConfig",
-        "MgpstrProcessor",
-        "MgpstrTokenizer",
-    ],
-    "models.mistral": ["MISTRAL_PRETRAINED_CONFIG_ARCHIVE_MAP", "MistralConfig"],
-    "models.mixtral": ["MIXTRAL_PRETRAINED_CONFIG_ARCHIVE_MAP", "MixtralConfig"],
-    "models.mluke": [],
-    "models.mobilebert": [
-        "MOBILEBERT_PRETRAINED_CONFIG_ARCHIVE_MAP",
-        "MobileBertConfig",
-        "MobileBertTokenizer",
-    ],
-    "models.mobilenet_v1": [
-        "MOBILENET_V1_PRETRAINED_CONFIG_ARCHIVE_MAP",
-        "MobileNetV1Config",
-    ],
-    "models.mobilenet_v2": [
-        "MOBILENET_V2_PRETRAINED_CONFIG_ARCHIVE_MAP",
-        "MobileNetV2Config",
-    ],
-    "models.mobilevit": ["MOBILEVIT_PRETRAINED_CONFIG_ARCHIVE_MAP", "MobileViTConfig"],
-    "models.mobilevitv2": [
-        "MOBILEVITV2_PRETRAINED_CONFIG_ARCHIVE_MAP",
-        "MobileViTV2Config",
-    ],
-    "models.mpnet": [
-        "MPNET_PRETRAINED_CONFIG_ARCHIVE_MAP",
-        "MPNetConfig",
-        "MPNetTokenizer",
-    ],
-    "models.mpt": ["MPT_PRETRAINED_CONFIG_ARCHIVE_MAP", "MptConfig"],
-    "models.mra": ["MRA_PRETRAINED_CONFIG_ARCHIVE_MAP", "MraConfig"],
-    "models.mt5": ["MT5Config"],
-    "models.musicgen": [
-        "MUSICGEN_PRETRAINED_CONFIG_ARCHIVE_MAP",
-        "MusicgenConfig",
-        "MusicgenDecoderConfig",
-    ],
-    "models.mvp": ["MvpConfig", "MvpTokenizer"],
-    "models.nat": ["NAT_PRETRAINED_CONFIG_ARCHIVE_MAP", "NatConfig"],
-    "models.nezha": ["NEZHA_PRETRAINED_CONFIG_ARCHIVE_MAP", "NezhaConfig"],
-    "models.nllb": [],
-    "models.nllb_moe": ["NLLB_MOE_PRETRAINED_CONFIG_ARCHIVE_MAP", "NllbMoeConfig"],
-    "models.nougat": ["NougatProcessor"],
-    "models.nystromformer": [
-        "NYSTROMFORMER_PRETRAINED_CONFIG_ARCHIVE_MAP",
-        "NystromformerConfig",
-    ],
-    "models.oneformer": [
-        "ONEFORMER_PRETRAINED_CONFIG_ARCHIVE_MAP",
-        "OneFormerConfig",
-        "OneFormerProcessor",
-    ],
-    "models.openai": [
-        "OPENAI_GPT_PRETRAINED_CONFIG_ARCHIVE_MAP",
-        "OpenAIGPTConfig",
-        "OpenAIGPTTokenizer",
-    ],
-    "models.opt": ["OPTConfig"],
-    "models.owlv2": [
-        "OWLV2_PRETRAINED_CONFIG_ARCHIVE_MAP",
-        "Owlv2Config",
-        "Owlv2Processor",
-        "Owlv2TextConfig",
-        "Owlv2VisionConfig",
-    ],
-    "models.owlvit": [
-        "OWLVIT_PRETRAINED_CONFIG_ARCHIVE_MAP",
-        "OwlViTConfig",
-        "OwlViTProcessor",
-        "OwlViTTextConfig",
-        "OwlViTVisionConfig",
-    ],
-    "models.patchtsmixer": [
-        "PATCHTSMIXER_PRETRAINED_CONFIG_ARCHIVE_MAP",
-        "PatchTSMixerConfig",
-    ],
-    "models.patchtst": ["PATCHTST_PRETRAINED_CONFIG_ARCHIVE_MAP", "PatchTSTConfig"],
-    "models.pegasus": [
-        "PEGASUS_PRETRAINED_CONFIG_ARCHIVE_MAP",
-        "PegasusConfig",
-        "PegasusTokenizer",
-    ],
-    "models.pegasus_x": ["PEGASUS_X_PRETRAINED_CONFIG_ARCHIVE_MAP", "PegasusXConfig"],
-    "models.perceiver": [
-        "PERCEIVER_PRETRAINED_CONFIG_ARCHIVE_MAP",
-        "PerceiverConfig",
-        "PerceiverTokenizer",
-    ],
-    "models.persimmon": ["PERSIMMON_PRETRAINED_CONFIG_ARCHIVE_MAP", "PersimmonConfig"],
-    "models.phi": ["PHI_PRETRAINED_CONFIG_ARCHIVE_MAP", "PhiConfig"],
-    "models.phobert": ["PhobertTokenizer"],
-    "models.pix2struct": [
-        "PIX2STRUCT_PRETRAINED_CONFIG_ARCHIVE_MAP",
-        "Pix2StructConfig",
-        "Pix2StructProcessor",
-        "Pix2StructTextConfig",
-        "Pix2StructVisionConfig",
-    ],
-    "models.plbart": ["PLBART_PRETRAINED_CONFIG_ARCHIVE_MAP", "PLBartConfig"],
-    "models.poolformer": [
-        "POOLFORMER_PRETRAINED_CONFIG_ARCHIVE_MAP",
-        "PoolFormerConfig",
-    ],
-    "models.pop2piano": [
-        "POP2PIANO_PRETRAINED_CONFIG_ARCHIVE_MAP",
-        "Pop2PianoConfig",
-    ],
-    "models.prophetnet": [
-        "PROPHETNET_PRETRAINED_CONFIG_ARCHIVE_MAP",
-        "ProphetNetConfig",
-        "ProphetNetTokenizer",
-    ],
-    "models.pvt": ["PVT_PRETRAINED_CONFIG_ARCHIVE_MAP", "PvtConfig"],
-    "models.qdqbert": ["QDQBERT_PRETRAINED_CONFIG_ARCHIVE_MAP", "QDQBertConfig"],
-    "models.qwen2": [
-        "QWEN2_PRETRAINED_CONFIG_ARCHIVE_MAP",
-        "Qwen2Config",
-        "Qwen2Tokenizer",
-    ],
-    "models.rag": ["RagConfig", "RagRetriever", "RagTokenizer"],
-    "models.realm": [
-        "REALM_PRETRAINED_CONFIG_ARCHIVE_MAP",
-        "RealmConfig",
-        "RealmTokenizer",
-    ],
-    "models.reformer": ["REFORMER_PRETRAINED_CONFIG_ARCHIVE_MAP", "ReformerConfig"],
-    "models.regnet": ["REGNET_PRETRAINED_CONFIG_ARCHIVE_MAP", "RegNetConfig"],
-    "models.rembert": ["REMBERT_PRETRAINED_CONFIG_ARCHIVE_MAP", "RemBertConfig"],
-    "models.resnet": ["RESNET_PRETRAINED_CONFIG_ARCHIVE_MAP", "ResNetConfig"],
-    "models.roberta": [
-        "ROBERTA_PRETRAINED_CONFIG_ARCHIVE_MAP",
-        "RobertaConfig",
-        "RobertaTokenizer",
-    ],
-    "models.roberta_prelayernorm": [
-        "ROBERTA_PRELAYERNORM_PRETRAINED_CONFIG_ARCHIVE_MAP",
-        "RobertaPreLayerNormConfig",
-    ],
-    "models.roc_bert": [
-        "ROC_BERT_PRETRAINED_CONFIG_ARCHIVE_MAP",
-        "RoCBertConfig",
-        "RoCBertTokenizer",
-    ],
-    "models.roformer": [
-        "ROFORMER_PRETRAINED_CONFIG_ARCHIVE_MAP",
-        "RoFormerConfig",
-        "RoFormerTokenizer",
-    ],
-    "models.rwkv": ["RWKV_PRETRAINED_CONFIG_ARCHIVE_MAP", "RwkvConfig"],
-    "models.sam": [
-        "SAM_PRETRAINED_CONFIG_ARCHIVE_MAP",
-        "SamConfig",
-        "SamMaskDecoderConfig",
-        "SamProcessor",
-        "SamPromptEncoderConfig",
-        "SamVisionConfig",
-    ],
-    "models.seamless_m4t": [
-        "SEAMLESS_M4T_PRETRAINED_CONFIG_ARCHIVE_MAP",
-        "SeamlessM4TConfig",
-        "SeamlessM4TFeatureExtractor",
-        "SeamlessM4TProcessor",
-    ],
-    "models.seamless_m4t_v2": [
-        "SEAMLESS_M4T_V2_PRETRAINED_CONFIG_ARCHIVE_MAP",
-        "SeamlessM4Tv2Config",
-    ],
-    "models.segformer": ["SEGFORMER_PRETRAINED_CONFIG_ARCHIVE_MAP", "SegformerConfig"],
-    "models.seggpt": ["SEGGPT_PRETRAINED_CONFIG_ARCHIVE_MAP", "SegGptConfig"],
-    "models.sew": ["SEW_PRETRAINED_CONFIG_ARCHIVE_MAP", "SEWConfig"],
-    "models.sew_d": ["SEW_D_PRETRAINED_CONFIG_ARCHIVE_MAP", "SEWDConfig"],
-    "models.siglip": [
-        "SIGLIP_PRETRAINED_CONFIG_ARCHIVE_MAP",
-        "SiglipConfig",
-        "SiglipProcessor",
-        "SiglipTextConfig",
-        "SiglipVisionConfig",
-    ],
-    "models.speech_encoder_decoder": ["SpeechEncoderDecoderConfig"],
-    "models.speech_to_text": [
-        "SPEECH_TO_TEXT_PRETRAINED_CONFIG_ARCHIVE_MAP",
-        "Speech2TextConfig",
-        "Speech2TextFeatureExtractor",
-        "Speech2TextProcessor",
-    ],
-    "models.speech_to_text_2": [
-        "SPEECH_TO_TEXT_2_PRETRAINED_CONFIG_ARCHIVE_MAP",
-        "Speech2Text2Config",
-        "Speech2Text2Processor",
-        "Speech2Text2Tokenizer",
-    ],
-    "models.speecht5": [
-        "SPEECHT5_PRETRAINED_CONFIG_ARCHIVE_MAP",
-        "SPEECHT5_PRETRAINED_HIFIGAN_CONFIG_ARCHIVE_MAP",
-        "SpeechT5Config",
-        "SpeechT5FeatureExtractor",
-        "SpeechT5HifiGanConfig",
-        "SpeechT5Processor",
-    ],
-    "models.splinter": [
-        "SPLINTER_PRETRAINED_CONFIG_ARCHIVE_MAP",
-        "SplinterConfig",
-        "SplinterTokenizer",
-    ],
-    "models.squeezebert": [
-        "SQUEEZEBERT_PRETRAINED_CONFIG_ARCHIVE_MAP",
-        "SqueezeBertConfig",
-        "SqueezeBertTokenizer",
-    ],
-    "models.stablelm": ["STABLELM_PRETRAINED_CONFIG_ARCHIVE_MAP", "StableLmConfig"],
-    "models.starcoder2": ["STARCODER2_PRETRAINED_CONFIG_ARCHIVE_MAP", "Starcoder2Config"],
-    "models.swiftformer": [
-        "SWIFTFORMER_PRETRAINED_CONFIG_ARCHIVE_MAP",
-        "SwiftFormerConfig",
-    ],
-    "models.swin": ["SWIN_PRETRAINED_CONFIG_ARCHIVE_MAP", "SwinConfig"],
-    "models.swin2sr": ["SWIN2SR_PRETRAINED_CONFIG_ARCHIVE_MAP", "Swin2SRConfig"],
-    "models.swinv2": ["SWINV2_PRETRAINED_CONFIG_ARCHIVE_MAP", "Swinv2Config"],
-    "models.switch_transformers": [
-        "SWITCH_TRANSFORMERS_PRETRAINED_CONFIG_ARCHIVE_MAP",
-        "SwitchTransformersConfig",
-    ],
-    "models.t5": ["T5_PRETRAINED_CONFIG_ARCHIVE_MAP", "T5Config"],
-    "models.table_transformer": [
-        "TABLE_TRANSFORMER_PRETRAINED_CONFIG_ARCHIVE_MAP",
-        "TableTransformerConfig",
-    ],
-    "models.tapas": [
-        "TAPAS_PRETRAINED_CONFIG_ARCHIVE_MAP",
-        "TapasConfig",
-        "TapasTokenizer",
-    ],
-    "models.time_series_transformer": [
-        "TIME_SERIES_TRANSFORMER_PRETRAINED_CONFIG_ARCHIVE_MAP",
-        "TimeSeriesTransformerConfig",
-    ],
-    "models.timesformer": [
-        "TIMESFORMER_PRETRAINED_CONFIG_ARCHIVE_MAP",
-        "TimesformerConfig",
-    ],
-    "models.timm_backbone": ["TimmBackboneConfig"],
-    "models.trocr": [
-        "TROCR_PRETRAINED_CONFIG_ARCHIVE_MAP",
-        "TrOCRConfig",
-        "TrOCRProcessor",
-    ],
-    "models.tvlt": [
-        "TVLT_PRETRAINED_CONFIG_ARCHIVE_MAP",
-        "TvltConfig",
-        "TvltFeatureExtractor",
-        "TvltProcessor",
-    ],
-    "models.tvp": [
-        "TVP_PRETRAINED_CONFIG_ARCHIVE_MAP",
-        "TvpConfig",
-        "TvpProcessor",
-    ],
-    "models.udop": [
-        "UDOP_PRETRAINED_CONFIG_ARCHIVE_MAP",
-        "UdopConfig",
-        "UdopProcessor",
-    ],
-    "models.umt5": ["UMT5Config"],
-    "models.unispeech": [
-        "UNISPEECH_PRETRAINED_CONFIG_ARCHIVE_MAP",
-        "UniSpeechConfig",
-    ],
-    "models.unispeech_sat": [
-        "UNISPEECH_SAT_PRETRAINED_CONFIG_ARCHIVE_MAP",
-        "UniSpeechSatConfig",
-    ],
-    "models.univnet": [
-        "UNIVNET_PRETRAINED_CONFIG_ARCHIVE_MAP",
-        "UnivNetConfig",
-        "UnivNetFeatureExtractor",
-    ],
-    "models.upernet": ["UperNetConfig"],
-    "models.videomae": ["VIDEOMAE_PRETRAINED_CONFIG_ARCHIVE_MAP", "VideoMAEConfig"],
-    "models.vilt": [
-        "VILT_PRETRAINED_CONFIG_ARCHIVE_MAP",
-        "ViltConfig",
-        "ViltFeatureExtractor",
-        "ViltImageProcessor",
-        "ViltProcessor",
-    ],
-    "models.vipllava": [
-        "VIPLLAVA_PRETRAINED_CONFIG_ARCHIVE_MAP",
-        "VipLlavaConfig",
-    ],
-    "models.vision_encoder_decoder": ["VisionEncoderDecoderConfig"],
-    "models.vision_text_dual_encoder": [
-        "VisionTextDualEncoderConfig",
-        "VisionTextDualEncoderProcessor",
-    ],
-    "models.visual_bert": [
-        "VISUAL_BERT_PRETRAINED_CONFIG_ARCHIVE_MAP",
-        "VisualBertConfig",
-    ],
-    "models.vit": ["VIT_PRETRAINED_CONFIG_ARCHIVE_MAP", "ViTConfig"],
-    "models.vit_hybrid": [
-        "VIT_HYBRID_PRETRAINED_CONFIG_ARCHIVE_MAP",
-        "ViTHybridConfig",
-    ],
-    "models.vit_mae": ["VIT_MAE_PRETRAINED_CONFIG_ARCHIVE_MAP", "ViTMAEConfig"],
-    "models.vit_msn": ["VIT_MSN_PRETRAINED_CONFIG_ARCHIVE_MAP", "ViTMSNConfig"],
-    "models.vitdet": ["VITDET_PRETRAINED_CONFIG_ARCHIVE_MAP", "VitDetConfig"],
-    "models.vitmatte": ["VITMATTE_PRETRAINED_CONFIG_ARCHIVE_MAP", "VitMatteConfig"],
-    "models.vits": [
-        "VITS_PRETRAINED_CONFIG_ARCHIVE_MAP",
-        "VitsConfig",
-        "VitsTokenizer",
-    ],
-    "models.vivit": [
-        "VIVIT_PRETRAINED_CONFIG_ARCHIVE_MAP",
-        "VivitConfig",
-    ],
-    "models.wav2vec2": [
-        "WAV_2_VEC_2_PRETRAINED_CONFIG_ARCHIVE_MAP",
-        "Wav2Vec2Config",
-        "Wav2Vec2CTCTokenizer",
-        "Wav2Vec2FeatureExtractor",
-        "Wav2Vec2Processor",
-        "Wav2Vec2Tokenizer",
-    ],
-    "models.wav2vec2_bert": [
-        "WAV2VEC2_BERT_PRETRAINED_CONFIG_ARCHIVE_MAP",
-        "Wav2Vec2BertConfig",
-        "Wav2Vec2BertProcessor",
-    ],
-    "models.wav2vec2_conformer": [
-        "WAV2VEC2_CONFORMER_PRETRAINED_CONFIG_ARCHIVE_MAP",
-        "Wav2Vec2ConformerConfig",
-    ],
-    "models.wav2vec2_phoneme": ["Wav2Vec2PhonemeCTCTokenizer"],
-    "models.wav2vec2_with_lm": ["Wav2Vec2ProcessorWithLM"],
-    "models.wavlm": [
-        "WAVLM_PRETRAINED_CONFIG_ARCHIVE_MAP",
-        "WavLMConfig",
-    ],
-    "models.whisper": [
-        "WHISPER_PRETRAINED_CONFIG_ARCHIVE_MAP",
-        "WhisperConfig",
-        "WhisperFeatureExtractor",
-        "WhisperProcessor",
-        "WhisperTokenizer",
-    ],
-    "models.x_clip": [
-        "XCLIP_PRETRAINED_CONFIG_ARCHIVE_MAP",
-        "XCLIPConfig",
-        "XCLIPProcessor",
-        "XCLIPTextConfig",
-        "XCLIPVisionConfig",
-    ],
-    "models.xglm": ["XGLM_PRETRAINED_CONFIG_ARCHIVE_MAP", "XGLMConfig"],
-    "models.xlm": ["XLM_PRETRAINED_CONFIG_ARCHIVE_MAP", "XLMConfig", "XLMTokenizer"],
-    "models.xlm_prophetnet": [
-        "XLM_PROPHETNET_PRETRAINED_CONFIG_ARCHIVE_MAP",
-        "XLMProphetNetConfig",
-    ],
-    "models.xlm_roberta": [
-        "XLM_ROBERTA_PRETRAINED_CONFIG_ARCHIVE_MAP",
-        "XLMRobertaConfig",
-    ],
-    "models.xlm_roberta_xl": [
-        "XLM_ROBERTA_XL_PRETRAINED_CONFIG_ARCHIVE_MAP",
-        "XLMRobertaXLConfig",
-    ],
-    "models.xlnet": ["XLNET_PRETRAINED_CONFIG_ARCHIVE_MAP", "XLNetConfig"],
-    "models.xmod": ["XMOD_PRETRAINED_CONFIG_ARCHIVE_MAP", "XmodConfig"],
-    "models.yolos": ["YOLOS_PRETRAINED_CONFIG_ARCHIVE_MAP", "YolosConfig"],
-    "models.yoso": ["YOSO_PRETRAINED_CONFIG_ARCHIVE_MAP", "YosoConfig"],
-=======
->>>>>>> 8e8025b3
     "onnx": [],
     "pipelines": [
         "AudioClassificationPipeline",
@@ -1542,39 +693,12 @@
         TrainerControl,
         TrainerState,
     )
-<<<<<<< HEAD
-    _import_structure["models.character_bert"].extend(
-        [
-            "CHARACTER_BERT_PRETRAINED_MODEL_ARCHIVE_LIST",
-            "CharacterBertForMaskedLM",
-            "CharacterBertForMultipleChoice",
-            "CharacterBertForNextSentencePrediction",
-            "CharacterBertForPreTraining",
-            "CharacterBertForQuestionAnswering",
-            "CharacterBertForSequenceClassification",
-            "CharacterBertForTokenClassification",
-            "CharacterBertLayer",
-            "CharacterBertModel",
-            "CharacterBertPreTrainedModel",
-            "load_tf_weights_in_character_bert",
-        ]
-    )
-    _import_structure["models.chinese_clip"].extend(
-        [
-            "CHINESE_CLIP_PRETRAINED_MODEL_ARCHIVE_LIST",
-            "ChineseCLIPModel",
-            "ChineseCLIPPreTrainedModel",
-            "ChineseCLIPTextModel",
-            "ChineseCLIPVisionModel",
-        ]
-=======
     from .trainer_utils import (
         EvalPrediction,
         IntervalStrategy,
         SchedulerType,
         enable_full_determinism,
         set_seed,
->>>>>>> 8e8025b3
     )
     from .training_args import TrainingArguments
     from .training_args_seq2seq import Seq2SeqTrainingArguments
@@ -1648,4172 +772,6 @@
         TorchAoConfig,
         VptqConfig,
     )
-<<<<<<< HEAD
-    _import_structure["models.clipseg"].extend(
-        [
-            "CLIPSEG_PRETRAINED_MODEL_ARCHIVE_LIST",
-            "CLIPSegForImageSegmentation",
-            "CLIPSegModel",
-            "CLIPSegPreTrainedModel",
-            "CLIPSegTextModel",
-            "CLIPSegVisionModel",
-        ]
-    )
-    _import_structure["models.clvp"].extend(
-        [
-            "CLVP_PRETRAINED_MODEL_ARCHIVE_LIST",
-            "ClvpDecoder",
-            "ClvpEncoder",
-            "ClvpForCausalLM",
-            "ClvpModel",
-            "ClvpModelForConditionalGeneration",
-            "ClvpPreTrainedModel",
-        ]
-    )
-    _import_structure["models.codegen"].extend(
-        [
-            "CODEGEN_PRETRAINED_MODEL_ARCHIVE_LIST",
-            "CodeGenForCausalLM",
-            "CodeGenModel",
-            "CodeGenPreTrainedModel",
-        ]
-    )
-    _import_structure["models.conditional_detr"].extend(
-        [
-            "CONDITIONAL_DETR_PRETRAINED_MODEL_ARCHIVE_LIST",
-            "ConditionalDetrForObjectDetection",
-            "ConditionalDetrForSegmentation",
-            "ConditionalDetrModel",
-            "ConditionalDetrPreTrainedModel",
-        ]
-    )
-    _import_structure["models.convbert"].extend(
-        [
-            "CONVBERT_PRETRAINED_MODEL_ARCHIVE_LIST",
-            "ConvBertForMaskedLM",
-            "ConvBertForMultipleChoice",
-            "ConvBertForQuestionAnswering",
-            "ConvBertForSequenceClassification",
-            "ConvBertForTokenClassification",
-            "ConvBertLayer",
-            "ConvBertModel",
-            "ConvBertPreTrainedModel",
-            "load_tf_weights_in_convbert",
-        ]
-    )
-    _import_structure["models.convnext"].extend(
-        [
-            "CONVNEXT_PRETRAINED_MODEL_ARCHIVE_LIST",
-            "ConvNextBackbone",
-            "ConvNextForImageClassification",
-            "ConvNextModel",
-            "ConvNextPreTrainedModel",
-        ]
-    )
-    _import_structure["models.convnextv2"].extend(
-        [
-            "CONVNEXTV2_PRETRAINED_MODEL_ARCHIVE_LIST",
-            "ConvNextV2Backbone",
-            "ConvNextV2ForImageClassification",
-            "ConvNextV2Model",
-            "ConvNextV2PreTrainedModel",
-        ]
-    )
-    _import_structure["models.cpmant"].extend(
-        [
-            "CPMANT_PRETRAINED_MODEL_ARCHIVE_LIST",
-            "CpmAntForCausalLM",
-            "CpmAntModel",
-            "CpmAntPreTrainedModel",
-        ]
-    )
-    _import_structure["models.ctrl"].extend(
-        [
-            "CTRL_PRETRAINED_MODEL_ARCHIVE_LIST",
-            "CTRLForSequenceClassification",
-            "CTRLLMHeadModel",
-            "CTRLModel",
-            "CTRLPreTrainedModel",
-        ]
-    )
-    _import_structure["models.cvt"].extend(
-        [
-            "CVT_PRETRAINED_MODEL_ARCHIVE_LIST",
-            "CvtForImageClassification",
-            "CvtModel",
-            "CvtPreTrainedModel",
-        ]
-    )
-    _import_structure["models.data2vec"].extend(
-        [
-            "DATA2VEC_AUDIO_PRETRAINED_MODEL_ARCHIVE_LIST",
-            "DATA2VEC_TEXT_PRETRAINED_MODEL_ARCHIVE_LIST",
-            "DATA2VEC_VISION_PRETRAINED_MODEL_ARCHIVE_LIST",
-            "Data2VecAudioForAudioFrameClassification",
-            "Data2VecAudioForCTC",
-            "Data2VecAudioForSequenceClassification",
-            "Data2VecAudioForXVector",
-            "Data2VecAudioModel",
-            "Data2VecAudioPreTrainedModel",
-            "Data2VecTextForCausalLM",
-            "Data2VecTextForMaskedLM",
-            "Data2VecTextForMultipleChoice",
-            "Data2VecTextForQuestionAnswering",
-            "Data2VecTextForSequenceClassification",
-            "Data2VecTextForTokenClassification",
-            "Data2VecTextModel",
-            "Data2VecTextPreTrainedModel",
-            "Data2VecVisionForImageClassification",
-            "Data2VecVisionForSemanticSegmentation",
-            "Data2VecVisionModel",
-            "Data2VecVisionPreTrainedModel",
-        ]
-    )
-    _import_structure["models.deberta"].extend(
-        [
-            "DEBERTA_PRETRAINED_MODEL_ARCHIVE_LIST",
-            "DebertaForMaskedLM",
-            "DebertaForQuestionAnswering",
-            "DebertaForSequenceClassification",
-            "DebertaForTokenClassification",
-            "DebertaModel",
-            "DebertaPreTrainedModel",
-        ]
-    )
-    _import_structure["models.deberta_v2"].extend(
-        [
-            "DEBERTA_V2_PRETRAINED_MODEL_ARCHIVE_LIST",
-            "DebertaV2ForMaskedLM",
-            "DebertaV2ForMultipleChoice",
-            "DebertaV2ForQuestionAnswering",
-            "DebertaV2ForSequenceClassification",
-            "DebertaV2ForTokenClassification",
-            "DebertaV2Model",
-            "DebertaV2PreTrainedModel",
-        ]
-    )
-    _import_structure["models.decision_transformer"].extend(
-        [
-            "DECISION_TRANSFORMER_PRETRAINED_MODEL_ARCHIVE_LIST",
-            "DecisionTransformerGPT2Model",
-            "DecisionTransformerGPT2PreTrainedModel",
-            "DecisionTransformerModel",
-            "DecisionTransformerPreTrainedModel",
-        ]
-    )
-    _import_structure["models.deformable_detr"].extend(
-        [
-            "DEFORMABLE_DETR_PRETRAINED_MODEL_ARCHIVE_LIST",
-            "DeformableDetrForObjectDetection",
-            "DeformableDetrModel",
-            "DeformableDetrPreTrainedModel",
-        ]
-    )
-    _import_structure["models.deit"].extend(
-        [
-            "DEIT_PRETRAINED_MODEL_ARCHIVE_LIST",
-            "DeiTForImageClassification",
-            "DeiTForImageClassificationWithTeacher",
-            "DeiTForMaskedImageModeling",
-            "DeiTModel",
-            "DeiTPreTrainedModel",
-        ]
-    )
-    _import_structure["models.deprecated.mctct"].extend(
-        [
-            "MCTCT_PRETRAINED_MODEL_ARCHIVE_LIST",
-            "MCTCTForCTC",
-            "MCTCTModel",
-            "MCTCTPreTrainedModel",
-        ]
-    )
-    _import_structure["models.deprecated.mmbt"].extend(["MMBTForClassification", "MMBTModel", "ModalEmbeddings"])
-    _import_structure["models.deprecated.open_llama"].extend(
-        [
-            "OpenLlamaForCausalLM",
-            "OpenLlamaForSequenceClassification",
-            "OpenLlamaModel",
-            "OpenLlamaPreTrainedModel",
-        ]
-    )
-    _import_structure["models.deprecated.retribert"].extend(
-        [
-            "RETRIBERT_PRETRAINED_MODEL_ARCHIVE_LIST",
-            "RetriBertModel",
-            "RetriBertPreTrainedModel",
-        ]
-    )
-    _import_structure["models.deprecated.trajectory_transformer"].extend(
-        [
-            "TRAJECTORY_TRANSFORMER_PRETRAINED_MODEL_ARCHIVE_LIST",
-            "TrajectoryTransformerModel",
-            "TrajectoryTransformerPreTrainedModel",
-        ]
-    )
-    _import_structure["models.deprecated.transfo_xl"].extend(
-        [
-            "TRANSFO_XL_PRETRAINED_MODEL_ARCHIVE_LIST",
-            "AdaptiveEmbedding",
-            "TransfoXLForSequenceClassification",
-            "TransfoXLLMHeadModel",
-            "TransfoXLModel",
-            "TransfoXLPreTrainedModel",
-            "load_tf_weights_in_transfo_xl",
-        ]
-    )
-    _import_structure["models.deprecated.van"].extend(
-        [
-            "VAN_PRETRAINED_MODEL_ARCHIVE_LIST",
-            "VanForImageClassification",
-            "VanModel",
-            "VanPreTrainedModel",
-        ]
-    )
-    _import_structure["models.depth_anything"].extend(
-        [
-            "DEPTH_ANYTHING_PRETRAINED_MODEL_ARCHIVE_LIST",
-            "DepthAnythingForDepthEstimation",
-            "DepthAnythingPreTrainedModel",
-        ]
-    )
-    _import_structure["models.deta"].extend(
-        [
-            "DETA_PRETRAINED_MODEL_ARCHIVE_LIST",
-            "DetaForObjectDetection",
-            "DetaModel",
-            "DetaPreTrainedModel",
-        ]
-    )
-    _import_structure["models.detr"].extend(
-        [
-            "DETR_PRETRAINED_MODEL_ARCHIVE_LIST",
-            "DetrForObjectDetection",
-            "DetrForSegmentation",
-            "DetrModel",
-            "DetrPreTrainedModel",
-        ]
-    )
-    _import_structure["models.dinat"].extend(
-        [
-            "DINAT_PRETRAINED_MODEL_ARCHIVE_LIST",
-            "DinatBackbone",
-            "DinatForImageClassification",
-            "DinatModel",
-            "DinatPreTrainedModel",
-        ]
-    )
-    _import_structure["models.dinov2"].extend(
-        [
-            "DINOV2_PRETRAINED_MODEL_ARCHIVE_LIST",
-            "Dinov2Backbone",
-            "Dinov2ForImageClassification",
-            "Dinov2Model",
-            "Dinov2PreTrainedModel",
-        ]
-    )
-    _import_structure["models.distilbert"].extend(
-        [
-            "DISTILBERT_PRETRAINED_MODEL_ARCHIVE_LIST",
-            "DistilBertForMaskedLM",
-            "DistilBertForMultipleChoice",
-            "DistilBertForQuestionAnswering",
-            "DistilBertForSequenceClassification",
-            "DistilBertForTokenClassification",
-            "DistilBertModel",
-            "DistilBertPreTrainedModel",
-        ]
-    )
-    _import_structure["models.donut"].extend(
-        [
-            "DONUT_SWIN_PRETRAINED_MODEL_ARCHIVE_LIST",
-            "DonutSwinModel",
-            "DonutSwinPreTrainedModel",
-        ]
-    )
-    _import_structure["models.dpr"].extend(
-        [
-            "DPR_CONTEXT_ENCODER_PRETRAINED_MODEL_ARCHIVE_LIST",
-            "DPR_QUESTION_ENCODER_PRETRAINED_MODEL_ARCHIVE_LIST",
-            "DPR_READER_PRETRAINED_MODEL_ARCHIVE_LIST",
-            "DPRContextEncoder",
-            "DPRPretrainedContextEncoder",
-            "DPRPreTrainedModel",
-            "DPRPretrainedQuestionEncoder",
-            "DPRPretrainedReader",
-            "DPRQuestionEncoder",
-            "DPRReader",
-        ]
-    )
-    _import_structure["models.dpt"].extend(
-        [
-            "DPT_PRETRAINED_MODEL_ARCHIVE_LIST",
-            "DPTForDepthEstimation",
-            "DPTForSemanticSegmentation",
-            "DPTModel",
-            "DPTPreTrainedModel",
-        ]
-    )
-    _import_structure["models.efficientformer"].extend(
-        [
-            "EFFICIENTFORMER_PRETRAINED_MODEL_ARCHIVE_LIST",
-            "EfficientFormerForImageClassification",
-            "EfficientFormerForImageClassificationWithTeacher",
-            "EfficientFormerModel",
-            "EfficientFormerPreTrainedModel",
-        ]
-    )
-    _import_structure["models.efficientnet"].extend(
-        [
-            "EFFICIENTNET_PRETRAINED_MODEL_ARCHIVE_LIST",
-            "EfficientNetForImageClassification",
-            "EfficientNetModel",
-            "EfficientNetPreTrainedModel",
-        ]
-    )
-    _import_structure["models.electra"].extend(
-        [
-            "ELECTRA_PRETRAINED_MODEL_ARCHIVE_LIST",
-            "ElectraForCausalLM",
-            "ElectraForMaskedLM",
-            "ElectraForMultipleChoice",
-            "ElectraForPreTraining",
-            "ElectraForQuestionAnswering",
-            "ElectraForSequenceClassification",
-            "ElectraForTokenClassification",
-            "ElectraModel",
-            "ElectraPreTrainedModel",
-            "load_tf_weights_in_electra",
-        ]
-    )
-    _import_structure["models.encodec"].extend(
-        [
-            "ENCODEC_PRETRAINED_MODEL_ARCHIVE_LIST",
-            "EncodecModel",
-            "EncodecPreTrainedModel",
-        ]
-    )
-    _import_structure["models.encoder_decoder"].append("EncoderDecoderModel")
-    _import_structure["models.ernie"].extend(
-        [
-            "ERNIE_PRETRAINED_MODEL_ARCHIVE_LIST",
-            "ErnieForCausalLM",
-            "ErnieForMaskedLM",
-            "ErnieForMultipleChoice",
-            "ErnieForNextSentencePrediction",
-            "ErnieForPreTraining",
-            "ErnieForQuestionAnswering",
-            "ErnieForSequenceClassification",
-            "ErnieForTokenClassification",
-            "ErnieModel",
-            "ErniePreTrainedModel",
-        ]
-    )
-    _import_structure["models.ernie_m"].extend(
-        [
-            "ERNIE_M_PRETRAINED_MODEL_ARCHIVE_LIST",
-            "ErnieMForInformationExtraction",
-            "ErnieMForMultipleChoice",
-            "ErnieMForQuestionAnswering",
-            "ErnieMForSequenceClassification",
-            "ErnieMForTokenClassification",
-            "ErnieMModel",
-            "ErnieMPreTrainedModel",
-        ]
-    )
-    _import_structure["models.esm"].extend(
-        [
-            "ESM_PRETRAINED_MODEL_ARCHIVE_LIST",
-            "EsmFoldPreTrainedModel",
-            "EsmForMaskedLM",
-            "EsmForProteinFolding",
-            "EsmForSequenceClassification",
-            "EsmForTokenClassification",
-            "EsmModel",
-            "EsmPreTrainedModel",
-        ]
-    )
-    _import_structure["models.falcon"].extend(
-        [
-            "FALCON_PRETRAINED_MODEL_ARCHIVE_LIST",
-            "FalconForCausalLM",
-            "FalconForQuestionAnswering",
-            "FalconForSequenceClassification",
-            "FalconForTokenClassification",
-            "FalconModel",
-            "FalconPreTrainedModel",
-        ]
-    )
-    _import_structure["models.fastspeech2_conformer"].extend(
-        [
-            "FASTSPEECH2_CONFORMER_PRETRAINED_MODEL_ARCHIVE_LIST",
-            "FastSpeech2ConformerHifiGan",
-            "FastSpeech2ConformerModel",
-            "FastSpeech2ConformerPreTrainedModel",
-            "FastSpeech2ConformerWithHifiGan",
-        ]
-    )
-    _import_structure["models.flaubert"].extend(
-        [
-            "FLAUBERT_PRETRAINED_MODEL_ARCHIVE_LIST",
-            "FlaubertForMultipleChoice",
-            "FlaubertForQuestionAnswering",
-            "FlaubertForQuestionAnsweringSimple",
-            "FlaubertForSequenceClassification",
-            "FlaubertForTokenClassification",
-            "FlaubertModel",
-            "FlaubertPreTrainedModel",
-            "FlaubertWithLMHeadModel",
-        ]
-    )
-    _import_structure["models.flava"].extend(
-        [
-            "FLAVA_PRETRAINED_MODEL_ARCHIVE_LIST",
-            "FlavaForPreTraining",
-            "FlavaImageCodebook",
-            "FlavaImageModel",
-            "FlavaModel",
-            "FlavaMultimodalModel",
-            "FlavaPreTrainedModel",
-            "FlavaTextModel",
-        ]
-    )
-    _import_structure["models.fnet"].extend(
-        [
-            "FNET_PRETRAINED_MODEL_ARCHIVE_LIST",
-            "FNetForMaskedLM",
-            "FNetForMultipleChoice",
-            "FNetForNextSentencePrediction",
-            "FNetForPreTraining",
-            "FNetForQuestionAnswering",
-            "FNetForSequenceClassification",
-            "FNetForTokenClassification",
-            "FNetLayer",
-            "FNetModel",
-            "FNetPreTrainedModel",
-        ]
-    )
-    _import_structure["models.focalnet"].extend(
-        [
-            "FOCALNET_PRETRAINED_MODEL_ARCHIVE_LIST",
-            "FocalNetBackbone",
-            "FocalNetForImageClassification",
-            "FocalNetForMaskedImageModeling",
-            "FocalNetModel",
-            "FocalNetPreTrainedModel",
-        ]
-    )
-    _import_structure["models.fsmt"].extend(["FSMTForConditionalGeneration", "FSMTModel", "PretrainedFSMTModel"])
-    _import_structure["models.funnel"].extend(
-        [
-            "FUNNEL_PRETRAINED_MODEL_ARCHIVE_LIST",
-            "FunnelBaseModel",
-            "FunnelForMaskedLM",
-            "FunnelForMultipleChoice",
-            "FunnelForPreTraining",
-            "FunnelForQuestionAnswering",
-            "FunnelForSequenceClassification",
-            "FunnelForTokenClassification",
-            "FunnelModel",
-            "FunnelPreTrainedModel",
-            "load_tf_weights_in_funnel",
-        ]
-    )
-    _import_structure["models.fuyu"].extend(["FuyuForCausalLM", "FuyuPreTrainedModel"])
-    _import_structure["models.gemma"].extend(
-        [
-            "GemmaForCausalLM",
-            "GemmaForSequenceClassification",
-            "GemmaModel",
-            "GemmaPreTrainedModel",
-        ]
-    )
-    _import_structure["models.git"].extend(
-        [
-            "GIT_PRETRAINED_MODEL_ARCHIVE_LIST",
-            "GitForCausalLM",
-            "GitModel",
-            "GitPreTrainedModel",
-            "GitVisionModel",
-        ]
-    )
-    _import_structure["models.glpn"].extend(
-        [
-            "GLPN_PRETRAINED_MODEL_ARCHIVE_LIST",
-            "GLPNForDepthEstimation",
-            "GLPNModel",
-            "GLPNPreTrainedModel",
-        ]
-    )
-    _import_structure["models.gpt2"].extend(
-        [
-            "GPT2_PRETRAINED_MODEL_ARCHIVE_LIST",
-            "GPT2DoubleHeadsModel",
-            "GPT2ForQuestionAnswering",
-            "GPT2ForSequenceClassification",
-            "GPT2ForTokenClassification",
-            "GPT2LMHeadModel",
-            "GPT2Model",
-            "GPT2PreTrainedModel",
-            "load_tf_weights_in_gpt2",
-        ]
-    )
-    _import_structure["models.gpt_bigcode"].extend(
-        [
-            "GPT_BIGCODE_PRETRAINED_MODEL_ARCHIVE_LIST",
-            "GPTBigCodeForCausalLM",
-            "GPTBigCodeForSequenceClassification",
-            "GPTBigCodeForTokenClassification",
-            "GPTBigCodeModel",
-            "GPTBigCodePreTrainedModel",
-        ]
-    )
-    _import_structure["models.gpt_neo"].extend(
-        [
-            "GPT_NEO_PRETRAINED_MODEL_ARCHIVE_LIST",
-            "GPTNeoForCausalLM",
-            "GPTNeoForQuestionAnswering",
-            "GPTNeoForSequenceClassification",
-            "GPTNeoForTokenClassification",
-            "GPTNeoModel",
-            "GPTNeoPreTrainedModel",
-            "load_tf_weights_in_gpt_neo",
-        ]
-    )
-    _import_structure["models.gpt_neox"].extend(
-        [
-            "GPT_NEOX_PRETRAINED_MODEL_ARCHIVE_LIST",
-            "GPTNeoXForCausalLM",
-            "GPTNeoXForQuestionAnswering",
-            "GPTNeoXForSequenceClassification",
-            "GPTNeoXForTokenClassification",
-            "GPTNeoXLayer",
-            "GPTNeoXModel",
-            "GPTNeoXPreTrainedModel",
-        ]
-    )
-    _import_structure["models.gpt_neox_japanese"].extend(
-        [
-            "GPT_NEOX_JAPANESE_PRETRAINED_MODEL_ARCHIVE_LIST",
-            "GPTNeoXJapaneseForCausalLM",
-            "GPTNeoXJapaneseLayer",
-            "GPTNeoXJapaneseModel",
-            "GPTNeoXJapanesePreTrainedModel",
-        ]
-    )
-    _import_structure["models.gptj"].extend(
-        [
-            "GPTJ_PRETRAINED_MODEL_ARCHIVE_LIST",
-            "GPTJForCausalLM",
-            "GPTJForQuestionAnswering",
-            "GPTJForSequenceClassification",
-            "GPTJModel",
-            "GPTJPreTrainedModel",
-        ]
-    )
-    _import_structure["models.gptsan_japanese"].extend(
-        [
-            "GPTSAN_JAPANESE_PRETRAINED_MODEL_ARCHIVE_LIST",
-            "GPTSanJapaneseForConditionalGeneration",
-            "GPTSanJapaneseModel",
-            "GPTSanJapanesePreTrainedModel",
-        ]
-    )
-    _import_structure["models.graphormer"].extend(
-        [
-            "GRAPHORMER_PRETRAINED_MODEL_ARCHIVE_LIST",
-            "GraphormerForGraphClassification",
-            "GraphormerModel",
-            "GraphormerPreTrainedModel",
-        ]
-    )
-    _import_structure["models.groupvit"].extend(
-        [
-            "GROUPVIT_PRETRAINED_MODEL_ARCHIVE_LIST",
-            "GroupViTModel",
-            "GroupViTPreTrainedModel",
-            "GroupViTTextModel",
-            "GroupViTVisionModel",
-        ]
-    )
-    _import_structure["models.hubert"].extend(
-        [
-            "HUBERT_PRETRAINED_MODEL_ARCHIVE_LIST",
-            "HubertForCTC",
-            "HubertForSequenceClassification",
-            "HubertModel",
-            "HubertPreTrainedModel",
-        ]
-    )
-    _import_structure["models.ibert"].extend(
-        [
-            "IBERT_PRETRAINED_MODEL_ARCHIVE_LIST",
-            "IBertForMaskedLM",
-            "IBertForMultipleChoice",
-            "IBertForQuestionAnswering",
-            "IBertForSequenceClassification",
-            "IBertForTokenClassification",
-            "IBertModel",
-            "IBertPreTrainedModel",
-        ]
-    )
-    _import_structure["models.idefics"].extend(
-        [
-            "IDEFICS_PRETRAINED_MODEL_ARCHIVE_LIST",
-            "IdeficsForVisionText2Text",
-            "IdeficsModel",
-            "IdeficsPreTrainedModel",
-            "IdeficsProcessor",
-        ]
-    )
-    _import_structure["models.imagegpt"].extend(
-        [
-            "IMAGEGPT_PRETRAINED_MODEL_ARCHIVE_LIST",
-            "ImageGPTForCausalImageModeling",
-            "ImageGPTForImageClassification",
-            "ImageGPTModel",
-            "ImageGPTPreTrainedModel",
-            "load_tf_weights_in_imagegpt",
-        ]
-    )
-    _import_structure["models.informer"].extend(
-        [
-            "INFORMER_PRETRAINED_MODEL_ARCHIVE_LIST",
-            "InformerForPrediction",
-            "InformerModel",
-            "InformerPreTrainedModel",
-        ]
-    )
-    _import_structure["models.instructblip"].extend(
-        [
-            "INSTRUCTBLIP_PRETRAINED_MODEL_ARCHIVE_LIST",
-            "InstructBlipForConditionalGeneration",
-            "InstructBlipPreTrainedModel",
-            "InstructBlipQFormerModel",
-            "InstructBlipVisionModel",
-        ]
-    )
-    _import_structure["models.jukebox"].extend(
-        [
-            "JUKEBOX_PRETRAINED_MODEL_ARCHIVE_LIST",
-            "JukeboxModel",
-            "JukeboxPreTrainedModel",
-            "JukeboxPrior",
-            "JukeboxVQVAE",
-        ]
-    )
-    _import_structure["models.kosmos2"].extend(
-        [
-            "KOSMOS2_PRETRAINED_MODEL_ARCHIVE_LIST",
-            "Kosmos2ForConditionalGeneration",
-            "Kosmos2Model",
-            "Kosmos2PreTrainedModel",
-        ]
-    )
-    _import_structure["models.layoutlm"].extend(
-        [
-            "LAYOUTLM_PRETRAINED_MODEL_ARCHIVE_LIST",
-            "LayoutLMForMaskedLM",
-            "LayoutLMForQuestionAnswering",
-            "LayoutLMForSequenceClassification",
-            "LayoutLMForTokenClassification",
-            "LayoutLMModel",
-            "LayoutLMPreTrainedModel",
-        ]
-    )
-    _import_structure["models.layoutlmv2"].extend(
-        [
-            "LAYOUTLMV2_PRETRAINED_MODEL_ARCHIVE_LIST",
-            "LayoutLMv2ForQuestionAnswering",
-            "LayoutLMv2ForSequenceClassification",
-            "LayoutLMv2ForTokenClassification",
-            "LayoutLMv2Model",
-            "LayoutLMv2PreTrainedModel",
-        ]
-    )
-    _import_structure["models.layoutlmv3"].extend(
-        [
-            "LAYOUTLMV3_PRETRAINED_MODEL_ARCHIVE_LIST",
-            "LayoutLMv3ForQuestionAnswering",
-            "LayoutLMv3ForSequenceClassification",
-            "LayoutLMv3ForTokenClassification",
-            "LayoutLMv3Model",
-            "LayoutLMv3PreTrainedModel",
-        ]
-    )
-    _import_structure["models.led"].extend(
-        [
-            "LED_PRETRAINED_MODEL_ARCHIVE_LIST",
-            "LEDForConditionalGeneration",
-            "LEDForQuestionAnswering",
-            "LEDForSequenceClassification",
-            "LEDModel",
-            "LEDPreTrainedModel",
-        ]
-    )
-    _import_structure["models.levit"].extend(
-        [
-            "LEVIT_PRETRAINED_MODEL_ARCHIVE_LIST",
-            "LevitForImageClassification",
-            "LevitForImageClassificationWithTeacher",
-            "LevitModel",
-            "LevitPreTrainedModel",
-        ]
-    )
-    _import_structure["models.lilt"].extend(
-        [
-            "LILT_PRETRAINED_MODEL_ARCHIVE_LIST",
-            "LiltForQuestionAnswering",
-            "LiltForSequenceClassification",
-            "LiltForTokenClassification",
-            "LiltModel",
-            "LiltPreTrainedModel",
-        ]
-    )
-    _import_structure["models.llama"].extend(
-        [
-            "LlamaForCausalLM",
-            "LlamaForQuestionAnswering",
-            "LlamaForSequenceClassification",
-            "LlamaModel",
-            "LlamaPreTrainedModel",
-        ]
-    )
-    _import_structure["models.llava"].extend(
-        [
-            "LLAVA_PRETRAINED_MODEL_ARCHIVE_LIST",
-            "LlavaForConditionalGeneration",
-            "LlavaPreTrainedModel",
-            "LlavaProcessor",
-        ]
-    )
-    _import_structure["models.longformer"].extend(
-        [
-            "LONGFORMER_PRETRAINED_MODEL_ARCHIVE_LIST",
-            "LongformerForMaskedLM",
-            "LongformerForMultipleChoice",
-            "LongformerForQuestionAnswering",
-            "LongformerForSequenceClassification",
-            "LongformerForTokenClassification",
-            "LongformerModel",
-            "LongformerPreTrainedModel",
-            "LongformerSelfAttention",
-        ]
-    )
-    _import_structure["models.longt5"].extend(
-        [
-            "LONGT5_PRETRAINED_MODEL_ARCHIVE_LIST",
-            "LongT5EncoderModel",
-            "LongT5ForConditionalGeneration",
-            "LongT5Model",
-            "LongT5PreTrainedModel",
-        ]
-    )
-    _import_structure["models.luke"].extend(
-        [
-            "LUKE_PRETRAINED_MODEL_ARCHIVE_LIST",
-            "LukeForEntityClassification",
-            "LukeForEntityPairClassification",
-            "LukeForEntitySpanClassification",
-            "LukeForMaskedLM",
-            "LukeForMultipleChoice",
-            "LukeForQuestionAnswering",
-            "LukeForSequenceClassification",
-            "LukeForTokenClassification",
-            "LukeModel",
-            "LukePreTrainedModel",
-        ]
-    )
-    _import_structure["models.lxmert"].extend(
-        [
-            "LxmertEncoder",
-            "LxmertForPreTraining",
-            "LxmertForQuestionAnswering",
-            "LxmertModel",
-            "LxmertPreTrainedModel",
-            "LxmertVisualFeatureEncoder",
-            "LxmertXLayer",
-        ]
-    )
-    _import_structure["models.m2m_100"].extend(
-        [
-            "M2M_100_PRETRAINED_MODEL_ARCHIVE_LIST",
-            "M2M100ForConditionalGeneration",
-            "M2M100Model",
-            "M2M100PreTrainedModel",
-        ]
-    )
-    _import_structure["models.mamba"].extend(
-        [
-            "MAMBA_PRETRAINED_MODEL_ARCHIVE_LIST",
-            "MambaForCausalLM",
-            "MambaModel",
-            "MambaPreTrainedModel",
-        ]
-    )
-    _import_structure["models.marian"].extend(["MarianForCausalLM", "MarianModel", "MarianMTModel"])
-    _import_structure["models.markuplm"].extend(
-        [
-            "MARKUPLM_PRETRAINED_MODEL_ARCHIVE_LIST",
-            "MarkupLMForQuestionAnswering",
-            "MarkupLMForSequenceClassification",
-            "MarkupLMForTokenClassification",
-            "MarkupLMModel",
-            "MarkupLMPreTrainedModel",
-        ]
-    )
-    _import_structure["models.mask2former"].extend(
-        [
-            "MASK2FORMER_PRETRAINED_MODEL_ARCHIVE_LIST",
-            "Mask2FormerForUniversalSegmentation",
-            "Mask2FormerModel",
-            "Mask2FormerPreTrainedModel",
-        ]
-    )
-    _import_structure["models.maskformer"].extend(
-        [
-            "MASKFORMER_PRETRAINED_MODEL_ARCHIVE_LIST",
-            "MaskFormerForInstanceSegmentation",
-            "MaskFormerModel",
-            "MaskFormerPreTrainedModel",
-            "MaskFormerSwinBackbone",
-        ]
-    )
-    _import_structure["models.mbart"].extend(
-        [
-            "MBartForCausalLM",
-            "MBartForConditionalGeneration",
-            "MBartForQuestionAnswering",
-            "MBartForSequenceClassification",
-            "MBartModel",
-            "MBartPreTrainedModel",
-        ]
-    )
-    _import_structure["models.mega"].extend(
-        [
-            "MEGA_PRETRAINED_MODEL_ARCHIVE_LIST",
-            "MegaForCausalLM",
-            "MegaForMaskedLM",
-            "MegaForMultipleChoice",
-            "MegaForQuestionAnswering",
-            "MegaForSequenceClassification",
-            "MegaForTokenClassification",
-            "MegaModel",
-            "MegaPreTrainedModel",
-        ]
-    )
-    _import_structure["models.megatron_bert"].extend(
-        [
-            "MEGATRON_BERT_PRETRAINED_MODEL_ARCHIVE_LIST",
-            "MegatronBertForCausalLM",
-            "MegatronBertForMaskedLM",
-            "MegatronBertForMultipleChoice",
-            "MegatronBertForNextSentencePrediction",
-            "MegatronBertForPreTraining",
-            "MegatronBertForQuestionAnswering",
-            "MegatronBertForSequenceClassification",
-            "MegatronBertForTokenClassification",
-            "MegatronBertModel",
-            "MegatronBertPreTrainedModel",
-        ]
-    )
-    _import_structure["models.mgp_str"].extend(
-        [
-            "MGP_STR_PRETRAINED_MODEL_ARCHIVE_LIST",
-            "MgpstrForSceneTextRecognition",
-            "MgpstrModel",
-            "MgpstrPreTrainedModel",
-        ]
-    )
-    _import_structure["models.mistral"].extend(
-        [
-            "MistralForCausalLM",
-            "MistralForSequenceClassification",
-            "MistralModel",
-            "MistralPreTrainedModel",
-        ]
-    )
-    _import_structure["models.mixtral"].extend(
-        ["MixtralForCausalLM", "MixtralForSequenceClassification", "MixtralModel", "MixtralPreTrainedModel"]
-    )
-    _import_structure["models.mobilebert"].extend(
-        [
-            "MOBILEBERT_PRETRAINED_MODEL_ARCHIVE_LIST",
-            "MobileBertForMaskedLM",
-            "MobileBertForMultipleChoice",
-            "MobileBertForNextSentencePrediction",
-            "MobileBertForPreTraining",
-            "MobileBertForQuestionAnswering",
-            "MobileBertForSequenceClassification",
-            "MobileBertForTokenClassification",
-            "MobileBertLayer",
-            "MobileBertModel",
-            "MobileBertPreTrainedModel",
-            "load_tf_weights_in_mobilebert",
-        ]
-    )
-    _import_structure["models.mobilenet_v1"].extend(
-        [
-            "MOBILENET_V1_PRETRAINED_MODEL_ARCHIVE_LIST",
-            "MobileNetV1ForImageClassification",
-            "MobileNetV1Model",
-            "MobileNetV1PreTrainedModel",
-            "load_tf_weights_in_mobilenet_v1",
-        ]
-    )
-    _import_structure["models.mobilenet_v2"].extend(
-        [
-            "MOBILENET_V2_PRETRAINED_MODEL_ARCHIVE_LIST",
-            "MobileNetV2ForImageClassification",
-            "MobileNetV2ForSemanticSegmentation",
-            "MobileNetV2Model",
-            "MobileNetV2PreTrainedModel",
-            "load_tf_weights_in_mobilenet_v2",
-        ]
-    )
-    _import_structure["models.mobilevit"].extend(
-        [
-            "MOBILEVIT_PRETRAINED_MODEL_ARCHIVE_LIST",
-            "MobileViTForImageClassification",
-            "MobileViTForSemanticSegmentation",
-            "MobileViTModel",
-            "MobileViTPreTrainedModel",
-        ]
-    )
-    _import_structure["models.mobilevitv2"].extend(
-        [
-            "MOBILEVITV2_PRETRAINED_MODEL_ARCHIVE_LIST",
-            "MobileViTV2ForImageClassification",
-            "MobileViTV2ForSemanticSegmentation",
-            "MobileViTV2Model",
-            "MobileViTV2PreTrainedModel",
-        ]
-    )
-    _import_structure["models.mpnet"].extend(
-        [
-            "MPNET_PRETRAINED_MODEL_ARCHIVE_LIST",
-            "MPNetForMaskedLM",
-            "MPNetForMultipleChoice",
-            "MPNetForQuestionAnswering",
-            "MPNetForSequenceClassification",
-            "MPNetForTokenClassification",
-            "MPNetLayer",
-            "MPNetModel",
-            "MPNetPreTrainedModel",
-        ]
-    )
-    _import_structure["models.mpt"].extend(
-        [
-            "MPT_PRETRAINED_MODEL_ARCHIVE_LIST",
-            "MptForCausalLM",
-            "MptForQuestionAnswering",
-            "MptForSequenceClassification",
-            "MptForTokenClassification",
-            "MptModel",
-            "MptPreTrainedModel",
-        ]
-    )
-    _import_structure["models.mra"].extend(
-        [
-            "MRA_PRETRAINED_MODEL_ARCHIVE_LIST",
-            "MraForMaskedLM",
-            "MraForMultipleChoice",
-            "MraForQuestionAnswering",
-            "MraForSequenceClassification",
-            "MraForTokenClassification",
-            "MraModel",
-            "MraPreTrainedModel",
-        ]
-    )
-    _import_structure["models.mt5"].extend(
-        [
-            "MT5EncoderModel",
-            "MT5ForConditionalGeneration",
-            "MT5ForQuestionAnswering",
-            "MT5ForSequenceClassification",
-            "MT5ForTokenClassification",
-            "MT5Model",
-            "MT5PreTrainedModel",
-        ]
-    )
-    _import_structure["models.musicgen"].extend(
-        [
-            "MUSICGEN_PRETRAINED_MODEL_ARCHIVE_LIST",
-            "MusicgenForCausalLM",
-            "MusicgenForConditionalGeneration",
-            "MusicgenModel",
-            "MusicgenPreTrainedModel",
-            "MusicgenProcessor",
-        ]
-    )
-    _import_structure["models.mvp"].extend(
-        [
-            "MVP_PRETRAINED_MODEL_ARCHIVE_LIST",
-            "MvpForCausalLM",
-            "MvpForConditionalGeneration",
-            "MvpForQuestionAnswering",
-            "MvpForSequenceClassification",
-            "MvpModel",
-            "MvpPreTrainedModel",
-        ]
-    )
-    _import_structure["models.nat"].extend(
-        [
-            "NAT_PRETRAINED_MODEL_ARCHIVE_LIST",
-            "NatBackbone",
-            "NatForImageClassification",
-            "NatModel",
-            "NatPreTrainedModel",
-        ]
-    )
-    _import_structure["models.nezha"].extend(
-        [
-            "NEZHA_PRETRAINED_MODEL_ARCHIVE_LIST",
-            "NezhaForMaskedLM",
-            "NezhaForMultipleChoice",
-            "NezhaForNextSentencePrediction",
-            "NezhaForPreTraining",
-            "NezhaForQuestionAnswering",
-            "NezhaForSequenceClassification",
-            "NezhaForTokenClassification",
-            "NezhaModel",
-            "NezhaPreTrainedModel",
-        ]
-    )
-    _import_structure["models.nllb_moe"].extend(
-        [
-            "NLLB_MOE_PRETRAINED_MODEL_ARCHIVE_LIST",
-            "NllbMoeForConditionalGeneration",
-            "NllbMoeModel",
-            "NllbMoePreTrainedModel",
-            "NllbMoeSparseMLP",
-            "NllbMoeTop2Router",
-        ]
-    )
-    _import_structure["models.nystromformer"].extend(
-        [
-            "NYSTROMFORMER_PRETRAINED_MODEL_ARCHIVE_LIST",
-            "NystromformerForMaskedLM",
-            "NystromformerForMultipleChoice",
-            "NystromformerForQuestionAnswering",
-            "NystromformerForSequenceClassification",
-            "NystromformerForTokenClassification",
-            "NystromformerLayer",
-            "NystromformerModel",
-            "NystromformerPreTrainedModel",
-        ]
-    )
-    _import_structure["models.oneformer"].extend(
-        [
-            "ONEFORMER_PRETRAINED_MODEL_ARCHIVE_LIST",
-            "OneFormerForUniversalSegmentation",
-            "OneFormerModel",
-            "OneFormerPreTrainedModel",
-        ]
-    )
-    _import_structure["models.openai"].extend(
-        [
-            "OPENAI_GPT_PRETRAINED_MODEL_ARCHIVE_LIST",
-            "OpenAIGPTDoubleHeadsModel",
-            "OpenAIGPTForSequenceClassification",
-            "OpenAIGPTLMHeadModel",
-            "OpenAIGPTModel",
-            "OpenAIGPTPreTrainedModel",
-            "load_tf_weights_in_openai_gpt",
-        ]
-    )
-    _import_structure["models.opt"].extend(
-        [
-            "OPT_PRETRAINED_MODEL_ARCHIVE_LIST",
-            "OPTForCausalLM",
-            "OPTForQuestionAnswering",
-            "OPTForSequenceClassification",
-            "OPTModel",
-            "OPTPreTrainedModel",
-        ]
-    )
-    _import_structure["models.owlv2"].extend(
-        [
-            "OWLV2_PRETRAINED_MODEL_ARCHIVE_LIST",
-            "Owlv2ForObjectDetection",
-            "Owlv2Model",
-            "Owlv2PreTrainedModel",
-            "Owlv2TextModel",
-            "Owlv2VisionModel",
-        ]
-    )
-    _import_structure["models.owlvit"].extend(
-        [
-            "OWLVIT_PRETRAINED_MODEL_ARCHIVE_LIST",
-            "OwlViTForObjectDetection",
-            "OwlViTModel",
-            "OwlViTPreTrainedModel",
-            "OwlViTTextModel",
-            "OwlViTVisionModel",
-        ]
-    )
-    _import_structure["models.patchtsmixer"].extend(
-        [
-            "PATCHTSMIXER_PRETRAINED_MODEL_ARCHIVE_LIST",
-            "PatchTSMixerForPrediction",
-            "PatchTSMixerForPretraining",
-            "PatchTSMixerForRegression",
-            "PatchTSMixerForTimeSeriesClassification",
-            "PatchTSMixerModel",
-            "PatchTSMixerPreTrainedModel",
-        ]
-    )
-    _import_structure["models.patchtst"].extend(
-        [
-            "PATCHTST_PRETRAINED_MODEL_ARCHIVE_LIST",
-            "PatchTSTForClassification",
-            "PatchTSTForPrediction",
-            "PatchTSTForPretraining",
-            "PatchTSTForRegression",
-            "PatchTSTModel",
-            "PatchTSTPreTrainedModel",
-        ]
-    )
-    _import_structure["models.pegasus"].extend(
-        [
-            "PegasusForCausalLM",
-            "PegasusForConditionalGeneration",
-            "PegasusModel",
-            "PegasusPreTrainedModel",
-        ]
-    )
-    _import_structure["models.pegasus_x"].extend(
-        [
-            "PEGASUS_X_PRETRAINED_MODEL_ARCHIVE_LIST",
-            "PegasusXForConditionalGeneration",
-            "PegasusXModel",
-            "PegasusXPreTrainedModel",
-        ]
-    )
-    _import_structure["models.perceiver"].extend(
-        [
-            "PERCEIVER_PRETRAINED_MODEL_ARCHIVE_LIST",
-            "PerceiverForImageClassificationConvProcessing",
-            "PerceiverForImageClassificationFourier",
-            "PerceiverForImageClassificationLearned",
-            "PerceiverForMaskedLM",
-            "PerceiverForMultimodalAutoencoding",
-            "PerceiverForOpticalFlow",
-            "PerceiverForSequenceClassification",
-            "PerceiverLayer",
-            "PerceiverModel",
-            "PerceiverPreTrainedModel",
-        ]
-    )
-    _import_structure["models.persimmon"].extend(
-        [
-            "PersimmonForCausalLM",
-            "PersimmonForSequenceClassification",
-            "PersimmonModel",
-            "PersimmonPreTrainedModel",
-        ]
-    )
-    _import_structure["models.phi"].extend(
-        [
-            "PHI_PRETRAINED_MODEL_ARCHIVE_LIST",
-            "PhiForCausalLM",
-            "PhiForSequenceClassification",
-            "PhiForTokenClassification",
-            "PhiModel",
-            "PhiPreTrainedModel",
-        ]
-    )
-    _import_structure["models.pix2struct"].extend(
-        [
-            "PIX2STRUCT_PRETRAINED_MODEL_ARCHIVE_LIST",
-            "Pix2StructForConditionalGeneration",
-            "Pix2StructPreTrainedModel",
-            "Pix2StructTextModel",
-            "Pix2StructVisionModel",
-        ]
-    )
-    _import_structure["models.plbart"].extend(
-        [
-            "PLBART_PRETRAINED_MODEL_ARCHIVE_LIST",
-            "PLBartForCausalLM",
-            "PLBartForConditionalGeneration",
-            "PLBartForSequenceClassification",
-            "PLBartModel",
-            "PLBartPreTrainedModel",
-        ]
-    )
-    _import_structure["models.poolformer"].extend(
-        [
-            "POOLFORMER_PRETRAINED_MODEL_ARCHIVE_LIST",
-            "PoolFormerForImageClassification",
-            "PoolFormerModel",
-            "PoolFormerPreTrainedModel",
-        ]
-    )
-    _import_structure["models.pop2piano"].extend(
-        [
-            "POP2PIANO_PRETRAINED_MODEL_ARCHIVE_LIST",
-            "Pop2PianoForConditionalGeneration",
-            "Pop2PianoPreTrainedModel",
-        ]
-    )
-    _import_structure["models.prophetnet"].extend(
-        [
-            "PROPHETNET_PRETRAINED_MODEL_ARCHIVE_LIST",
-            "ProphetNetDecoder",
-            "ProphetNetEncoder",
-            "ProphetNetForCausalLM",
-            "ProphetNetForConditionalGeneration",
-            "ProphetNetModel",
-            "ProphetNetPreTrainedModel",
-        ]
-    )
-    _import_structure["models.pvt"].extend(
-        [
-            "PVT_PRETRAINED_MODEL_ARCHIVE_LIST",
-            "PvtForImageClassification",
-            "PvtModel",
-            "PvtPreTrainedModel",
-        ]
-    )
-    _import_structure["models.qdqbert"].extend(
-        [
-            "QDQBERT_PRETRAINED_MODEL_ARCHIVE_LIST",
-            "QDQBertForMaskedLM",
-            "QDQBertForMultipleChoice",
-            "QDQBertForNextSentencePrediction",
-            "QDQBertForQuestionAnswering",
-            "QDQBertForSequenceClassification",
-            "QDQBertForTokenClassification",
-            "QDQBertLayer",
-            "QDQBertLMHeadModel",
-            "QDQBertModel",
-            "QDQBertPreTrainedModel",
-            "load_tf_weights_in_qdqbert",
-        ]
-    )
-    _import_structure["models.qwen2"].extend(
-        [
-            "Qwen2ForCausalLM",
-            "Qwen2ForSequenceClassification",
-            "Qwen2Model",
-            "Qwen2PreTrainedModel",
-        ]
-    )
-    _import_structure["models.rag"].extend(
-        [
-            "RagModel",
-            "RagPreTrainedModel",
-            "RagSequenceForGeneration",
-            "RagTokenForGeneration",
-        ]
-    )
-    _import_structure["models.realm"].extend(
-        [
-            "REALM_PRETRAINED_MODEL_ARCHIVE_LIST",
-            "RealmEmbedder",
-            "RealmForOpenQA",
-            "RealmKnowledgeAugEncoder",
-            "RealmPreTrainedModel",
-            "RealmReader",
-            "RealmRetriever",
-            "RealmScorer",
-            "load_tf_weights_in_realm",
-        ]
-    )
-    _import_structure["models.reformer"].extend(
-        [
-            "REFORMER_PRETRAINED_MODEL_ARCHIVE_LIST",
-            "ReformerAttention",
-            "ReformerForMaskedLM",
-            "ReformerForQuestionAnswering",
-            "ReformerForSequenceClassification",
-            "ReformerLayer",
-            "ReformerModel",
-            "ReformerModelWithLMHead",
-            "ReformerPreTrainedModel",
-        ]
-    )
-    _import_structure["models.regnet"].extend(
-        [
-            "REGNET_PRETRAINED_MODEL_ARCHIVE_LIST",
-            "RegNetForImageClassification",
-            "RegNetModel",
-            "RegNetPreTrainedModel",
-        ]
-    )
-    _import_structure["models.rembert"].extend(
-        [
-            "REMBERT_PRETRAINED_MODEL_ARCHIVE_LIST",
-            "RemBertForCausalLM",
-            "RemBertForMaskedLM",
-            "RemBertForMultipleChoice",
-            "RemBertForQuestionAnswering",
-            "RemBertForSequenceClassification",
-            "RemBertForTokenClassification",
-            "RemBertLayer",
-            "RemBertModel",
-            "RemBertPreTrainedModel",
-            "load_tf_weights_in_rembert",
-        ]
-    )
-    _import_structure["models.resnet"].extend(
-        [
-            "RESNET_PRETRAINED_MODEL_ARCHIVE_LIST",
-            "ResNetBackbone",
-            "ResNetForImageClassification",
-            "ResNetModel",
-            "ResNetPreTrainedModel",
-        ]
-    )
-    _import_structure["models.roberta"].extend(
-        [
-            "ROBERTA_PRETRAINED_MODEL_ARCHIVE_LIST",
-            "RobertaForCausalLM",
-            "RobertaForMaskedLM",
-            "RobertaForMultipleChoice",
-            "RobertaForQuestionAnswering",
-            "RobertaForSequenceClassification",
-            "RobertaForTokenClassification",
-            "RobertaModel",
-            "RobertaPreTrainedModel",
-        ]
-    )
-    _import_structure["models.roberta_prelayernorm"].extend(
-        [
-            "ROBERTA_PRELAYERNORM_PRETRAINED_MODEL_ARCHIVE_LIST",
-            "RobertaPreLayerNormForCausalLM",
-            "RobertaPreLayerNormForMaskedLM",
-            "RobertaPreLayerNormForMultipleChoice",
-            "RobertaPreLayerNormForQuestionAnswering",
-            "RobertaPreLayerNormForSequenceClassification",
-            "RobertaPreLayerNormForTokenClassification",
-            "RobertaPreLayerNormModel",
-            "RobertaPreLayerNormPreTrainedModel",
-        ]
-    )
-    _import_structure["models.roc_bert"].extend(
-        [
-            "ROC_BERT_PRETRAINED_MODEL_ARCHIVE_LIST",
-            "RoCBertForCausalLM",
-            "RoCBertForMaskedLM",
-            "RoCBertForMultipleChoice",
-            "RoCBertForPreTraining",
-            "RoCBertForQuestionAnswering",
-            "RoCBertForSequenceClassification",
-            "RoCBertForTokenClassification",
-            "RoCBertLayer",
-            "RoCBertModel",
-            "RoCBertPreTrainedModel",
-            "load_tf_weights_in_roc_bert",
-        ]
-    )
-    _import_structure["models.roformer"].extend(
-        [
-            "ROFORMER_PRETRAINED_MODEL_ARCHIVE_LIST",
-            "RoFormerForCausalLM",
-            "RoFormerForMaskedLM",
-            "RoFormerForMultipleChoice",
-            "RoFormerForQuestionAnswering",
-            "RoFormerForSequenceClassification",
-            "RoFormerForTokenClassification",
-            "RoFormerLayer",
-            "RoFormerModel",
-            "RoFormerPreTrainedModel",
-            "load_tf_weights_in_roformer",
-        ]
-    )
-    _import_structure["models.rwkv"].extend(
-        [
-            "RWKV_PRETRAINED_MODEL_ARCHIVE_LIST",
-            "RwkvForCausalLM",
-            "RwkvModel",
-            "RwkvPreTrainedModel",
-        ]
-    )
-    _import_structure["models.sam"].extend(
-        [
-            "SAM_PRETRAINED_MODEL_ARCHIVE_LIST",
-            "SamModel",
-            "SamPreTrainedModel",
-        ]
-    )
-    _import_structure["models.seamless_m4t"].extend(
-        [
-            "SEAMLESS_M4T_PRETRAINED_MODEL_ARCHIVE_LIST",
-            "SeamlessM4TCodeHifiGan",
-            "SeamlessM4TForSpeechToSpeech",
-            "SeamlessM4TForSpeechToText",
-            "SeamlessM4TForTextToSpeech",
-            "SeamlessM4TForTextToText",
-            "SeamlessM4THifiGan",
-            "SeamlessM4TModel",
-            "SeamlessM4TPreTrainedModel",
-            "SeamlessM4TTextToUnitForConditionalGeneration",
-            "SeamlessM4TTextToUnitModel",
-        ]
-    )
-    _import_structure["models.seamless_m4t_v2"].extend(
-        [
-            "SEAMLESS_M4T_V2_PRETRAINED_MODEL_ARCHIVE_LIST",
-            "SeamlessM4Tv2ForSpeechToSpeech",
-            "SeamlessM4Tv2ForSpeechToText",
-            "SeamlessM4Tv2ForTextToSpeech",
-            "SeamlessM4Tv2ForTextToText",
-            "SeamlessM4Tv2Model",
-            "SeamlessM4Tv2PreTrainedModel",
-        ]
-    )
-    _import_structure["models.segformer"].extend(
-        [
-            "SEGFORMER_PRETRAINED_MODEL_ARCHIVE_LIST",
-            "SegformerDecodeHead",
-            "SegformerForImageClassification",
-            "SegformerForSemanticSegmentation",
-            "SegformerLayer",
-            "SegformerModel",
-            "SegformerPreTrainedModel",
-        ]
-    )
-    _import_structure["models.seggpt"].extend(
-        [
-            "SEGGPT_PRETRAINED_MODEL_ARCHIVE_LIST",
-            "SegGptForImageSegmentation",
-            "SegGptModel",
-            "SegGptPreTrainedModel",
-        ]
-    )
-    _import_structure["models.sew"].extend(
-        [
-            "SEW_PRETRAINED_MODEL_ARCHIVE_LIST",
-            "SEWForCTC",
-            "SEWForSequenceClassification",
-            "SEWModel",
-            "SEWPreTrainedModel",
-        ]
-    )
-    _import_structure["models.sew_d"].extend(
-        [
-            "SEW_D_PRETRAINED_MODEL_ARCHIVE_LIST",
-            "SEWDForCTC",
-            "SEWDForSequenceClassification",
-            "SEWDModel",
-            "SEWDPreTrainedModel",
-        ]
-    )
-    _import_structure["models.siglip"].extend(
-        [
-            "SIGLIP_PRETRAINED_MODEL_ARCHIVE_LIST",
-            "SiglipForImageClassification",
-            "SiglipModel",
-            "SiglipPreTrainedModel",
-            "SiglipTextModel",
-            "SiglipVisionModel",
-        ]
-    )
-    _import_structure["models.speech_encoder_decoder"].extend(["SpeechEncoderDecoderModel"])
-    _import_structure["models.speech_to_text"].extend(
-        [
-            "SPEECH_TO_TEXT_PRETRAINED_MODEL_ARCHIVE_LIST",
-            "Speech2TextForConditionalGeneration",
-            "Speech2TextModel",
-            "Speech2TextPreTrainedModel",
-        ]
-    )
-    _import_structure["models.speech_to_text_2"].extend(["Speech2Text2ForCausalLM", "Speech2Text2PreTrainedModel"])
-    _import_structure["models.speecht5"].extend(
-        [
-            "SPEECHT5_PRETRAINED_MODEL_ARCHIVE_LIST",
-            "SpeechT5ForSpeechToSpeech",
-            "SpeechT5ForSpeechToText",
-            "SpeechT5ForTextToSpeech",
-            "SpeechT5HifiGan",
-            "SpeechT5Model",
-            "SpeechT5PreTrainedModel",
-        ]
-    )
-    _import_structure["models.splinter"].extend(
-        [
-            "SPLINTER_PRETRAINED_MODEL_ARCHIVE_LIST",
-            "SplinterForPreTraining",
-            "SplinterForQuestionAnswering",
-            "SplinterLayer",
-            "SplinterModel",
-            "SplinterPreTrainedModel",
-        ]
-    )
-    _import_structure["models.squeezebert"].extend(
-        [
-            "SQUEEZEBERT_PRETRAINED_MODEL_ARCHIVE_LIST",
-            "SqueezeBertForMaskedLM",
-            "SqueezeBertForMultipleChoice",
-            "SqueezeBertForQuestionAnswering",
-            "SqueezeBertForSequenceClassification",
-            "SqueezeBertForTokenClassification",
-            "SqueezeBertModel",
-            "SqueezeBertModule",
-            "SqueezeBertPreTrainedModel",
-        ]
-    )
-    _import_structure["models.stablelm"].extend(
-        [
-            "StableLmForCausalLM",
-            "StableLmForSequenceClassification",
-            "StableLmModel",
-            "StableLmPreTrainedModel",
-        ]
-    )
-    _import_structure["models.starcoder2"].extend(
-        [
-            "Starcoder2ForCausalLM",
-            "Starcoder2ForSequenceClassification",
-            "Starcoder2Model",
-            "Starcoder2PreTrainedModel",
-        ]
-    )
-    _import_structure["models.swiftformer"].extend(
-        [
-            "SWIFTFORMER_PRETRAINED_MODEL_ARCHIVE_LIST",
-            "SwiftFormerForImageClassification",
-            "SwiftFormerModel",
-            "SwiftFormerPreTrainedModel",
-        ]
-    )
-    _import_structure["models.swin"].extend(
-        [
-            "SWIN_PRETRAINED_MODEL_ARCHIVE_LIST",
-            "SwinBackbone",
-            "SwinForImageClassification",
-            "SwinForMaskedImageModeling",
-            "SwinModel",
-            "SwinPreTrainedModel",
-        ]
-    )
-    _import_structure["models.swin2sr"].extend(
-        [
-            "SWIN2SR_PRETRAINED_MODEL_ARCHIVE_LIST",
-            "Swin2SRForImageSuperResolution",
-            "Swin2SRModel",
-            "Swin2SRPreTrainedModel",
-        ]
-    )
-    _import_structure["models.swinv2"].extend(
-        [
-            "SWINV2_PRETRAINED_MODEL_ARCHIVE_LIST",
-            "Swinv2Backbone",
-            "Swinv2ForImageClassification",
-            "Swinv2ForMaskedImageModeling",
-            "Swinv2Model",
-            "Swinv2PreTrainedModel",
-        ]
-    )
-    _import_structure["models.switch_transformers"].extend(
-        [
-            "SWITCH_TRANSFORMERS_PRETRAINED_MODEL_ARCHIVE_LIST",
-            "SwitchTransformersEncoderModel",
-            "SwitchTransformersForConditionalGeneration",
-            "SwitchTransformersModel",
-            "SwitchTransformersPreTrainedModel",
-            "SwitchTransformersSparseMLP",
-            "SwitchTransformersTop1Router",
-        ]
-    )
-    _import_structure["models.t5"].extend(
-        [
-            "T5_PRETRAINED_MODEL_ARCHIVE_LIST",
-            "T5EncoderModel",
-            "T5ForConditionalGeneration",
-            "T5ForQuestionAnswering",
-            "T5ForSequenceClassification",
-            "T5ForTokenClassification",
-            "T5Model",
-            "T5PreTrainedModel",
-            "load_tf_weights_in_t5",
-        ]
-    )
-    _import_structure["models.table_transformer"].extend(
-        [
-            "TABLE_TRANSFORMER_PRETRAINED_MODEL_ARCHIVE_LIST",
-            "TableTransformerForObjectDetection",
-            "TableTransformerModel",
-            "TableTransformerPreTrainedModel",
-        ]
-    )
-    _import_structure["models.tapas"].extend(
-        [
-            "TAPAS_PRETRAINED_MODEL_ARCHIVE_LIST",
-            "TapasForMaskedLM",
-            "TapasForQuestionAnswering",
-            "TapasForSequenceClassification",
-            "TapasModel",
-            "TapasPreTrainedModel",
-            "load_tf_weights_in_tapas",
-        ]
-    )
-    _import_structure["models.time_series_transformer"].extend(
-        [
-            "TIME_SERIES_TRANSFORMER_PRETRAINED_MODEL_ARCHIVE_LIST",
-            "TimeSeriesTransformerForPrediction",
-            "TimeSeriesTransformerModel",
-            "TimeSeriesTransformerPreTrainedModel",
-        ]
-    )
-    _import_structure["models.timesformer"].extend(
-        [
-            "TIMESFORMER_PRETRAINED_MODEL_ARCHIVE_LIST",
-            "TimesformerForVideoClassification",
-            "TimesformerModel",
-            "TimesformerPreTrainedModel",
-        ]
-    )
-    _import_structure["models.timm_backbone"].extend(["TimmBackbone"])
-    _import_structure["models.trocr"].extend(
-        [
-            "TROCR_PRETRAINED_MODEL_ARCHIVE_LIST",
-            "TrOCRForCausalLM",
-            "TrOCRPreTrainedModel",
-        ]
-    )
-    _import_structure["models.tvlt"].extend(
-        [
-            "TVLT_PRETRAINED_MODEL_ARCHIVE_LIST",
-            "TvltForAudioVisualClassification",
-            "TvltForPreTraining",
-            "TvltModel",
-            "TvltPreTrainedModel",
-        ]
-    )
-    _import_structure["models.tvp"].extend(
-        [
-            "TVP_PRETRAINED_MODEL_ARCHIVE_LIST",
-            "TvpForVideoGrounding",
-            "TvpModel",
-            "TvpPreTrainedModel",
-        ]
-    )
-    _import_structure["models.udop"].extend(
-        [
-            "UDOP_PRETRAINED_MODEL_ARCHIVE_LIST",
-            "UdopEncoderModel",
-            "UdopForConditionalGeneration",
-            "UdopModel",
-            "UdopPreTrainedModel",
-        ],
-    )
-    _import_structure["models.umt5"].extend(
-        [
-            "UMT5EncoderModel",
-            "UMT5ForConditionalGeneration",
-            "UMT5ForQuestionAnswering",
-            "UMT5ForSequenceClassification",
-            "UMT5ForTokenClassification",
-            "UMT5Model",
-            "UMT5PreTrainedModel",
-        ]
-    )
-    _import_structure["models.unispeech"].extend(
-        [
-            "UNISPEECH_PRETRAINED_MODEL_ARCHIVE_LIST",
-            "UniSpeechForCTC",
-            "UniSpeechForPreTraining",
-            "UniSpeechForSequenceClassification",
-            "UniSpeechModel",
-            "UniSpeechPreTrainedModel",
-        ]
-    )
-    _import_structure["models.unispeech_sat"].extend(
-        [
-            "UNISPEECH_SAT_PRETRAINED_MODEL_ARCHIVE_LIST",
-            "UniSpeechSatForAudioFrameClassification",
-            "UniSpeechSatForCTC",
-            "UniSpeechSatForPreTraining",
-            "UniSpeechSatForSequenceClassification",
-            "UniSpeechSatForXVector",
-            "UniSpeechSatModel",
-            "UniSpeechSatPreTrainedModel",
-        ]
-    )
-    _import_structure["models.univnet"].extend(
-        [
-            "UNIVNET_PRETRAINED_MODEL_ARCHIVE_LIST",
-            "UnivNetModel",
-        ]
-    )
-    _import_structure["models.upernet"].extend(
-        [
-            "UperNetForSemanticSegmentation",
-            "UperNetPreTrainedModel",
-        ]
-    )
-    _import_structure["models.videomae"].extend(
-        [
-            "VIDEOMAE_PRETRAINED_MODEL_ARCHIVE_LIST",
-            "VideoMAEForPreTraining",
-            "VideoMAEForVideoClassification",
-            "VideoMAEModel",
-            "VideoMAEPreTrainedModel",
-        ]
-    )
-    _import_structure["models.vilt"].extend(
-        [
-            "VILT_PRETRAINED_MODEL_ARCHIVE_LIST",
-            "ViltForImageAndTextRetrieval",
-            "ViltForImagesAndTextClassification",
-            "ViltForMaskedLM",
-            "ViltForQuestionAnswering",
-            "ViltForTokenClassification",
-            "ViltLayer",
-            "ViltModel",
-            "ViltPreTrainedModel",
-        ]
-    )
-    _import_structure["models.vipllava"].extend(
-        [
-            "VIPLLAVA_PRETRAINED_MODEL_ARCHIVE_LIST",
-            "VipLlavaForConditionalGeneration",
-            "VipLlavaPreTrainedModel",
-        ]
-    )
-    _import_structure["models.vision_encoder_decoder"].extend(["VisionEncoderDecoderModel"])
-    _import_structure["models.vision_text_dual_encoder"].extend(["VisionTextDualEncoderModel"])
-    _import_structure["models.visual_bert"].extend(
-        [
-            "VISUAL_BERT_PRETRAINED_MODEL_ARCHIVE_LIST",
-            "VisualBertForMultipleChoice",
-            "VisualBertForPreTraining",
-            "VisualBertForQuestionAnswering",
-            "VisualBertForRegionToPhraseAlignment",
-            "VisualBertForVisualReasoning",
-            "VisualBertLayer",
-            "VisualBertModel",
-            "VisualBertPreTrainedModel",
-        ]
-    )
-    _import_structure["models.vit"].extend(
-        [
-            "VIT_PRETRAINED_MODEL_ARCHIVE_LIST",
-            "ViTForImageClassification",
-            "ViTForMaskedImageModeling",
-            "ViTModel",
-            "ViTPreTrainedModel",
-        ]
-    )
-    _import_structure["models.vit_hybrid"].extend(
-        [
-            "VIT_HYBRID_PRETRAINED_MODEL_ARCHIVE_LIST",
-            "ViTHybridForImageClassification",
-            "ViTHybridModel",
-            "ViTHybridPreTrainedModel",
-        ]
-    )
-    _import_structure["models.vit_mae"].extend(
-        [
-            "VIT_MAE_PRETRAINED_MODEL_ARCHIVE_LIST",
-            "ViTMAEForPreTraining",
-            "ViTMAELayer",
-            "ViTMAEModel",
-            "ViTMAEPreTrainedModel",
-        ]
-    )
-    _import_structure["models.vit_msn"].extend(
-        [
-            "VIT_MSN_PRETRAINED_MODEL_ARCHIVE_LIST",
-            "ViTMSNForImageClassification",
-            "ViTMSNModel",
-            "ViTMSNPreTrainedModel",
-        ]
-    )
-    _import_structure["models.vitdet"].extend(
-        [
-            "VITDET_PRETRAINED_MODEL_ARCHIVE_LIST",
-            "VitDetBackbone",
-            "VitDetModel",
-            "VitDetPreTrainedModel",
-        ]
-    )
-    _import_structure["models.vitmatte"].extend(
-        [
-            "VITMATTE_PRETRAINED_MODEL_ARCHIVE_LIST",
-            "VitMatteForImageMatting",
-            "VitMattePreTrainedModel",
-        ]
-    )
-    _import_structure["models.vits"].extend(
-        [
-            "VITS_PRETRAINED_MODEL_ARCHIVE_LIST",
-            "VitsModel",
-            "VitsPreTrainedModel",
-        ]
-    )
-    _import_structure["models.vivit"].extend(
-        [
-            "VIVIT_PRETRAINED_MODEL_ARCHIVE_LIST",
-            "VivitForVideoClassification",
-            "VivitModel",
-            "VivitPreTrainedModel",
-        ]
-    )
-    _import_structure["models.wav2vec2"].extend(
-        [
-            "WAV_2_VEC_2_PRETRAINED_MODEL_ARCHIVE_LIST",
-            "Wav2Vec2ForAudioFrameClassification",
-            "Wav2Vec2ForCTC",
-            "Wav2Vec2ForMaskedLM",
-            "Wav2Vec2ForPreTraining",
-            "Wav2Vec2ForSequenceClassification",
-            "Wav2Vec2ForXVector",
-            "Wav2Vec2Model",
-            "Wav2Vec2PreTrainedModel",
-        ]
-    )
-    _import_structure["models.wav2vec2_bert"].extend(
-        [
-            "WAV2VEC2_BERT_PRETRAINED_MODEL_ARCHIVE_LIST",
-            "Wav2Vec2BertForAudioFrameClassification",
-            "Wav2Vec2BertForCTC",
-            "Wav2Vec2BertForSequenceClassification",
-            "Wav2Vec2BertForXVector",
-            "Wav2Vec2BertModel",
-            "Wav2Vec2BertPreTrainedModel",
-        ]
-    )
-    _import_structure["models.wav2vec2_conformer"].extend(
-        [
-            "WAV2VEC2_CONFORMER_PRETRAINED_MODEL_ARCHIVE_LIST",
-            "Wav2Vec2ConformerForAudioFrameClassification",
-            "Wav2Vec2ConformerForCTC",
-            "Wav2Vec2ConformerForPreTraining",
-            "Wav2Vec2ConformerForSequenceClassification",
-            "Wav2Vec2ConformerForXVector",
-            "Wav2Vec2ConformerModel",
-            "Wav2Vec2ConformerPreTrainedModel",
-        ]
-    )
-    _import_structure["models.wavlm"].extend(
-        [
-            "WAVLM_PRETRAINED_MODEL_ARCHIVE_LIST",
-            "WavLMForAudioFrameClassification",
-            "WavLMForCTC",
-            "WavLMForSequenceClassification",
-            "WavLMForXVector",
-            "WavLMModel",
-            "WavLMPreTrainedModel",
-        ]
-    )
-    _import_structure["models.whisper"].extend(
-        [
-            "WHISPER_PRETRAINED_MODEL_ARCHIVE_LIST",
-            "WhisperForAudioClassification",
-            "WhisperForCausalLM",
-            "WhisperForConditionalGeneration",
-            "WhisperModel",
-            "WhisperPreTrainedModel",
-        ]
-    )
-    _import_structure["models.x_clip"].extend(
-        [
-            "XCLIP_PRETRAINED_MODEL_ARCHIVE_LIST",
-            "XCLIPModel",
-            "XCLIPPreTrainedModel",
-            "XCLIPTextModel",
-            "XCLIPVisionModel",
-        ]
-    )
-    _import_structure["models.xglm"].extend(
-        [
-            "XGLM_PRETRAINED_MODEL_ARCHIVE_LIST",
-            "XGLMForCausalLM",
-            "XGLMModel",
-            "XGLMPreTrainedModel",
-        ]
-    )
-    _import_structure["models.xlm"].extend(
-        [
-            "XLM_PRETRAINED_MODEL_ARCHIVE_LIST",
-            "XLMForMultipleChoice",
-            "XLMForQuestionAnswering",
-            "XLMForQuestionAnsweringSimple",
-            "XLMForSequenceClassification",
-            "XLMForTokenClassification",
-            "XLMModel",
-            "XLMPreTrainedModel",
-            "XLMWithLMHeadModel",
-        ]
-    )
-    _import_structure["models.xlm_prophetnet"].extend(
-        [
-            "XLM_PROPHETNET_PRETRAINED_MODEL_ARCHIVE_LIST",
-            "XLMProphetNetDecoder",
-            "XLMProphetNetEncoder",
-            "XLMProphetNetForCausalLM",
-            "XLMProphetNetForConditionalGeneration",
-            "XLMProphetNetModel",
-            "XLMProphetNetPreTrainedModel",
-        ]
-    )
-    _import_structure["models.xlm_roberta"].extend(
-        [
-            "XLM_ROBERTA_PRETRAINED_MODEL_ARCHIVE_LIST",
-            "XLMRobertaForCausalLM",
-            "XLMRobertaForMaskedLM",
-            "XLMRobertaForMultipleChoice",
-            "XLMRobertaForQuestionAnswering",
-            "XLMRobertaForSequenceClassification",
-            "XLMRobertaForTokenClassification",
-            "XLMRobertaModel",
-            "XLMRobertaPreTrainedModel",
-        ]
-    )
-    _import_structure["models.xlm_roberta_xl"].extend(
-        [
-            "XLM_ROBERTA_XL_PRETRAINED_MODEL_ARCHIVE_LIST",
-            "XLMRobertaXLForCausalLM",
-            "XLMRobertaXLForMaskedLM",
-            "XLMRobertaXLForMultipleChoice",
-            "XLMRobertaXLForQuestionAnswering",
-            "XLMRobertaXLForSequenceClassification",
-            "XLMRobertaXLForTokenClassification",
-            "XLMRobertaXLModel",
-            "XLMRobertaXLPreTrainedModel",
-        ]
-    )
-    _import_structure["models.xlnet"].extend(
-        [
-            "XLNET_PRETRAINED_MODEL_ARCHIVE_LIST",
-            "XLNetForMultipleChoice",
-            "XLNetForQuestionAnswering",
-            "XLNetForQuestionAnsweringSimple",
-            "XLNetForSequenceClassification",
-            "XLNetForTokenClassification",
-            "XLNetLMHeadModel",
-            "XLNetModel",
-            "XLNetPreTrainedModel",
-            "load_tf_weights_in_xlnet",
-        ]
-    )
-    _import_structure["models.xmod"].extend(
-        [
-            "XMOD_PRETRAINED_MODEL_ARCHIVE_LIST",
-            "XmodForCausalLM",
-            "XmodForMaskedLM",
-            "XmodForMultipleChoice",
-            "XmodForQuestionAnswering",
-            "XmodForSequenceClassification",
-            "XmodForTokenClassification",
-            "XmodModel",
-            "XmodPreTrainedModel",
-        ]
-    )
-    _import_structure["models.yolos"].extend(
-        [
-            "YOLOS_PRETRAINED_MODEL_ARCHIVE_LIST",
-            "YolosForObjectDetection",
-            "YolosModel",
-            "YolosPreTrainedModel",
-        ]
-    )
-    _import_structure["models.yoso"].extend(
-        [
-            "YOSO_PRETRAINED_MODEL_ARCHIVE_LIST",
-            "YosoForMaskedLM",
-            "YosoForMultipleChoice",
-            "YosoForQuestionAnswering",
-            "YosoForSequenceClassification",
-            "YosoForTokenClassification",
-            "YosoLayer",
-            "YosoModel",
-            "YosoPreTrainedModel",
-        ]
-    )
-    _import_structure["optimization"] = [
-        "Adafactor",
-        "AdamW",
-        "get_constant_schedule",
-        "get_constant_schedule_with_warmup",
-        "get_cosine_schedule_with_warmup",
-        "get_cosine_with_hard_restarts_schedule_with_warmup",
-        "get_inverse_sqrt_schedule",
-        "get_linear_schedule_with_warmup",
-        "get_polynomial_decay_schedule_with_warmup",
-        "get_scheduler",
-    ]
-    _import_structure["pytorch_utils"] = [
-        "Conv1D",
-        "apply_chunking_to_forward",
-        "prune_layer",
-    ]
-    _import_structure["sagemaker"] = []
-    _import_structure["time_series_utils"] = []
-    _import_structure["trainer"] = ["Trainer"]
-    _import_structure["trainer_pt_utils"] = ["torch_distributed_zero_first"]
-    _import_structure["trainer_seq2seq"] = ["Seq2SeqTrainer"]
-
-# TensorFlow-backed objects
-try:
-    if not is_tf_available():
-        raise OptionalDependencyNotAvailable()
-except OptionalDependencyNotAvailable:
-    from .utils import dummy_tf_objects
-
-    _import_structure["utils.dummy_tf_objects"] = [name for name in dir(dummy_tf_objects) if not name.startswith("_")]
-else:
-    _import_structure["activations_tf"] = []
-    _import_structure["benchmark.benchmark_args_tf"] = ["TensorFlowBenchmarkArguments"]
-    _import_structure["benchmark.benchmark_tf"] = ["TensorFlowBenchmark"]
-    _import_structure["generation"].extend(
-        [
-            "TFForcedBOSTokenLogitsProcessor",
-            "TFForcedEOSTokenLogitsProcessor",
-            "TFForceTokensLogitsProcessor",
-            "TFGenerationMixin",
-            "TFLogitsProcessor",
-            "TFLogitsProcessorList",
-            "TFLogitsWarper",
-            "TFMinLengthLogitsProcessor",
-            "TFNoBadWordsLogitsProcessor",
-            "TFNoRepeatNGramLogitsProcessor",
-            "TFRepetitionPenaltyLogitsProcessor",
-            "TFSuppressTokensAtBeginLogitsProcessor",
-            "TFSuppressTokensLogitsProcessor",
-            "TFTemperatureLogitsWarper",
-            "TFTopKLogitsWarper",
-            "TFTopPLogitsWarper",
-        ]
-    )
-    _import_structure["generation_tf_utils"] = []
-    _import_structure["keras_callbacks"] = ["KerasMetricCallback", "PushToHubCallback"]
-    _import_structure["modeling_tf_outputs"] = []
-    _import_structure["modeling_tf_utils"] = [
-        "TFPreTrainedModel",
-        "TFSequenceSummary",
-        "TFSharedEmbeddings",
-        "shape_list",
-    ]
-    # TensorFlow models structure
-    _import_structure["models.albert"].extend(
-        [
-            "TF_ALBERT_PRETRAINED_MODEL_ARCHIVE_LIST",
-            "TFAlbertForMaskedLM",
-            "TFAlbertForMultipleChoice",
-            "TFAlbertForPreTraining",
-            "TFAlbertForQuestionAnswering",
-            "TFAlbertForSequenceClassification",
-            "TFAlbertForTokenClassification",
-            "TFAlbertMainLayer",
-            "TFAlbertModel",
-            "TFAlbertPreTrainedModel",
-        ]
-    )
-    _import_structure["models.auto"].extend(
-        [
-            "TF_MODEL_FOR_AUDIO_CLASSIFICATION_MAPPING",
-            "TF_MODEL_FOR_CAUSAL_LM_MAPPING",
-            "TF_MODEL_FOR_DOCUMENT_QUESTION_ANSWERING_MAPPING",
-            "TF_MODEL_FOR_IMAGE_CLASSIFICATION_MAPPING",
-            "TF_MODEL_FOR_MASKED_IMAGE_MODELING_MAPPING",
-            "TF_MODEL_FOR_MASKED_LM_MAPPING",
-            "TF_MODEL_FOR_MASK_GENERATION_MAPPING",
-            "TF_MODEL_FOR_MULTIPLE_CHOICE_MAPPING",
-            "TF_MODEL_FOR_NEXT_SENTENCE_PREDICTION_MAPPING",
-            "TF_MODEL_FOR_PRETRAINING_MAPPING",
-            "TF_MODEL_FOR_QUESTION_ANSWERING_MAPPING",
-            "TF_MODEL_FOR_SEMANTIC_SEGMENTATION_MAPPING",
-            "TF_MODEL_FOR_SEQ_TO_SEQ_CAUSAL_LM_MAPPING",
-            "TF_MODEL_FOR_SEQUENCE_CLASSIFICATION_MAPPING",
-            "TF_MODEL_FOR_SPEECH_SEQ_2_SEQ_MAPPING",
-            "TF_MODEL_FOR_TABLE_QUESTION_ANSWERING_MAPPING",
-            "TF_MODEL_FOR_TEXT_ENCODING_MAPPING",
-            "TF_MODEL_FOR_TOKEN_CLASSIFICATION_MAPPING",
-            "TF_MODEL_FOR_VISION_2_SEQ_MAPPING",
-            "TF_MODEL_FOR_ZERO_SHOT_IMAGE_CLASSIFICATION_MAPPING",
-            "TF_MODEL_MAPPING",
-            "TF_MODEL_WITH_LM_HEAD_MAPPING",
-            "TFAutoModel",
-            "TFAutoModelForAudioClassification",
-            "TFAutoModelForCausalLM",
-            "TFAutoModelForDocumentQuestionAnswering",
-            "TFAutoModelForImageClassification",
-            "TFAutoModelForMaskedImageModeling",
-            "TFAutoModelForMaskedLM",
-            "TFAutoModelForMaskGeneration",
-            "TFAutoModelForMultipleChoice",
-            "TFAutoModelForNextSentencePrediction",
-            "TFAutoModelForPreTraining",
-            "TFAutoModelForQuestionAnswering",
-            "TFAutoModelForSemanticSegmentation",
-            "TFAutoModelForSeq2SeqLM",
-            "TFAutoModelForSequenceClassification",
-            "TFAutoModelForSpeechSeq2Seq",
-            "TFAutoModelForTableQuestionAnswering",
-            "TFAutoModelForTextEncoding",
-            "TFAutoModelForTokenClassification",
-            "TFAutoModelForVision2Seq",
-            "TFAutoModelForZeroShotImageClassification",
-            "TFAutoModelWithLMHead",
-        ]
-    )
-    _import_structure["models.bart"].extend(
-        [
-            "TFBartForConditionalGeneration",
-            "TFBartForSequenceClassification",
-            "TFBartModel",
-            "TFBartPretrainedModel",
-        ]
-    )
-    _import_structure["models.bert"].extend(
-        [
-            "TF_BERT_PRETRAINED_MODEL_ARCHIVE_LIST",
-            "TFBertEmbeddings",
-            "TFBertForMaskedLM",
-            "TFBertForMultipleChoice",
-            "TFBertForNextSentencePrediction",
-            "TFBertForPreTraining",
-            "TFBertForQuestionAnswering",
-            "TFBertForSequenceClassification",
-            "TFBertForTokenClassification",
-            "TFBertLMHeadModel",
-            "TFBertMainLayer",
-            "TFBertModel",
-            "TFBertPreTrainedModel",
-        ]
-    )
-    _import_structure["models.blenderbot"].extend(
-        [
-            "TFBlenderbotForConditionalGeneration",
-            "TFBlenderbotModel",
-            "TFBlenderbotPreTrainedModel",
-        ]
-    )
-    _import_structure["models.blenderbot_small"].extend(
-        [
-            "TFBlenderbotSmallForConditionalGeneration",
-            "TFBlenderbotSmallModel",
-            "TFBlenderbotSmallPreTrainedModel",
-        ]
-    )
-    _import_structure["models.blip"].extend(
-        [
-            "TF_BLIP_PRETRAINED_MODEL_ARCHIVE_LIST",
-            "TFBlipForConditionalGeneration",
-            "TFBlipForImageTextRetrieval",
-            "TFBlipForQuestionAnswering",
-            "TFBlipModel",
-            "TFBlipPreTrainedModel",
-            "TFBlipTextModel",
-            "TFBlipVisionModel",
-        ]
-    )
-    _import_structure["models.camembert"].extend(
-        [
-            "TF_CAMEMBERT_PRETRAINED_MODEL_ARCHIVE_LIST",
-            "TFCamembertForCausalLM",
-            "TFCamembertForMaskedLM",
-            "TFCamembertForMultipleChoice",
-            "TFCamembertForQuestionAnswering",
-            "TFCamembertForSequenceClassification",
-            "TFCamembertForTokenClassification",
-            "TFCamembertModel",
-            "TFCamembertPreTrainedModel",
-        ]
-    )
-    _import_structure["models.clip"].extend(
-        [
-            "TF_CLIP_PRETRAINED_MODEL_ARCHIVE_LIST",
-            "TFCLIPModel",
-            "TFCLIPPreTrainedModel",
-            "TFCLIPTextModel",
-            "TFCLIPVisionModel",
-        ]
-    )
-    _import_structure["models.convbert"].extend(
-        [
-            "TF_CONVBERT_PRETRAINED_MODEL_ARCHIVE_LIST",
-            "TFConvBertForMaskedLM",
-            "TFConvBertForMultipleChoice",
-            "TFConvBertForQuestionAnswering",
-            "TFConvBertForSequenceClassification",
-            "TFConvBertForTokenClassification",
-            "TFConvBertLayer",
-            "TFConvBertModel",
-            "TFConvBertPreTrainedModel",
-        ]
-    )
-    _import_structure["models.convnext"].extend(
-        [
-            "TFConvNextForImageClassification",
-            "TFConvNextModel",
-            "TFConvNextPreTrainedModel",
-        ]
-    )
-    _import_structure["models.convnextv2"].extend(
-        [
-            "TFConvNextV2ForImageClassification",
-            "TFConvNextV2Model",
-            "TFConvNextV2PreTrainedModel",
-        ]
-    )
-    _import_structure["models.ctrl"].extend(
-        [
-            "TF_CTRL_PRETRAINED_MODEL_ARCHIVE_LIST",
-            "TFCTRLForSequenceClassification",
-            "TFCTRLLMHeadModel",
-            "TFCTRLModel",
-            "TFCTRLPreTrainedModel",
-        ]
-    )
-    _import_structure["models.cvt"].extend(
-        [
-            "TF_CVT_PRETRAINED_MODEL_ARCHIVE_LIST",
-            "TFCvtForImageClassification",
-            "TFCvtModel",
-            "TFCvtPreTrainedModel",
-        ]
-    )
-    _import_structure["models.data2vec"].extend(
-        [
-            "TFData2VecVisionForImageClassification",
-            "TFData2VecVisionForSemanticSegmentation",
-            "TFData2VecVisionModel",
-            "TFData2VecVisionPreTrainedModel",
-        ]
-    )
-    _import_structure["models.deberta"].extend(
-        [
-            "TF_DEBERTA_PRETRAINED_MODEL_ARCHIVE_LIST",
-            "TFDebertaForMaskedLM",
-            "TFDebertaForQuestionAnswering",
-            "TFDebertaForSequenceClassification",
-            "TFDebertaForTokenClassification",
-            "TFDebertaModel",
-            "TFDebertaPreTrainedModel",
-        ]
-    )
-    _import_structure["models.deberta_v2"].extend(
-        [
-            "TF_DEBERTA_V2_PRETRAINED_MODEL_ARCHIVE_LIST",
-            "TFDebertaV2ForMaskedLM",
-            "TFDebertaV2ForMultipleChoice",
-            "TFDebertaV2ForQuestionAnswering",
-            "TFDebertaV2ForSequenceClassification",
-            "TFDebertaV2ForTokenClassification",
-            "TFDebertaV2Model",
-            "TFDebertaV2PreTrainedModel",
-        ]
-    )
-    _import_structure["models.deit"].extend(
-        [
-            "TF_DEIT_PRETRAINED_MODEL_ARCHIVE_LIST",
-            "TFDeiTForImageClassification",
-            "TFDeiTForImageClassificationWithTeacher",
-            "TFDeiTForMaskedImageModeling",
-            "TFDeiTModel",
-            "TFDeiTPreTrainedModel",
-        ]
-    )
-    _import_structure["models.deprecated.transfo_xl"].extend(
-        [
-            "TF_TRANSFO_XL_PRETRAINED_MODEL_ARCHIVE_LIST",
-            "TFAdaptiveEmbedding",
-            "TFTransfoXLForSequenceClassification",
-            "TFTransfoXLLMHeadModel",
-            "TFTransfoXLMainLayer",
-            "TFTransfoXLModel",
-            "TFTransfoXLPreTrainedModel",
-        ]
-    )
-    _import_structure["models.distilbert"].extend(
-        [
-            "TF_DISTILBERT_PRETRAINED_MODEL_ARCHIVE_LIST",
-            "TFDistilBertForMaskedLM",
-            "TFDistilBertForMultipleChoice",
-            "TFDistilBertForQuestionAnswering",
-            "TFDistilBertForSequenceClassification",
-            "TFDistilBertForTokenClassification",
-            "TFDistilBertMainLayer",
-            "TFDistilBertModel",
-            "TFDistilBertPreTrainedModel",
-        ]
-    )
-    _import_structure["models.dpr"].extend(
-        [
-            "TF_DPR_CONTEXT_ENCODER_PRETRAINED_MODEL_ARCHIVE_LIST",
-            "TF_DPR_QUESTION_ENCODER_PRETRAINED_MODEL_ARCHIVE_LIST",
-            "TF_DPR_READER_PRETRAINED_MODEL_ARCHIVE_LIST",
-            "TFDPRContextEncoder",
-            "TFDPRPretrainedContextEncoder",
-            "TFDPRPretrainedQuestionEncoder",
-            "TFDPRPretrainedReader",
-            "TFDPRQuestionEncoder",
-            "TFDPRReader",
-        ]
-    )
-    _import_structure["models.efficientformer"].extend(
-        [
-            "TF_EFFICIENTFORMER_PRETRAINED_MODEL_ARCHIVE_LIST",
-            "TFEfficientFormerForImageClassification",
-            "TFEfficientFormerForImageClassificationWithTeacher",
-            "TFEfficientFormerModel",
-            "TFEfficientFormerPreTrainedModel",
-        ]
-    )
-    _import_structure["models.electra"].extend(
-        [
-            "TF_ELECTRA_PRETRAINED_MODEL_ARCHIVE_LIST",
-            "TFElectraForMaskedLM",
-            "TFElectraForMultipleChoice",
-            "TFElectraForPreTraining",
-            "TFElectraForQuestionAnswering",
-            "TFElectraForSequenceClassification",
-            "TFElectraForTokenClassification",
-            "TFElectraModel",
-            "TFElectraPreTrainedModel",
-        ]
-    )
-    _import_structure["models.encoder_decoder"].append("TFEncoderDecoderModel")
-    _import_structure["models.esm"].extend(
-        [
-            "ESM_PRETRAINED_MODEL_ARCHIVE_LIST",
-            "TFEsmForMaskedLM",
-            "TFEsmForSequenceClassification",
-            "TFEsmForTokenClassification",
-            "TFEsmModel",
-            "TFEsmPreTrainedModel",
-        ]
-    )
-    _import_structure["models.flaubert"].extend(
-        [
-            "TF_FLAUBERT_PRETRAINED_MODEL_ARCHIVE_LIST",
-            "TFFlaubertForMultipleChoice",
-            "TFFlaubertForQuestionAnsweringSimple",
-            "TFFlaubertForSequenceClassification",
-            "TFFlaubertForTokenClassification",
-            "TFFlaubertModel",
-            "TFFlaubertPreTrainedModel",
-            "TFFlaubertWithLMHeadModel",
-        ]
-    )
-    _import_structure["models.funnel"].extend(
-        [
-            "TF_FUNNEL_PRETRAINED_MODEL_ARCHIVE_LIST",
-            "TFFunnelBaseModel",
-            "TFFunnelForMaskedLM",
-            "TFFunnelForMultipleChoice",
-            "TFFunnelForPreTraining",
-            "TFFunnelForQuestionAnswering",
-            "TFFunnelForSequenceClassification",
-            "TFFunnelForTokenClassification",
-            "TFFunnelModel",
-            "TFFunnelPreTrainedModel",
-        ]
-    )
-    _import_structure["models.gpt2"].extend(
-        [
-            "TF_GPT2_PRETRAINED_MODEL_ARCHIVE_LIST",
-            "TFGPT2DoubleHeadsModel",
-            "TFGPT2ForSequenceClassification",
-            "TFGPT2LMHeadModel",
-            "TFGPT2MainLayer",
-            "TFGPT2Model",
-            "TFGPT2PreTrainedModel",
-        ]
-    )
-    _import_structure["models.gptj"].extend(
-        [
-            "TFGPTJForCausalLM",
-            "TFGPTJForQuestionAnswering",
-            "TFGPTJForSequenceClassification",
-            "TFGPTJModel",
-            "TFGPTJPreTrainedModel",
-        ]
-    )
-    _import_structure["models.groupvit"].extend(
-        [
-            "TF_GROUPVIT_PRETRAINED_MODEL_ARCHIVE_LIST",
-            "TFGroupViTModel",
-            "TFGroupViTPreTrainedModel",
-            "TFGroupViTTextModel",
-            "TFGroupViTVisionModel",
-        ]
-    )
-    _import_structure["models.hubert"].extend(
-        [
-            "TF_HUBERT_PRETRAINED_MODEL_ARCHIVE_LIST",
-            "TFHubertForCTC",
-            "TFHubertModel",
-            "TFHubertPreTrainedModel",
-        ]
-    )
-    _import_structure["models.layoutlm"].extend(
-        [
-            "TF_LAYOUTLM_PRETRAINED_MODEL_ARCHIVE_LIST",
-            "TFLayoutLMForMaskedLM",
-            "TFLayoutLMForQuestionAnswering",
-            "TFLayoutLMForSequenceClassification",
-            "TFLayoutLMForTokenClassification",
-            "TFLayoutLMMainLayer",
-            "TFLayoutLMModel",
-            "TFLayoutLMPreTrainedModel",
-        ]
-    )
-    _import_structure["models.layoutlmv3"].extend(
-        [
-            "TF_LAYOUTLMV3_PRETRAINED_MODEL_ARCHIVE_LIST",
-            "TFLayoutLMv3ForQuestionAnswering",
-            "TFLayoutLMv3ForSequenceClassification",
-            "TFLayoutLMv3ForTokenClassification",
-            "TFLayoutLMv3Model",
-            "TFLayoutLMv3PreTrainedModel",
-        ]
-    )
-    _import_structure["models.led"].extend(["TFLEDForConditionalGeneration", "TFLEDModel", "TFLEDPreTrainedModel"])
-    _import_structure["models.longformer"].extend(
-        [
-            "TF_LONGFORMER_PRETRAINED_MODEL_ARCHIVE_LIST",
-            "TFLongformerForMaskedLM",
-            "TFLongformerForMultipleChoice",
-            "TFLongformerForQuestionAnswering",
-            "TFLongformerForSequenceClassification",
-            "TFLongformerForTokenClassification",
-            "TFLongformerModel",
-            "TFLongformerPreTrainedModel",
-            "TFLongformerSelfAttention",
-        ]
-    )
-    _import_structure["models.lxmert"].extend(
-        [
-            "TF_LXMERT_PRETRAINED_MODEL_ARCHIVE_LIST",
-            "TFLxmertForPreTraining",
-            "TFLxmertMainLayer",
-            "TFLxmertModel",
-            "TFLxmertPreTrainedModel",
-            "TFLxmertVisualFeatureEncoder",
-        ]
-    )
-    _import_structure["models.marian"].extend(["TFMarianModel", "TFMarianMTModel", "TFMarianPreTrainedModel"])
-    _import_structure["models.mbart"].extend(
-        ["TFMBartForConditionalGeneration", "TFMBartModel", "TFMBartPreTrainedModel"]
-    )
-    _import_structure["models.mobilebert"].extend(
-        [
-            "TF_MOBILEBERT_PRETRAINED_MODEL_ARCHIVE_LIST",
-            "TFMobileBertForMaskedLM",
-            "TFMobileBertForMultipleChoice",
-            "TFMobileBertForNextSentencePrediction",
-            "TFMobileBertForPreTraining",
-            "TFMobileBertForQuestionAnswering",
-            "TFMobileBertForSequenceClassification",
-            "TFMobileBertForTokenClassification",
-            "TFMobileBertMainLayer",
-            "TFMobileBertModel",
-            "TFMobileBertPreTrainedModel",
-        ]
-    )
-    _import_structure["models.mobilevit"].extend(
-        [
-            "TF_MOBILEVIT_PRETRAINED_MODEL_ARCHIVE_LIST",
-            "TFMobileViTForImageClassification",
-            "TFMobileViTForSemanticSegmentation",
-            "TFMobileViTModel",
-            "TFMobileViTPreTrainedModel",
-        ]
-    )
-    _import_structure["models.mpnet"].extend(
-        [
-            "TF_MPNET_PRETRAINED_MODEL_ARCHIVE_LIST",
-            "TFMPNetForMaskedLM",
-            "TFMPNetForMultipleChoice",
-            "TFMPNetForQuestionAnswering",
-            "TFMPNetForSequenceClassification",
-            "TFMPNetForTokenClassification",
-            "TFMPNetMainLayer",
-            "TFMPNetModel",
-            "TFMPNetPreTrainedModel",
-        ]
-    )
-    _import_structure["models.mt5"].extend(["TFMT5EncoderModel", "TFMT5ForConditionalGeneration", "TFMT5Model"])
-    _import_structure["models.openai"].extend(
-        [
-            "TF_OPENAI_GPT_PRETRAINED_MODEL_ARCHIVE_LIST",
-            "TFOpenAIGPTDoubleHeadsModel",
-            "TFOpenAIGPTForSequenceClassification",
-            "TFOpenAIGPTLMHeadModel",
-            "TFOpenAIGPTMainLayer",
-            "TFOpenAIGPTModel",
-            "TFOpenAIGPTPreTrainedModel",
-        ]
-    )
-    _import_structure["models.opt"].extend(
-        [
-            "TFOPTForCausalLM",
-            "TFOPTModel",
-            "TFOPTPreTrainedModel",
-        ]
-    )
-    _import_structure["models.pegasus"].extend(
-        [
-            "TFPegasusForConditionalGeneration",
-            "TFPegasusModel",
-            "TFPegasusPreTrainedModel",
-        ]
-    )
-    _import_structure["models.rag"].extend(
-        [
-            "TFRagModel",
-            "TFRagPreTrainedModel",
-            "TFRagSequenceForGeneration",
-            "TFRagTokenForGeneration",
-        ]
-    )
-    _import_structure["models.regnet"].extend(
-        [
-            "TF_REGNET_PRETRAINED_MODEL_ARCHIVE_LIST",
-            "TFRegNetForImageClassification",
-            "TFRegNetModel",
-            "TFRegNetPreTrainedModel",
-        ]
-    )
-    _import_structure["models.rembert"].extend(
-        [
-            "TF_REMBERT_PRETRAINED_MODEL_ARCHIVE_LIST",
-            "TFRemBertForCausalLM",
-            "TFRemBertForMaskedLM",
-            "TFRemBertForMultipleChoice",
-            "TFRemBertForQuestionAnswering",
-            "TFRemBertForSequenceClassification",
-            "TFRemBertForTokenClassification",
-            "TFRemBertLayer",
-            "TFRemBertModel",
-            "TFRemBertPreTrainedModel",
-        ]
-    )
-    _import_structure["models.resnet"].extend(
-        [
-            "TF_RESNET_PRETRAINED_MODEL_ARCHIVE_LIST",
-            "TFResNetForImageClassification",
-            "TFResNetModel",
-            "TFResNetPreTrainedModel",
-        ]
-    )
-    _import_structure["models.roberta"].extend(
-        [
-            "TF_ROBERTA_PRETRAINED_MODEL_ARCHIVE_LIST",
-            "TFRobertaForCausalLM",
-            "TFRobertaForMaskedLM",
-            "TFRobertaForMultipleChoice",
-            "TFRobertaForQuestionAnswering",
-            "TFRobertaForSequenceClassification",
-            "TFRobertaForTokenClassification",
-            "TFRobertaMainLayer",
-            "TFRobertaModel",
-            "TFRobertaPreTrainedModel",
-        ]
-    )
-    _import_structure["models.roberta_prelayernorm"].extend(
-        [
-            "TF_ROBERTA_PRELAYERNORM_PRETRAINED_MODEL_ARCHIVE_LIST",
-            "TFRobertaPreLayerNormForCausalLM",
-            "TFRobertaPreLayerNormForMaskedLM",
-            "TFRobertaPreLayerNormForMultipleChoice",
-            "TFRobertaPreLayerNormForQuestionAnswering",
-            "TFRobertaPreLayerNormForSequenceClassification",
-            "TFRobertaPreLayerNormForTokenClassification",
-            "TFRobertaPreLayerNormMainLayer",
-            "TFRobertaPreLayerNormModel",
-            "TFRobertaPreLayerNormPreTrainedModel",
-        ]
-    )
-    _import_structure["models.roformer"].extend(
-        [
-            "TF_ROFORMER_PRETRAINED_MODEL_ARCHIVE_LIST",
-            "TFRoFormerForCausalLM",
-            "TFRoFormerForMaskedLM",
-            "TFRoFormerForMultipleChoice",
-            "TFRoFormerForQuestionAnswering",
-            "TFRoFormerForSequenceClassification",
-            "TFRoFormerForTokenClassification",
-            "TFRoFormerLayer",
-            "TFRoFormerModel",
-            "TFRoFormerPreTrainedModel",
-        ]
-    )
-    _import_structure["models.sam"].extend(
-        [
-            "TF_SAM_PRETRAINED_MODEL_ARCHIVE_LIST",
-            "TFSamModel",
-            "TFSamPreTrainedModel",
-        ]
-    )
-    _import_structure["models.segformer"].extend(
-        [
-            "TF_SEGFORMER_PRETRAINED_MODEL_ARCHIVE_LIST",
-            "TFSegformerDecodeHead",
-            "TFSegformerForImageClassification",
-            "TFSegformerForSemanticSegmentation",
-            "TFSegformerModel",
-            "TFSegformerPreTrainedModel",
-        ]
-    )
-    _import_structure["models.speech_to_text"].extend(
-        [
-            "TF_SPEECH_TO_TEXT_PRETRAINED_MODEL_ARCHIVE_LIST",
-            "TFSpeech2TextForConditionalGeneration",
-            "TFSpeech2TextModel",
-            "TFSpeech2TextPreTrainedModel",
-        ]
-    )
-    _import_structure["models.swin"].extend(
-        [
-            "TF_SWIN_PRETRAINED_MODEL_ARCHIVE_LIST",
-            "TFSwinForImageClassification",
-            "TFSwinForMaskedImageModeling",
-            "TFSwinModel",
-            "TFSwinPreTrainedModel",
-        ]
-    )
-    _import_structure["models.t5"].extend(
-        [
-            "TF_T5_PRETRAINED_MODEL_ARCHIVE_LIST",
-            "TFT5EncoderModel",
-            "TFT5ForConditionalGeneration",
-            "TFT5Model",
-            "TFT5PreTrainedModel",
-        ]
-    )
-    _import_structure["models.tapas"].extend(
-        [
-            "TF_TAPAS_PRETRAINED_MODEL_ARCHIVE_LIST",
-            "TFTapasForMaskedLM",
-            "TFTapasForQuestionAnswering",
-            "TFTapasForSequenceClassification",
-            "TFTapasModel",
-            "TFTapasPreTrainedModel",
-        ]
-    )
-    _import_structure["models.vision_encoder_decoder"].extend(["TFVisionEncoderDecoderModel"])
-    _import_structure["models.vision_text_dual_encoder"].extend(["TFVisionTextDualEncoderModel"])
-    _import_structure["models.vit"].extend(
-        [
-            "TFViTForImageClassification",
-            "TFViTModel",
-            "TFViTPreTrainedModel",
-        ]
-    )
-    _import_structure["models.vit_mae"].extend(
-        [
-            "TFViTMAEForPreTraining",
-            "TFViTMAEModel",
-            "TFViTMAEPreTrainedModel",
-        ]
-    )
-    _import_structure["models.wav2vec2"].extend(
-        [
-            "TF_WAV_2_VEC_2_PRETRAINED_MODEL_ARCHIVE_LIST",
-            "TFWav2Vec2ForCTC",
-            "TFWav2Vec2ForSequenceClassification",
-            "TFWav2Vec2Model",
-            "TFWav2Vec2PreTrainedModel",
-        ]
-    )
-    _import_structure["models.whisper"].extend(
-        [
-            "TF_WHISPER_PRETRAINED_MODEL_ARCHIVE_LIST",
-            "TFWhisperForConditionalGeneration",
-            "TFWhisperModel",
-            "TFWhisperPreTrainedModel",
-        ]
-    )
-    _import_structure["models.xglm"].extend(
-        [
-            "TF_XGLM_PRETRAINED_MODEL_ARCHIVE_LIST",
-            "TFXGLMForCausalLM",
-            "TFXGLMModel",
-            "TFXGLMPreTrainedModel",
-        ]
-    )
-    _import_structure["models.xlm"].extend(
-        [
-            "TF_XLM_PRETRAINED_MODEL_ARCHIVE_LIST",
-            "TFXLMForMultipleChoice",
-            "TFXLMForQuestionAnsweringSimple",
-            "TFXLMForSequenceClassification",
-            "TFXLMForTokenClassification",
-            "TFXLMMainLayer",
-            "TFXLMModel",
-            "TFXLMPreTrainedModel",
-            "TFXLMWithLMHeadModel",
-        ]
-    )
-    _import_structure["models.xlm_roberta"].extend(
-        [
-            "TF_XLM_ROBERTA_PRETRAINED_MODEL_ARCHIVE_LIST",
-            "TFXLMRobertaForCausalLM",
-            "TFXLMRobertaForMaskedLM",
-            "TFXLMRobertaForMultipleChoice",
-            "TFXLMRobertaForQuestionAnswering",
-            "TFXLMRobertaForSequenceClassification",
-            "TFXLMRobertaForTokenClassification",
-            "TFXLMRobertaModel",
-            "TFXLMRobertaPreTrainedModel",
-        ]
-    )
-    _import_structure["models.xlnet"].extend(
-        [
-            "TF_XLNET_PRETRAINED_MODEL_ARCHIVE_LIST",
-            "TFXLNetForMultipleChoice",
-            "TFXLNetForQuestionAnsweringSimple",
-            "TFXLNetForSequenceClassification",
-            "TFXLNetForTokenClassification",
-            "TFXLNetLMHeadModel",
-            "TFXLNetMainLayer",
-            "TFXLNetModel",
-            "TFXLNetPreTrainedModel",
-        ]
-    )
-    _import_structure["optimization_tf"] = [
-        "AdamWeightDecay",
-        "GradientAccumulator",
-        "WarmUp",
-        "create_optimizer",
-    ]
-    _import_structure["tf_utils"] = []
-
-
-try:
-    if not (
-        is_librosa_available()
-        and is_essentia_available()
-        and is_scipy_available()
-        and is_torch_available()
-        and is_pretty_midi_available()
-    ):
-        raise OptionalDependencyNotAvailable()
-except OptionalDependencyNotAvailable:
-    from .utils import (
-        dummy_essentia_and_librosa_and_pretty_midi_and_scipy_and_torch_objects,
-    )
-
-    _import_structure["utils.dummy_essentia_and_librosa_and_pretty_midi_and_scipy_and_torch_objects"] = [
-        name
-        for name in dir(dummy_essentia_and_librosa_and_pretty_midi_and_scipy_and_torch_objects)
-        if not name.startswith("_")
-    ]
-else:
-    _import_structure["models.pop2piano"].append("Pop2PianoFeatureExtractor")
-    _import_structure["models.pop2piano"].append("Pop2PianoTokenizer")
-    _import_structure["models.pop2piano"].append("Pop2PianoProcessor")
-
-
-# FLAX-backed objects
-try:
-    if not is_flax_available():
-        raise OptionalDependencyNotAvailable()
-except OptionalDependencyNotAvailable:
-    from .utils import dummy_flax_objects
-
-    _import_structure["utils.dummy_flax_objects"] = [
-        name for name in dir(dummy_flax_objects) if not name.startswith("_")
-    ]
-else:
-    _import_structure["generation"].extend(
-        [
-            "FlaxForcedBOSTokenLogitsProcessor",
-            "FlaxForcedEOSTokenLogitsProcessor",
-            "FlaxForceTokensLogitsProcessor",
-            "FlaxGenerationMixin",
-            "FlaxLogitsProcessor",
-            "FlaxLogitsProcessorList",
-            "FlaxLogitsWarper",
-            "FlaxMinLengthLogitsProcessor",
-            "FlaxTemperatureLogitsWarper",
-            "FlaxSuppressTokensAtBeginLogitsProcessor",
-            "FlaxSuppressTokensLogitsProcessor",
-            "FlaxTopKLogitsWarper",
-            "FlaxTopPLogitsWarper",
-            "FlaxWhisperTimeStampLogitsProcessor",
-        ]
-    )
-    _import_structure["generation_flax_utils"] = []
-    _import_structure["modeling_flax_outputs"] = []
-    _import_structure["modeling_flax_utils"] = ["FlaxPreTrainedModel"]
-    _import_structure["models.albert"].extend(
-        [
-            "FlaxAlbertForMaskedLM",
-            "FlaxAlbertForMultipleChoice",
-            "FlaxAlbertForPreTraining",
-            "FlaxAlbertForQuestionAnswering",
-            "FlaxAlbertForSequenceClassification",
-            "FlaxAlbertForTokenClassification",
-            "FlaxAlbertModel",
-            "FlaxAlbertPreTrainedModel",
-        ]
-    )
-    _import_structure["models.auto"].extend(
-        [
-            "FLAX_MODEL_FOR_AUDIO_CLASSIFICATION_MAPPING",
-            "FLAX_MODEL_FOR_CAUSAL_LM_MAPPING",
-            "FLAX_MODEL_FOR_IMAGE_CLASSIFICATION_MAPPING",
-            "FLAX_MODEL_FOR_MASKED_LM_MAPPING",
-            "FLAX_MODEL_FOR_MULTIPLE_CHOICE_MAPPING",
-            "FLAX_MODEL_FOR_NEXT_SENTENCE_PREDICTION_MAPPING",
-            "FLAX_MODEL_FOR_PRETRAINING_MAPPING",
-            "FLAX_MODEL_FOR_QUESTION_ANSWERING_MAPPING",
-            "FLAX_MODEL_FOR_SEQ_TO_SEQ_CAUSAL_LM_MAPPING",
-            "FLAX_MODEL_FOR_SEQUENCE_CLASSIFICATION_MAPPING",
-            "FLAX_MODEL_FOR_SPEECH_SEQ_2_SEQ_MAPPING",
-            "FLAX_MODEL_FOR_TOKEN_CLASSIFICATION_MAPPING",
-            "FLAX_MODEL_FOR_VISION_2_SEQ_MAPPING",
-            "FLAX_MODEL_MAPPING",
-            "FlaxAutoModel",
-            "FlaxAutoModelForCausalLM",
-            "FlaxAutoModelForImageClassification",
-            "FlaxAutoModelForMaskedLM",
-            "FlaxAutoModelForMultipleChoice",
-            "FlaxAutoModelForNextSentencePrediction",
-            "FlaxAutoModelForPreTraining",
-            "FlaxAutoModelForQuestionAnswering",
-            "FlaxAutoModelForSeq2SeqLM",
-            "FlaxAutoModelForSequenceClassification",
-            "FlaxAutoModelForSpeechSeq2Seq",
-            "FlaxAutoModelForTokenClassification",
-            "FlaxAutoModelForVision2Seq",
-        ]
-    )
-
-    # Flax models structure
-
-    _import_structure["models.bart"].extend(
-        [
-            "FlaxBartDecoderPreTrainedModel",
-            "FlaxBartForCausalLM",
-            "FlaxBartForConditionalGeneration",
-            "FlaxBartForQuestionAnswering",
-            "FlaxBartForSequenceClassification",
-            "FlaxBartModel",
-            "FlaxBartPreTrainedModel",
-        ]
-    )
-    _import_structure["models.beit"].extend(
-        [
-            "FlaxBeitForImageClassification",
-            "FlaxBeitForMaskedImageModeling",
-            "FlaxBeitModel",
-            "FlaxBeitPreTrainedModel",
-        ]
-    )
-
-    _import_structure["models.bert"].extend(
-        [
-            "FlaxBertForCausalLM",
-            "FlaxBertForMaskedLM",
-            "FlaxBertForMultipleChoice",
-            "FlaxBertForNextSentencePrediction",
-            "FlaxBertForPreTraining",
-            "FlaxBertForQuestionAnswering",
-            "FlaxBertForSequenceClassification",
-            "FlaxBertForTokenClassification",
-            "FlaxBertModel",
-            "FlaxBertPreTrainedModel",
-        ]
-    )
-    _import_structure["models.big_bird"].extend(
-        [
-            "FlaxBigBirdForCausalLM",
-            "FlaxBigBirdForMaskedLM",
-            "FlaxBigBirdForMultipleChoice",
-            "FlaxBigBirdForPreTraining",
-            "FlaxBigBirdForQuestionAnswering",
-            "FlaxBigBirdForSequenceClassification",
-            "FlaxBigBirdForTokenClassification",
-            "FlaxBigBirdModel",
-            "FlaxBigBirdPreTrainedModel",
-        ]
-    )
-    _import_structure["models.blenderbot"].extend(
-        [
-            "FlaxBlenderbotForConditionalGeneration",
-            "FlaxBlenderbotModel",
-            "FlaxBlenderbotPreTrainedModel",
-        ]
-    )
-    _import_structure["models.blenderbot_small"].extend(
-        [
-            "FlaxBlenderbotSmallForConditionalGeneration",
-            "FlaxBlenderbotSmallModel",
-            "FlaxBlenderbotSmallPreTrainedModel",
-        ]
-    )
-    _import_structure["models.bloom"].extend(
-        [
-            "FlaxBloomForCausalLM",
-            "FlaxBloomModel",
-            "FlaxBloomPreTrainedModel",
-        ]
-    )
-    _import_structure["models.clip"].extend(
-        [
-            "FlaxCLIPModel",
-            "FlaxCLIPPreTrainedModel",
-            "FlaxCLIPTextModel",
-            "FlaxCLIPTextPreTrainedModel",
-            "FlaxCLIPTextModelWithProjection",
-            "FlaxCLIPVisionModel",
-            "FlaxCLIPVisionPreTrainedModel",
-        ]
-    )
-    _import_structure["models.distilbert"].extend(
-        [
-            "FlaxDistilBertForMaskedLM",
-            "FlaxDistilBertForMultipleChoice",
-            "FlaxDistilBertForQuestionAnswering",
-            "FlaxDistilBertForSequenceClassification",
-            "FlaxDistilBertForTokenClassification",
-            "FlaxDistilBertModel",
-            "FlaxDistilBertPreTrainedModel",
-        ]
-    )
-    _import_structure["models.electra"].extend(
-        [
-            "FlaxElectraForCausalLM",
-            "FlaxElectraForMaskedLM",
-            "FlaxElectraForMultipleChoice",
-            "FlaxElectraForPreTraining",
-            "FlaxElectraForQuestionAnswering",
-            "FlaxElectraForSequenceClassification",
-            "FlaxElectraForTokenClassification",
-            "FlaxElectraModel",
-            "FlaxElectraPreTrainedModel",
-        ]
-    )
-    _import_structure["models.encoder_decoder"].append("FlaxEncoderDecoderModel")
-    _import_structure["models.gpt2"].extend(["FlaxGPT2LMHeadModel", "FlaxGPT2Model", "FlaxGPT2PreTrainedModel"])
-    _import_structure["models.gpt_neo"].extend(
-        ["FlaxGPTNeoForCausalLM", "FlaxGPTNeoModel", "FlaxGPTNeoPreTrainedModel"]
-    )
-    _import_structure["models.gptj"].extend(["FlaxGPTJForCausalLM", "FlaxGPTJModel", "FlaxGPTJPreTrainedModel"])
-    _import_structure["models.llama"].extend(["FlaxLlamaForCausalLM", "FlaxLlamaModel", "FlaxLlamaPreTrainedModel"])
-    _import_structure["models.gemma"].extend(["FlaxGemmaForCausalLM", "FlaxGemmaModel", "FlaxGemmaPreTrainedModel"])
-    _import_structure["models.longt5"].extend(
-        [
-            "FlaxLongT5ForConditionalGeneration",
-            "FlaxLongT5Model",
-            "FlaxLongT5PreTrainedModel",
-        ]
-    )
-    _import_structure["models.marian"].extend(
-        [
-            "FlaxMarianModel",
-            "FlaxMarianMTModel",
-            "FlaxMarianPreTrainedModel",
-        ]
-    )
-    _import_structure["models.mbart"].extend(
-        [
-            "FlaxMBartForConditionalGeneration",
-            "FlaxMBartForQuestionAnswering",
-            "FlaxMBartForSequenceClassification",
-            "FlaxMBartModel",
-            "FlaxMBartPreTrainedModel",
-        ]
-    )
-    _import_structure["models.mistral"].extend(
-        [
-            "FlaxMistralForCausalLM",
-            "FlaxMistralModel",
-            "FlaxMistralPreTrainedModel",
-        ]
-    )
-    _import_structure["models.mt5"].extend(["FlaxMT5EncoderModel", "FlaxMT5ForConditionalGeneration", "FlaxMT5Model"])
-    _import_structure["models.opt"].extend(
-        [
-            "FlaxOPTForCausalLM",
-            "FlaxOPTModel",
-            "FlaxOPTPreTrainedModel",
-        ]
-    )
-    _import_structure["models.pegasus"].extend(
-        [
-            "FlaxPegasusForConditionalGeneration",
-            "FlaxPegasusModel",
-            "FlaxPegasusPreTrainedModel",
-        ]
-    )
-    _import_structure["models.regnet"].extend(
-        [
-            "FlaxRegNetForImageClassification",
-            "FlaxRegNetModel",
-            "FlaxRegNetPreTrainedModel",
-        ]
-    )
-    _import_structure["models.resnet"].extend(
-        [
-            "FlaxResNetForImageClassification",
-            "FlaxResNetModel",
-            "FlaxResNetPreTrainedModel",
-        ]
-    )
-    _import_structure["models.roberta"].extend(
-        [
-            "FlaxRobertaForCausalLM",
-            "FlaxRobertaForMaskedLM",
-            "FlaxRobertaForMultipleChoice",
-            "FlaxRobertaForQuestionAnswering",
-            "FlaxRobertaForSequenceClassification",
-            "FlaxRobertaForTokenClassification",
-            "FlaxRobertaModel",
-            "FlaxRobertaPreTrainedModel",
-        ]
-    )
-    _import_structure["models.roberta_prelayernorm"].extend(
-        [
-            "FlaxRobertaPreLayerNormForCausalLM",
-            "FlaxRobertaPreLayerNormForMaskedLM",
-            "FlaxRobertaPreLayerNormForMultipleChoice",
-            "FlaxRobertaPreLayerNormForQuestionAnswering",
-            "FlaxRobertaPreLayerNormForSequenceClassification",
-            "FlaxRobertaPreLayerNormForTokenClassification",
-            "FlaxRobertaPreLayerNormModel",
-            "FlaxRobertaPreLayerNormPreTrainedModel",
-        ]
-    )
-    _import_structure["models.roformer"].extend(
-        [
-            "FlaxRoFormerForMaskedLM",
-            "FlaxRoFormerForMultipleChoice",
-            "FlaxRoFormerForQuestionAnswering",
-            "FlaxRoFormerForSequenceClassification",
-            "FlaxRoFormerForTokenClassification",
-            "FlaxRoFormerModel",
-            "FlaxRoFormerPreTrainedModel",
-        ]
-    )
-    _import_structure["models.speech_encoder_decoder"].append("FlaxSpeechEncoderDecoderModel")
-    _import_structure["models.t5"].extend(
-        [
-            "FlaxT5EncoderModel",
-            "FlaxT5ForConditionalGeneration",
-            "FlaxT5Model",
-            "FlaxT5PreTrainedModel",
-        ]
-    )
-    _import_structure["models.vision_encoder_decoder"].append("FlaxVisionEncoderDecoderModel")
-    _import_structure["models.vision_text_dual_encoder"].extend(["FlaxVisionTextDualEncoderModel"])
-    _import_structure["models.vit"].extend(["FlaxViTForImageClassification", "FlaxViTModel", "FlaxViTPreTrainedModel"])
-    _import_structure["models.wav2vec2"].extend(
-        [
-            "FlaxWav2Vec2ForCTC",
-            "FlaxWav2Vec2ForPreTraining",
-            "FlaxWav2Vec2Model",
-            "FlaxWav2Vec2PreTrainedModel",
-        ]
-    )
-    _import_structure["models.whisper"].extend(
-        [
-            "FlaxWhisperForConditionalGeneration",
-            "FlaxWhisperModel",
-            "FlaxWhisperPreTrainedModel",
-            "FlaxWhisperForAudioClassification",
-        ]
-    )
-    _import_structure["models.xglm"].extend(
-        [
-            "FlaxXGLMForCausalLM",
-            "FlaxXGLMModel",
-            "FlaxXGLMPreTrainedModel",
-        ]
-    )
-    _import_structure["models.xlm_roberta"].extend(
-        [
-            "FLAX_XLM_ROBERTA_PRETRAINED_MODEL_ARCHIVE_LIST",
-            "FlaxXLMRobertaForMaskedLM",
-            "FlaxXLMRobertaForMultipleChoice",
-            "FlaxXLMRobertaForQuestionAnswering",
-            "FlaxXLMRobertaForSequenceClassification",
-            "FlaxXLMRobertaForTokenClassification",
-            "FlaxXLMRobertaModel",
-            "FlaxXLMRobertaForCausalLM",
-            "FlaxXLMRobertaPreTrainedModel",
-        ]
-    )
-
-
-# Direct imports for type-checking
-if TYPE_CHECKING:
-    # Configuration
-    from .configuration_utils import PretrainedConfig
-
-    # Data
-    from .data import (
-        DataProcessor,
-        InputExample,
-        InputFeatures,
-        SingleSentenceClassificationProcessor,
-        SquadExample,
-        SquadFeatures,
-        SquadV1Processor,
-        SquadV2Processor,
-        glue_compute_metrics,
-        glue_convert_examples_to_features,
-        glue_output_modes,
-        glue_processors,
-        glue_tasks_num_labels,
-        squad_convert_examples_to_features,
-        xnli_compute_metrics,
-        xnli_output_modes,
-        xnli_processors,
-        xnli_tasks_num_labels,
-    )
-    from .data.data_collator import (
-        DataCollator,
-        DataCollatorForLanguageModeling,
-        DataCollatorForPermutationLanguageModeling,
-        DataCollatorForSeq2Seq,
-        DataCollatorForSOP,
-        DataCollatorForTokenClassification,
-        DataCollatorForWholeWordMask,
-        DataCollatorWithPadding,
-        DefaultDataCollator,
-        default_data_collator,
-    )
-    from .feature_extraction_sequence_utils import SequenceFeatureExtractor
-
-    # Feature Extractor
-    from .feature_extraction_utils import BatchFeature, FeatureExtractionMixin
-
-    # Generation
-    from .generation import GenerationConfig, TextIteratorStreamer, TextStreamer
-    from .hf_argparser import HfArgumentParser
-
-    # Integrations
-    from .integrations import (
-        is_clearml_available,
-        is_comet_available,
-        is_dvclive_available,
-        is_neptune_available,
-        is_optuna_available,
-        is_ray_available,
-        is_ray_tune_available,
-        is_sigopt_available,
-        is_tensorboard_available,
-        is_wandb_available,
-    )
-
-    # Model Cards
-    from .modelcard import ModelCard
-
-    # TF 2.0 <=> PyTorch conversion utilities
-    from .modeling_tf_pytorch_utils import (
-        convert_tf_weight_name_to_pt_weight_name,
-        load_pytorch_checkpoint_in_tf2_model,
-        load_pytorch_model_in_tf2_model,
-        load_pytorch_weights_in_tf2_model,
-        load_tf2_checkpoint_in_pytorch_model,
-        load_tf2_model_in_pytorch_model,
-        load_tf2_weights_in_pytorch_model,
-    )
-    from .models.albert import ALBERT_PRETRAINED_CONFIG_ARCHIVE_MAP, AlbertConfig
-    from .models.align import (
-        ALIGN_PRETRAINED_CONFIG_ARCHIVE_MAP,
-        AlignConfig,
-        AlignProcessor,
-        AlignTextConfig,
-        AlignVisionConfig,
-    )
-    from .models.altclip import (
-        ALTCLIP_PRETRAINED_CONFIG_ARCHIVE_MAP,
-        AltCLIPConfig,
-        AltCLIPProcessor,
-        AltCLIPTextConfig,
-        AltCLIPVisionConfig,
-    )
-    from .models.audio_spectrogram_transformer import (
-        AUDIO_SPECTROGRAM_TRANSFORMER_PRETRAINED_CONFIG_ARCHIVE_MAP,
-        ASTConfig,
-        ASTFeatureExtractor,
-    )
-    from .models.auto import (
-        ALL_PRETRAINED_CONFIG_ARCHIVE_MAP,
-        CONFIG_MAPPING,
-        FEATURE_EXTRACTOR_MAPPING,
-        IMAGE_PROCESSOR_MAPPING,
-        MODEL_NAMES_MAPPING,
-        PROCESSOR_MAPPING,
-        TOKENIZER_MAPPING,
-        AutoConfig,
-        AutoFeatureExtractor,
-        AutoImageProcessor,
-        AutoProcessor,
-        AutoTokenizer,
-    )
-    from .models.autoformer import (
-        AUTOFORMER_PRETRAINED_CONFIG_ARCHIVE_MAP,
-        AutoformerConfig,
-    )
-    from .models.bark import (
-        BarkCoarseConfig,
-        BarkConfig,
-        BarkFineConfig,
-        BarkProcessor,
-        BarkSemanticConfig,
-    )
-    from .models.bart import BartConfig, BartTokenizer
-    from .models.beit import BEIT_PRETRAINED_CONFIG_ARCHIVE_MAP, BeitConfig
-    from .models.bert import (
-        BERT_PRETRAINED_CONFIG_ARCHIVE_MAP,
-        BasicTokenizer,
-        BertConfig,
-        BertTokenizer,
-        WordpieceTokenizer,
-    )
-    from .models.bert_generation import BertGenerationConfig
-    from .models.bert_japanese import (
-        BertJapaneseTokenizer,
-        CharacterTokenizer,
-        MecabTokenizer,
-    )
-    from .models.bertweet import BertweetTokenizer
-    from .models.big_bird import BIG_BIRD_PRETRAINED_CONFIG_ARCHIVE_MAP, BigBirdConfig
-    from .models.bigbird_pegasus import (
-        BIGBIRD_PEGASUS_PRETRAINED_CONFIG_ARCHIVE_MAP,
-        BigBirdPegasusConfig,
-    )
-    from .models.biogpt import (
-        BIOGPT_PRETRAINED_CONFIG_ARCHIVE_MAP,
-        BioGptConfig,
-        BioGptTokenizer,
-    )
-    from .models.bit import BIT_PRETRAINED_CONFIG_ARCHIVE_MAP, BitConfig
-    from .models.blenderbot import (
-        BLENDERBOT_PRETRAINED_CONFIG_ARCHIVE_MAP,
-        BlenderbotConfig,
-        BlenderbotTokenizer,
-    )
-    from .models.blenderbot_small import (
-        BLENDERBOT_SMALL_PRETRAINED_CONFIG_ARCHIVE_MAP,
-        BlenderbotSmallConfig,
-        BlenderbotSmallTokenizer,
-    )
-    from .models.blip import (
-        BLIP_PRETRAINED_CONFIG_ARCHIVE_MAP,
-        BlipConfig,
-        BlipProcessor,
-        BlipTextConfig,
-        BlipVisionConfig,
-    )
-    from .models.blip_2 import (
-        BLIP_2_PRETRAINED_CONFIG_ARCHIVE_MAP,
-        Blip2Config,
-        Blip2Processor,
-        Blip2QFormerConfig,
-        Blip2VisionConfig,
-    )
-    from .models.bloom import BLOOM_PRETRAINED_CONFIG_ARCHIVE_MAP, BloomConfig
-    from .models.bridgetower import (
-        BRIDGETOWER_PRETRAINED_CONFIG_ARCHIVE_MAP,
-        BridgeTowerConfig,
-        BridgeTowerProcessor,
-        BridgeTowerTextConfig,
-        BridgeTowerVisionConfig,
-    )
-    from .models.bros import (
-        BROS_PRETRAINED_CONFIG_ARCHIVE_MAP,
-        BrosConfig,
-        BrosProcessor,
-    )
-    from .models.byt5 import ByT5Tokenizer
-    from .models.camembert import (
-        CAMEMBERT_PRETRAINED_CONFIG_ARCHIVE_MAP,
-        CamembertConfig,
-    )
-    from .models.canine import (
-        CANINE_PRETRAINED_CONFIG_ARCHIVE_MAP,
-        CanineConfig,
-        CanineTokenizer,
-    )
-    from .models.character_bert import (
-        CHARACTER_BERT_PRETRAINED_CONFIG_ARCHIVE_MAP,
-        CharacterBertConfig,
-        CharacterBertTokenizer,
-    )
-    from .models.chinese_clip import (
-        CHINESE_CLIP_PRETRAINED_CONFIG_ARCHIVE_MAP,
-        ChineseCLIPConfig,
-        ChineseCLIPProcessor,
-        ChineseCLIPTextConfig,
-        ChineseCLIPVisionConfig,
-    )
-    from .models.clap import (
-        CLAP_PRETRAINED_MODEL_ARCHIVE_LIST,
-        ClapAudioConfig,
-        ClapConfig,
-        ClapProcessor,
-        ClapTextConfig,
-    )
-    from .models.clip import (
-        CLIP_PRETRAINED_CONFIG_ARCHIVE_MAP,
-        CLIPConfig,
-        CLIPProcessor,
-        CLIPTextConfig,
-        CLIPTokenizer,
-        CLIPVisionConfig,
-    )
-    from .models.clipseg import (
-        CLIPSEG_PRETRAINED_CONFIG_ARCHIVE_MAP,
-        CLIPSegConfig,
-        CLIPSegProcessor,
-        CLIPSegTextConfig,
-        CLIPSegVisionConfig,
-    )
-    from .models.clvp import (
-        CLVP_PRETRAINED_CONFIG_ARCHIVE_MAP,
-        ClvpConfig,
-        ClvpDecoderConfig,
-        ClvpEncoderConfig,
-        ClvpFeatureExtractor,
-        ClvpProcessor,
-        ClvpTokenizer,
-    )
-    from .models.codegen import (
-        CODEGEN_PRETRAINED_CONFIG_ARCHIVE_MAP,
-        CodeGenConfig,
-        CodeGenTokenizer,
-    )
-    from .models.conditional_detr import (
-        CONDITIONAL_DETR_PRETRAINED_CONFIG_ARCHIVE_MAP,
-        ConditionalDetrConfig,
-    )
-    from .models.convbert import (
-        CONVBERT_PRETRAINED_CONFIG_ARCHIVE_MAP,
-        ConvBertConfig,
-        ConvBertTokenizer,
-    )
-    from .models.convnext import CONVNEXT_PRETRAINED_CONFIG_ARCHIVE_MAP, ConvNextConfig
-    from .models.convnextv2 import (
-        CONVNEXTV2_PRETRAINED_CONFIG_ARCHIVE_MAP,
-        ConvNextV2Config,
-    )
-    from .models.cpmant import (
-        CPMANT_PRETRAINED_CONFIG_ARCHIVE_MAP,
-        CpmAntConfig,
-        CpmAntTokenizer,
-    )
-    from .models.ctrl import (
-        CTRL_PRETRAINED_CONFIG_ARCHIVE_MAP,
-        CTRLConfig,
-        CTRLTokenizer,
-    )
-    from .models.cvt import CVT_PRETRAINED_CONFIG_ARCHIVE_MAP, CvtConfig
-    from .models.data2vec import (
-        DATA2VEC_TEXT_PRETRAINED_CONFIG_ARCHIVE_MAP,
-        DATA2VEC_VISION_PRETRAINED_CONFIG_ARCHIVE_MAP,
-        Data2VecAudioConfig,
-        Data2VecTextConfig,
-        Data2VecVisionConfig,
-    )
-    from .models.deberta import (
-        DEBERTA_PRETRAINED_CONFIG_ARCHIVE_MAP,
-        DebertaConfig,
-        DebertaTokenizer,
-    )
-    from .models.deberta_v2 import (
-        DEBERTA_V2_PRETRAINED_CONFIG_ARCHIVE_MAP,
-        DebertaV2Config,
-    )
-    from .models.decision_transformer import (
-        DECISION_TRANSFORMER_PRETRAINED_CONFIG_ARCHIVE_MAP,
-        DecisionTransformerConfig,
-    )
-    from .models.deformable_detr import (
-        DEFORMABLE_DETR_PRETRAINED_CONFIG_ARCHIVE_MAP,
-        DeformableDetrConfig,
-    )
-    from .models.deit import DEIT_PRETRAINED_CONFIG_ARCHIVE_MAP, DeiTConfig
-    from .models.deprecated.mctct import (
-        MCTCT_PRETRAINED_CONFIG_ARCHIVE_MAP,
-        MCTCTConfig,
-        MCTCTFeatureExtractor,
-        MCTCTProcessor,
-    )
-    from .models.deprecated.mmbt import MMBTConfig
-    from .models.deprecated.open_llama import (
-        OPEN_LLAMA_PRETRAINED_CONFIG_ARCHIVE_MAP,
-        OpenLlamaConfig,
-    )
-    from .models.deprecated.retribert import (
-        RETRIBERT_PRETRAINED_CONFIG_ARCHIVE_MAP,
-        RetriBertConfig,
-        RetriBertTokenizer,
-    )
-    from .models.deprecated.tapex import TapexTokenizer
-    from .models.deprecated.trajectory_transformer import (
-        TRAJECTORY_TRANSFORMER_PRETRAINED_CONFIG_ARCHIVE_MAP,
-        TrajectoryTransformerConfig,
-    )
-    from .models.deprecated.transfo_xl import (
-        TRANSFO_XL_PRETRAINED_CONFIG_ARCHIVE_MAP,
-        TransfoXLConfig,
-        TransfoXLCorpus,
-        TransfoXLTokenizer,
-    )
-    from .models.deprecated.van import VAN_PRETRAINED_CONFIG_ARCHIVE_MAP, VanConfig
-    from .models.depth_anything import DEPTH_ANYTHING_PRETRAINED_CONFIG_ARCHIVE_MAP, DepthAnythingConfig
-    from .models.deta import DETA_PRETRAINED_CONFIG_ARCHIVE_MAP, DetaConfig
-    from .models.detr import DETR_PRETRAINED_CONFIG_ARCHIVE_MAP, DetrConfig
-    from .models.dinat import DINAT_PRETRAINED_CONFIG_ARCHIVE_MAP, DinatConfig
-    from .models.dinov2 import DINOV2_PRETRAINED_CONFIG_ARCHIVE_MAP, Dinov2Config
-    from .models.distilbert import (
-        DISTILBERT_PRETRAINED_CONFIG_ARCHIVE_MAP,
-        DistilBertConfig,
-        DistilBertTokenizer,
-    )
-    from .models.donut import (
-        DONUT_SWIN_PRETRAINED_CONFIG_ARCHIVE_MAP,
-        DonutProcessor,
-        DonutSwinConfig,
-    )
-    from .models.dpr import (
-        DPR_PRETRAINED_CONFIG_ARCHIVE_MAP,
-        DPRConfig,
-        DPRContextEncoderTokenizer,
-        DPRQuestionEncoderTokenizer,
-        DPRReaderOutput,
-        DPRReaderTokenizer,
-    )
-    from .models.dpt import DPT_PRETRAINED_CONFIG_ARCHIVE_MAP, DPTConfig
-    from .models.efficientformer import (
-        EFFICIENTFORMER_PRETRAINED_CONFIG_ARCHIVE_MAP,
-        EfficientFormerConfig,
-    )
-    from .models.efficientnet import (
-        EFFICIENTNET_PRETRAINED_CONFIG_ARCHIVE_MAP,
-        EfficientNetConfig,
-    )
-    from .models.electra import (
-        ELECTRA_PRETRAINED_CONFIG_ARCHIVE_MAP,
-        ElectraConfig,
-        ElectraTokenizer,
-    )
-    from .models.encodec import (
-        ENCODEC_PRETRAINED_CONFIG_ARCHIVE_MAP,
-        EncodecConfig,
-        EncodecFeatureExtractor,
-    )
-    from .models.encoder_decoder import EncoderDecoderConfig
-    from .models.ernie import ERNIE_PRETRAINED_CONFIG_ARCHIVE_MAP, ErnieConfig
-    from .models.ernie_m import ERNIE_M_PRETRAINED_CONFIG_ARCHIVE_MAP, ErnieMConfig
-    from .models.esm import ESM_PRETRAINED_CONFIG_ARCHIVE_MAP, EsmConfig, EsmTokenizer
-    from .models.falcon import FALCON_PRETRAINED_CONFIG_ARCHIVE_MAP, FalconConfig
-    from .models.fastspeech2_conformer import (
-        FASTSPEECH2_CONFORMER_HIFIGAN_PRETRAINED_CONFIG_ARCHIVE_MAP,
-        FASTSPEECH2_CONFORMER_PRETRAINED_CONFIG_ARCHIVE_MAP,
-        FASTSPEECH2_CONFORMER_WITH_HIFIGAN_PRETRAINED_CONFIG_ARCHIVE_MAP,
-        FastSpeech2ConformerConfig,
-        FastSpeech2ConformerHifiGanConfig,
-        FastSpeech2ConformerTokenizer,
-        FastSpeech2ConformerWithHifiGanConfig,
-    )
-    from .models.flaubert import FLAUBERT_PRETRAINED_CONFIG_ARCHIVE_MAP, FlaubertConfig, FlaubertTokenizer
-    from .models.flava import (
-        FLAVA_PRETRAINED_CONFIG_ARCHIVE_MAP,
-        FlavaConfig,
-        FlavaImageCodebookConfig,
-        FlavaImageConfig,
-        FlavaMultimodalConfig,
-        FlavaTextConfig,
-    )
-    from .models.fnet import FNET_PRETRAINED_CONFIG_ARCHIVE_MAP, FNetConfig
-    from .models.focalnet import FOCALNET_PRETRAINED_CONFIG_ARCHIVE_MAP, FocalNetConfig
-    from .models.fsmt import (
-        FSMT_PRETRAINED_CONFIG_ARCHIVE_MAP,
-        FSMTConfig,
-        FSMTTokenizer,
-    )
-    from .models.funnel import (
-        FUNNEL_PRETRAINED_CONFIG_ARCHIVE_MAP,
-        FunnelConfig,
-        FunnelTokenizer,
-    )
-    from .models.fuyu import FUYU_PRETRAINED_CONFIG_ARCHIVE_MAP, FuyuConfig
-    from .models.gemma import GEMMA_PRETRAINED_CONFIG_ARCHIVE_MAP, GemmaConfig
-    from .models.git import (
-        GIT_PRETRAINED_CONFIG_ARCHIVE_MAP,
-        GitConfig,
-        GitProcessor,
-        GitVisionConfig,
-    )
-    from .models.glpn import GLPN_PRETRAINED_CONFIG_ARCHIVE_MAP, GLPNConfig
-    from .models.gpt2 import (
-        GPT2_PRETRAINED_CONFIG_ARCHIVE_MAP,
-        GPT2Config,
-        GPT2Tokenizer,
-    )
-    from .models.gpt_bigcode import (
-        GPT_BIGCODE_PRETRAINED_CONFIG_ARCHIVE_MAP,
-        GPTBigCodeConfig,
-    )
-    from .models.gpt_neo import GPT_NEO_PRETRAINED_CONFIG_ARCHIVE_MAP, GPTNeoConfig
-    from .models.gpt_neox import GPT_NEOX_PRETRAINED_CONFIG_ARCHIVE_MAP, GPTNeoXConfig
-    from .models.gpt_neox_japanese import (
-        GPT_NEOX_JAPANESE_PRETRAINED_CONFIG_ARCHIVE_MAP,
-        GPTNeoXJapaneseConfig,
-    )
-    from .models.gptj import GPTJ_PRETRAINED_CONFIG_ARCHIVE_MAP, GPTJConfig
-    from .models.gptsan_japanese import (
-        GPTSAN_JAPANESE_PRETRAINED_CONFIG_ARCHIVE_MAP,
-        GPTSanJapaneseConfig,
-        GPTSanJapaneseTokenizer,
-    )
-    from .models.graphormer import (
-        GRAPHORMER_PRETRAINED_CONFIG_ARCHIVE_MAP,
-        GraphormerConfig,
-    )
-    from .models.groupvit import (
-        GROUPVIT_PRETRAINED_CONFIG_ARCHIVE_MAP,
-        GroupViTConfig,
-        GroupViTTextConfig,
-        GroupViTVisionConfig,
-    )
-    from .models.herbert import HerbertTokenizer
-    from .models.hubert import HUBERT_PRETRAINED_CONFIG_ARCHIVE_MAP, HubertConfig
-    from .models.ibert import IBERT_PRETRAINED_CONFIG_ARCHIVE_MAP, IBertConfig
-    from .models.idefics import (
-        IDEFICS_PRETRAINED_CONFIG_ARCHIVE_MAP,
-        IdeficsConfig,
-    )
-    from .models.imagegpt import IMAGEGPT_PRETRAINED_CONFIG_ARCHIVE_MAP, ImageGPTConfig
-    from .models.informer import INFORMER_PRETRAINED_CONFIG_ARCHIVE_MAP, InformerConfig
-    from .models.instructblip import (
-        INSTRUCTBLIP_PRETRAINED_CONFIG_ARCHIVE_MAP,
-        InstructBlipConfig,
-        InstructBlipProcessor,
-        InstructBlipQFormerConfig,
-        InstructBlipVisionConfig,
-    )
-    from .models.jukebox import (
-        JUKEBOX_PRETRAINED_CONFIG_ARCHIVE_MAP,
-        JukeboxConfig,
-        JukeboxPriorConfig,
-        JukeboxTokenizer,
-        JukeboxVQVAEConfig,
-    )
-    from .models.kosmos2 import (
-        KOSMOS2_PRETRAINED_CONFIG_ARCHIVE_MAP,
-        Kosmos2Config,
-        Kosmos2Processor,
-    )
-    from .models.layoutlm import (
-        LAYOUTLM_PRETRAINED_CONFIG_ARCHIVE_MAP,
-        LayoutLMConfig,
-        LayoutLMTokenizer,
-    )
-    from .models.layoutlmv2 import (
-        LAYOUTLMV2_PRETRAINED_CONFIG_ARCHIVE_MAP,
-        LayoutLMv2Config,
-        LayoutLMv2FeatureExtractor,
-        LayoutLMv2ImageProcessor,
-        LayoutLMv2Processor,
-        LayoutLMv2Tokenizer,
-    )
-    from .models.layoutlmv3 import (
-        LAYOUTLMV3_PRETRAINED_CONFIG_ARCHIVE_MAP,
-        LayoutLMv3Config,
-        LayoutLMv3FeatureExtractor,
-        LayoutLMv3ImageProcessor,
-        LayoutLMv3Processor,
-        LayoutLMv3Tokenizer,
-    )
-    from .models.layoutxlm import LayoutXLMProcessor
-    from .models.led import LED_PRETRAINED_CONFIG_ARCHIVE_MAP, LEDConfig, LEDTokenizer
-    from .models.levit import LEVIT_PRETRAINED_CONFIG_ARCHIVE_MAP, LevitConfig
-    from .models.lilt import LILT_PRETRAINED_CONFIG_ARCHIVE_MAP, LiltConfig
-    from .models.llama import LLAMA_PRETRAINED_CONFIG_ARCHIVE_MAP, LlamaConfig
-    from .models.llava import (
-        LLAVA_PRETRAINED_CONFIG_ARCHIVE_MAP,
-        LlavaConfig,
-    )
-    from .models.longformer import (
-        LONGFORMER_PRETRAINED_CONFIG_ARCHIVE_MAP,
-        LongformerConfig,
-        LongformerTokenizer,
-    )
-    from .models.longt5 import LONGT5_PRETRAINED_CONFIG_ARCHIVE_MAP, LongT5Config
-    from .models.luke import (
-        LUKE_PRETRAINED_CONFIG_ARCHIVE_MAP,
-        LukeConfig,
-        LukeTokenizer,
-    )
-    from .models.lxmert import (
-        LXMERT_PRETRAINED_CONFIG_ARCHIVE_MAP,
-        LxmertConfig,
-        LxmertTokenizer,
-    )
-    from .models.m2m_100 import M2M_100_PRETRAINED_CONFIG_ARCHIVE_MAP, M2M100Config
-    from .models.mamba import MAMBA_PRETRAINED_CONFIG_ARCHIVE_MAP, MambaConfig
-    from .models.marian import MarianConfig
-    from .models.markuplm import (
-        MARKUPLM_PRETRAINED_CONFIG_ARCHIVE_MAP,
-        MarkupLMConfig,
-        MarkupLMFeatureExtractor,
-        MarkupLMProcessor,
-        MarkupLMTokenizer,
-    )
-    from .models.mask2former import (
-        MASK2FORMER_PRETRAINED_CONFIG_ARCHIVE_MAP,
-        Mask2FormerConfig,
-    )
-    from .models.maskformer import (
-        MASKFORMER_PRETRAINED_CONFIG_ARCHIVE_MAP,
-        MaskFormerConfig,
-        MaskFormerSwinConfig,
-    )
-    from .models.mbart import MBartConfig
-    from .models.mega import MEGA_PRETRAINED_CONFIG_ARCHIVE_MAP, MegaConfig
-    from .models.megatron_bert import (
-        MEGATRON_BERT_PRETRAINED_CONFIG_ARCHIVE_MAP,
-        MegatronBertConfig,
-    )
-    from .models.mgp_str import (
-        MGP_STR_PRETRAINED_CONFIG_ARCHIVE_MAP,
-        MgpstrConfig,
-        MgpstrProcessor,
-        MgpstrTokenizer,
-    )
-    from .models.mistral import MISTRAL_PRETRAINED_CONFIG_ARCHIVE_MAP, MistralConfig
-    from .models.mixtral import MIXTRAL_PRETRAINED_CONFIG_ARCHIVE_MAP, MixtralConfig
-    from .models.mobilebert import (
-        MOBILEBERT_PRETRAINED_CONFIG_ARCHIVE_MAP,
-        MobileBertConfig,
-        MobileBertTokenizer,
-    )
-    from .models.mobilenet_v1 import (
-        MOBILENET_V1_PRETRAINED_CONFIG_ARCHIVE_MAP,
-        MobileNetV1Config,
-    )
-    from .models.mobilenet_v2 import (
-        MOBILENET_V2_PRETRAINED_CONFIG_ARCHIVE_MAP,
-        MobileNetV2Config,
-    )
-    from .models.mobilevit import (
-        MOBILEVIT_PRETRAINED_CONFIG_ARCHIVE_MAP,
-        MobileViTConfig,
-    )
-    from .models.mobilevitv2 import (
-        MOBILEVITV2_PRETRAINED_CONFIG_ARCHIVE_MAP,
-        MobileViTV2Config,
-    )
-    from .models.mpnet import (
-        MPNET_PRETRAINED_CONFIG_ARCHIVE_MAP,
-        MPNetConfig,
-        MPNetTokenizer,
-    )
-    from .models.mpt import MPT_PRETRAINED_CONFIG_ARCHIVE_MAP, MptConfig
-    from .models.mra import MRA_PRETRAINED_CONFIG_ARCHIVE_MAP, MraConfig
-    from .models.mt5 import MT5Config
-    from .models.musicgen import (
-        MUSICGEN_PRETRAINED_CONFIG_ARCHIVE_MAP,
-        MusicgenConfig,
-        MusicgenDecoderConfig,
-    )
-    from .models.mvp import MvpConfig, MvpTokenizer
-    from .models.nat import NAT_PRETRAINED_CONFIG_ARCHIVE_MAP, NatConfig
-    from .models.nezha import NEZHA_PRETRAINED_CONFIG_ARCHIVE_MAP, NezhaConfig
-    from .models.nllb_moe import NLLB_MOE_PRETRAINED_CONFIG_ARCHIVE_MAP, NllbMoeConfig
-    from .models.nougat import NougatProcessor
-    from .models.nystromformer import (
-        NYSTROMFORMER_PRETRAINED_CONFIG_ARCHIVE_MAP,
-        NystromformerConfig,
-    )
-    from .models.oneformer import (
-        ONEFORMER_PRETRAINED_CONFIG_ARCHIVE_MAP,
-        OneFormerConfig,
-        OneFormerProcessor,
-    )
-    from .models.openai import (
-        OPENAI_GPT_PRETRAINED_CONFIG_ARCHIVE_MAP,
-        OpenAIGPTConfig,
-        OpenAIGPTTokenizer,
-    )
-    from .models.opt import OPTConfig
-    from .models.owlv2 import (
-        OWLV2_PRETRAINED_CONFIG_ARCHIVE_MAP,
-        Owlv2Config,
-        Owlv2Processor,
-        Owlv2TextConfig,
-        Owlv2VisionConfig,
-    )
-    from .models.owlvit import (
-        OWLVIT_PRETRAINED_CONFIG_ARCHIVE_MAP,
-        OwlViTConfig,
-        OwlViTProcessor,
-        OwlViTTextConfig,
-        OwlViTVisionConfig,
-    )
-    from .models.patchtsmixer import (
-        PATCHTSMIXER_PRETRAINED_CONFIG_ARCHIVE_MAP,
-        PatchTSMixerConfig,
-    )
-    from .models.patchtst import PATCHTST_PRETRAINED_CONFIG_ARCHIVE_MAP, PatchTSTConfig
-    from .models.pegasus import (
-        PEGASUS_PRETRAINED_CONFIG_ARCHIVE_MAP,
-        PegasusConfig,
-        PegasusTokenizer,
-    )
-    from .models.pegasus_x import (
-        PEGASUS_X_PRETRAINED_CONFIG_ARCHIVE_MAP,
-        PegasusXConfig,
-    )
-    from .models.perceiver import (
-        PERCEIVER_PRETRAINED_CONFIG_ARCHIVE_MAP,
-        PerceiverConfig,
-        PerceiverTokenizer,
-    )
-    from .models.persimmon import (
-        PERSIMMON_PRETRAINED_CONFIG_ARCHIVE_MAP,
-        PersimmonConfig,
-    )
-    from .models.phi import PHI_PRETRAINED_CONFIG_ARCHIVE_MAP, PhiConfig
-    from .models.phobert import PhobertTokenizer
-    from .models.pix2struct import (
-        PIX2STRUCT_PRETRAINED_CONFIG_ARCHIVE_MAP,
-        Pix2StructConfig,
-        Pix2StructProcessor,
-        Pix2StructTextConfig,
-        Pix2StructVisionConfig,
-    )
-    from .models.plbart import PLBART_PRETRAINED_CONFIG_ARCHIVE_MAP, PLBartConfig
-    from .models.poolformer import (
-        POOLFORMER_PRETRAINED_CONFIG_ARCHIVE_MAP,
-        PoolFormerConfig,
-    )
-    from .models.pop2piano import (
-        POP2PIANO_PRETRAINED_CONFIG_ARCHIVE_MAP,
-        Pop2PianoConfig,
-    )
-    from .models.prophetnet import (
-        PROPHETNET_PRETRAINED_CONFIG_ARCHIVE_MAP,
-        ProphetNetConfig,
-        ProphetNetTokenizer,
-    )
-    from .models.pvt import PVT_PRETRAINED_CONFIG_ARCHIVE_MAP, PvtConfig
-    from .models.qdqbert import QDQBERT_PRETRAINED_CONFIG_ARCHIVE_MAP, QDQBertConfig
-    from .models.qwen2 import QWEN2_PRETRAINED_CONFIG_ARCHIVE_MAP, Qwen2Config, Qwen2Tokenizer
-    from .models.rag import RagConfig, RagRetriever, RagTokenizer
-    from .models.realm import (
-        REALM_PRETRAINED_CONFIG_ARCHIVE_MAP,
-        RealmConfig,
-        RealmTokenizer,
-    )
-    from .models.reformer import REFORMER_PRETRAINED_CONFIG_ARCHIVE_MAP, ReformerConfig
-    from .models.regnet import REGNET_PRETRAINED_CONFIG_ARCHIVE_MAP, RegNetConfig
-    from .models.rembert import REMBERT_PRETRAINED_CONFIG_ARCHIVE_MAP, RemBertConfig
-    from .models.resnet import RESNET_PRETRAINED_CONFIG_ARCHIVE_MAP, ResNetConfig
-    from .models.roberta import (
-        ROBERTA_PRETRAINED_CONFIG_ARCHIVE_MAP,
-        RobertaConfig,
-        RobertaTokenizer,
-    )
-    from .models.roberta_prelayernorm import (
-        ROBERTA_PRELAYERNORM_PRETRAINED_CONFIG_ARCHIVE_MAP,
-        RobertaPreLayerNormConfig,
-    )
-    from .models.roc_bert import (
-        ROC_BERT_PRETRAINED_CONFIG_ARCHIVE_MAP,
-        RoCBertConfig,
-        RoCBertTokenizer,
-    )
-    from .models.roformer import (
-        ROFORMER_PRETRAINED_CONFIG_ARCHIVE_MAP,
-        RoFormerConfig,
-        RoFormerTokenizer,
-    )
-    from .models.rwkv import RWKV_PRETRAINED_CONFIG_ARCHIVE_MAP, RwkvConfig
-    from .models.sam import (
-        SAM_PRETRAINED_CONFIG_ARCHIVE_MAP,
-        SamConfig,
-        SamMaskDecoderConfig,
-        SamProcessor,
-        SamPromptEncoderConfig,
-        SamVisionConfig,
-    )
-    from .models.seamless_m4t import (
-        SEAMLESS_M4T_PRETRAINED_CONFIG_ARCHIVE_MAP,
-        SeamlessM4TConfig,
-        SeamlessM4TFeatureExtractor,
-        SeamlessM4TProcessor,
-    )
-    from .models.seamless_m4t_v2 import (
-        SEAMLESS_M4T_V2_PRETRAINED_CONFIG_ARCHIVE_MAP,
-        SeamlessM4Tv2Config,
-    )
-    from .models.segformer import SEGFORMER_PRETRAINED_CONFIG_ARCHIVE_MAP, SegformerConfig
-    from .models.seggpt import SEGGPT_PRETRAINED_CONFIG_ARCHIVE_MAP, SegGptConfig
-    from .models.sew import SEW_PRETRAINED_CONFIG_ARCHIVE_MAP, SEWConfig
-    from .models.sew_d import SEW_D_PRETRAINED_CONFIG_ARCHIVE_MAP, SEWDConfig
-    from .models.siglip import (
-        SIGLIP_PRETRAINED_CONFIG_ARCHIVE_MAP,
-        SiglipConfig,
-        SiglipProcessor,
-        SiglipTextConfig,
-        SiglipVisionConfig,
-    )
-    from .models.speech_encoder_decoder import SpeechEncoderDecoderConfig
-    from .models.speech_to_text import (
-        SPEECH_TO_TEXT_PRETRAINED_CONFIG_ARCHIVE_MAP,
-        Speech2TextConfig,
-        Speech2TextFeatureExtractor,
-        Speech2TextProcessor,
-    )
-    from .models.speech_to_text_2 import (
-        SPEECH_TO_TEXT_2_PRETRAINED_CONFIG_ARCHIVE_MAP,
-        Speech2Text2Config,
-        Speech2Text2Processor,
-        Speech2Text2Tokenizer,
-    )
-    from .models.speecht5 import (
-        SPEECHT5_PRETRAINED_CONFIG_ARCHIVE_MAP,
-        SPEECHT5_PRETRAINED_HIFIGAN_CONFIG_ARCHIVE_MAP,
-        SpeechT5Config,
-        SpeechT5FeatureExtractor,
-        SpeechT5HifiGanConfig,
-        SpeechT5Processor,
-    )
-    from .models.splinter import (
-        SPLINTER_PRETRAINED_CONFIG_ARCHIVE_MAP,
-        SplinterConfig,
-        SplinterTokenizer,
-    )
-    from .models.squeezebert import (
-        SQUEEZEBERT_PRETRAINED_CONFIG_ARCHIVE_MAP,
-        SqueezeBertConfig,
-        SqueezeBertTokenizer,
-    )
-    from .models.stablelm import STABLELM_PRETRAINED_CONFIG_ARCHIVE_MAP, StableLmConfig
-    from .models.starcoder2 import STARCODER2_PRETRAINED_CONFIG_ARCHIVE_MAP, Starcoder2Config
-    from .models.swiftformer import (
-        SWIFTFORMER_PRETRAINED_CONFIG_ARCHIVE_MAP,
-        SwiftFormerConfig,
-    )
-    from .models.swin import SWIN_PRETRAINED_CONFIG_ARCHIVE_MAP, SwinConfig
-    from .models.swin2sr import SWIN2SR_PRETRAINED_CONFIG_ARCHIVE_MAP, Swin2SRConfig
-    from .models.swinv2 import SWINV2_PRETRAINED_CONFIG_ARCHIVE_MAP, Swinv2Config
-    from .models.switch_transformers import (
-        SWITCH_TRANSFORMERS_PRETRAINED_CONFIG_ARCHIVE_MAP,
-        SwitchTransformersConfig,
-    )
-    from .models.t5 import T5_PRETRAINED_CONFIG_ARCHIVE_MAP, T5Config
-    from .models.table_transformer import (
-        TABLE_TRANSFORMER_PRETRAINED_CONFIG_ARCHIVE_MAP,
-        TableTransformerConfig,
-    )
-    from .models.tapas import (
-        TAPAS_PRETRAINED_CONFIG_ARCHIVE_MAP,
-        TapasConfig,
-        TapasTokenizer,
-    )
-    from .models.time_series_transformer import (
-        TIME_SERIES_TRANSFORMER_PRETRAINED_CONFIG_ARCHIVE_MAP,
-        TimeSeriesTransformerConfig,
-    )
-    from .models.timesformer import (
-        TIMESFORMER_PRETRAINED_CONFIG_ARCHIVE_MAP,
-        TimesformerConfig,
-    )
-    from .models.timm_backbone import TimmBackboneConfig
-    from .models.trocr import (
-        TROCR_PRETRAINED_CONFIG_ARCHIVE_MAP,
-        TrOCRConfig,
-        TrOCRProcessor,
-    )
-    from .models.tvlt import (
-        TVLT_PRETRAINED_CONFIG_ARCHIVE_MAP,
-        TvltConfig,
-        TvltFeatureExtractor,
-        TvltProcessor,
-    )
-    from .models.tvp import (
-        TVP_PRETRAINED_CONFIG_ARCHIVE_MAP,
-        TvpConfig,
-        TvpProcessor,
-    )
-    from .models.udop import UDOP_PRETRAINED_CONFIG_ARCHIVE_MAP, UdopConfig, UdopProcessor
-    from .models.umt5 import UMT5Config
-    from .models.unispeech import (
-        UNISPEECH_PRETRAINED_CONFIG_ARCHIVE_MAP,
-        UniSpeechConfig,
-    )
-    from .models.unispeech_sat import (
-        UNISPEECH_SAT_PRETRAINED_CONFIG_ARCHIVE_MAP,
-        UniSpeechSatConfig,
-    )
-    from .models.univnet import (
-        UNIVNET_PRETRAINED_CONFIG_ARCHIVE_MAP,
-        UnivNetConfig,
-        UnivNetFeatureExtractor,
-    )
-    from .models.upernet import UperNetConfig
-    from .models.videomae import VIDEOMAE_PRETRAINED_CONFIG_ARCHIVE_MAP, VideoMAEConfig
-    from .models.vilt import (
-        VILT_PRETRAINED_CONFIG_ARCHIVE_MAP,
-        ViltConfig,
-        ViltFeatureExtractor,
-        ViltImageProcessor,
-        ViltProcessor,
-    )
-    from .models.vipllava import (
-        VIPLLAVA_PRETRAINED_CONFIG_ARCHIVE_MAP,
-        VipLlavaConfig,
-    )
-    from .models.vision_encoder_decoder import VisionEncoderDecoderConfig
-    from .models.vision_text_dual_encoder import (
-        VisionTextDualEncoderConfig,
-        VisionTextDualEncoderProcessor,
-    )
-    from .models.visual_bert import (
-        VISUAL_BERT_PRETRAINED_CONFIG_ARCHIVE_MAP,
-        VisualBertConfig,
-    )
-    from .models.vit import VIT_PRETRAINED_CONFIG_ARCHIVE_MAP, ViTConfig
-    from .models.vit_hybrid import (
-        VIT_HYBRID_PRETRAINED_CONFIG_ARCHIVE_MAP,
-        ViTHybridConfig,
-    )
-    from .models.vit_mae import VIT_MAE_PRETRAINED_CONFIG_ARCHIVE_MAP, ViTMAEConfig
-    from .models.vit_msn import VIT_MSN_PRETRAINED_CONFIG_ARCHIVE_MAP, ViTMSNConfig
-    from .models.vitdet import VITDET_PRETRAINED_CONFIG_ARCHIVE_MAP, VitDetConfig
-    from .models.vitmatte import VITMATTE_PRETRAINED_CONFIG_ARCHIVE_MAP, VitMatteConfig
-    from .models.vits import (
-        VITS_PRETRAINED_CONFIG_ARCHIVE_MAP,
-        VitsConfig,
-        VitsTokenizer,
-    )
-    from .models.vivit import VIVIT_PRETRAINED_CONFIG_ARCHIVE_MAP, VivitConfig
-    from .models.wav2vec2 import (
-        WAV_2_VEC_2_PRETRAINED_CONFIG_ARCHIVE_MAP,
-        Wav2Vec2Config,
-        Wav2Vec2CTCTokenizer,
-        Wav2Vec2FeatureExtractor,
-        Wav2Vec2Processor,
-        Wav2Vec2Tokenizer,
-    )
-    from .models.wav2vec2_bert import (
-        WAV2VEC2_BERT_PRETRAINED_CONFIG_ARCHIVE_MAP,
-        Wav2Vec2BertConfig,
-        Wav2Vec2BertProcessor,
-    )
-    from .models.wav2vec2_conformer import (
-        WAV2VEC2_CONFORMER_PRETRAINED_CONFIG_ARCHIVE_MAP,
-        Wav2Vec2ConformerConfig,
-    )
-    from .models.wav2vec2_phoneme import Wav2Vec2PhonemeCTCTokenizer
-    from .models.wav2vec2_with_lm import Wav2Vec2ProcessorWithLM
-    from .models.wavlm import WAVLM_PRETRAINED_CONFIG_ARCHIVE_MAP, WavLMConfig
-    from .models.whisper import (
-        WHISPER_PRETRAINED_CONFIG_ARCHIVE_MAP,
-        WhisperConfig,
-        WhisperFeatureExtractor,
-        WhisperProcessor,
-        WhisperTokenizer,
-    )
-    from .models.x_clip import (
-        XCLIP_PRETRAINED_CONFIG_ARCHIVE_MAP,
-        XCLIPConfig,
-        XCLIPProcessor,
-        XCLIPTextConfig,
-        XCLIPVisionConfig,
-    )
-    from .models.xglm import XGLM_PRETRAINED_CONFIG_ARCHIVE_MAP, XGLMConfig
-    from .models.xlm import XLM_PRETRAINED_CONFIG_ARCHIVE_MAP, XLMConfig, XLMTokenizer
-    from .models.xlm_prophetnet import (
-        XLM_PROPHETNET_PRETRAINED_CONFIG_ARCHIVE_MAP,
-        XLMProphetNetConfig,
-    )
-    from .models.xlm_roberta import (
-        XLM_ROBERTA_PRETRAINED_CONFIG_ARCHIVE_MAP,
-        XLMRobertaConfig,
-    )
-    from .models.xlm_roberta_xl import (
-        XLM_ROBERTA_XL_PRETRAINED_CONFIG_ARCHIVE_MAP,
-        XLMRobertaXLConfig,
-    )
-    from .models.xlnet import XLNET_PRETRAINED_CONFIG_ARCHIVE_MAP, XLNetConfig
-    from .models.xmod import XMOD_PRETRAINED_CONFIG_ARCHIVE_MAP, XmodConfig
-    from .models.yolos import YOLOS_PRETRAINED_CONFIG_ARCHIVE_MAP, YolosConfig
-    from .models.yoso import YOSO_PRETRAINED_CONFIG_ARCHIVE_MAP, YosoConfig
-
-    # Pipelines
-    from .pipelines import (
-        AudioClassificationPipeline,
-        AutomaticSpeechRecognitionPipeline,
-        Conversation,
-        ConversationalPipeline,
-        CsvPipelineDataFormat,
-        DepthEstimationPipeline,
-        DocumentQuestionAnsweringPipeline,
-        FeatureExtractionPipeline,
-        FillMaskPipeline,
-        ImageClassificationPipeline,
-        ImageFeatureExtractionPipeline,
-        ImageSegmentationPipeline,
-        ImageToImagePipeline,
-        ImageToTextPipeline,
-        JsonPipelineDataFormat,
-        MaskGenerationPipeline,
-        NerPipeline,
-        ObjectDetectionPipeline,
-        PipedPipelineDataFormat,
-        Pipeline,
-        PipelineDataFormat,
-        QuestionAnsweringPipeline,
-        SummarizationPipeline,
-        TableQuestionAnsweringPipeline,
-        Text2TextGenerationPipeline,
-        TextClassificationPipeline,
-        TextGenerationPipeline,
-        TextToAudioPipeline,
-        TokenClassificationPipeline,
-        TranslationPipeline,
-        VideoClassificationPipeline,
-        VisualQuestionAnsweringPipeline,
-        ZeroShotAudioClassificationPipeline,
-        ZeroShotClassificationPipeline,
-        ZeroShotImageClassificationPipeline,
-        ZeroShotObjectDetectionPipeline,
-        pipeline,
-    )
-    from .processing_utils import ProcessorMixin
-
-    # Tokenization
-    from .tokenization_utils import PreTrainedTokenizer
-    from .tokenization_utils_base import (
-        AddedToken,
-        BatchEncoding,
-        CharSpan,
-        PreTrainedTokenizerBase,
-        SpecialTokensMixin,
-        TokenSpan,
-    )
-
-    # Tools
-    from .tools import (
-        Agent,
-        AzureOpenAiAgent,
-        HfAgent,
-        LocalAgent,
-        OpenAiAgent,
-        PipelineTool,
-        RemoteTool,
-        Tool,
-        launch_gradio_demo,
-        load_tool,
-    )
-
-    # Trainer
-    from .trainer_callback import (
-        DefaultFlowCallback,
-        EarlyStoppingCallback,
-        PrinterCallback,
-        ProgressCallback,
-        TrainerCallback,
-        TrainerControl,
-        TrainerState,
-    )
-    from .trainer_utils import (
-        EvalPrediction,
-        IntervalStrategy,
-        SchedulerType,
-        enable_full_determinism,
-        set_seed,
-    )
-    from .training_args import TrainingArguments
-    from .training_args_seq2seq import Seq2SeqTrainingArguments
-    from .training_args_tf import TFTrainingArguments
-
-    # Files and general utilities
-    from .utils import (
-        CONFIG_NAME,
-        MODEL_CARD_NAME,
-        PYTORCH_PRETRAINED_BERT_CACHE,
-        PYTORCH_TRANSFORMERS_CACHE,
-        SPIECE_UNDERLINE,
-        TF2_WEIGHTS_NAME,
-        TF_WEIGHTS_NAME,
-        TRANSFORMERS_CACHE,
-        WEIGHTS_NAME,
-        TensorType,
-        add_end_docstrings,
-        add_start_docstrings,
-        is_apex_available,
-        is_bitsandbytes_available,
-        is_datasets_available,
-        is_decord_available,
-        is_faiss_available,
-        is_flax_available,
-        is_keras_nlp_available,
-        is_phonemizer_available,
-        is_psutil_available,
-        is_py3nvml_available,
-        is_pyctcdecode_available,
-        is_safetensors_available,
-        is_scipy_available,
-        is_sentencepiece_available,
-        is_sklearn_available,
-        is_speech_available,
-        is_tensorflow_text_available,
-        is_tf_available,
-        is_timm_available,
-        is_tokenizers_available,
-        is_torch_available,
-        is_torch_neuroncore_available,
-        is_torch_npu_available,
-        is_torch_tpu_available,
-        is_torch_xpu_available,
-        is_torchvision_available,
-        is_vision_available,
-        logging,
-    )
-
-    # bitsandbytes config
-    from .utils.quantization_config import AqlmConfig, AwqConfig, BitsAndBytesConfig, GPTQConfig
-
-    try:
-        if not is_sentencepiece_available():
-            raise OptionalDependencyNotAvailable()
-    except OptionalDependencyNotAvailable:
-        from .utils.dummy_sentencepiece_objects import *
-    else:
-        from .models.albert import AlbertTokenizer
-        from .models.barthez import BarthezTokenizer
-        from .models.bartpho import BartphoTokenizer
-        from .models.bert_generation import BertGenerationTokenizer
-        from .models.big_bird import BigBirdTokenizer
-        from .models.camembert import CamembertTokenizer
-        from .models.code_llama import CodeLlamaTokenizer
-        from .models.cpm import CpmTokenizer
-        from .models.deberta_v2 import DebertaV2Tokenizer
-        from .models.ernie_m import ErnieMTokenizer
-        from .models.fnet import FNetTokenizer
-        from .models.gemma import GemmaTokenizer
-        from .models.gpt_sw3 import GPTSw3Tokenizer
-        from .models.layoutxlm import LayoutXLMTokenizer
-        from .models.llama import LlamaTokenizer
-        from .models.m2m_100 import M2M100Tokenizer
-        from .models.marian import MarianTokenizer
-        from .models.mbart import MBart50Tokenizer, MBartTokenizer
-        from .models.mluke import MLukeTokenizer
-        from .models.mt5 import MT5Tokenizer
-        from .models.nllb import NllbTokenizer
-        from .models.pegasus import PegasusTokenizer
-        from .models.plbart import PLBartTokenizer
-        from .models.reformer import ReformerTokenizer
-        from .models.rembert import RemBertTokenizer
-        from .models.seamless_m4t import SeamlessM4TTokenizer
-        from .models.siglip import SiglipTokenizer
-        from .models.speech_to_text import Speech2TextTokenizer
-        from .models.speecht5 import SpeechT5Tokenizer
-        from .models.t5 import T5Tokenizer
-        from .models.udop import UdopTokenizer
-        from .models.xglm import XGLMTokenizer
-        from .models.xlm_prophetnet import XLMProphetNetTokenizer
-        from .models.xlm_roberta import XLMRobertaTokenizer
-        from .models.xlnet import XLNetTokenizer
 
     try:
         if not is_tokenizers_available():
@@ -5821,1731 +779,7 @@
     except OptionalDependencyNotAvailable:
         from .utils.dummy_tokenizers_objects import *
     else:
-        # Fast tokenizers imports
-        from .models.albert import AlbertTokenizerFast
-        from .models.bart import BartTokenizerFast
-        from .models.barthez import BarthezTokenizerFast
-        from .models.bert import BertTokenizerFast
-        from .models.big_bird import BigBirdTokenizerFast
-        from .models.blenderbot import BlenderbotTokenizerFast
-        from .models.blenderbot_small import BlenderbotSmallTokenizerFast
-        from .models.bloom import BloomTokenizerFast
-        from .models.camembert import CamembertTokenizerFast
-        from .models.clip import CLIPTokenizerFast
-        from .models.code_llama import CodeLlamaTokenizerFast
-        from .models.codegen import CodeGenTokenizerFast
-        from .models.convbert import ConvBertTokenizerFast
-        from .models.cpm import CpmTokenizerFast
-        from .models.deberta import DebertaTokenizerFast
-        from .models.deberta_v2 import DebertaV2TokenizerFast
-        from .models.deprecated.retribert import RetriBertTokenizerFast
-        from .models.distilbert import DistilBertTokenizerFast
-        from .models.dpr import (
-            DPRContextEncoderTokenizerFast,
-            DPRQuestionEncoderTokenizerFast,
-            DPRReaderTokenizerFast,
-        )
-        from .models.electra import ElectraTokenizerFast
-        from .models.fnet import FNetTokenizerFast
-        from .models.funnel import FunnelTokenizerFast
-        from .models.gemma import GemmaTokenizerFast
-        from .models.gpt2 import GPT2TokenizerFast
-        from .models.gpt_neox import GPTNeoXTokenizerFast
-        from .models.gpt_neox_japanese import GPTNeoXJapaneseTokenizer
-        from .models.herbert import HerbertTokenizerFast
-        from .models.layoutlm import LayoutLMTokenizerFast
-        from .models.layoutlmv2 import LayoutLMv2TokenizerFast
-        from .models.layoutlmv3 import LayoutLMv3TokenizerFast
-        from .models.layoutxlm import LayoutXLMTokenizerFast
-        from .models.led import LEDTokenizerFast
-        from .models.llama import LlamaTokenizerFast
-        from .models.longformer import LongformerTokenizerFast
-        from .models.lxmert import LxmertTokenizerFast
-        from .models.markuplm import MarkupLMTokenizerFast
-        from .models.mbart import MBartTokenizerFast
-        from .models.mbart50 import MBart50TokenizerFast
-        from .models.mobilebert import MobileBertTokenizerFast
-        from .models.mpnet import MPNetTokenizerFast
-        from .models.mt5 import MT5TokenizerFast
-        from .models.mvp import MvpTokenizerFast
-        from .models.nllb import NllbTokenizerFast
-        from .models.nougat import NougatTokenizerFast
-        from .models.openai import OpenAIGPTTokenizerFast
-        from .models.pegasus import PegasusTokenizerFast
-        from .models.qwen2 import Qwen2TokenizerFast
-        from .models.realm import RealmTokenizerFast
-        from .models.reformer import ReformerTokenizerFast
-        from .models.rembert import RemBertTokenizerFast
-        from .models.roberta import RobertaTokenizerFast
-        from .models.roformer import RoFormerTokenizerFast
-        from .models.seamless_m4t import SeamlessM4TTokenizerFast
-        from .models.splinter import SplinterTokenizerFast
-        from .models.squeezebert import SqueezeBertTokenizerFast
-        from .models.t5 import T5TokenizerFast
-        from .models.udop import UdopTokenizerFast
-        from .models.whisper import WhisperTokenizerFast
-        from .models.xglm import XGLMTokenizerFast
-        from .models.xlm_roberta import XLMRobertaTokenizerFast
-        from .models.xlnet import XLNetTokenizerFast
         from .tokenization_utils_fast import PreTrainedTokenizerFast
-
-    try:
-        if not (is_sentencepiece_available() and is_tokenizers_available()):
-            raise OptionalDependencyNotAvailable()
-    except OptionalDependencyNotAvailable:
-        from .utils.dummies_sentencepiece_and_tokenizers_objects import *
-    else:
-        from .convert_slow_tokenizer import (
-            SLOW_TO_FAST_CONVERTERS,
-            convert_slow_tokenizer,
-        )
-
-    try:
-        if not is_tensorflow_text_available():
-            raise OptionalDependencyNotAvailable()
-    except OptionalDependencyNotAvailable:
-        from .utils.dummy_tensorflow_text_objects import *
-    else:
-        from .models.bert import TFBertTokenizer
-
-    try:
-        if not is_keras_nlp_available():
-            raise OptionalDependencyNotAvailable()
-    except OptionalDependencyNotAvailable:
-        from .utils.dummy_keras_nlp_objects import *
-    else:
-        from .models.gpt2 import TFGPT2Tokenizer
-
-    try:
-        if not is_vision_available():
-            raise OptionalDependencyNotAvailable()
-    except OptionalDependencyNotAvailable:
-        from .utils.dummy_vision_objects import *
-    else:
-        from .image_processing_utils import ImageProcessingMixin
-        from .image_utils import ImageFeatureExtractionMixin
-        from .models.beit import BeitFeatureExtractor, BeitImageProcessor
-        from .models.bit import BitImageProcessor
-        from .models.blip import BlipImageProcessor
-        from .models.bridgetower import BridgeTowerImageProcessor
-        from .models.chinese_clip import (
-            ChineseCLIPFeatureExtractor,
-            ChineseCLIPImageProcessor,
-        )
-        from .models.clip import CLIPFeatureExtractor, CLIPImageProcessor
-        from .models.conditional_detr import (
-            ConditionalDetrFeatureExtractor,
-            ConditionalDetrImageProcessor,
-        )
-        from .models.convnext import ConvNextFeatureExtractor, ConvNextImageProcessor
-        from .models.deformable_detr import (
-            DeformableDetrFeatureExtractor,
-            DeformableDetrImageProcessor,
-        )
-        from .models.deit import DeiTFeatureExtractor, DeiTImageProcessor
-        from .models.deta import DetaImageProcessor
-        from .models.detr import DetrFeatureExtractor, DetrImageProcessor
-        from .models.donut import DonutFeatureExtractor, DonutImageProcessor
-        from .models.dpt import DPTFeatureExtractor, DPTImageProcessor
-        from .models.efficientformer import EfficientFormerImageProcessor
-        from .models.efficientnet import EfficientNetImageProcessor
-        from .models.flava import (
-            FlavaFeatureExtractor,
-            FlavaImageProcessor,
-            FlavaProcessor,
-        )
-        from .models.fuyu import FuyuImageProcessor, FuyuProcessor
-        from .models.glpn import GLPNFeatureExtractor, GLPNImageProcessor
-        from .models.idefics import IdeficsImageProcessor
-        from .models.imagegpt import ImageGPTFeatureExtractor, ImageGPTImageProcessor
-        from .models.layoutlmv2 import (
-            LayoutLMv2FeatureExtractor,
-            LayoutLMv2ImageProcessor,
-        )
-        from .models.layoutlmv3 import (
-            LayoutLMv3FeatureExtractor,
-            LayoutLMv3ImageProcessor,
-        )
-        from .models.levit import LevitFeatureExtractor, LevitImageProcessor
-        from .models.mask2former import Mask2FormerImageProcessor
-        from .models.maskformer import (
-            MaskFormerFeatureExtractor,
-            MaskFormerImageProcessor,
-        )
-        from .models.mobilenet_v1 import (
-            MobileNetV1FeatureExtractor,
-            MobileNetV1ImageProcessor,
-        )
-        from .models.mobilenet_v2 import (
-            MobileNetV2FeatureExtractor,
-            MobileNetV2ImageProcessor,
-        )
-        from .models.mobilevit import MobileViTFeatureExtractor, MobileViTImageProcessor
-        from .models.nougat import NougatImageProcessor
-        from .models.oneformer import OneFormerImageProcessor
-        from .models.owlv2 import Owlv2ImageProcessor
-        from .models.owlvit import OwlViTFeatureExtractor, OwlViTImageProcessor
-        from .models.perceiver import PerceiverFeatureExtractor, PerceiverImageProcessor
-        from .models.pix2struct import Pix2StructImageProcessor
-        from .models.poolformer import (
-            PoolFormerFeatureExtractor,
-            PoolFormerImageProcessor,
-        )
-        from .models.pvt import PvtImageProcessor
-        from .models.sam import SamImageProcessor
-        from .models.segformer import SegformerFeatureExtractor, SegformerImageProcessor
-        from .models.seggpt import SegGptImageProcessor
-        from .models.siglip import SiglipImageProcessor
-        from .models.swin2sr import Swin2SRImageProcessor
-        from .models.tvlt import TvltImageProcessor
-        from .models.tvp import TvpImageProcessor
-        from .models.videomae import VideoMAEFeatureExtractor, VideoMAEImageProcessor
-        from .models.vilt import ViltFeatureExtractor, ViltImageProcessor, ViltProcessor
-        from .models.vit import ViTFeatureExtractor, ViTImageProcessor
-        from .models.vit_hybrid import ViTHybridImageProcessor
-        from .models.vitmatte import VitMatteImageProcessor
-        from .models.vivit import VivitImageProcessor
-        from .models.yolos import YolosFeatureExtractor, YolosImageProcessor
-=======
->>>>>>> 8e8025b3
-
-    try:
-<<<<<<< HEAD
-        if not is_torch_available():
-            raise OptionalDependencyNotAvailable()
-    except OptionalDependencyNotAvailable:
-        from .utils.dummy_pt_objects import *
-    else:
-        # Benchmarks
-        from .benchmark.benchmark import PyTorchBenchmark
-        from .benchmark.benchmark_args import PyTorchBenchmarkArguments
-        from .cache_utils import Cache, DynamicCache, SinkCache, StaticCache
-        from .data.datasets import (
-            GlueDataset,
-            GlueDataTrainingArguments,
-            LineByLineTextDataset,
-            LineByLineWithRefDataset,
-            LineByLineWithSOPTextDataset,
-            SquadDataset,
-            SquadDataTrainingArguments,
-            TextDataset,
-            TextDatasetForNextSentencePrediction,
-        )
-        from .generation import (
-            AlternatingCodebooksLogitsProcessor,
-            BeamScorer,
-            BeamSearchScorer,
-            ClassifierFreeGuidanceLogitsProcessor,
-            ConstrainedBeamSearchScorer,
-            Constraint,
-            ConstraintListState,
-            DisjunctiveConstraint,
-            EncoderNoRepeatNGramLogitsProcessor,
-            EncoderRepetitionPenaltyLogitsProcessor,
-            EpsilonLogitsWarper,
-            EtaLogitsWarper,
-            ExponentialDecayLengthPenalty,
-            ForcedBOSTokenLogitsProcessor,
-            ForcedEOSTokenLogitsProcessor,
-            ForceTokensLogitsProcessor,
-            GenerationMixin,
-            HammingDiversityLogitsProcessor,
-            InfNanRemoveLogitsProcessor,
-            LogitNormalization,
-            LogitsProcessor,
-            LogitsProcessorList,
-            LogitsWarper,
-            MaxLengthCriteria,
-            MaxTimeCriteria,
-            MinLengthLogitsProcessor,
-            MinNewTokensLengthLogitsProcessor,
-            NoBadWordsLogitsProcessor,
-            NoRepeatNGramLogitsProcessor,
-            PhrasalConstraint,
-            PrefixConstrainedLogitsProcessor,
-            RepetitionPenaltyLogitsProcessor,
-            SequenceBiasLogitsProcessor,
-            StoppingCriteria,
-            StoppingCriteriaList,
-            SuppressTokensAtBeginLogitsProcessor,
-            SuppressTokensLogitsProcessor,
-            TemperatureLogitsWarper,
-            TopKLogitsWarper,
-            TopPLogitsWarper,
-            TypicalLogitsWarper,
-            UnbatchedClassifierFreeGuidanceLogitsProcessor,
-            WhisperTimeStampLogitsProcessor,
-        )
-        from .modeling_utils import PreTrainedModel
-        from .models.albert import (
-            ALBERT_PRETRAINED_MODEL_ARCHIVE_LIST,
-            AlbertForMaskedLM,
-            AlbertForMultipleChoice,
-            AlbertForPreTraining,
-            AlbertForQuestionAnswering,
-            AlbertForSequenceClassification,
-            AlbertForTokenClassification,
-            AlbertModel,
-            AlbertPreTrainedModel,
-            load_tf_weights_in_albert,
-        )
-        from .models.align import (
-            ALIGN_PRETRAINED_MODEL_ARCHIVE_LIST,
-            AlignModel,
-            AlignPreTrainedModel,
-            AlignTextModel,
-            AlignVisionModel,
-        )
-        from .models.altclip import (
-            ALTCLIP_PRETRAINED_MODEL_ARCHIVE_LIST,
-            AltCLIPModel,
-            AltCLIPPreTrainedModel,
-            AltCLIPTextModel,
-            AltCLIPVisionModel,
-        )
-        from .models.audio_spectrogram_transformer import (
-            AUDIO_SPECTROGRAM_TRANSFORMER_PRETRAINED_MODEL_ARCHIVE_LIST,
-            ASTForAudioClassification,
-            ASTModel,
-            ASTPreTrainedModel,
-        )
-        from .models.auto import (
-            MODEL_FOR_AUDIO_CLASSIFICATION_MAPPING,
-            MODEL_FOR_AUDIO_FRAME_CLASSIFICATION_MAPPING,
-            MODEL_FOR_AUDIO_XVECTOR_MAPPING,
-            MODEL_FOR_BACKBONE_MAPPING,
-            MODEL_FOR_CAUSAL_IMAGE_MODELING_MAPPING,
-            MODEL_FOR_CAUSAL_LM_MAPPING,
-            MODEL_FOR_CTC_MAPPING,
-            MODEL_FOR_DEPTH_ESTIMATION_MAPPING,
-            MODEL_FOR_DOCUMENT_QUESTION_ANSWERING_MAPPING,
-            MODEL_FOR_IMAGE_CLASSIFICATION_MAPPING,
-            MODEL_FOR_IMAGE_MAPPING,
-            MODEL_FOR_IMAGE_SEGMENTATION_MAPPING,
-            MODEL_FOR_IMAGE_TO_IMAGE_MAPPING,
-            MODEL_FOR_INSTANCE_SEGMENTATION_MAPPING,
-            MODEL_FOR_MASK_GENERATION_MAPPING,
-            MODEL_FOR_MASKED_IMAGE_MODELING_MAPPING,
-            MODEL_FOR_MASKED_LM_MAPPING,
-            MODEL_FOR_MULTIPLE_CHOICE_MAPPING,
-            MODEL_FOR_NEXT_SENTENCE_PREDICTION_MAPPING,
-            MODEL_FOR_OBJECT_DETECTION_MAPPING,
-            MODEL_FOR_PRETRAINING_MAPPING,
-            MODEL_FOR_QUESTION_ANSWERING_MAPPING,
-            MODEL_FOR_SEMANTIC_SEGMENTATION_MAPPING,
-            MODEL_FOR_SEQ_TO_SEQ_CAUSAL_LM_MAPPING,
-            MODEL_FOR_SEQUENCE_CLASSIFICATION_MAPPING,
-            MODEL_FOR_SPEECH_SEQ_2_SEQ_MAPPING,
-            MODEL_FOR_TABLE_QUESTION_ANSWERING_MAPPING,
-            MODEL_FOR_TEXT_ENCODING_MAPPING,
-            MODEL_FOR_TEXT_TO_SPECTROGRAM_MAPPING,
-            MODEL_FOR_TEXT_TO_WAVEFORM_MAPPING,
-            MODEL_FOR_TIME_SERIES_CLASSIFICATION_MAPPING,
-            MODEL_FOR_TIME_SERIES_REGRESSION_MAPPING,
-            MODEL_FOR_TOKEN_CLASSIFICATION_MAPPING,
-            MODEL_FOR_UNIVERSAL_SEGMENTATION_MAPPING,
-            MODEL_FOR_VIDEO_CLASSIFICATION_MAPPING,
-            MODEL_FOR_VISION_2_SEQ_MAPPING,
-            MODEL_FOR_VISUAL_QUESTION_ANSWERING_MAPPING,
-            MODEL_FOR_ZERO_SHOT_IMAGE_CLASSIFICATION_MAPPING,
-            MODEL_FOR_ZERO_SHOT_OBJECT_DETECTION_MAPPING,
-            MODEL_MAPPING,
-            MODEL_WITH_LM_HEAD_MAPPING,
-            AutoBackbone,
-            AutoModel,
-            AutoModelForAudioClassification,
-            AutoModelForAudioFrameClassification,
-            AutoModelForAudioXVector,
-            AutoModelForCausalLM,
-            AutoModelForCTC,
-            AutoModelForDepthEstimation,
-            AutoModelForDocumentQuestionAnswering,
-            AutoModelForImageClassification,
-            AutoModelForImageSegmentation,
-            AutoModelForImageToImage,
-            AutoModelForInstanceSegmentation,
-            AutoModelForMaskedImageModeling,
-            AutoModelForMaskedLM,
-            AutoModelForMaskGeneration,
-            AutoModelForMultipleChoice,
-            AutoModelForNextSentencePrediction,
-            AutoModelForObjectDetection,
-            AutoModelForPreTraining,
-            AutoModelForQuestionAnswering,
-            AutoModelForSemanticSegmentation,
-            AutoModelForSeq2SeqLM,
-            AutoModelForSequenceClassification,
-            AutoModelForSpeechSeq2Seq,
-            AutoModelForTableQuestionAnswering,
-            AutoModelForTextEncoding,
-            AutoModelForTextToSpectrogram,
-            AutoModelForTextToWaveform,
-            AutoModelForTokenClassification,
-            AutoModelForUniversalSegmentation,
-            AutoModelForVideoClassification,
-            AutoModelForVision2Seq,
-            AutoModelForVisualQuestionAnswering,
-            AutoModelForZeroShotImageClassification,
-            AutoModelForZeroShotObjectDetection,
-            AutoModelWithLMHead,
-        )
-        from .models.autoformer import (
-            AUTOFORMER_PRETRAINED_MODEL_ARCHIVE_LIST,
-            AutoformerForPrediction,
-            AutoformerModel,
-            AutoformerPreTrainedModel,
-        )
-        from .models.bark import (
-            BARK_PRETRAINED_MODEL_ARCHIVE_LIST,
-            BarkCausalModel,
-            BarkCoarseModel,
-            BarkFineModel,
-            BarkModel,
-            BarkPreTrainedModel,
-            BarkSemanticModel,
-        )
-        from .models.bart import (
-            BART_PRETRAINED_MODEL_ARCHIVE_LIST,
-            BartForCausalLM,
-            BartForConditionalGeneration,
-            BartForQuestionAnswering,
-            BartForSequenceClassification,
-            BartModel,
-            BartPreTrainedModel,
-            BartPretrainedModel,
-            PretrainedBartModel,
-        )
-        from .models.beit import (
-            BEIT_PRETRAINED_MODEL_ARCHIVE_LIST,
-            BeitBackbone,
-            BeitForImageClassification,
-            BeitForMaskedImageModeling,
-            BeitForSemanticSegmentation,
-            BeitModel,
-            BeitPreTrainedModel,
-        )
-        from .models.bert import (
-            BERT_PRETRAINED_MODEL_ARCHIVE_LIST,
-            BertForMaskedLM,
-            BertForMultipleChoice,
-            BertForNextSentencePrediction,
-            BertForPreTraining,
-            BertForQuestionAnswering,
-            BertForSequenceClassification,
-            BertForTokenClassification,
-            BertLayer,
-            BertLMHeadModel,
-            BertModel,
-            BertPreTrainedModel,
-            load_tf_weights_in_bert,
-        )
-        from .models.bert_generation import (
-            BertGenerationDecoder,
-            BertGenerationEncoder,
-            BertGenerationPreTrainedModel,
-            load_tf_weights_in_bert_generation,
-        )
-        from .models.big_bird import (
-            BIG_BIRD_PRETRAINED_MODEL_ARCHIVE_LIST,
-            BigBirdForCausalLM,
-            BigBirdForMaskedLM,
-            BigBirdForMultipleChoice,
-            BigBirdForPreTraining,
-            BigBirdForQuestionAnswering,
-            BigBirdForSequenceClassification,
-            BigBirdForTokenClassification,
-            BigBirdLayer,
-            BigBirdModel,
-            BigBirdPreTrainedModel,
-            load_tf_weights_in_big_bird,
-        )
-        from .models.bigbird_pegasus import (
-            BIGBIRD_PEGASUS_PRETRAINED_MODEL_ARCHIVE_LIST,
-            BigBirdPegasusForCausalLM,
-            BigBirdPegasusForConditionalGeneration,
-            BigBirdPegasusForQuestionAnswering,
-            BigBirdPegasusForSequenceClassification,
-            BigBirdPegasusModel,
-            BigBirdPegasusPreTrainedModel,
-        )
-        from .models.biogpt import (
-            BIOGPT_PRETRAINED_MODEL_ARCHIVE_LIST,
-            BioGptForCausalLM,
-            BioGptForSequenceClassification,
-            BioGptForTokenClassification,
-            BioGptModel,
-            BioGptPreTrainedModel,
-        )
-        from .models.bit import (
-            BIT_PRETRAINED_MODEL_ARCHIVE_LIST,
-            BitBackbone,
-            BitForImageClassification,
-            BitModel,
-            BitPreTrainedModel,
-        )
-        from .models.blenderbot import (
-            BLENDERBOT_PRETRAINED_MODEL_ARCHIVE_LIST,
-            BlenderbotForCausalLM,
-            BlenderbotForConditionalGeneration,
-            BlenderbotModel,
-            BlenderbotPreTrainedModel,
-        )
-        from .models.blenderbot_small import (
-            BLENDERBOT_SMALL_PRETRAINED_MODEL_ARCHIVE_LIST,
-            BlenderbotSmallForCausalLM,
-            BlenderbotSmallForConditionalGeneration,
-            BlenderbotSmallModel,
-            BlenderbotSmallPreTrainedModel,
-        )
-        from .models.blip import (
-            BLIP_PRETRAINED_MODEL_ARCHIVE_LIST,
-            BlipForConditionalGeneration,
-            BlipForImageTextRetrieval,
-            BlipForQuestionAnswering,
-            BlipModel,
-            BlipPreTrainedModel,
-            BlipTextModel,
-            BlipVisionModel,
-        )
-        from .models.blip_2 import (
-            BLIP_2_PRETRAINED_MODEL_ARCHIVE_LIST,
-            Blip2ForConditionalGeneration,
-            Blip2Model,
-            Blip2PreTrainedModel,
-            Blip2QFormerModel,
-            Blip2VisionModel,
-        )
-        from .models.bloom import (
-            BLOOM_PRETRAINED_MODEL_ARCHIVE_LIST,
-            BloomForCausalLM,
-            BloomForQuestionAnswering,
-            BloomForSequenceClassification,
-            BloomForTokenClassification,
-            BloomModel,
-            BloomPreTrainedModel,
-        )
-        from .models.bridgetower import (
-            BRIDGETOWER_PRETRAINED_MODEL_ARCHIVE_LIST,
-            BridgeTowerForContrastiveLearning,
-            BridgeTowerForImageAndTextRetrieval,
-            BridgeTowerForMaskedLM,
-            BridgeTowerModel,
-            BridgeTowerPreTrainedModel,
-        )
-        from .models.bros import (
-            BROS_PRETRAINED_MODEL_ARCHIVE_LIST,
-            BrosForTokenClassification,
-            BrosModel,
-            BrosPreTrainedModel,
-            BrosProcessor,
-            BrosSpadeEEForTokenClassification,
-            BrosSpadeELForTokenClassification,
-        )
-        from .models.camembert import (
-            CAMEMBERT_PRETRAINED_MODEL_ARCHIVE_LIST,
-            CamembertForCausalLM,
-            CamembertForMaskedLM,
-            CamembertForMultipleChoice,
-            CamembertForQuestionAnswering,
-            CamembertForSequenceClassification,
-            CamembertForTokenClassification,
-            CamembertModel,
-            CamembertPreTrainedModel,
-        )
-        from .models.canine import (
-            CANINE_PRETRAINED_MODEL_ARCHIVE_LIST,
-            CanineForMultipleChoice,
-            CanineForQuestionAnswering,
-            CanineForSequenceClassification,
-            CanineForTokenClassification,
-            CanineLayer,
-            CanineModel,
-            CaninePreTrainedModel,
-            load_tf_weights_in_canine,
-        )
-        from .models.character_bert import (
-            CHARACTER_BERT_PRETRAINED_MODEL_ARCHIVE_LIST,
-            CharacterBertForMaskedLM,
-            CharacterBertForMultipleChoice,
-            CharacterBertForNextSentencePrediction,
-            CharacterBertForPreTraining,
-            CharacterBertForQuestionAnswering,
-            CharacterBertForSequenceClassification,
-            CharacterBertForTokenClassification,
-            CharacterBertLayer,
-            CharacterBertModel,
-            CharacterBertPreTrainedModel,
-            load_tf_weights_in_character_bert,
-        )
-        from .models.chinese_clip import (
-            CHINESE_CLIP_PRETRAINED_MODEL_ARCHIVE_LIST,
-            ChineseCLIPModel,
-            ChineseCLIPPreTrainedModel,
-            ChineseCLIPTextModel,
-            ChineseCLIPVisionModel,
-        )
-        from .models.clap import (
-            CLAP_PRETRAINED_MODEL_ARCHIVE_LIST,
-            ClapAudioModel,
-            ClapAudioModelWithProjection,
-            ClapFeatureExtractor,
-            ClapModel,
-            ClapPreTrainedModel,
-            ClapTextModel,
-            ClapTextModelWithProjection,
-        )
-        from .models.clip import (
-            CLIP_PRETRAINED_MODEL_ARCHIVE_LIST,
-            CLIPForImageClassification,
-            CLIPModel,
-            CLIPPreTrainedModel,
-            CLIPTextModel,
-            CLIPTextModelWithProjection,
-            CLIPVisionModel,
-            CLIPVisionModelWithProjection,
-        )
-        from .models.clipseg import (
-            CLIPSEG_PRETRAINED_MODEL_ARCHIVE_LIST,
-            CLIPSegForImageSegmentation,
-            CLIPSegModel,
-            CLIPSegPreTrainedModel,
-            CLIPSegTextModel,
-            CLIPSegVisionModel,
-        )
-        from .models.clvp import (
-            CLVP_PRETRAINED_MODEL_ARCHIVE_LIST,
-            ClvpDecoder,
-            ClvpEncoder,
-            ClvpForCausalLM,
-            ClvpModel,
-            ClvpModelForConditionalGeneration,
-            ClvpPreTrainedModel,
-        )
-        from .models.codegen import (
-            CODEGEN_PRETRAINED_MODEL_ARCHIVE_LIST,
-            CodeGenForCausalLM,
-            CodeGenModel,
-            CodeGenPreTrainedModel,
-        )
-        from .models.conditional_detr import (
-            CONDITIONAL_DETR_PRETRAINED_MODEL_ARCHIVE_LIST,
-            ConditionalDetrForObjectDetection,
-            ConditionalDetrForSegmentation,
-            ConditionalDetrModel,
-            ConditionalDetrPreTrainedModel,
-        )
-        from .models.convbert import (
-            CONVBERT_PRETRAINED_MODEL_ARCHIVE_LIST,
-            ConvBertForMaskedLM,
-            ConvBertForMultipleChoice,
-            ConvBertForQuestionAnswering,
-            ConvBertForSequenceClassification,
-            ConvBertForTokenClassification,
-            ConvBertLayer,
-            ConvBertModel,
-            ConvBertPreTrainedModel,
-            load_tf_weights_in_convbert,
-        )
-        from .models.convnext import (
-            CONVNEXT_PRETRAINED_MODEL_ARCHIVE_LIST,
-            ConvNextBackbone,
-            ConvNextForImageClassification,
-            ConvNextModel,
-            ConvNextPreTrainedModel,
-        )
-        from .models.convnextv2 import (
-            CONVNEXTV2_PRETRAINED_MODEL_ARCHIVE_LIST,
-            ConvNextV2Backbone,
-            ConvNextV2ForImageClassification,
-            ConvNextV2Model,
-            ConvNextV2PreTrainedModel,
-        )
-        from .models.cpmant import (
-            CPMANT_PRETRAINED_MODEL_ARCHIVE_LIST,
-            CpmAntForCausalLM,
-            CpmAntModel,
-            CpmAntPreTrainedModel,
-        )
-        from .models.ctrl import (
-            CTRL_PRETRAINED_MODEL_ARCHIVE_LIST,
-            CTRLForSequenceClassification,
-            CTRLLMHeadModel,
-            CTRLModel,
-            CTRLPreTrainedModel,
-        )
-        from .models.cvt import (
-            CVT_PRETRAINED_MODEL_ARCHIVE_LIST,
-            CvtForImageClassification,
-            CvtModel,
-            CvtPreTrainedModel,
-        )
-        from .models.data2vec import (
-            DATA2VEC_AUDIO_PRETRAINED_MODEL_ARCHIVE_LIST,
-            DATA2VEC_TEXT_PRETRAINED_MODEL_ARCHIVE_LIST,
-            DATA2VEC_VISION_PRETRAINED_MODEL_ARCHIVE_LIST,
-            Data2VecAudioForAudioFrameClassification,
-            Data2VecAudioForCTC,
-            Data2VecAudioForSequenceClassification,
-            Data2VecAudioForXVector,
-            Data2VecAudioModel,
-            Data2VecAudioPreTrainedModel,
-            Data2VecTextForCausalLM,
-            Data2VecTextForMaskedLM,
-            Data2VecTextForMultipleChoice,
-            Data2VecTextForQuestionAnswering,
-            Data2VecTextForSequenceClassification,
-            Data2VecTextForTokenClassification,
-            Data2VecTextModel,
-            Data2VecTextPreTrainedModel,
-            Data2VecVisionForImageClassification,
-            Data2VecVisionForSemanticSegmentation,
-            Data2VecVisionModel,
-            Data2VecVisionPreTrainedModel,
-        )
-        from .models.deberta import (
-            DEBERTA_PRETRAINED_MODEL_ARCHIVE_LIST,
-            DebertaForMaskedLM,
-            DebertaForQuestionAnswering,
-            DebertaForSequenceClassification,
-            DebertaForTokenClassification,
-            DebertaModel,
-            DebertaPreTrainedModel,
-        )
-        from .models.deberta_v2 import (
-            DEBERTA_V2_PRETRAINED_MODEL_ARCHIVE_LIST,
-            DebertaV2ForMaskedLM,
-            DebertaV2ForMultipleChoice,
-            DebertaV2ForQuestionAnswering,
-            DebertaV2ForSequenceClassification,
-            DebertaV2ForTokenClassification,
-            DebertaV2Model,
-            DebertaV2PreTrainedModel,
-        )
-        from .models.decision_transformer import (
-            DECISION_TRANSFORMER_PRETRAINED_MODEL_ARCHIVE_LIST,
-            DecisionTransformerGPT2Model,
-            DecisionTransformerGPT2PreTrainedModel,
-            DecisionTransformerModel,
-            DecisionTransformerPreTrainedModel,
-        )
-        from .models.deformable_detr import (
-            DEFORMABLE_DETR_PRETRAINED_MODEL_ARCHIVE_LIST,
-            DeformableDetrForObjectDetection,
-            DeformableDetrModel,
-            DeformableDetrPreTrainedModel,
-        )
-        from .models.deit import (
-            DEIT_PRETRAINED_MODEL_ARCHIVE_LIST,
-            DeiTForImageClassification,
-            DeiTForImageClassificationWithTeacher,
-            DeiTForMaskedImageModeling,
-            DeiTModel,
-            DeiTPreTrainedModel,
-        )
-        from .models.deprecated.mctct import (
-            MCTCT_PRETRAINED_MODEL_ARCHIVE_LIST,
-            MCTCTForCTC,
-            MCTCTModel,
-            MCTCTPreTrainedModel,
-        )
-        from .models.deprecated.mmbt import (
-            MMBTForClassification,
-            MMBTModel,
-            ModalEmbeddings,
-        )
-        from .models.deprecated.open_llama import (
-            OpenLlamaForCausalLM,
-            OpenLlamaForSequenceClassification,
-            OpenLlamaModel,
-            OpenLlamaPreTrainedModel,
-        )
-        from .models.deprecated.retribert import (
-            RETRIBERT_PRETRAINED_MODEL_ARCHIVE_LIST,
-            RetriBertModel,
-            RetriBertPreTrainedModel,
-        )
-        from .models.deprecated.trajectory_transformer import (
-            TRAJECTORY_TRANSFORMER_PRETRAINED_MODEL_ARCHIVE_LIST,
-            TrajectoryTransformerModel,
-            TrajectoryTransformerPreTrainedModel,
-        )
-        from .models.deprecated.transfo_xl import (
-            TRANSFO_XL_PRETRAINED_MODEL_ARCHIVE_LIST,
-            AdaptiveEmbedding,
-            TransfoXLForSequenceClassification,
-            TransfoXLLMHeadModel,
-            TransfoXLModel,
-            TransfoXLPreTrainedModel,
-            load_tf_weights_in_transfo_xl,
-        )
-        from .models.deprecated.van import (
-            VAN_PRETRAINED_MODEL_ARCHIVE_LIST,
-            VanForImageClassification,
-            VanModel,
-            VanPreTrainedModel,
-        )
-        from .models.depth_anything import (
-            DEPTH_ANYTHING_PRETRAINED_MODEL_ARCHIVE_LIST,
-            DepthAnythingForDepthEstimation,
-            DepthAnythingPreTrainedModel,
-        )
-        from .models.deta import (
-            DETA_PRETRAINED_MODEL_ARCHIVE_LIST,
-            DetaForObjectDetection,
-            DetaModel,
-            DetaPreTrainedModel,
-        )
-        from .models.detr import (
-            DETR_PRETRAINED_MODEL_ARCHIVE_LIST,
-            DetrForObjectDetection,
-            DetrForSegmentation,
-            DetrModel,
-            DetrPreTrainedModel,
-        )
-        from .models.dinat import (
-            DINAT_PRETRAINED_MODEL_ARCHIVE_LIST,
-            DinatBackbone,
-            DinatForImageClassification,
-            DinatModel,
-            DinatPreTrainedModel,
-        )
-        from .models.dinov2 import (
-            DINOV2_PRETRAINED_MODEL_ARCHIVE_LIST,
-            Dinov2Backbone,
-            Dinov2ForImageClassification,
-            Dinov2Model,
-            Dinov2PreTrainedModel,
-        )
-        from .models.distilbert import (
-            DISTILBERT_PRETRAINED_MODEL_ARCHIVE_LIST,
-            DistilBertForMaskedLM,
-            DistilBertForMultipleChoice,
-            DistilBertForQuestionAnswering,
-            DistilBertForSequenceClassification,
-            DistilBertForTokenClassification,
-            DistilBertModel,
-            DistilBertPreTrainedModel,
-        )
-        from .models.donut import (
-            DONUT_SWIN_PRETRAINED_MODEL_ARCHIVE_LIST,
-            DonutSwinModel,
-            DonutSwinPreTrainedModel,
-        )
-        from .models.dpr import (
-            DPR_CONTEXT_ENCODER_PRETRAINED_MODEL_ARCHIVE_LIST,
-            DPR_QUESTION_ENCODER_PRETRAINED_MODEL_ARCHIVE_LIST,
-            DPR_READER_PRETRAINED_MODEL_ARCHIVE_LIST,
-            DPRContextEncoder,
-            DPRPretrainedContextEncoder,
-            DPRPreTrainedModel,
-            DPRPretrainedQuestionEncoder,
-            DPRPretrainedReader,
-            DPRQuestionEncoder,
-            DPRReader,
-        )
-        from .models.dpt import (
-            DPT_PRETRAINED_MODEL_ARCHIVE_LIST,
-            DPTForDepthEstimation,
-            DPTForSemanticSegmentation,
-            DPTModel,
-            DPTPreTrainedModel,
-        )
-        from .models.efficientformer import (
-            EFFICIENTFORMER_PRETRAINED_MODEL_ARCHIVE_LIST,
-            EfficientFormerForImageClassification,
-            EfficientFormerForImageClassificationWithTeacher,
-            EfficientFormerModel,
-            EfficientFormerPreTrainedModel,
-        )
-        from .models.efficientnet import (
-            EFFICIENTNET_PRETRAINED_MODEL_ARCHIVE_LIST,
-            EfficientNetForImageClassification,
-            EfficientNetModel,
-            EfficientNetPreTrainedModel,
-        )
-        from .models.electra import (
-            ELECTRA_PRETRAINED_MODEL_ARCHIVE_LIST,
-            ElectraForCausalLM,
-            ElectraForMaskedLM,
-            ElectraForMultipleChoice,
-            ElectraForPreTraining,
-            ElectraForQuestionAnswering,
-            ElectraForSequenceClassification,
-            ElectraForTokenClassification,
-            ElectraModel,
-            ElectraPreTrainedModel,
-            load_tf_weights_in_electra,
-        )
-        from .models.encodec import (
-            ENCODEC_PRETRAINED_MODEL_ARCHIVE_LIST,
-            EncodecModel,
-            EncodecPreTrainedModel,
-        )
-        from .models.encoder_decoder import EncoderDecoderModel
-        from .models.ernie import (
-            ERNIE_PRETRAINED_MODEL_ARCHIVE_LIST,
-            ErnieForCausalLM,
-            ErnieForMaskedLM,
-            ErnieForMultipleChoice,
-            ErnieForNextSentencePrediction,
-            ErnieForPreTraining,
-            ErnieForQuestionAnswering,
-            ErnieForSequenceClassification,
-            ErnieForTokenClassification,
-            ErnieModel,
-            ErniePreTrainedModel,
-        )
-        from .models.ernie_m import (
-            ERNIE_M_PRETRAINED_MODEL_ARCHIVE_LIST,
-            ErnieMForInformationExtraction,
-            ErnieMForMultipleChoice,
-            ErnieMForQuestionAnswering,
-            ErnieMForSequenceClassification,
-            ErnieMForTokenClassification,
-            ErnieMModel,
-            ErnieMPreTrainedModel,
-        )
-        from .models.esm import (
-            ESM_PRETRAINED_MODEL_ARCHIVE_LIST,
-            EsmFoldPreTrainedModel,
-            EsmForMaskedLM,
-            EsmForProteinFolding,
-            EsmForSequenceClassification,
-            EsmForTokenClassification,
-            EsmModel,
-            EsmPreTrainedModel,
-        )
-        from .models.falcon import (
-            FALCON_PRETRAINED_MODEL_ARCHIVE_LIST,
-            FalconForCausalLM,
-            FalconForQuestionAnswering,
-            FalconForSequenceClassification,
-            FalconForTokenClassification,
-            FalconModel,
-            FalconPreTrainedModel,
-        )
-        from .models.fastspeech2_conformer import (
-            FASTSPEECH2_CONFORMER_PRETRAINED_MODEL_ARCHIVE_LIST,
-            FastSpeech2ConformerHifiGan,
-            FastSpeech2ConformerModel,
-            FastSpeech2ConformerPreTrainedModel,
-            FastSpeech2ConformerWithHifiGan,
-        )
-        from .models.flaubert import (
-            FLAUBERT_PRETRAINED_MODEL_ARCHIVE_LIST,
-            FlaubertForMultipleChoice,
-            FlaubertForQuestionAnswering,
-            FlaubertForQuestionAnsweringSimple,
-            FlaubertForSequenceClassification,
-            FlaubertForTokenClassification,
-            FlaubertModel,
-            FlaubertPreTrainedModel,
-            FlaubertWithLMHeadModel,
-        )
-        from .models.flava import (
-            FLAVA_PRETRAINED_MODEL_ARCHIVE_LIST,
-            FlavaForPreTraining,
-            FlavaImageCodebook,
-            FlavaImageModel,
-            FlavaModel,
-            FlavaMultimodalModel,
-            FlavaPreTrainedModel,
-            FlavaTextModel,
-        )
-        from .models.fnet import (
-            FNET_PRETRAINED_MODEL_ARCHIVE_LIST,
-            FNetForMaskedLM,
-            FNetForMultipleChoice,
-            FNetForNextSentencePrediction,
-            FNetForPreTraining,
-            FNetForQuestionAnswering,
-            FNetForSequenceClassification,
-            FNetForTokenClassification,
-            FNetLayer,
-            FNetModel,
-            FNetPreTrainedModel,
-        )
-        from .models.focalnet import (
-            FOCALNET_PRETRAINED_MODEL_ARCHIVE_LIST,
-            FocalNetBackbone,
-            FocalNetForImageClassification,
-            FocalNetForMaskedImageModeling,
-            FocalNetModel,
-            FocalNetPreTrainedModel,
-        )
-        from .models.fsmt import (
-            FSMTForConditionalGeneration,
-            FSMTModel,
-            PretrainedFSMTModel,
-        )
-        from .models.funnel import (
-            FUNNEL_PRETRAINED_MODEL_ARCHIVE_LIST,
-            FunnelBaseModel,
-            FunnelForMaskedLM,
-            FunnelForMultipleChoice,
-            FunnelForPreTraining,
-            FunnelForQuestionAnswering,
-            FunnelForSequenceClassification,
-            FunnelForTokenClassification,
-            FunnelModel,
-            FunnelPreTrainedModel,
-            load_tf_weights_in_funnel,
-        )
-        from .models.fuyu import (
-            FuyuForCausalLM,
-            FuyuPreTrainedModel,
-        )
-        from .models.gemma import (
-            GemmaForCausalLM,
-            GemmaForSequenceClassification,
-            GemmaModel,
-            GemmaPreTrainedModel,
-        )
-        from .models.git import (
-            GIT_PRETRAINED_MODEL_ARCHIVE_LIST,
-            GitForCausalLM,
-            GitModel,
-            GitPreTrainedModel,
-            GitVisionModel,
-        )
-        from .models.glpn import (
-            GLPN_PRETRAINED_MODEL_ARCHIVE_LIST,
-            GLPNForDepthEstimation,
-            GLPNModel,
-            GLPNPreTrainedModel,
-        )
-        from .models.gpt2 import (
-            GPT2_PRETRAINED_MODEL_ARCHIVE_LIST,
-            GPT2DoubleHeadsModel,
-            GPT2ForQuestionAnswering,
-            GPT2ForSequenceClassification,
-            GPT2ForTokenClassification,
-            GPT2LMHeadModel,
-            GPT2Model,
-            GPT2PreTrainedModel,
-            load_tf_weights_in_gpt2,
-        )
-        from .models.gpt_bigcode import (
-            GPT_BIGCODE_PRETRAINED_MODEL_ARCHIVE_LIST,
-            GPTBigCodeForCausalLM,
-            GPTBigCodeForSequenceClassification,
-            GPTBigCodeForTokenClassification,
-            GPTBigCodeModel,
-            GPTBigCodePreTrainedModel,
-        )
-        from .models.gpt_neo import (
-            GPT_NEO_PRETRAINED_MODEL_ARCHIVE_LIST,
-            GPTNeoForCausalLM,
-            GPTNeoForQuestionAnswering,
-            GPTNeoForSequenceClassification,
-            GPTNeoForTokenClassification,
-            GPTNeoModel,
-            GPTNeoPreTrainedModel,
-            load_tf_weights_in_gpt_neo,
-        )
-        from .models.gpt_neox import (
-            GPT_NEOX_PRETRAINED_MODEL_ARCHIVE_LIST,
-            GPTNeoXForCausalLM,
-            GPTNeoXForQuestionAnswering,
-            GPTNeoXForSequenceClassification,
-            GPTNeoXForTokenClassification,
-            GPTNeoXLayer,
-            GPTNeoXModel,
-            GPTNeoXPreTrainedModel,
-        )
-        from .models.gpt_neox_japanese import (
-            GPT_NEOX_JAPANESE_PRETRAINED_MODEL_ARCHIVE_LIST,
-            GPTNeoXJapaneseForCausalLM,
-            GPTNeoXJapaneseLayer,
-            GPTNeoXJapaneseModel,
-            GPTNeoXJapanesePreTrainedModel,
-        )
-        from .models.gptj import (
-            GPTJ_PRETRAINED_MODEL_ARCHIVE_LIST,
-            GPTJForCausalLM,
-            GPTJForQuestionAnswering,
-            GPTJForSequenceClassification,
-            GPTJModel,
-            GPTJPreTrainedModel,
-        )
-        from .models.gptsan_japanese import (
-            GPTSAN_JAPANESE_PRETRAINED_MODEL_ARCHIVE_LIST,
-            GPTSanJapaneseForConditionalGeneration,
-            GPTSanJapaneseModel,
-            GPTSanJapanesePreTrainedModel,
-        )
-        from .models.graphormer import (
-            GRAPHORMER_PRETRAINED_MODEL_ARCHIVE_LIST,
-            GraphormerForGraphClassification,
-            GraphormerModel,
-            GraphormerPreTrainedModel,
-        )
-        from .models.groupvit import (
-            GROUPVIT_PRETRAINED_MODEL_ARCHIVE_LIST,
-            GroupViTModel,
-            GroupViTPreTrainedModel,
-            GroupViTTextModel,
-            GroupViTVisionModel,
-        )
-        from .models.hubert import (
-            HUBERT_PRETRAINED_MODEL_ARCHIVE_LIST,
-            HubertForCTC,
-            HubertForSequenceClassification,
-            HubertModel,
-            HubertPreTrainedModel,
-        )
-        from .models.ibert import (
-            IBERT_PRETRAINED_MODEL_ARCHIVE_LIST,
-            IBertForMaskedLM,
-            IBertForMultipleChoice,
-            IBertForQuestionAnswering,
-            IBertForSequenceClassification,
-            IBertForTokenClassification,
-            IBertModel,
-            IBertPreTrainedModel,
-        )
-        from .models.idefics import (
-            IDEFICS_PRETRAINED_MODEL_ARCHIVE_LIST,
-            IdeficsForVisionText2Text,
-            IdeficsModel,
-            IdeficsPreTrainedModel,
-            IdeficsProcessor,
-        )
-        from .models.imagegpt import (
-            IMAGEGPT_PRETRAINED_MODEL_ARCHIVE_LIST,
-            ImageGPTForCausalImageModeling,
-            ImageGPTForImageClassification,
-            ImageGPTModel,
-            ImageGPTPreTrainedModel,
-            load_tf_weights_in_imagegpt,
-        )
-        from .models.informer import (
-            INFORMER_PRETRAINED_MODEL_ARCHIVE_LIST,
-            InformerForPrediction,
-            InformerModel,
-            InformerPreTrainedModel,
-        )
-        from .models.instructblip import (
-            INSTRUCTBLIP_PRETRAINED_MODEL_ARCHIVE_LIST,
-            InstructBlipForConditionalGeneration,
-            InstructBlipPreTrainedModel,
-            InstructBlipQFormerModel,
-            InstructBlipVisionModel,
-        )
-        from .models.jukebox import (
-            JUKEBOX_PRETRAINED_MODEL_ARCHIVE_LIST,
-            JukeboxModel,
-            JukeboxPreTrainedModel,
-            JukeboxPrior,
-            JukeboxVQVAE,
-        )
-        from .models.kosmos2 import (
-            KOSMOS2_PRETRAINED_MODEL_ARCHIVE_LIST,
-            Kosmos2ForConditionalGeneration,
-            Kosmos2Model,
-            Kosmos2PreTrainedModel,
-        )
-        from .models.layoutlm import (
-            LAYOUTLM_PRETRAINED_MODEL_ARCHIVE_LIST,
-            LayoutLMForMaskedLM,
-            LayoutLMForQuestionAnswering,
-            LayoutLMForSequenceClassification,
-            LayoutLMForTokenClassification,
-            LayoutLMModel,
-            LayoutLMPreTrainedModel,
-        )
-        from .models.layoutlmv2 import (
-            LAYOUTLMV2_PRETRAINED_MODEL_ARCHIVE_LIST,
-            LayoutLMv2ForQuestionAnswering,
-            LayoutLMv2ForSequenceClassification,
-            LayoutLMv2ForTokenClassification,
-            LayoutLMv2Model,
-            LayoutLMv2PreTrainedModel,
-        )
-        from .models.layoutlmv3 import (
-            LAYOUTLMV3_PRETRAINED_MODEL_ARCHIVE_LIST,
-            LayoutLMv3ForQuestionAnswering,
-            LayoutLMv3ForSequenceClassification,
-            LayoutLMv3ForTokenClassification,
-            LayoutLMv3Model,
-            LayoutLMv3PreTrainedModel,
-        )
-        from .models.led import (
-            LED_PRETRAINED_MODEL_ARCHIVE_LIST,
-            LEDForConditionalGeneration,
-            LEDForQuestionAnswering,
-            LEDForSequenceClassification,
-            LEDModel,
-            LEDPreTrainedModel,
-        )
-        from .models.levit import (
-            LEVIT_PRETRAINED_MODEL_ARCHIVE_LIST,
-            LevitForImageClassification,
-            LevitForImageClassificationWithTeacher,
-            LevitModel,
-            LevitPreTrainedModel,
-        )
-        from .models.lilt import (
-            LILT_PRETRAINED_MODEL_ARCHIVE_LIST,
-            LiltForQuestionAnswering,
-            LiltForSequenceClassification,
-            LiltForTokenClassification,
-            LiltModel,
-            LiltPreTrainedModel,
-        )
-        from .models.llama import (
-            LlamaForCausalLM,
-            LlamaForQuestionAnswering,
-            LlamaForSequenceClassification,
-            LlamaModel,
-            LlamaPreTrainedModel,
-        )
-        from .models.llava import (
-            LLAVA_PRETRAINED_MODEL_ARCHIVE_LIST,
-            LlavaForConditionalGeneration,
-            LlavaPreTrainedModel,
-            LlavaProcessor,
-        )
-        from .models.longformer import (
-            LONGFORMER_PRETRAINED_MODEL_ARCHIVE_LIST,
-            LongformerForMaskedLM,
-            LongformerForMultipleChoice,
-            LongformerForQuestionAnswering,
-            LongformerForSequenceClassification,
-            LongformerForTokenClassification,
-            LongformerModel,
-            LongformerPreTrainedModel,
-            LongformerSelfAttention,
-        )
-        from .models.longt5 import (
-            LONGT5_PRETRAINED_MODEL_ARCHIVE_LIST,
-            LongT5EncoderModel,
-            LongT5ForConditionalGeneration,
-            LongT5Model,
-            LongT5PreTrainedModel,
-        )
-        from .models.luke import (
-            LUKE_PRETRAINED_MODEL_ARCHIVE_LIST,
-            LukeForEntityClassification,
-            LukeForEntityPairClassification,
-            LukeForEntitySpanClassification,
-            LukeForMaskedLM,
-            LukeForMultipleChoice,
-            LukeForQuestionAnswering,
-            LukeForSequenceClassification,
-            LukeForTokenClassification,
-            LukeModel,
-            LukePreTrainedModel,
-        )
-        from .models.lxmert import (
-            LxmertEncoder,
-            LxmertForPreTraining,
-            LxmertForQuestionAnswering,
-            LxmertModel,
-            LxmertPreTrainedModel,
-            LxmertVisualFeatureEncoder,
-            LxmertXLayer,
-        )
-        from .models.m2m_100 import (
-            M2M_100_PRETRAINED_MODEL_ARCHIVE_LIST,
-            M2M100ForConditionalGeneration,
-            M2M100Model,
-            M2M100PreTrainedModel,
-        )
-        from .models.mamba import (
-            MAMBA_PRETRAINED_MODEL_ARCHIVE_LIST,
-            MambaForCausalLM,
-            MambaModel,
-            MambaPreTrainedModel,
-        )
-        from .models.marian import MarianForCausalLM, MarianModel, MarianMTModel
-        from .models.markuplm import (
-            MARKUPLM_PRETRAINED_MODEL_ARCHIVE_LIST,
-            MarkupLMForQuestionAnswering,
-            MarkupLMForSequenceClassification,
-            MarkupLMForTokenClassification,
-            MarkupLMModel,
-            MarkupLMPreTrainedModel,
-        )
-        from .models.mask2former import (
-            MASK2FORMER_PRETRAINED_MODEL_ARCHIVE_LIST,
-            Mask2FormerForUniversalSegmentation,
-            Mask2FormerModel,
-            Mask2FormerPreTrainedModel,
-        )
-        from .models.maskformer import (
-            MASKFORMER_PRETRAINED_MODEL_ARCHIVE_LIST,
-            MaskFormerForInstanceSegmentation,
-            MaskFormerModel,
-            MaskFormerPreTrainedModel,
-            MaskFormerSwinBackbone,
-        )
-        from .models.mbart import (
-            MBartForCausalLM,
-            MBartForConditionalGeneration,
-            MBartForQuestionAnswering,
-            MBartForSequenceClassification,
-            MBartModel,
-            MBartPreTrainedModel,
-        )
-        from .models.mega import (
-            MEGA_PRETRAINED_MODEL_ARCHIVE_LIST,
-            MegaForCausalLM,
-            MegaForMaskedLM,
-            MegaForMultipleChoice,
-            MegaForQuestionAnswering,
-            MegaForSequenceClassification,
-            MegaForTokenClassification,
-            MegaModel,
-            MegaPreTrainedModel,
-        )
-        from .models.megatron_bert import (
-            MEGATRON_BERT_PRETRAINED_MODEL_ARCHIVE_LIST,
-            MegatronBertForCausalLM,
-            MegatronBertForMaskedLM,
-            MegatronBertForMultipleChoice,
-            MegatronBertForNextSentencePrediction,
-            MegatronBertForPreTraining,
-            MegatronBertForQuestionAnswering,
-            MegatronBertForSequenceClassification,
-            MegatronBertForTokenClassification,
-            MegatronBertModel,
-            MegatronBertPreTrainedModel,
-        )
-        from .models.mgp_str import (
-            MGP_STR_PRETRAINED_MODEL_ARCHIVE_LIST,
-            MgpstrForSceneTextRecognition,
-            MgpstrModel,
-            MgpstrPreTrainedModel,
-        )
-        from .models.mistral import (
-            MistralForCausalLM,
-            MistralForSequenceClassification,
-            MistralModel,
-            MistralPreTrainedModel,
-        )
-        from .models.mixtral import (
-            MixtralForCausalLM,
-            MixtralForSequenceClassification,
-            MixtralModel,
-            MixtralPreTrainedModel,
-        )
-        from .models.mobilebert import (
-            MOBILEBERT_PRETRAINED_MODEL_ARCHIVE_LIST,
-            MobileBertForMaskedLM,
-            MobileBertForMultipleChoice,
-            MobileBertForNextSentencePrediction,
-            MobileBertForPreTraining,
-            MobileBertForQuestionAnswering,
-            MobileBertForSequenceClassification,
-            MobileBertForTokenClassification,
-            MobileBertLayer,
-            MobileBertModel,
-            MobileBertPreTrainedModel,
-            load_tf_weights_in_mobilebert,
-        )
-        from .models.mobilenet_v1 import (
-            MOBILENET_V1_PRETRAINED_MODEL_ARCHIVE_LIST,
-            MobileNetV1ForImageClassification,
-            MobileNetV1Model,
-            MobileNetV1PreTrainedModel,
-            load_tf_weights_in_mobilenet_v1,
-        )
-        from .models.mobilenet_v2 import (
-            MOBILENET_V2_PRETRAINED_MODEL_ARCHIVE_LIST,
-            MobileNetV2ForImageClassification,
-            MobileNetV2ForSemanticSegmentation,
-            MobileNetV2Model,
-            MobileNetV2PreTrainedModel,
-            load_tf_weights_in_mobilenet_v2,
-        )
-        from .models.mobilevit import (
-            MOBILEVIT_PRETRAINED_MODEL_ARCHIVE_LIST,
-            MobileViTForImageClassification,
-            MobileViTForSemanticSegmentation,
-            MobileViTModel,
-            MobileViTPreTrainedModel,
-        )
-        from .models.mobilevitv2 import (
-            MOBILEVITV2_PRETRAINED_MODEL_ARCHIVE_LIST,
-            MobileViTV2ForImageClassification,
-            MobileViTV2ForSemanticSegmentation,
-            MobileViTV2Model,
-            MobileViTV2PreTrainedModel,
-        )
-        from .models.mpnet import (
-            MPNET_PRETRAINED_MODEL_ARCHIVE_LIST,
-            MPNetForMaskedLM,
-            MPNetForMultipleChoice,
-            MPNetForQuestionAnswering,
-            MPNetForSequenceClassification,
-            MPNetForTokenClassification,
-            MPNetLayer,
-            MPNetModel,
-            MPNetPreTrainedModel,
-        )
-        from .models.mpt import (
-            MPT_PRETRAINED_MODEL_ARCHIVE_LIST,
-            MptForCausalLM,
-            MptForQuestionAnswering,
-            MptForSequenceClassification,
-            MptForTokenClassification,
-            MptModel,
-            MptPreTrainedModel,
-        )
-        from .models.mra import (
-            MRA_PRETRAINED_MODEL_ARCHIVE_LIST,
-            MraForMaskedLM,
-            MraForMultipleChoice,
-            MraForQuestionAnswering,
-            MraForSequenceClassification,
-            MraForTokenClassification,
-            MraModel,
-            MraPreTrainedModel,
-        )
-        from .models.mt5 import (
-            MT5EncoderModel,
-            MT5ForConditionalGeneration,
-            MT5ForQuestionAnswering,
-            MT5ForSequenceClassification,
-            MT5ForTokenClassification,
-            MT5Model,
-            MT5PreTrainedModel,
-        )
-        from .models.musicgen import (
-            MUSICGEN_PRETRAINED_MODEL_ARCHIVE_LIST,
-            MusicgenForCausalLM,
-            MusicgenForConditionalGeneration,
-            MusicgenModel,
-            MusicgenPreTrainedModel,
-            MusicgenProcessor,
-        )
-        from .models.mvp import (
-            MVP_PRETRAINED_MODEL_ARCHIVE_LIST,
-            MvpForCausalLM,
-            MvpForConditionalGeneration,
-            MvpForQuestionAnswering,
-            MvpForSequenceClassification,
-            MvpModel,
-            MvpPreTrainedModel,
-        )
-        from .models.nat import (
-            NAT_PRETRAINED_MODEL_ARCHIVE_LIST,
-            NatBackbone,
-            NatForImageClassification,
-            NatModel,
-            NatPreTrainedModel,
-        )
-        from .models.nezha import (
-            NEZHA_PRETRAINED_MODEL_ARCHIVE_LIST,
-            NezhaForMaskedLM,
-            NezhaForMultipleChoice,
-            NezhaForNextSentencePrediction,
-            NezhaForPreTraining,
-            NezhaForQuestionAnswering,
-            NezhaForSequenceClassification,
-            NezhaForTokenClassification,
-            NezhaModel,
-            NezhaPreTrainedModel,
-        )
-        from .models.nllb_moe import (
-            NLLB_MOE_PRETRAINED_MODEL_ARCHIVE_LIST,
-            NllbMoeForConditionalGeneration,
-            NllbMoeModel,
-            NllbMoePreTrainedModel,
-            NllbMoeSparseMLP,
-            NllbMoeTop2Router,
-        )
-        from .models.nystromformer import (
-            NYSTROMFORMER_PRETRAINED_MODEL_ARCHIVE_LIST,
-            NystromformerForMaskedLM,
-            NystromformerForMultipleChoice,
-            NystromformerForQuestionAnswering,
-            NystromformerForSequenceClassification,
-            NystromformerForTokenClassification,
-            NystromformerLayer,
-            NystromformerModel,
-            NystromformerPreTrainedModel,
-        )
-        from .models.oneformer import (
-            ONEFORMER_PRETRAINED_MODEL_ARCHIVE_LIST,
-            OneFormerForUniversalSegmentation,
-            OneFormerModel,
-            OneFormerPreTrainedModel,
-        )
-        from .models.openai import (
-            OPENAI_GPT_PRETRAINED_MODEL_ARCHIVE_LIST,
-            OpenAIGPTDoubleHeadsModel,
-            OpenAIGPTForSequenceClassification,
-            OpenAIGPTLMHeadModel,
-            OpenAIGPTModel,
-            OpenAIGPTPreTrainedModel,
-            load_tf_weights_in_openai_gpt,
-        )
-        from .models.opt import (
-            OPT_PRETRAINED_MODEL_ARCHIVE_LIST,
-            OPTForCausalLM,
-            OPTForQuestionAnswering,
-            OPTForSequenceClassification,
-            OPTModel,
-            OPTPreTrainedModel,
-        )
-        from .models.owlv2 import (
-            OWLV2_PRETRAINED_MODEL_ARCHIVE_LIST,
-            Owlv2ForObjectDetection,
-            Owlv2Model,
-            Owlv2PreTrainedModel,
-            Owlv2TextModel,
-            Owlv2VisionModel,
-        )
-        from .models.owlvit import (
-            OWLVIT_PRETRAINED_MODEL_ARCHIVE_LIST,
-            OwlViTForObjectDetection,
-            OwlViTModel,
-            OwlViTPreTrainedModel,
-            OwlViTTextModel,
-            OwlViTVisionModel,
-        )
-        from .models.patchtsmixer import (
-            PATCHTSMIXER_PRETRAINED_MODEL_ARCHIVE_LIST,
-            PatchTSMixerForPrediction,
-            PatchTSMixerForPretraining,
-            PatchTSMixerForRegression,
-            PatchTSMixerForTimeSeriesClassification,
-            PatchTSMixerModel,
-            PatchTSMixerPreTrainedModel,
-        )
-        from .models.patchtst import (
-            PATCHTST_PRETRAINED_MODEL_ARCHIVE_LIST,
-            PatchTSTForClassification,
-            PatchTSTForPrediction,
-            PatchTSTForPretraining,
-            PatchTSTForRegression,
-            PatchTSTModel,
-            PatchTSTPreTrainedModel,
-        )
-        from .models.pegasus import (
-            PegasusForCausalLM,
-            PegasusForConditionalGeneration,
-            PegasusModel,
-            PegasusPreTrainedModel,
-        )
-        from .models.pegasus_x import (
-            PEGASUS_X_PRETRAINED_MODEL_ARCHIVE_LIST,
-            PegasusXForConditionalGeneration,
-            PegasusXModel,
-            PegasusXPreTrainedModel,
-        )
-        from .models.perceiver import (
-            PERCEIVER_PRETRAINED_MODEL_ARCHIVE_LIST,
-            PerceiverForImageClassificationConvProcessing,
-            PerceiverForImageClassificationFourier,
-            PerceiverForImageClassificationLearned,
-            PerceiverForMaskedLM,
-            PerceiverForMultimodalAutoencoding,
-            PerceiverForOpticalFlow,
-            PerceiverForSequenceClassification,
-            PerceiverLayer,
-            PerceiverModel,
-            PerceiverPreTrainedModel,
-        )
-        from .models.persimmon import (
-            PersimmonForCausalLM,
-            PersimmonForSequenceClassification,
-            PersimmonModel,
-            PersimmonPreTrainedModel,
-        )
-        from .models.phi import (
-            PHI_PRETRAINED_MODEL_ARCHIVE_LIST,
-            PhiForCausalLM,
-            PhiForSequenceClassification,
-            PhiForTokenClassification,
-            PhiModel,
-            PhiPreTrainedModel,
-        )
-        from .models.pix2struct import (
-            PIX2STRUCT_PRETRAINED_MODEL_ARCHIVE_LIST,
-            Pix2StructForConditionalGeneration,
-            Pix2StructPreTrainedModel,
-            Pix2StructTextModel,
-            Pix2StructVisionModel,
-        )
-        from .models.plbart import (
-            PLBART_PRETRAINED_MODEL_ARCHIVE_LIST,
-            PLBartForCausalLM,
-            PLBartForConditionalGeneration,
-            PLBartForSequenceClassification,
-            PLBartModel,
-            PLBartPreTrainedModel,
-        )
-        from .models.poolformer import (
-            POOLFORMER_PRETRAINED_MODEL_ARCHIVE_LIST,
-            PoolFormerForImageClassification,
-            PoolFormerModel,
-            PoolFormerPreTrainedModel,
-        )
-        from .models.pop2piano import (
-            POP2PIANO_PRETRAINED_MODEL_ARCHIVE_LIST,
-            Pop2PianoForConditionalGeneration,
-            Pop2PianoPreTrainedModel,
-        )
-        from .models.prophetnet import (
-            PROPHETNET_PRETRAINED_MODEL_ARCHIVE_LIST,
-            ProphetNetDecoder,
-            ProphetNetEncoder,
-            ProphetNetForCausalLM,
-            ProphetNetForConditionalGeneration,
-            ProphetNetModel,
-            ProphetNetPreTrainedModel,
-        )
-        from .models.pvt import (
-            PVT_PRETRAINED_MODEL_ARCHIVE_LIST,
-            PvtForImageClassification,
-            PvtModel,
-            PvtPreTrainedModel,
-        )
-        from .models.qdqbert import (
-            QDQBERT_PRETRAINED_MODEL_ARCHIVE_LIST,
-            QDQBertForMaskedLM,
-            QDQBertForMultipleChoice,
-            QDQBertForNextSentencePrediction,
-            QDQBertForQuestionAnswering,
-            QDQBertForSequenceClassification,
-            QDQBertForTokenClassification,
-            QDQBertLayer,
-            QDQBertLMHeadModel,
-            QDQBertModel,
-            QDQBertPreTrainedModel,
-            load_tf_weights_in_qdqbert,
-        )
-        from .models.qwen2 import (
-            Qwen2ForCausalLM,
-            Qwen2ForSequenceClassification,
-            Qwen2Model,
-            Qwen2PreTrainedModel,
-        )
-        from .models.rag import (
-            RagModel,
-            RagPreTrainedModel,
-            RagSequenceForGeneration,
-            RagTokenForGeneration,
-        )
-        from .models.realm import (
-            REALM_PRETRAINED_MODEL_ARCHIVE_LIST,
-            RealmEmbedder,
-            RealmForOpenQA,
-            RealmKnowledgeAugEncoder,
-            RealmPreTrainedModel,
-            RealmReader,
-            RealmRetriever,
-            RealmScorer,
-            load_tf_weights_in_realm,
-        )
-        from .models.reformer import (
-            REFORMER_PRETRAINED_MODEL_ARCHIVE_LIST,
-            ReformerAttention,
-            ReformerForMaskedLM,
-            ReformerForQuestionAnswering,
-            ReformerForSequenceClassification,
-            ReformerLayer,
-            ReformerModel,
-            ReformerModelWithLMHead,
-            ReformerPreTrainedModel,
-        )
-        from .models.regnet import (
-            REGNET_PRETRAINED_MODEL_ARCHIVE_LIST,
-            RegNetForImageClassification,
-            RegNetModel,
-            RegNetPreTrainedModel,
-        )
-        from .models.rembert import (
-            REMBERT_PRETRAINED_MODEL_ARCHIVE_LIST,
-            RemBertForCausalLM,
-            RemBertForMaskedLM,
-            RemBertForMultipleChoice,
-            RemBertForQuestionAnswering,
-            RemBertForSequenceClassification,
-            RemBertForTokenClassification,
-            RemBertLayer,
-            RemBertModel,
-            RemBertPreTrainedModel,
-            load_tf_weights_in_rembert,
-        )
-        from .models.resnet import (
-            RESNET_PRETRAINED_MODEL_ARCHIVE_LIST,
-            ResNetBackbone,
-            ResNetForImageClassification,
-            ResNetModel,
-            ResNetPreTrainedModel,
-        )
-        from .models.roberta import (
-            ROBERTA_PRETRAINED_MODEL_ARCHIVE_LIST,
-            RobertaForCausalLM,
-            RobertaForMaskedLM,
-            RobertaForMultipleChoice,
-            RobertaForQuestionAnswering,
-            RobertaForSequenceClassification,
-            RobertaForTokenClassification,
-            RobertaModel,
-            RobertaPreTrainedModel,
-        )
-        from .models.roberta_prelayernorm import (
-            ROBERTA_PRELAYERNORM_PRETRAINED_MODEL_ARCHIVE_LIST,
-            RobertaPreLayerNormForCausalLM,
-            RobertaPreLayerNormForMaskedLM,
-            RobertaPreLayerNormForMultipleChoice,
-            RobertaPreLayerNormForQuestionAnswering,
-            RobertaPreLayerNormForSequenceClassification,
-            RobertaPreLayerNormForTokenClassification,
-            RobertaPreLayerNormModel,
-            RobertaPreLayerNormPreTrainedModel,
-        )
-        from .models.roc_bert import (
-            ROC_BERT_PRETRAINED_MODEL_ARCHIVE_LIST,
-            RoCBertForCausalLM,
-            RoCBertForMaskedLM,
-            RoCBertForMultipleChoice,
-            RoCBertForPreTraining,
-            RoCBertForQuestionAnswering,
-            RoCBertForSequenceClassification,
-            RoCBertForTokenClassification,
-            RoCBertLayer,
-            RoCBertModel,
-            RoCBertPreTrainedModel,
-            load_tf_weights_in_roc_bert,
-        )
-        from .models.roformer import (
-            ROFORMER_PRETRAINED_MODEL_ARCHIVE_LIST,
-            RoFormerForCausalLM,
-            RoFormerForMaskedLM,
-            RoFormerForMultipleChoice,
-            RoFormerForQuestionAnswering,
-            RoFormerForSequenceClassification,
-            RoFormerForTokenClassification,
-            RoFormerLayer,
-            RoFormerModel,
-            RoFormerPreTrainedModel,
-            load_tf_weights_in_roformer,
-        )
-        from .models.rwkv import (
-            RWKV_PRETRAINED_MODEL_ARCHIVE_LIST,
-            RwkvForCausalLM,
-            RwkvModel,
-            RwkvPreTrainedModel,
-        )
-        from .models.sam import (
-            SAM_PRETRAINED_MODEL_ARCHIVE_LIST,
-            SamModel,
-            SamPreTrainedModel,
-        )
-=======
-        if not is_tokenizers_available():
-            raise OptionalDependencyNotAvailable()
-    except OptionalDependencyNotAvailable:
-        from .utils.dummy_tokenizers_objects import *
-    else:
-        from .tokenization_utils_fast import PreTrainedTokenizerFast
->>>>>>> 8e8025b3
 
     try:
         if not (is_sentencepiece_available() and is_tokenizers_available()):
