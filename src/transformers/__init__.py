# flake8: noqa
# There's no way to ignore "F401 '...' imported but unused" warnings in this
# module, but to preserve other warnings. So, don't check this module at all.

# Copyright 2020 The HuggingFace Team. All rights reserved.
#
# Licensed under the Apache License, Version 2.0 (the "License");
# you may not use this file except in compliance with the License.
# You may obtain a copy of the License at
#
#     http://www.apache.org/licenses/LICENSE-2.0
#
# Unless required by applicable law or agreed to in writing, software
# distributed under the License is distributed on an "AS IS" BASIS,
# WITHOUT WARRANTIES OR CONDITIONS OF ANY KIND, either express or implied.
# See the License for the specific language governing permissions and
# limitations under the License.

# When adding a new object to this init, remember to add it twice: once inside the `_import_structure` dictionary and
# once inside the `if TYPE_CHECKING` branch. The `TYPE_CHECKING` should have import statements as usual, but they are
# only there for type checking. The `_import_structure` is a dictionary submodule to list of object names, and is used
# to defer the actual importing for when the objects are requested. This way `import transformers` provides the names
# in the namespace without actually importing anything (and especially none of the backends).

__version__ = "4.25.0.dev0"

from typing import TYPE_CHECKING

# Check the dependencies satisfy the minimal versions required.
from . import dependency_versions_check
from .utils import (
    OptionalDependencyNotAvailable,
    _LazyModule,
    is_flax_available,
    is_keras_nlp_available,
    is_sentencepiece_available,
    is_speech_available,
    is_tensorflow_text_available,
    is_tf_available,
    is_timm_available,
    is_tokenizers_available,
    is_torch_available,
    is_vision_available,
    logging,
)


logger = logging.get_logger(__name__)  # pylint: disable=invalid-name


# Base objects, independent of any specific backend
_import_structure = {
    "benchmark": [],
    "commands": [],
    "configuration_utils": ["PretrainedConfig"],
    "convert_graph_to_onnx": [],
    "convert_slow_tokenizers_checkpoints_to_fast": [],
    "convert_tf_hub_seq_to_seq_bert_to_pytorch": [],
    "data": [
        "DataProcessor",
        "InputExample",
        "InputFeatures",
        "SingleSentenceClassificationProcessor",
        "SquadExample",
        "SquadFeatures",
        "SquadV1Processor",
        "SquadV2Processor",
        "glue_compute_metrics",
        "glue_convert_examples_to_features",
        "glue_output_modes",
        "glue_processors",
        "glue_tasks_num_labels",
        "squad_convert_examples_to_features",
        "xnli_compute_metrics",
        "xnli_output_modes",
        "xnli_processors",
        "xnli_tasks_num_labels",
    ],
    "data.data_collator": [
        "DataCollator",
        "DataCollatorForLanguageModeling",
        "DataCollatorForPermutationLanguageModeling",
        "DataCollatorForSeq2Seq",
        "DataCollatorForSOP",
        "DataCollatorForTokenClassification",
        "DataCollatorForWholeWordMask",
        "DataCollatorWithPadding",
        "DefaultDataCollator",
        "default_data_collator",
    ],
    "data.metrics": [],
    "data.processors": [],
    "debug_utils": [],
    "dependency_versions_check": [],
    "dependency_versions_table": [],
    "dynamic_module_utils": [],
    "feature_extraction_sequence_utils": ["SequenceFeatureExtractor"],
    "feature_extraction_utils": ["BatchFeature", "FeatureExtractionMixin"],
    "file_utils": [],
    "generation": ["GenerationConfig"],
    "hf_argparser": ["HfArgumentParser"],
    "integrations": [
        "is_clearml_available",
        "is_comet_available",
        "is_neptune_available",
        "is_optuna_available",
        "is_ray_available",
        "is_ray_tune_available",
        "is_sigopt_available",
        "is_tensorboard_available",
        "is_wandb_available",
    ],
    "modelcard": ["ModelCard"],
    "modeling_tf_pytorch_utils": [
        "convert_tf_weight_name_to_pt_weight_name",
        "load_pytorch_checkpoint_in_tf2_model",
        "load_pytorch_model_in_tf2_model",
        "load_pytorch_weights_in_tf2_model",
        "load_tf2_checkpoint_in_pytorch_model",
        "load_tf2_model_in_pytorch_model",
        "load_tf2_weights_in_pytorch_model",
    ],
    "models": [],
    # Models
    "models.albert": ["ALBERT_PRETRAINED_CONFIG_ARCHIVE_MAP", "AlbertConfig"],
    "models.audio_spectrogram_transformer": [
        "AUDIO_SPECTROGRAM_TRANSFORMER_PRETRAINED_CONFIG_ARCHIVE_MAP",
        "ASTConfig",
    ],
    "models.auto": [
        "ALL_PRETRAINED_CONFIG_ARCHIVE_MAP",
        "CONFIG_MAPPING",
        "FEATURE_EXTRACTOR_MAPPING",
        "IMAGE_PROCESSOR_MAPPING",
        "MODEL_NAMES_MAPPING",
        "PROCESSOR_MAPPING",
        "TOKENIZER_MAPPING",
        "AutoConfig",
        "AutoFeatureExtractor",
        "AutoImageProcessor",
        "AutoProcessor",
        "AutoTokenizer",
    ],
    "models.bart": ["BartConfig", "BartTokenizer"],
    "models.barthez": [],
    "models.bartpho": [],
    "models.beit": ["BEIT_PRETRAINED_CONFIG_ARCHIVE_MAP", "BeitConfig"],
    "models.bert": [
        "BERT_PRETRAINED_CONFIG_ARCHIVE_MAP",
        "BasicTokenizer",
        "BertConfig",
        "BertTokenizer",
        "WordpieceTokenizer",
    ],
    "models.bert_generation": ["BertGenerationConfig"],
    "models.bert_japanese": ["BertJapaneseTokenizer", "CharacterTokenizer", "MecabTokenizer"],
    "models.bertweet": ["BertweetTokenizer"],
    "models.big_bird": ["BIG_BIRD_PRETRAINED_CONFIG_ARCHIVE_MAP", "BigBirdConfig"],
    "models.bigbird_pegasus": [
        "BIGBIRD_PEGASUS_PRETRAINED_CONFIG_ARCHIVE_MAP",
        "BigBirdPegasusConfig",
    ],
    "models.blenderbot": ["BLENDERBOT_PRETRAINED_CONFIG_ARCHIVE_MAP", "BlenderbotConfig", "BlenderbotTokenizer"],
    "models.blenderbot_small": [
        "BLENDERBOT_SMALL_PRETRAINED_CONFIG_ARCHIVE_MAP",
        "BlenderbotSmallConfig",
        "BlenderbotSmallTokenizer",
    ],
    "models.bloom": ["BLOOM_PRETRAINED_CONFIG_ARCHIVE_MAP", "BloomConfig"],
    "models.bort": [],
    "models.byt5": ["ByT5Tokenizer"],
    "models.camembert": ["CAMEMBERT_PRETRAINED_CONFIG_ARCHIVE_MAP", "CamembertConfig"],
    "models.canine": ["CANINE_PRETRAINED_CONFIG_ARCHIVE_MAP", "CanineConfig", "CanineTokenizer"],
    "models.chinese_clip": [
        "CHINESE_CLIP_PRETRAINED_CONFIG_ARCHIVE_MAP",
        "ChineseCLIPConfig",
        "ChineseCLIPProcessor",
        "ChineseCLIPTextConfig",
        "ChineseCLIPVisionConfig",
    ],
    "models.clip": [
        "CLIP_PRETRAINED_CONFIG_ARCHIVE_MAP",
        "CLIPConfig",
        "CLIPProcessor",
        "CLIPTextConfig",
        "CLIPTokenizer",
        "CLIPVisionConfig",
    ],
    "models.clipseg": [
        "CLIPSEG_PRETRAINED_CONFIG_ARCHIVE_MAP",
        "CLIPSegConfig",
        "CLIPSegProcessor",
        "CLIPSegTextConfig",
        "CLIPSegVisionConfig",
    ],
    "models.codegen": ["CODEGEN_PRETRAINED_CONFIG_ARCHIVE_MAP", "CodeGenConfig", "CodeGenTokenizer"],
    "models.conditional_detr": ["CONDITIONAL_DETR_PRETRAINED_CONFIG_ARCHIVE_MAP", "ConditionalDetrConfig"],
    "models.convbert": ["CONVBERT_PRETRAINED_CONFIG_ARCHIVE_MAP", "ConvBertConfig", "ConvBertTokenizer"],
    "models.convnext": ["CONVNEXT_PRETRAINED_CONFIG_ARCHIVE_MAP", "ConvNextConfig"],
    "models.cpm": [],
    "models.ctrl": ["CTRL_PRETRAINED_CONFIG_ARCHIVE_MAP", "CTRLConfig", "CTRLTokenizer"],
    "models.cvt": ["CVT_PRETRAINED_CONFIG_ARCHIVE_MAP", "CvtConfig"],
    "models.data2vec": [
        "DATA2VEC_TEXT_PRETRAINED_CONFIG_ARCHIVE_MAP",
        "DATA2VEC_VISION_PRETRAINED_CONFIG_ARCHIVE_MAP",
        "Data2VecAudioConfig",
        "Data2VecTextConfig",
        "Data2VecVisionConfig",
    ],
    "models.deberta": ["DEBERTA_PRETRAINED_CONFIG_ARCHIVE_MAP", "DebertaConfig", "DebertaTokenizer"],
    "models.deberta_v2": ["DEBERTA_V2_PRETRAINED_CONFIG_ARCHIVE_MAP", "DebertaV2Config"],
    "models.decision_transformer": ["DECISION_TRANSFORMER_PRETRAINED_CONFIG_ARCHIVE_MAP", "DecisionTransformerConfig"],
    "models.deformable_detr": ["DEFORMABLE_DETR_PRETRAINED_CONFIG_ARCHIVE_MAP", "DeformableDetrConfig"],
    "models.deit": ["DEIT_PRETRAINED_CONFIG_ARCHIVE_MAP", "DeiTConfig"],
    "models.detr": ["DETR_PRETRAINED_CONFIG_ARCHIVE_MAP", "DetrConfig"],
    "models.dialogpt": [],
    "models.dinat": ["DINAT_PRETRAINED_CONFIG_ARCHIVE_MAP", "DinatConfig"],
    "models.distilbert": ["DISTILBERT_PRETRAINED_CONFIG_ARCHIVE_MAP", "DistilBertConfig", "DistilBertTokenizer"],
    "models.dit": [],
    "models.donut": ["DONUT_SWIN_PRETRAINED_CONFIG_ARCHIVE_MAP", "DonutProcessor", "DonutSwinConfig"],
    "models.dpr": [
        "DPR_PRETRAINED_CONFIG_ARCHIVE_MAP",
        "DPRConfig",
        "DPRContextEncoderTokenizer",
        "DPRQuestionEncoderTokenizer",
        "DPRReaderOutput",
        "DPRReaderTokenizer",
    ],
    "models.dpt": ["DPT_PRETRAINED_CONFIG_ARCHIVE_MAP", "DPTConfig"],
    "models.electra": ["ELECTRA_PRETRAINED_CONFIG_ARCHIVE_MAP", "ElectraConfig", "ElectraTokenizer"],
    "models.encoder_decoder": ["EncoderDecoderConfig"],
    "models.ernie": [
        "ERNIE_PRETRAINED_CONFIG_ARCHIVE_MAP",
        "ErnieConfig",
    ],
    "models.esm": ["ESM_PRETRAINED_CONFIG_ARCHIVE_MAP", "EsmConfig", "EsmTokenizer"],
    "models.flaubert": ["FLAUBERT_PRETRAINED_CONFIG_ARCHIVE_MAP", "FlaubertConfig", "FlaubertTokenizer"],
    "models.flava": [
        "FLAVA_PRETRAINED_CONFIG_ARCHIVE_MAP",
        "FlavaConfig",
        "FlavaImageCodebookConfig",
        "FlavaImageConfig",
        "FlavaMultimodalConfig",
        "FlavaTextConfig",
    ],
    "models.fnet": ["FNET_PRETRAINED_CONFIG_ARCHIVE_MAP", "FNetConfig"],
    "models.fsmt": ["FSMT_PRETRAINED_CONFIG_ARCHIVE_MAP", "FSMTConfig", "FSMTTokenizer"],
    "models.funnel": ["FUNNEL_PRETRAINED_CONFIG_ARCHIVE_MAP", "FunnelConfig", "FunnelTokenizer"],
    "models.glpn": ["GLPN_PRETRAINED_CONFIG_ARCHIVE_MAP", "GLPNConfig"],
    "models.gpt2": ["GPT2_PRETRAINED_CONFIG_ARCHIVE_MAP", "GPT2Config", "GPT2Tokenizer"],
    "models.gpt_neo": ["GPT_NEO_PRETRAINED_CONFIG_ARCHIVE_MAP", "GPTNeoConfig"],
    "models.gpt_neox": ["GPT_NEOX_PRETRAINED_CONFIG_ARCHIVE_MAP", "GPTNeoXConfig"],
    "models.gpt_neox_japanese": ["GPT_NEOX_JAPANESE_PRETRAINED_CONFIG_ARCHIVE_MAP", "GPTNeoXJapaneseConfig"],
    "models.gptj": ["GPTJ_PRETRAINED_CONFIG_ARCHIVE_MAP", "GPTJConfig"],
    "models.groupvit": [
        "GROUPVIT_PRETRAINED_CONFIG_ARCHIVE_MAP",
        "GroupViTConfig",
        "GroupViTTextConfig",
        "GroupViTVisionConfig",
    ],
    "models.herbert": ["HerbertTokenizer"],
    "models.hubert": ["HUBERT_PRETRAINED_CONFIG_ARCHIVE_MAP", "HubertConfig"],
    "models.ibert": ["IBERT_PRETRAINED_CONFIG_ARCHIVE_MAP", "IBertConfig"],
    "models.imagegpt": ["IMAGEGPT_PRETRAINED_CONFIG_ARCHIVE_MAP", "ImageGPTConfig"],
    "models.jukebox": [
        "JUKEBOX_PRETRAINED_CONFIG_ARCHIVE_MAP",
        "JukeboxConfig",
        "JukeboxPriorConfig",
        "JukeboxTokenizer",
        "JukeboxVQVAEConfig",
    ],
    "models.layoutlm": ["LAYOUTLM_PRETRAINED_CONFIG_ARCHIVE_MAP", "LayoutLMConfig", "LayoutLMTokenizer"],
    "models.layoutlmv2": [
        "LAYOUTLMV2_PRETRAINED_CONFIG_ARCHIVE_MAP",
        "LayoutLMv2Config",
        "LayoutLMv2FeatureExtractor",
        "LayoutLMv2ImageProcessor",
        "LayoutLMv2Processor",
        "LayoutLMv2Tokenizer",
    ],
    "models.layoutlmv3": [
        "LAYOUTLMV3_PRETRAINED_CONFIG_ARCHIVE_MAP",
        "LayoutLMv3Config",
        "LayoutLMv3FeatureExtractor",
        "LayoutLMv3ImageProcessor",
        "LayoutLMv3Processor",
        "LayoutLMv3Tokenizer",
    ],
    "models.layoutxlm": ["LayoutXLMProcessor"],
    "models.led": ["LED_PRETRAINED_CONFIG_ARCHIVE_MAP", "LEDConfig", "LEDTokenizer"],
    "models.levit": ["LEVIT_PRETRAINED_CONFIG_ARCHIVE_MAP", "LevitConfig"],
    "models.lilt": ["LILT_PRETRAINED_CONFIG_ARCHIVE_MAP", "LiltConfig"],
    "models.longformer": ["LONGFORMER_PRETRAINED_CONFIG_ARCHIVE_MAP", "LongformerConfig", "LongformerTokenizer"],
    "models.longt5": ["LONGT5_PRETRAINED_CONFIG_ARCHIVE_MAP", "LongT5Config"],
    "models.luke": ["LUKE_PRETRAINED_CONFIG_ARCHIVE_MAP", "LukeConfig", "LukeTokenizer"],
    "models.lxmert": ["LXMERT_PRETRAINED_CONFIG_ARCHIVE_MAP", "LxmertConfig", "LxmertTokenizer"],
    "models.m2m_100": ["M2M_100_PRETRAINED_CONFIG_ARCHIVE_MAP", "M2M100Config"],
    "models.marian": ["MarianConfig"],
    "models.markuplm": [
        "MARKUPLM_PRETRAINED_CONFIG_ARCHIVE_MAP",
        "MarkupLMConfig",
        "MarkupLMFeatureExtractor",
        "MarkupLMProcessor",
        "MarkupLMTokenizer",
    ],
    "models.maskformer": ["MASKFORMER_PRETRAINED_CONFIG_ARCHIVE_MAP", "MaskFormerConfig", "MaskFormerSwinConfig"],
    "models.mbart": ["MBartConfig"],
    "models.mbart50": [],
    "models.mctct": ["MCTCT_PRETRAINED_CONFIG_ARCHIVE_MAP", "MCTCTConfig", "MCTCTProcessor"],
    "models.megatron_bert": ["MEGATRON_BERT_PRETRAINED_CONFIG_ARCHIVE_MAP", "MegatronBertConfig"],
    "models.megatron_gpt2": [],
    "models.mluke": [],
    "models.mmbt": ["MMBTConfig"],
    "models.mobilebert": ["MOBILEBERT_PRETRAINED_CONFIG_ARCHIVE_MAP", "MobileBertConfig", "MobileBertTokenizer"],
    "models.mobilenet_v1": ["MOBILENET_V1_PRETRAINED_CONFIG_ARCHIVE_MAP", "MobileNetV1Config"],
    "models.mobilenet_v2": ["MOBILENET_V2_PRETRAINED_CONFIG_ARCHIVE_MAP", "MobileNetV2Config"],
    "models.mobilevit": ["MOBILEVIT_PRETRAINED_CONFIG_ARCHIVE_MAP", "MobileViTConfig"],
    "models.mpnet": ["MPNET_PRETRAINED_CONFIG_ARCHIVE_MAP", "MPNetConfig", "MPNetTokenizer"],
    "models.mt5": ["MT5Config"],
    "models.mvp": ["MvpConfig", "MvpTokenizer"],
    "models.nat": ["NAT_PRETRAINED_CONFIG_ARCHIVE_MAP", "NatConfig"],
    "models.nezha": ["NEZHA_PRETRAINED_CONFIG_ARCHIVE_MAP", "NezhaConfig"],
    "models.nllb": [],
    "models.nystromformer": [
        "NYSTROMFORMER_PRETRAINED_CONFIG_ARCHIVE_MAP",
        "NystromformerConfig",
    ],
    "models.openai": ["OPENAI_GPT_PRETRAINED_CONFIG_ARCHIVE_MAP", "OpenAIGPTConfig", "OpenAIGPTTokenizer"],
    "models.opt": ["OPTConfig"],
    "models.owlvit": [
        "OWLVIT_PRETRAINED_CONFIG_ARCHIVE_MAP",
        "OwlViTConfig",
        "OwlViTProcessor",
        "OwlViTTextConfig",
        "OwlViTVisionConfig",
    ],
    "models.pegasus": ["PEGASUS_PRETRAINED_CONFIG_ARCHIVE_MAP", "PegasusConfig", "PegasusTokenizer"],
    "models.pegasus_x": ["PEGASUS_X_PRETRAINED_CONFIG_ARCHIVE_MAP", "PegasusXConfig"],
    "models.perceiver": ["PERCEIVER_PRETRAINED_CONFIG_ARCHIVE_MAP", "PerceiverConfig", "PerceiverTokenizer"],
    "models.phobert": ["PhobertTokenizer"],
    "models.plbart": ["PLBART_PRETRAINED_CONFIG_ARCHIVE_MAP", "PLBartConfig"],
    "models.poolformer": ["POOLFORMER_PRETRAINED_CONFIG_ARCHIVE_MAP", "PoolFormerConfig"],
    "models.prophetnet": ["PROPHETNET_PRETRAINED_CONFIG_ARCHIVE_MAP", "ProphetNetConfig", "ProphetNetTokenizer"],
    "models.qdqbert": ["QDQBERT_PRETRAINED_CONFIG_ARCHIVE_MAP", "QDQBertConfig"],
    "models.rag": ["RagConfig", "RagRetriever", "RagTokenizer"],
    "models.realm": ["REALM_PRETRAINED_CONFIG_ARCHIVE_MAP", "RealmConfig", "RealmTokenizer"],
    "models.reformer": ["REFORMER_PRETRAINED_CONFIG_ARCHIVE_MAP", "ReformerConfig"],
    "models.regnet": ["REGNET_PRETRAINED_CONFIG_ARCHIVE_MAP", "RegNetConfig"],
    "models.rembert": ["REMBERT_PRETRAINED_CONFIG_ARCHIVE_MAP", "RemBertConfig"],
    "models.resnet": ["RESNET_PRETRAINED_CONFIG_ARCHIVE_MAP", "ResNetConfig"],
    "models.retribert": ["RETRIBERT_PRETRAINED_CONFIG_ARCHIVE_MAP", "RetriBertConfig", "RetriBertTokenizer"],
    "models.roberta": ["ROBERTA_PRETRAINED_CONFIG_ARCHIVE_MAP", "RobertaConfig", "RobertaTokenizer"],
    "models.roc_bert": ["ROC_BERT_PRETRAINED_CONFIG_ARCHIVE_MAP", "RoCBertConfig", "RoCBertTokenizer"],
    "models.roformer": ["ROFORMER_PRETRAINED_CONFIG_ARCHIVE_MAP", "RoFormerConfig", "RoFormerTokenizer"],
    "models.segformer": ["SEGFORMER_PRETRAINED_CONFIG_ARCHIVE_MAP", "SegformerConfig"],
    "models.sew": ["SEW_PRETRAINED_CONFIG_ARCHIVE_MAP", "SEWConfig"],
    "models.sew_d": ["SEW_D_PRETRAINED_CONFIG_ARCHIVE_MAP", "SEWDConfig"],
    "models.speech_encoder_decoder": ["SpeechEncoderDecoderConfig"],
    "models.speech_to_text": [
        "SPEECH_TO_TEXT_PRETRAINED_CONFIG_ARCHIVE_MAP",
        "Speech2TextConfig",
    ],
    "models.speech_to_text_2": [
        "SPEECH_TO_TEXT_2_PRETRAINED_CONFIG_ARCHIVE_MAP",
        "Speech2Text2Config",
        "Speech2Text2Processor",
        "Speech2Text2Tokenizer",
    ],
    "models.splinter": ["SPLINTER_PRETRAINED_CONFIG_ARCHIVE_MAP", "SplinterConfig", "SplinterTokenizer"],
    "models.squeezebert": ["SQUEEZEBERT_PRETRAINED_CONFIG_ARCHIVE_MAP", "SqueezeBertConfig", "SqueezeBertTokenizer"],
    "models.swin": ["SWIN_PRETRAINED_CONFIG_ARCHIVE_MAP", "SwinConfig"],
    "models.swinv2": ["SWINV2_PRETRAINED_CONFIG_ARCHIVE_MAP", "Swinv2Config"],
    "models.switch_transformers": ["SWITCH_TRANSFORMERS_PRETRAINED_CONFIG_ARCHIVE_MAP", "SwitchTransformersConfig"],
    "models.t5": ["T5_PRETRAINED_CONFIG_ARCHIVE_MAP", "T5Config"],
    "models.table_transformer": ["TABLE_TRANSFORMER_PRETRAINED_CONFIG_ARCHIVE_MAP", "TableTransformerConfig"],
    "models.tapas": ["TAPAS_PRETRAINED_CONFIG_ARCHIVE_MAP", "TapasConfig", "TapasTokenizer"],
    "models.tapex": ["TapexTokenizer"],
    "models.time_series_transformer": [
        "TIME_SERIES_TRANSFORMER_PRETRAINED_CONFIG_ARCHIVE_MAP",
        "TimeSeriesTransformerConfig",
    ],
    "models.timesformer": ["TIMESFORMER_PRETRAINED_CONFIG_ARCHIVE_MAP", "TimesformerConfig"],
    "models.trajectory_transformer": [
        "TRAJECTORY_TRANSFORMER_PRETRAINED_CONFIG_ARCHIVE_MAP",
        "TrajectoryTransformerConfig",
    ],
    "models.transfo_xl": [
        "TRANSFO_XL_PRETRAINED_CONFIG_ARCHIVE_MAP",
        "TransfoXLConfig",
        "TransfoXLCorpus",
        "TransfoXLTokenizer",
    ],
    "models.trocr": [
        "TROCR_PRETRAINED_CONFIG_ARCHIVE_MAP",
        "TrOCRConfig",
        "TrOCRProcessor",
    ],
    "models.unispeech": [
        "UNISPEECH_PRETRAINED_CONFIG_ARCHIVE_MAP",
        "UniSpeechConfig",
    ],
    "models.unispeech_sat": [
        "UNISPEECH_SAT_PRETRAINED_CONFIG_ARCHIVE_MAP",
        "UniSpeechSatConfig",
    ],
    "models.van": ["VAN_PRETRAINED_CONFIG_ARCHIVE_MAP", "VanConfig"],
    "models.videomae": ["VIDEOMAE_PRETRAINED_CONFIG_ARCHIVE_MAP", "VideoMAEConfig"],
    "models.vilt": [
        "VILT_PRETRAINED_CONFIG_ARCHIVE_MAP",
        "ViltConfig",
        "ViltFeatureExtractor",
        "ViltImageProcessor",
        "ViltProcessor",
    ],
    "models.vision_encoder_decoder": ["VisionEncoderDecoderConfig"],
    "models.vision_text_dual_encoder": ["VisionTextDualEncoderConfig", "VisionTextDualEncoderProcessor"],
    "models.visual_bert": ["VISUAL_BERT_PRETRAINED_CONFIG_ARCHIVE_MAP", "VisualBertConfig"],
    "models.vit": ["VIT_PRETRAINED_CONFIG_ARCHIVE_MAP", "ViTConfig"],
    "models.vit_mae": ["VIT_MAE_PRETRAINED_CONFIG_ARCHIVE_MAP", "ViTMAEConfig"],
    "models.vit_msn": ["VIT_MSN_PRETRAINED_CONFIG_ARCHIVE_MAP", "ViTMSNConfig"],
    "models.wav2vec2": [
        "WAV_2_VEC_2_PRETRAINED_CONFIG_ARCHIVE_MAP",
        "Wav2Vec2Config",
        "Wav2Vec2CTCTokenizer",
        "Wav2Vec2FeatureExtractor",
        "Wav2Vec2Processor",
        "Wav2Vec2Tokenizer",
    ],
    "models.wav2vec2_conformer": [
        "WAV2VEC2_CONFORMER_PRETRAINED_CONFIG_ARCHIVE_MAP",
        "Wav2Vec2ConformerConfig",
    ],
    "models.wav2vec2_phoneme": ["Wav2Vec2PhonemeCTCTokenizer"],
    "models.wav2vec2_with_lm": ["Wav2Vec2ProcessorWithLM"],
    "models.wavlm": [
        "WAVLM_PRETRAINED_CONFIG_ARCHIVE_MAP",
        "WavLMConfig",
    ],
    "models.whisper": [
        "WHISPER_PRETRAINED_CONFIG_ARCHIVE_MAP",
        "WhisperConfig",
        "WhisperFeatureExtractor",
        "WhisperProcessor",
        "WhisperTokenizer",
    ],
    "models.x_clip": [
        "XCLIP_PRETRAINED_CONFIG_ARCHIVE_MAP",
        "XCLIPConfig",
        "XCLIPProcessor",
        "XCLIPTextConfig",
        "XCLIPVisionConfig",
    ],
    "models.xglm": ["XGLM_PRETRAINED_CONFIG_ARCHIVE_MAP", "XGLMConfig"],
    "models.xlm": ["XLM_PRETRAINED_CONFIG_ARCHIVE_MAP", "XLMConfig", "XLMTokenizer"],
    "models.xlm_prophetnet": ["XLM_PROPHETNET_PRETRAINED_CONFIG_ARCHIVE_MAP", "XLMProphetNetConfig"],
    "models.xlm_roberta": ["XLM_ROBERTA_PRETRAINED_CONFIG_ARCHIVE_MAP", "XLMRobertaConfig"],
    "models.xlm_roberta_xl": ["XLM_ROBERTA_XL_PRETRAINED_CONFIG_ARCHIVE_MAP", "XLMRobertaXLConfig"],
    "models.xlnet": ["XLNET_PRETRAINED_CONFIG_ARCHIVE_MAP", "XLNetConfig"],
    "models.yolos": ["YOLOS_PRETRAINED_CONFIG_ARCHIVE_MAP", "YolosConfig"],
    "models.yoso": ["YOSO_PRETRAINED_CONFIG_ARCHIVE_MAP", "YosoConfig"],
    "onnx": [],
    "pipelines": [
        "AudioClassificationPipeline",
        "AutomaticSpeechRecognitionPipeline",
        "Conversation",
        "ConversationalPipeline",
        "CsvPipelineDataFormat",
        "DepthEstimationPipeline",
        "DocumentQuestionAnsweringPipeline",
        "FeatureExtractionPipeline",
        "FillMaskPipeline",
        "ImageClassificationPipeline",
        "ImageSegmentationPipeline",
        "ImageToTextPipeline",
        "JsonPipelineDataFormat",
        "NerPipeline",
        "ObjectDetectionPipeline",
        "PipedPipelineDataFormat",
        "Pipeline",
        "PipelineDataFormat",
        "QuestionAnsweringPipeline",
        "SummarizationPipeline",
        "TableQuestionAnsweringPipeline",
        "Text2TextGenerationPipeline",
        "TextClassificationPipeline",
        "TextGenerationPipeline",
        "TokenClassificationPipeline",
        "TranslationPipeline",
        "VisualQuestionAnsweringPipeline",
        "ZeroShotClassificationPipeline",
        "ZeroShotImageClassificationPipeline",
        "ZeroShotObjectDetectionPipeline",
        "pipeline",
    ],
    "processing_utils": ["ProcessorMixin"],
    "testing_utils": [],
    "tokenization_utils": ["PreTrainedTokenizer"],
    "tokenization_utils_base": [
        "AddedToken",
        "BatchEncoding",
        "CharSpan",
        "PreTrainedTokenizerBase",
        "SpecialTokensMixin",
        "TokenSpan",
    ],
    "trainer_callback": [
        "DefaultFlowCallback",
        "EarlyStoppingCallback",
        "PrinterCallback",
        "ProgressCallback",
        "TrainerCallback",
        "TrainerControl",
        "TrainerState",
    ],
    "trainer_utils": ["EvalPrediction", "IntervalStrategy", "SchedulerType", "enable_full_determinism", "set_seed"],
    "training_args": ["TrainingArguments"],
    "training_args_seq2seq": ["Seq2SeqTrainingArguments"],
    "training_args_tf": ["TFTrainingArguments"],
    "utils": [
        "CONFIG_NAME",
        "MODEL_CARD_NAME",
        "PYTORCH_PRETRAINED_BERT_CACHE",
        "PYTORCH_TRANSFORMERS_CACHE",
        "SPIECE_UNDERLINE",
        "TF2_WEIGHTS_NAME",
        "TF_WEIGHTS_NAME",
        "TRANSFORMERS_CACHE",
        "WEIGHTS_NAME",
        "TensorType",
        "add_end_docstrings",
        "add_start_docstrings",
        "is_apex_available",
        "is_datasets_available",
        "is_faiss_available",
        "is_flax_available",
        "is_keras_nlp_available",
        "is_phonemizer_available",
        "is_psutil_available",
        "is_py3nvml_available",
        "is_pyctcdecode_available",
        "is_safetensors_available",
        "is_scipy_available",
        "is_sentencepiece_available",
        "is_sklearn_available",
        "is_speech_available",
        "is_tensorflow_text_available",
        "is_tf_available",
        "is_timm_available",
        "is_tokenizers_available",
        "is_torch_available",
        "is_torch_tpu_available",
        "is_vision_available",
        "logging",
    ],
    "utils.bitsandbytes": [],
}

# sentencepiece-backed objects
try:
    if not is_sentencepiece_available():
        raise OptionalDependencyNotAvailable()
except OptionalDependencyNotAvailable:
    from .utils import dummy_sentencepiece_objects

    _import_structure["utils.dummy_sentencepiece_objects"] = [
        name for name in dir(dummy_sentencepiece_objects) if not name.startswith("_")
    ]
else:
    _import_structure["models.albert"].append("AlbertTokenizer")
    _import_structure["models.barthez"].append("BarthezTokenizer")
    _import_structure["models.bartpho"].append("BartphoTokenizer")
    _import_structure["models.bert_generation"].append("BertGenerationTokenizer")
    _import_structure["models.big_bird"].append("BigBirdTokenizer")
    _import_structure["models.camembert"].append("CamembertTokenizer")
    _import_structure["models.cpm"].append("CpmTokenizer")
    _import_structure["models.deberta_v2"].append("DebertaV2Tokenizer")
    _import_structure["models.fnet"].append("FNetTokenizer")
    _import_structure["models.layoutxlm"].append("LayoutXLMTokenizer")
    _import_structure["models.m2m_100"].append("M2M100Tokenizer")
    _import_structure["models.marian"].append("MarianTokenizer")
    _import_structure["models.mbart"].append("MBartTokenizer")
    _import_structure["models.mbart50"].append("MBart50Tokenizer")
    _import_structure["models.mluke"].append("MLukeTokenizer")
    _import_structure["models.mt5"].append("MT5Tokenizer")
    _import_structure["models.nllb"].append("NllbTokenizer")
    _import_structure["models.pegasus"].append("PegasusTokenizer")
    _import_structure["models.plbart"].append("PLBartTokenizer")
    _import_structure["models.reformer"].append("ReformerTokenizer")
    _import_structure["models.rembert"].append("RemBertTokenizer")
    _import_structure["models.speech_to_text"].append("Speech2TextTokenizer")
    _import_structure["models.t5"].append("T5Tokenizer")
    _import_structure["models.xglm"].append("XGLMTokenizer")
    _import_structure["models.xlm_prophetnet"].append("XLMProphetNetTokenizer")
    _import_structure["models.xlm_roberta"].append("XLMRobertaTokenizer")
    _import_structure["models.xlnet"].append("XLNetTokenizer")

# tokenizers-backed objects
try:
    if not is_tokenizers_available():
        raise OptionalDependencyNotAvailable()
except OptionalDependencyNotAvailable:
    from .utils import dummy_tokenizers_objects

    _import_structure["utils.dummy_tokenizers_objects"] = [
        name for name in dir(dummy_tokenizers_objects) if not name.startswith("_")
    ]
else:
    # Fast tokenizers structure
    _import_structure["models.albert"].append("AlbertTokenizerFast")
    _import_structure["models.bart"].append("BartTokenizerFast")
    _import_structure["models.barthez"].append("BarthezTokenizerFast")
    _import_structure["models.bert"].append("BertTokenizerFast")
    _import_structure["models.big_bird"].append("BigBirdTokenizerFast")
    _import_structure["models.blenderbot"].append("BlenderbotTokenizerFast")
    _import_structure["models.blenderbot_small"].append("BlenderbotSmallTokenizerFast")
    _import_structure["models.bloom"].append("BloomTokenizerFast")
    _import_structure["models.camembert"].append("CamembertTokenizerFast")
    _import_structure["models.clip"].append("CLIPTokenizerFast")
    _import_structure["models.codegen"].append("CodeGenTokenizerFast")
    _import_structure["models.convbert"].append("ConvBertTokenizerFast")
    _import_structure["models.cpm"].append("CpmTokenizerFast")
    _import_structure["models.deberta"].append("DebertaTokenizerFast")
    _import_structure["models.deberta_v2"].append("DebertaV2TokenizerFast")
    _import_structure["models.distilbert"].append("DistilBertTokenizerFast")
    _import_structure["models.dpr"].extend(
        ["DPRContextEncoderTokenizerFast", "DPRQuestionEncoderTokenizerFast", "DPRReaderTokenizerFast"]
    )
    _import_structure["models.electra"].append("ElectraTokenizerFast")
    _import_structure["models.fnet"].append("FNetTokenizerFast")
    _import_structure["models.funnel"].append("FunnelTokenizerFast")
    _import_structure["models.gpt2"].append("GPT2TokenizerFast")
    _import_structure["models.gpt_neox"].append("GPTNeoXTokenizerFast")
    _import_structure["models.gpt_neox_japanese"].append("GPTNeoXJapaneseTokenizer")
    _import_structure["models.herbert"].append("HerbertTokenizerFast")
    _import_structure["models.layoutlm"].append("LayoutLMTokenizerFast")
    _import_structure["models.layoutlmv2"].append("LayoutLMv2TokenizerFast")
    _import_structure["models.layoutlmv3"].append("LayoutLMv3TokenizerFast")
    _import_structure["models.layoutxlm"].append("LayoutXLMTokenizerFast")
    _import_structure["models.led"].append("LEDTokenizerFast")
    _import_structure["models.longformer"].append("LongformerTokenizerFast")
    _import_structure["models.lxmert"].append("LxmertTokenizerFast")
    _import_structure["models.markuplm"].append("MarkupLMTokenizerFast")
    _import_structure["models.mbart"].append("MBartTokenizerFast")
    _import_structure["models.mbart50"].append("MBart50TokenizerFast")
    _import_structure["models.mobilebert"].append("MobileBertTokenizerFast")
    _import_structure["models.mpnet"].append("MPNetTokenizerFast")
    _import_structure["models.mt5"].append("MT5TokenizerFast")
    _import_structure["models.mvp"].append("MvpTokenizerFast")
    _import_structure["models.nllb"].append("NllbTokenizerFast")
    _import_structure["models.openai"].append("OpenAIGPTTokenizerFast")
    _import_structure["models.pegasus"].append("PegasusTokenizerFast")
    _import_structure["models.realm"].append("RealmTokenizerFast")
    _import_structure["models.reformer"].append("ReformerTokenizerFast")
    _import_structure["models.rembert"].append("RemBertTokenizerFast")
    _import_structure["models.retribert"].append("RetriBertTokenizerFast")
    _import_structure["models.roberta"].append("RobertaTokenizerFast")
    _import_structure["models.roformer"].append("RoFormerTokenizerFast")
    _import_structure["models.splinter"].append("SplinterTokenizerFast")
    _import_structure["models.squeezebert"].append("SqueezeBertTokenizerFast")
    _import_structure["models.t5"].append("T5TokenizerFast")
    _import_structure["models.xglm"].append("XGLMTokenizerFast")
    _import_structure["models.xlm_roberta"].append("XLMRobertaTokenizerFast")
    _import_structure["models.xlnet"].append("XLNetTokenizerFast")
    _import_structure["tokenization_utils_fast"] = ["PreTrainedTokenizerFast"]


try:
    if not (is_sentencepiece_available() and is_tokenizers_available()):
        raise OptionalDependencyNotAvailable()
except OptionalDependencyNotAvailable:
    from .utils import dummy_sentencepiece_and_tokenizers_objects

    _import_structure["utils.dummy_sentencepiece_and_tokenizers_objects"] = [
        name for name in dir(dummy_sentencepiece_and_tokenizers_objects) if not name.startswith("_")
    ]
else:
    _import_structure["convert_slow_tokenizer"] = ["SLOW_TO_FAST_CONVERTERS", "convert_slow_tokenizer"]

# Speech-specific objects
try:
    if not is_speech_available():
        raise OptionalDependencyNotAvailable()
except OptionalDependencyNotAvailable:
    from .utils import dummy_speech_objects

    _import_structure["utils.dummy_speech_objects"] = [
        name for name in dir(dummy_speech_objects) if not name.startswith("_")
    ]
else:
    _import_structure["models.audio_spectrogram_transformer"].append("ASTFeatureExtractor")
    _import_structure["models.mctct"].append("MCTCTFeatureExtractor")
    _import_structure["models.speech_to_text"].append("Speech2TextFeatureExtractor")

# Tensorflow-text-specific objects
try:
    if not is_tensorflow_text_available():
        raise OptionalDependencyNotAvailable()
except OptionalDependencyNotAvailable:
    from .utils import dummy_tensorflow_text_objects

    _import_structure["utils.dummy_tensorflow_text_objects"] = [
        name for name in dir(dummy_tensorflow_text_objects) if not name.startswith("_")
    ]
else:
    _import_structure["models.bert"].append("TFBertTokenizer")

# keras-nlp-specific objects
try:
    if not is_keras_nlp_available():
        raise OptionalDependencyNotAvailable()
except OptionalDependencyNotAvailable:
    from .utils import dummy_keras_nlp_objects

    _import_structure["utils.dummy_keras_nlp_objects"] = [
        name for name in dir(dummy_keras_nlp_objects) if not name.startswith("_")
    ]
else:
    _import_structure["models.gpt2"].append("TFGPT2Tokenizer")

try:
    if not (is_sentencepiece_available() and is_speech_available()):
        raise OptionalDependencyNotAvailable()
except OptionalDependencyNotAvailable:
    from .utils import dummy_sentencepiece_and_speech_objects

    _import_structure["utils.dummy_sentencepiece_and_speech_objects"] = [
        name for name in dir(dummy_sentencepiece_and_speech_objects) if not name.startswith("_")
    ]
else:
    _import_structure["models.speech_to_text"].append("Speech2TextProcessor")

# Vision-specific objects
try:
    if not is_vision_available():
        raise OptionalDependencyNotAvailable()
except OptionalDependencyNotAvailable:
    from .utils import dummy_vision_objects

    _import_structure["utils.dummy_vision_objects"] = [
        name for name in dir(dummy_vision_objects) if not name.startswith("_")
    ]
else:
    _import_structure["image_processing_utils"] = ["ImageProcessingMixin"]
    _import_structure["image_transforms"] = ["rescale", "resize", "to_pil_image"]
    _import_structure["image_utils"] = ["ImageFeatureExtractionMixin"]
    _import_structure["models.beit"].extend(["BeitFeatureExtractor", "BeitImageProcessor"])
    _import_structure["models.chinese_clip"].extend(["ChineseCLIPFeatureExtractor", "ChineseCLIPImageProcessor"])
    _import_structure["models.clip"].extend(["CLIPFeatureExtractor", "CLIPImageProcessor"])
    _import_structure["models.conditional_detr"].extend(
        ["ConditionalDetrFeatureExtractor", "ConditionalDetrImageProcessor"]
    )
    _import_structure["models.convnext"].extend(["ConvNextFeatureExtractor", "ConvNextImageProcessor"])
    _import_structure["models.deformable_detr"].extend(
        ["DeformableDetrFeatureExtractor", "DeformableDetrImageProcessor"]
    )
    _import_structure["models.deit"].extend(["DeiTFeatureExtractor", "DeiTImageProcessor"])
    _import_structure["models.detr"].extend(["DetrFeatureExtractor", "DetrImageProcessor"])
    _import_structure["models.donut"].extend(["DonutFeatureExtractor", "DonutImageProcessor"])
    _import_structure["models.dpt"].extend(["DPTFeatureExtractor", "DPTImageProcessor"])
    _import_structure["models.flava"].extend(["FlavaFeatureExtractor", "FlavaImageProcessor", "FlavaProcessor"])
    _import_structure["models.glpn"].extend(["GLPNFeatureExtractor", "GLPNImageProcessor"])
    _import_structure["models.imagegpt"].extend(["ImageGPTFeatureExtractor", "ImageGPTImageProcessor"])
    _import_structure["models.layoutlmv2"].extend(["LayoutLMv2FeatureExtractor", "LayoutLMv2ImageProcessor"])
    _import_structure["models.layoutlmv3"].extend(["LayoutLMv3FeatureExtractor", "LayoutLMv3ImageProcessor"])
    _import_structure["models.levit"].extend(["LevitFeatureExtractor", "LevitImageProcessor"])
    _import_structure["models.maskformer"].extend(["MaskFormerFeatureExtractor", "MaskFormerImageProcessor"])
    _import_structure["models.mobilenet_v1"].extend(["MobileNetV1FeatureExtractor", "MobileNetV1ImageProcessor"])
    _import_structure["models.mobilenet_v2"].extend(["MobileNetV2FeatureExtractor", "MobileNetV2ImageProcessor"])
    _import_structure["models.mobilevit"].extend(["MobileViTFeatureExtractor", "MobileViTImageProcessor"])
    _import_structure["models.owlvit"].extend(["OwlViTFeatureExtractor", "OwlViTImageProcessor"])
    _import_structure["models.perceiver"].extend(["PerceiverFeatureExtractor", "PerceiverImageProcessor"])
    _import_structure["models.poolformer"].extend(["PoolFormerFeatureExtractor", "PoolFormerImageProcessor"])
    _import_structure["models.segformer"].extend(["SegformerFeatureExtractor", "SegformerImageProcessor"])
    _import_structure["models.videomae"].extend(["VideoMAEFeatureExtractor", "VideoMAEImageProcessor"])
    _import_structure["models.vilt"].extend(["ViltFeatureExtractor", "ViltImageProcessor", "ViltProcessor"])
    _import_structure["models.vit"].extend(["ViTFeatureExtractor", "ViTImageProcessor"])
    _import_structure["models.yolos"].extend(["YolosFeatureExtractor", "YolosImageProcessor"])

# Timm-backed objects
try:
    if not (is_timm_available() and is_vision_available()):
        raise OptionalDependencyNotAvailable()
except OptionalDependencyNotAvailable:
    from .utils import dummy_timm_and_vision_objects

    _import_structure["utils.dummy_timm_and_vision_objects"] = [
        name for name in dir(dummy_timm_and_vision_objects) if not name.startswith("_")
    ]
else:
    _import_structure["models.deformable_detr"].extend(
        [
            "DEFORMABLE_DETR_PRETRAINED_MODEL_ARCHIVE_LIST",
            "DeformableDetrForObjectDetection",
            "DeformableDetrModel",
            "DeformableDetrPreTrainedModel",
        ]
    )
    _import_structure["models.detr"].extend(
        [
            "DETR_PRETRAINED_MODEL_ARCHIVE_LIST",
            "DetrForObjectDetection",
            "DetrForSegmentation",
            "DetrModel",
            "DetrPreTrainedModel",
        ]
    )
    _import_structure["models.table_transformer"].extend(
        [
            "TABLE_TRANSFORMER_PRETRAINED_MODEL_ARCHIVE_LIST",
            "TableTransformerForObjectDetection",
            "TableTransformerModel",
            "TableTransformerPreTrainedModel",
        ]
    )
    _import_structure["models.conditional_detr"].extend(
        [
            "CONDITIONAL_DETR_PRETRAINED_MODEL_ARCHIVE_LIST",
            "ConditionalDetrForObjectDetection",
            "ConditionalDetrForSegmentation",
            "ConditionalDetrModel",
            "ConditionalDetrPreTrainedModel",
        ]
    )


# PyTorch-backed objects
try:
    if not is_torch_available():
        raise OptionalDependencyNotAvailable()
except OptionalDependencyNotAvailable:
    from .utils import dummy_pt_objects

    _import_structure["utils.dummy_pt_objects"] = [name for name in dir(dummy_pt_objects) if not name.startswith("_")]
else:
    _import_structure["activations"] = []
    _import_structure["benchmark.benchmark"] = ["PyTorchBenchmark"]
    _import_structure["benchmark.benchmark_args"] = ["PyTorchBenchmarkArguments"]
    _import_structure["data.datasets"] = [
        "GlueDataset",
        "GlueDataTrainingArguments",
        "LineByLineTextDataset",
        "LineByLineWithRefDataset",
        "LineByLineWithSOPTextDataset",
        "SquadDataset",
        "SquadDataTrainingArguments",
        "TextDataset",
        "TextDatasetForNextSentencePrediction",
    ]
    _import_structure["deepspeed"] = []
    _import_structure["generation"].extend(
        [
            "BeamScorer",
            "BeamSearchScorer",
            "ConstrainedBeamSearchScorer",
            "Constraint",
            "ConstraintListState",
            "DisjunctiveConstraint",
            "ForcedBOSTokenLogitsProcessor",
            "ForcedEOSTokenLogitsProcessor",
            "GenerationMixin",
            "HammingDiversityLogitsProcessor",
            "InfNanRemoveLogitsProcessor",
            "LogitsProcessor",
            "LogitsProcessorList",
            "LogitsWarper",
            "MaxLengthCriteria",
            "MaxTimeCriteria",
            "MinLengthLogitsProcessor",
            "NoBadWordsLogitsProcessor",
            "NoRepeatNGramLogitsProcessor",
            "PhrasalConstraint",
            "PrefixConstrainedLogitsProcessor",
            "RepetitionPenaltyLogitsProcessor",
            "StoppingCriteria",
            "StoppingCriteriaList",
            "TemperatureLogitsWarper",
            "TopKLogitsWarper",
            "TopPLogitsWarper",
            "TypicalLogitsWarper",
            "top_k_top_p_filtering",
        ]
    )
    _import_structure["generation_utils"] = []
    _import_structure["modeling_outputs"] = []
    _import_structure["modeling_utils"] = ["PreTrainedModel"]

    # PyTorch models structure
    _import_structure["models.albert"].extend(
        [
            "ALBERT_PRETRAINED_MODEL_ARCHIVE_LIST",
            "AlbertForMaskedLM",
            "AlbertForMultipleChoice",
            "AlbertForPreTraining",
            "AlbertForQuestionAnswering",
            "AlbertForSequenceClassification",
            "AlbertForTokenClassification",
            "AlbertModel",
            "AlbertPreTrainedModel",
            "load_tf_weights_in_albert",
        ]
    )

    _import_structure["models.audio_spectrogram_transformer"].extend(
        [
            "AUDIO_SPECTROGRAM_TRANSFORMER_PRETRAINED_MODEL_ARCHIVE_LIST",
            "ASTForAudioClassification",
            "ASTModel",
            "ASTPreTrainedModel",
        ]
    )
    _import_structure["models.auto"].extend(
        [
            "MODEL_FOR_AUDIO_CLASSIFICATION_MAPPING",
            "MODEL_FOR_AUDIO_XVECTOR_MAPPING",
            "MODEL_FOR_BACKBONE_MAPPING",
            "MODEL_FOR_CAUSAL_IMAGE_MODELING_MAPPING",
            "MODEL_FOR_CAUSAL_LM_MAPPING",
            "MODEL_FOR_CTC_MAPPING",
            "MODEL_FOR_DEPTH_ESTIMATION_MAPPING",
            "MODEL_FOR_DOCUMENT_QUESTION_ANSWERING_MAPPING",
            "MODEL_FOR_IMAGE_CLASSIFICATION_MAPPING",
            "MODEL_FOR_IMAGE_SEGMENTATION_MAPPING",
            "MODEL_FOR_INSTANCE_SEGMENTATION_MAPPING",
            "MODEL_FOR_MASKED_IMAGE_MODELING_MAPPING",
            "MODEL_FOR_MASKED_LM_MAPPING",
            "MODEL_FOR_MULTIPLE_CHOICE_MAPPING",
            "MODEL_FOR_NEXT_SENTENCE_PREDICTION_MAPPING",
            "MODEL_FOR_OBJECT_DETECTION_MAPPING",
            "MODEL_FOR_PRETRAINING_MAPPING",
            "MODEL_FOR_QUESTION_ANSWERING_MAPPING",
            "MODEL_FOR_SEMANTIC_SEGMENTATION_MAPPING",
            "MODEL_FOR_SEQ_TO_SEQ_CAUSAL_LM_MAPPING",
            "MODEL_FOR_SEQUENCE_CLASSIFICATION_MAPPING",
            "MODEL_FOR_SPEECH_SEQ_2_SEQ_MAPPING",
            "MODEL_FOR_TABLE_QUESTION_ANSWERING_MAPPING",
            "MODEL_FOR_TOKEN_CLASSIFICATION_MAPPING",
            "MODEL_FOR_VIDEO_CLASSIFICATION_MAPPING",
            "MODEL_FOR_VISION_2_SEQ_MAPPING",
            "MODEL_FOR_VISUAL_QUESTION_ANSWERING_MAPPING",
            "MODEL_FOR_ZERO_SHOT_OBJECT_DETECTION_MAPPING",
            "MODEL_MAPPING",
            "MODEL_WITH_LM_HEAD_MAPPING",
            "AutoBackbone",
            "AutoModel",
            "AutoModelForAudioClassification",
            "AutoModelForAudioFrameClassification",
            "AutoModelForAudioXVector",
            "AutoModelForCausalLM",
            "AutoModelForCTC",
            "AutoModelForDepthEstimation",
            "AutoModelForDocumentQuestionAnswering",
            "AutoModelForImageClassification",
            "AutoModelForImageSegmentation",
            "AutoModelForInstanceSegmentation",
            "AutoModelForMaskedImageModeling",
            "AutoModelForMaskedLM",
            "AutoModelForMultipleChoice",
            "AutoModelForNextSentencePrediction",
            "AutoModelForObjectDetection",
            "AutoModelForPreTraining",
            "AutoModelForQuestionAnswering",
            "AutoModelForSemanticSegmentation",
            "AutoModelForSeq2SeqLM",
            "AutoModelForSequenceClassification",
            "AutoModelForSpeechSeq2Seq",
            "AutoModelForTableQuestionAnswering",
            "AutoModelForTokenClassification",
            "AutoModelForVideoClassification",
            "AutoModelForVision2Seq",
            "AutoModelForVisualQuestionAnswering",
            "AutoModelForZeroShotObjectDetection",
            "AutoModelWithLMHead",
        ]
    )
    _import_structure["models.bart"].extend(
        [
            "BART_PRETRAINED_MODEL_ARCHIVE_LIST",
            "BartForCausalLM",
            "BartForConditionalGeneration",
            "BartForQuestionAnswering",
            "BartForSequenceClassification",
            "BartModel",
            "BartPretrainedModel",
            "PretrainedBartModel",
        ]
    )
    _import_structure["models.beit"].extend(
        [
            "BEIT_PRETRAINED_MODEL_ARCHIVE_LIST",
            "BeitForImageClassification",
            "BeitForMaskedImageModeling",
            "BeitForSemanticSegmentation",
            "BeitModel",
            "BeitPreTrainedModel",
        ]
    )
    _import_structure["models.bert"].extend(
        [
            "BERT_PRETRAINED_MODEL_ARCHIVE_LIST",
            "BertForMaskedLM",
            "BertForMultipleChoice",
            "BertForNextSentencePrediction",
            "BertForPreTraining",
            "BertForQuestionAnswering",
            "BertForSequenceClassification",
            "BertForTokenClassification",
            "BertLayer",
            "BertLMHeadModel",
            "BertModel",
            "BertPreTrainedModel",
            "load_tf_weights_in_bert",
        ]
    )
    _import_structure["models.bert_generation"].extend(
        [
            "BertGenerationDecoder",
            "BertGenerationEncoder",
            "BertGenerationPreTrainedModel",
            "load_tf_weights_in_bert_generation",
        ]
    )
    _import_structure["models.big_bird"].extend(
        [
            "BIG_BIRD_PRETRAINED_MODEL_ARCHIVE_LIST",
            "BigBirdForCausalLM",
            "BigBirdForMaskedLM",
            "BigBirdForMultipleChoice",
            "BigBirdForPreTraining",
            "BigBirdForQuestionAnswering",
            "BigBirdForSequenceClassification",
            "BigBirdForTokenClassification",
            "BigBirdLayer",
            "BigBirdModel",
            "BigBirdPreTrainedModel",
            "load_tf_weights_in_big_bird",
        ]
    )
    _import_structure["models.bigbird_pegasus"].extend(
        [
            "BIGBIRD_PEGASUS_PRETRAINED_MODEL_ARCHIVE_LIST",
            "BigBirdPegasusForCausalLM",
            "BigBirdPegasusForConditionalGeneration",
            "BigBirdPegasusForQuestionAnswering",
            "BigBirdPegasusForSequenceClassification",
            "BigBirdPegasusModel",
            "BigBirdPegasusPreTrainedModel",
        ]
    )
    _import_structure["models.blenderbot"].extend(
        [
            "BLENDERBOT_PRETRAINED_MODEL_ARCHIVE_LIST",
            "BlenderbotForCausalLM",
            "BlenderbotForConditionalGeneration",
            "BlenderbotModel",
            "BlenderbotPreTrainedModel",
        ]
    )
    _import_structure["models.blenderbot_small"].extend(
        [
            "BLENDERBOT_SMALL_PRETRAINED_MODEL_ARCHIVE_LIST",
            "BlenderbotSmallForCausalLM",
            "BlenderbotSmallForConditionalGeneration",
            "BlenderbotSmallModel",
            "BlenderbotSmallPreTrainedModel",
        ]
    )
    _import_structure["models.bloom"].extend(
        [
            "BLOOM_PRETRAINED_MODEL_ARCHIVE_LIST",
            "BloomForCausalLM",
            "BloomForQuestionAnswering",
            "BloomForSequenceClassification",
            "BloomForTokenClassification",
            "BloomModel",
            "BloomPreTrainedModel",
        ]
    )
    _import_structure["models.camembert"].extend(
        [
            "CAMEMBERT_PRETRAINED_MODEL_ARCHIVE_LIST",
            "CamembertForCausalLM",
            "CamembertForMaskedLM",
            "CamembertForMultipleChoice",
            "CamembertForQuestionAnswering",
            "CamembertForSequenceClassification",
            "CamembertForTokenClassification",
            "CamembertModel",
            "CamembertPreTrainedModel",
        ]
    )
    _import_structure["models.canine"].extend(
        [
            "CANINE_PRETRAINED_MODEL_ARCHIVE_LIST",
            "CanineForMultipleChoice",
            "CanineForQuestionAnswering",
            "CanineForSequenceClassification",
            "CanineForTokenClassification",
            "CanineLayer",
            "CanineModel",
            "CaninePreTrainedModel",
            "load_tf_weights_in_canine",
        ]
    )
    _import_structure["models.chinese_clip"].extend(
        [
            "CHINESE_CLIP_PRETRAINED_MODEL_ARCHIVE_LIST",
            "ChineseCLIPModel",
            "ChineseCLIPPreTrainedModel",
            "ChineseCLIPTextModel",
            "ChineseCLIPVisionModel",
        ]
    )
    _import_structure["models.clip"].extend(
        [
            "CLIP_PRETRAINED_MODEL_ARCHIVE_LIST",
            "CLIPModel",
            "CLIPPreTrainedModel",
            "CLIPTextModel",
            "CLIPTextModelWithProjection",
            "CLIPVisionModel",
            "CLIPVisionModelWithProjection",
        ]
    )
    _import_structure["models.clipseg"].extend(
        [
            "CLIPSEG_PRETRAINED_MODEL_ARCHIVE_LIST",
            "CLIPSegForImageSegmentation",
            "CLIPSegModel",
            "CLIPSegPreTrainedModel",
            "CLIPSegTextModel",
            "CLIPSegVisionModel",
        ]
    )
    _import_structure["models.codegen"].extend(
        [
            "CODEGEN_PRETRAINED_MODEL_ARCHIVE_LIST",
            "CodeGenForCausalLM",
            "CodeGenModel",
            "CodeGenPreTrainedModel",
        ]
    )
    _import_structure["models.convbert"].extend(
        [
            "CONVBERT_PRETRAINED_MODEL_ARCHIVE_LIST",
            "ConvBertForMaskedLM",
            "ConvBertForMultipleChoice",
            "ConvBertForQuestionAnswering",
            "ConvBertForSequenceClassification",
            "ConvBertForTokenClassification",
            "ConvBertLayer",
            "ConvBertModel",
            "ConvBertPreTrainedModel",
            "load_tf_weights_in_convbert",
        ]
    )
    _import_structure["models.convnext"].extend(
        [
            "CONVNEXT_PRETRAINED_MODEL_ARCHIVE_LIST",
            "ConvNextForImageClassification",
            "ConvNextModel",
            "ConvNextPreTrainedModel",
        ]
    )
    _import_structure["models.ctrl"].extend(
        [
            "CTRL_PRETRAINED_MODEL_ARCHIVE_LIST",
            "CTRLForSequenceClassification",
            "CTRLLMHeadModel",
            "CTRLModel",
            "CTRLPreTrainedModel",
        ]
    )
    _import_structure["models.cvt"].extend(
        [
            "CVT_PRETRAINED_MODEL_ARCHIVE_LIST",
            "CvtForImageClassification",
            "CvtModel",
            "CvtPreTrainedModel",
        ]
    )
    _import_structure["models.data2vec"].extend(
        [
            "DATA2VEC_AUDIO_PRETRAINED_MODEL_ARCHIVE_LIST",
            "DATA2VEC_TEXT_PRETRAINED_MODEL_ARCHIVE_LIST",
            "DATA2VEC_VISION_PRETRAINED_MODEL_ARCHIVE_LIST",
            "Data2VecAudioForAudioFrameClassification",
            "Data2VecAudioForCTC",
            "Data2VecAudioForSequenceClassification",
            "Data2VecAudioForXVector",
            "Data2VecAudioModel",
            "Data2VecAudioPreTrainedModel",
            "Data2VecTextForCausalLM",
            "Data2VecTextForMaskedLM",
            "Data2VecTextForMultipleChoice",
            "Data2VecTextForQuestionAnswering",
            "Data2VecTextForSequenceClassification",
            "Data2VecTextForTokenClassification",
            "Data2VecTextModel",
            "Data2VecTextPreTrainedModel",
            "Data2VecVisionForImageClassification",
            "Data2VecVisionForSemanticSegmentation",
            "Data2VecVisionModel",
            "Data2VecVisionPreTrainedModel",
        ]
    )
    _import_structure["models.deberta"].extend(
        [
            "DEBERTA_PRETRAINED_MODEL_ARCHIVE_LIST",
            "DebertaForMaskedLM",
            "DebertaForQuestionAnswering",
            "DebertaForSequenceClassification",
            "DebertaForTokenClassification",
            "DebertaModel",
            "DebertaPreTrainedModel",
        ]
    )
    _import_structure["models.deberta_v2"].extend(
        [
            "DEBERTA_V2_PRETRAINED_MODEL_ARCHIVE_LIST",
            "DebertaV2ForMaskedLM",
            "DebertaV2ForMultipleChoice",
            "DebertaV2ForQuestionAnswering",
            "DebertaV2ForSequenceClassification",
            "DebertaV2ForTokenClassification",
            "DebertaV2Model",
            "DebertaV2PreTrainedModel",
        ]
    )
    _import_structure["models.decision_transformer"].extend(
        [
            "DECISION_TRANSFORMER_PRETRAINED_MODEL_ARCHIVE_LIST",
            "DecisionTransformerGPT2Model",
            "DecisionTransformerGPT2PreTrainedModel",
            "DecisionTransformerModel",
            "DecisionTransformerPreTrainedModel",
        ]
    )
    _import_structure["models.deit"].extend(
        [
            "DEIT_PRETRAINED_MODEL_ARCHIVE_LIST",
            "DeiTForImageClassification",
            "DeiTForImageClassificationWithTeacher",
            "DeiTForMaskedImageModeling",
            "DeiTModel",
            "DeiTPreTrainedModel",
        ]
    )
    _import_structure["models.dinat"].extend(
        [
            "DINAT_PRETRAINED_MODEL_ARCHIVE_LIST",
            "DinatForImageClassification",
            "DinatModel",
            "DinatPreTrainedModel",
        ]
    )
    _import_structure["models.distilbert"].extend(
        [
            "DISTILBERT_PRETRAINED_MODEL_ARCHIVE_LIST",
            "DistilBertForMaskedLM",
            "DistilBertForMultipleChoice",
            "DistilBertForQuestionAnswering",
            "DistilBertForSequenceClassification",
            "DistilBertForTokenClassification",
            "DistilBertModel",
            "DistilBertPreTrainedModel",
        ]
    )
    _import_structure["models.donut"].extend(
        [
            "DONUT_SWIN_PRETRAINED_MODEL_ARCHIVE_LIST",
            "DonutSwinModel",
            "DonutSwinPreTrainedModel",
        ]
    )
    _import_structure["models.dpr"].extend(
        [
            "DPR_CONTEXT_ENCODER_PRETRAINED_MODEL_ARCHIVE_LIST",
            "DPR_QUESTION_ENCODER_PRETRAINED_MODEL_ARCHIVE_LIST",
            "DPR_READER_PRETRAINED_MODEL_ARCHIVE_LIST",
            "DPRContextEncoder",
            "DPRPretrainedContextEncoder",
            "DPRPreTrainedModel",
            "DPRPretrainedQuestionEncoder",
            "DPRPretrainedReader",
            "DPRQuestionEncoder",
            "DPRReader",
        ]
    )
    _import_structure["models.dpt"].extend(
        [
            "DPT_PRETRAINED_MODEL_ARCHIVE_LIST",
            "DPTForDepthEstimation",
            "DPTForSemanticSegmentation",
            "DPTModel",
            "DPTPreTrainedModel",
        ]
    )
    _import_structure["models.electra"].extend(
        [
            "ELECTRA_PRETRAINED_MODEL_ARCHIVE_LIST",
            "ElectraForCausalLM",
            "ElectraForMaskedLM",
            "ElectraForMultipleChoice",
            "ElectraForPreTraining",
            "ElectraForQuestionAnswering",
            "ElectraForSequenceClassification",
            "ElectraForTokenClassification",
            "ElectraModel",
            "ElectraPreTrainedModel",
            "load_tf_weights_in_electra",
        ]
    )
    _import_structure["models.encoder_decoder"].append("EncoderDecoderModel")
    _import_structure["models.ernie"].extend(
        [
            "ERNIE_PRETRAINED_MODEL_ARCHIVE_LIST",
            "ErnieForCausalLM",
            "ErnieForMaskedLM",
            "ErnieForMultipleChoice",
            "ErnieForNextSentencePrediction",
            "ErnieForPreTraining",
            "ErnieForQuestionAnswering",
            "ErnieForSequenceClassification",
            "ErnieForTokenClassification",
            "ErnieModel",
            "ErniePreTrainedModel",
        ]
    )
    _import_structure["models.esm"].extend(
        [
            "ESM_PRETRAINED_MODEL_ARCHIVE_LIST",
            "EsmFoldPreTrainedModel",
            "EsmForMaskedLM",
            "EsmForProteinFolding",
            "EsmForSequenceClassification",
            "EsmForTokenClassification",
            "EsmModel",
            "EsmPreTrainedModel",
        ]
    )
    _import_structure["models.flaubert"].extend(
        [
            "FLAUBERT_PRETRAINED_MODEL_ARCHIVE_LIST",
            "FlaubertForMultipleChoice",
            "FlaubertForQuestionAnswering",
            "FlaubertForQuestionAnsweringSimple",
            "FlaubertForSequenceClassification",
            "FlaubertForTokenClassification",
            "FlaubertModel",
            "FlaubertPreTrainedModel",
            "FlaubertWithLMHeadModel",
        ]
    )
    _import_structure["models.flava"].extend(
        [
            "FLAVA_PRETRAINED_MODEL_ARCHIVE_LIST",
            "FlavaForPreTraining",
            "FlavaImageCodebook",
            "FlavaImageModel",
            "FlavaModel",
            "FlavaMultimodalModel",
            "FlavaPreTrainedModel",
            "FlavaTextModel",
        ]
    )
    _import_structure["models.fnet"].extend(
        [
            "FNET_PRETRAINED_MODEL_ARCHIVE_LIST",
            "FNetForMaskedLM",
            "FNetForMultipleChoice",
            "FNetForNextSentencePrediction",
            "FNetForPreTraining",
            "FNetForQuestionAnswering",
            "FNetForSequenceClassification",
            "FNetForTokenClassification",
            "FNetLayer",
            "FNetModel",
            "FNetPreTrainedModel",
        ]
    )
    _import_structure["models.fsmt"].extend(["FSMTForConditionalGeneration", "FSMTModel", "PretrainedFSMTModel"])
    _import_structure["models.funnel"].extend(
        [
            "FUNNEL_PRETRAINED_MODEL_ARCHIVE_LIST",
            "FunnelBaseModel",
            "FunnelForMaskedLM",
            "FunnelForMultipleChoice",
            "FunnelForPreTraining",
            "FunnelForQuestionAnswering",
            "FunnelForSequenceClassification",
            "FunnelForTokenClassification",
            "FunnelModel",
            "FunnelPreTrainedModel",
            "load_tf_weights_in_funnel",
        ]
    )
    _import_structure["models.glpn"].extend(
        [
            "GLPN_PRETRAINED_MODEL_ARCHIVE_LIST",
            "GLPNForDepthEstimation",
            "GLPNModel",
            "GLPNPreTrainedModel",
        ]
    )
    _import_structure["models.gpt2"].extend(
        [
            "GPT2_PRETRAINED_MODEL_ARCHIVE_LIST",
            "GPT2DoubleHeadsModel",
            "GPT2ForSequenceClassification",
            "GPT2ForTokenClassification",
            "GPT2LMHeadModel",
            "GPT2Model",
            "GPT2PreTrainedModel",
            "load_tf_weights_in_gpt2",
        ]
    )
    _import_structure["models.gpt_neo"].extend(
        [
            "GPT_NEO_PRETRAINED_MODEL_ARCHIVE_LIST",
            "GPTNeoForCausalLM",
            "GPTNeoForSequenceClassification",
            "GPTNeoModel",
            "GPTNeoPreTrainedModel",
            "load_tf_weights_in_gpt_neo",
        ]
    )
    _import_structure["models.gpt_neox"].extend(
        [
            "GPT_NEOX_PRETRAINED_MODEL_ARCHIVE_LIST",
            "GPTNeoXForCausalLM",
            "GPTNeoXLayer",
            "GPTNeoXModel",
            "GPTNeoXPreTrainedModel",
        ]
    )
    _import_structure["models.gpt_neox_japanese"].extend(
        [
            "GPT_NEOX_JAPANESE_PRETRAINED_MODEL_ARCHIVE_LIST",
            "GPTNeoXJapaneseForCausalLM",
            "GPTNeoXJapaneseLayer",
            "GPTNeoXJapaneseModel",
            "GPTNeoXJapanesePreTrainedModel",
        ]
    )
    _import_structure["models.gptj"].extend(
        [
            "GPTJ_PRETRAINED_MODEL_ARCHIVE_LIST",
            "GPTJForCausalLM",
            "GPTJForQuestionAnswering",
            "GPTJForSequenceClassification",
            "GPTJModel",
            "GPTJPreTrainedModel",
        ]
    )
    _import_structure["models.groupvit"].extend(
        [
            "GROUPVIT_PRETRAINED_MODEL_ARCHIVE_LIST",
            "GroupViTModel",
            "GroupViTPreTrainedModel",
            "GroupViTTextModel",
            "GroupViTVisionModel",
        ]
    )
    _import_structure["models.hubert"].extend(
        [
            "HUBERT_PRETRAINED_MODEL_ARCHIVE_LIST",
            "HubertForCTC",
            "HubertForSequenceClassification",
            "HubertModel",
            "HubertPreTrainedModel",
        ]
    )
    _import_structure["models.ibert"].extend(
        [
            "IBERT_PRETRAINED_MODEL_ARCHIVE_LIST",
            "IBertForMaskedLM",
            "IBertForMultipleChoice",
            "IBertForQuestionAnswering",
            "IBertForSequenceClassification",
            "IBertForTokenClassification",
            "IBertModel",
            "IBertPreTrainedModel",
        ]
    )
    _import_structure["models.imagegpt"].extend(
        [
            "IMAGEGPT_PRETRAINED_MODEL_ARCHIVE_LIST",
            "ImageGPTForCausalImageModeling",
            "ImageGPTForImageClassification",
            "ImageGPTModel",
            "ImageGPTPreTrainedModel",
            "load_tf_weights_in_imagegpt",
        ]
    )
    _import_structure["models.jukebox"].extend(
        [
            "JUKEBOX_PRETRAINED_MODEL_ARCHIVE_LIST",
            "JukeboxModel",
            "JukeboxPreTrainedModel",
            "JukeboxPrior",
            "JukeboxVQVAE",
        ]
    )
    _import_structure["models.layoutlm"].extend(
        [
            "LAYOUTLM_PRETRAINED_MODEL_ARCHIVE_LIST",
            "LayoutLMForMaskedLM",
            "LayoutLMForQuestionAnswering",
            "LayoutLMForSequenceClassification",
            "LayoutLMForTokenClassification",
            "LayoutLMModel",
            "LayoutLMPreTrainedModel",
        ]
    )
    _import_structure["models.layoutlmv2"].extend(
        [
            "LAYOUTLMV2_PRETRAINED_MODEL_ARCHIVE_LIST",
            "LayoutLMv2ForQuestionAnswering",
            "LayoutLMv2ForSequenceClassification",
            "LayoutLMv2ForTokenClassification",
            "LayoutLMv2Model",
            "LayoutLMv2PreTrainedModel",
        ]
    )
    _import_structure["models.layoutlmv3"].extend(
        [
            "LAYOUTLMV3_PRETRAINED_MODEL_ARCHIVE_LIST",
            "LayoutLMv3ForQuestionAnswering",
            "LayoutLMv3ForSequenceClassification",
            "LayoutLMv3ForTokenClassification",
            "LayoutLMv3Model",
            "LayoutLMv3PreTrainedModel",
        ]
    )
    _import_structure["models.led"].extend(
        [
            "LED_PRETRAINED_MODEL_ARCHIVE_LIST",
            "LEDForConditionalGeneration",
            "LEDForQuestionAnswering",
            "LEDForSequenceClassification",
            "LEDModel",
            "LEDPreTrainedModel",
        ]
    )
    _import_structure["models.levit"].extend(
        [
            "LEVIT_PRETRAINED_MODEL_ARCHIVE_LIST",
            "LevitForImageClassification",
            "LevitForImageClassificationWithTeacher",
            "LevitModel",
            "LevitPreTrainedModel",
        ]
    )
    _import_structure["models.lilt"].extend(
        [
            "LILT_PRETRAINED_MODEL_ARCHIVE_LIST",
            "LiltForQuestionAnswering",
            "LiltForSequenceClassification",
            "LiltForTokenClassification",
            "LiltModel",
            "LiltPreTrainedModel",
        ]
    )
    _import_structure["models.longformer"].extend(
        [
            "LONGFORMER_PRETRAINED_MODEL_ARCHIVE_LIST",
            "LongformerForMaskedLM",
            "LongformerForMultipleChoice",
            "LongformerForQuestionAnswering",
            "LongformerForSequenceClassification",
            "LongformerForTokenClassification",
            "LongformerModel",
            "LongformerPreTrainedModel",
            "LongformerSelfAttention",
        ]
    )
    _import_structure["models.longt5"].extend(
        [
            "LONGT5_PRETRAINED_MODEL_ARCHIVE_LIST",
            "LongT5EncoderModel",
            "LongT5ForConditionalGeneration",
            "LongT5Model",
            "LongT5PreTrainedModel",
        ]
    )
    _import_structure["models.luke"].extend(
        [
            "LUKE_PRETRAINED_MODEL_ARCHIVE_LIST",
            "LukeForEntityClassification",
            "LukeForEntityPairClassification",
            "LukeForEntitySpanClassification",
            "LukeForMaskedLM",
            "LukeForMultipleChoice",
            "LukeForQuestionAnswering",
            "LukeForSequenceClassification",
            "LukeForTokenClassification",
            "LukeModel",
            "LukePreTrainedModel",
        ]
    )
    _import_structure["models.lxmert"].extend(
        [
            "LxmertEncoder",
            "LxmertForPreTraining",
            "LxmertForQuestionAnswering",
            "LxmertModel",
            "LxmertPreTrainedModel",
            "LxmertVisualFeatureEncoder",
            "LxmertXLayer",
        ]
    )
    _import_structure["models.m2m_100"].extend(
        [
            "M2M_100_PRETRAINED_MODEL_ARCHIVE_LIST",
            "M2M100ForConditionalGeneration",
            "M2M100Model",
            "M2M100PreTrainedModel",
        ]
    )
    _import_structure["models.marian"].extend(["MarianForCausalLM", "MarianModel", "MarianMTModel"])
    _import_structure["models.markuplm"].extend(
        [
            "MARKUPLM_PRETRAINED_MODEL_ARCHIVE_LIST",
            "MarkupLMForQuestionAnswering",
            "MarkupLMForSequenceClassification",
            "MarkupLMForTokenClassification",
            "MarkupLMModel",
            "MarkupLMPreTrainedModel",
        ]
    )
    _import_structure["models.maskformer"].extend(
        [
            "MASKFORMER_PRETRAINED_MODEL_ARCHIVE_LIST",
            "MaskFormerForInstanceSegmentation",
            "MaskFormerModel",
            "MaskFormerPreTrainedModel",
            "MaskFormerSwinBackbone",
        ]
    )
    _import_structure["models.mbart"].extend(
        [
            "MBartForCausalLM",
            "MBartForConditionalGeneration",
            "MBartForQuestionAnswering",
            "MBartForSequenceClassification",
            "MBartModel",
            "MBartPreTrainedModel",
        ]
    )
    _import_structure["models.mctct"].extend(
        [
            "MCTCT_PRETRAINED_MODEL_ARCHIVE_LIST",
            "MCTCTForCTC",
            "MCTCTModel",
            "MCTCTPreTrainedModel",
        ]
    )
    _import_structure["models.megatron_bert"].extend(
        [
            "MEGATRON_BERT_PRETRAINED_MODEL_ARCHIVE_LIST",
            "MegatronBertForCausalLM",
            "MegatronBertForMaskedLM",
            "MegatronBertForMultipleChoice",
            "MegatronBertForNextSentencePrediction",
            "MegatronBertForPreTraining",
            "MegatronBertForQuestionAnswering",
            "MegatronBertForSequenceClassification",
            "MegatronBertForTokenClassification",
            "MegatronBertModel",
            "MegatronBertPreTrainedModel",
        ]
    )
    _import_structure["models.mmbt"].extend(["MMBTForClassification", "MMBTModel", "ModalEmbeddings"])
    _import_structure["models.mobilebert"].extend(
        [
            "MOBILEBERT_PRETRAINED_MODEL_ARCHIVE_LIST",
            "MobileBertForMaskedLM",
            "MobileBertForMultipleChoice",
            "MobileBertForNextSentencePrediction",
            "MobileBertForPreTraining",
            "MobileBertForQuestionAnswering",
            "MobileBertForSequenceClassification",
            "MobileBertForTokenClassification",
            "MobileBertLayer",
            "MobileBertModel",
            "MobileBertPreTrainedModel",
            "load_tf_weights_in_mobilebert",
        ]
    )
    _import_structure["models.mobilenet_v1"].extend(
        [
            "MOBILENET_V1_PRETRAINED_MODEL_ARCHIVE_LIST",
            "MobileNetV1ForImageClassification",
            "MobileNetV1Model",
            "MobileNetV1PreTrainedModel",
            "load_tf_weights_in_mobilenet_v1",
        ]
    )
    _import_structure["models.mobilenet_v2"].extend(
        [
            "MOBILENET_V2_PRETRAINED_MODEL_ARCHIVE_LIST",
            "MobileNetV2ForImageClassification",
            "MobileNetV2ForSemanticSegmentation",
            "MobileNetV2Model",
            "MobileNetV2PreTrainedModel",
            "load_tf_weights_in_mobilenet_v2",
        ]
    )
    _import_structure["models.mobilevit"].extend(
        [
            "MOBILEVIT_PRETRAINED_MODEL_ARCHIVE_LIST",
            "MobileViTForImageClassification",
            "MobileViTForSemanticSegmentation",
            "MobileViTModel",
            "MobileViTPreTrainedModel",
        ]
    )
    _import_structure["models.mpnet"].extend(
        [
            "MPNET_PRETRAINED_MODEL_ARCHIVE_LIST",
            "MPNetForMaskedLM",
            "MPNetForMultipleChoice",
            "MPNetForQuestionAnswering",
            "MPNetForSequenceClassification",
            "MPNetForTokenClassification",
            "MPNetLayer",
            "MPNetModel",
            "MPNetPreTrainedModel",
        ]
    )
    _import_structure["models.mt5"].extend(["MT5EncoderModel", "MT5ForConditionalGeneration", "MT5Model"])
    _import_structure["models.mvp"].extend(
        [
            "MVP_PRETRAINED_MODEL_ARCHIVE_LIST",
            "MvpForCausalLM",
            "MvpForConditionalGeneration",
            "MvpForQuestionAnswering",
            "MvpForSequenceClassification",
            "MvpModel",
            "MvpPreTrainedModel",
        ]
    )
    _import_structure["models.nat"].extend(
        [
            "NAT_PRETRAINED_MODEL_ARCHIVE_LIST",
            "NatForImageClassification",
            "NatModel",
            "NatPreTrainedModel",
        ]
    )
    _import_structure["models.nezha"].extend(
        [
            "NEZHA_PRETRAINED_MODEL_ARCHIVE_LIST",
            "NezhaForMaskedLM",
            "NezhaForMultipleChoice",
            "NezhaForNextSentencePrediction",
            "NezhaForPreTraining",
            "NezhaForQuestionAnswering",
            "NezhaForSequenceClassification",
            "NezhaForTokenClassification",
            "NezhaModel",
            "NezhaPreTrainedModel",
        ]
    )
    _import_structure["models.nystromformer"].extend(
        [
            "NYSTROMFORMER_PRETRAINED_MODEL_ARCHIVE_LIST",
            "NystromformerForMaskedLM",
            "NystromformerForMultipleChoice",
            "NystromformerForQuestionAnswering",
            "NystromformerForSequenceClassification",
            "NystromformerForTokenClassification",
            "NystromformerLayer",
            "NystromformerModel",
            "NystromformerPreTrainedModel",
        ]
    )
    _import_structure["models.openai"].extend(
        [
            "OPENAI_GPT_PRETRAINED_MODEL_ARCHIVE_LIST",
            "OpenAIGPTDoubleHeadsModel",
            "OpenAIGPTForSequenceClassification",
            "OpenAIGPTLMHeadModel",
            "OpenAIGPTModel",
            "OpenAIGPTPreTrainedModel",
            "load_tf_weights_in_openai_gpt",
        ]
    )
    _import_structure["models.opt"].extend(
        [
            "OPT_PRETRAINED_MODEL_ARCHIVE_LIST",
            "OPTForCausalLM",
            "OPTForQuestionAnswering",
            "OPTForSequenceClassification",
            "OPTModel",
            "OPTPreTrainedModel",
        ]
    )
    _import_structure["models.owlvit"].extend(
        [
            "OWLVIT_PRETRAINED_MODEL_ARCHIVE_LIST",
            "OwlViTForObjectDetection",
            "OwlViTModel",
            "OwlViTPreTrainedModel",
            "OwlViTTextModel",
            "OwlViTVisionModel",
        ]
    )
    _import_structure["models.pegasus"].extend(
        ["PegasusForCausalLM", "PegasusForConditionalGeneration", "PegasusModel", "PegasusPreTrainedModel"]
    )
    _import_structure["models.pegasus_x"].extend(
        [
            "PEGASUS_X_PRETRAINED_MODEL_ARCHIVE_LIST",
            "PegasusXForConditionalGeneration",
            "PegasusXModel",
            "PegasusXPreTrainedModel",
        ]
    )
    _import_structure["models.perceiver"].extend(
        [
            "PERCEIVER_PRETRAINED_MODEL_ARCHIVE_LIST",
            "PerceiverForImageClassificationConvProcessing",
            "PerceiverForImageClassificationFourier",
            "PerceiverForImageClassificationLearned",
            "PerceiverForMaskedLM",
            "PerceiverForMultimodalAutoencoding",
            "PerceiverForOpticalFlow",
            "PerceiverForSequenceClassification",
            "PerceiverLayer",
            "PerceiverModel",
            "PerceiverPreTrainedModel",
        ]
    )
    _import_structure["models.plbart"].extend(
        [
            "PLBART_PRETRAINED_MODEL_ARCHIVE_LIST",
            "PLBartForCausalLM",
            "PLBartForConditionalGeneration",
            "PLBartForSequenceClassification",
            "PLBartModel",
            "PLBartPreTrainedModel",
        ]
    )
    _import_structure["models.poolformer"].extend(
        [
            "POOLFORMER_PRETRAINED_MODEL_ARCHIVE_LIST",
            "PoolFormerForImageClassification",
            "PoolFormerModel",
            "PoolFormerPreTrainedModel",
        ]
    )
    _import_structure["models.prophetnet"].extend(
        [
            "PROPHETNET_PRETRAINED_MODEL_ARCHIVE_LIST",
            "ProphetNetDecoder",
            "ProphetNetEncoder",
            "ProphetNetForCausalLM",
            "ProphetNetForConditionalGeneration",
            "ProphetNetModel",
            "ProphetNetPreTrainedModel",
        ]
    )
    _import_structure["models.qdqbert"].extend(
        [
            "QDQBERT_PRETRAINED_MODEL_ARCHIVE_LIST",
            "QDQBertForMaskedLM",
            "QDQBertForMultipleChoice",
            "QDQBertForNextSentencePrediction",
            "QDQBertForQuestionAnswering",
            "QDQBertForSequenceClassification",
            "QDQBertForTokenClassification",
            "QDQBertLayer",
            "QDQBertLMHeadModel",
            "QDQBertModel",
            "QDQBertPreTrainedModel",
            "load_tf_weights_in_qdqbert",
        ]
    )
    _import_structure["models.rag"].extend(
        ["RagModel", "RagPreTrainedModel", "RagSequenceForGeneration", "RagTokenForGeneration"]
    )
    _import_structure["models.realm"].extend(
        [
            "REALM_PRETRAINED_MODEL_ARCHIVE_LIST",
            "RealmEmbedder",
            "RealmForOpenQA",
            "RealmKnowledgeAugEncoder",
            "RealmPreTrainedModel",
            "RealmReader",
            "RealmRetriever",
            "RealmScorer",
            "load_tf_weights_in_realm",
        ]
    )
    _import_structure["models.reformer"].extend(
        [
            "REFORMER_PRETRAINED_MODEL_ARCHIVE_LIST",
            "ReformerAttention",
            "ReformerForMaskedLM",
            "ReformerForQuestionAnswering",
            "ReformerForSequenceClassification",
            "ReformerLayer",
            "ReformerModel",
            "ReformerModelWithLMHead",
            "ReformerPreTrainedModel",
        ]
    )
    _import_structure["models.regnet"].extend(
        [
            "REGNET_PRETRAINED_MODEL_ARCHIVE_LIST",
            "RegNetForImageClassification",
            "RegNetModel",
            "RegNetPreTrainedModel",
        ]
    )
    _import_structure["models.rembert"].extend(
        [
            "REMBERT_PRETRAINED_MODEL_ARCHIVE_LIST",
            "RemBertForCausalLM",
            "RemBertForMaskedLM",
            "RemBertForMultipleChoice",
            "RemBertForQuestionAnswering",
            "RemBertForSequenceClassification",
            "RemBertForTokenClassification",
            "RemBertLayer",
            "RemBertModel",
            "RemBertPreTrainedModel",
            "load_tf_weights_in_rembert",
        ]
    )
    _import_structure["models.resnet"].extend(
        [
            "RESNET_PRETRAINED_MODEL_ARCHIVE_LIST",
            "ResNetBackbone",
            "ResNetForImageClassification",
            "ResNetModel",
            "ResNetPreTrainedModel",
        ]
    )
    _import_structure["models.retribert"].extend(
        ["RETRIBERT_PRETRAINED_MODEL_ARCHIVE_LIST", "RetriBertModel", "RetriBertPreTrainedModel"]
    )
    _import_structure["models.roberta"].extend(
        [
            "ROBERTA_PRETRAINED_MODEL_ARCHIVE_LIST",
            "RobertaForCausalLM",
            "RobertaForMaskedLM",
            "RobertaForMultipleChoice",
            "RobertaForQuestionAnswering",
            "RobertaForSequenceClassification",
            "RobertaForTokenClassification",
            "RobertaModel",
            "RobertaPreTrainedModel",
        ]
    )
    _import_structure["models.roc_bert"].extend(
        [
            "ROC_BERT_PRETRAINED_MODEL_ARCHIVE_LIST",
            "RoCBertForCausalLM",
            "RoCBertForMaskedLM",
            "RoCBertForMultipleChoice",
            "RoCBertForPreTraining",
            "RoCBertForQuestionAnswering",
            "RoCBertForSequenceClassification",
            "RoCBertForTokenClassification",
            "RoCBertLayer",
            "RoCBertModel",
            "RoCBertPreTrainedModel",
            "load_tf_weights_in_roc_bert",
        ]
    )
    _import_structure["models.roformer"].extend(
        [
            "ROFORMER_PRETRAINED_MODEL_ARCHIVE_LIST",
            "RoFormerForCausalLM",
            "RoFormerForMaskedLM",
            "RoFormerForMultipleChoice",
            "RoFormerForQuestionAnswering",
            "RoFormerForSequenceClassification",
            "RoFormerForTokenClassification",
            "RoFormerLayer",
            "RoFormerModel",
            "RoFormerPreTrainedModel",
            "load_tf_weights_in_roformer",
        ]
    )
    _import_structure["models.segformer"].extend(
        [
            "SEGFORMER_PRETRAINED_MODEL_ARCHIVE_LIST",
            "SegformerDecodeHead",
            "SegformerForImageClassification",
            "SegformerForSemanticSegmentation",
            "SegformerLayer",
            "SegformerModel",
            "SegformerPreTrainedModel",
        ]
    )
    _import_structure["models.sew"].extend(
        [
            "SEW_PRETRAINED_MODEL_ARCHIVE_LIST",
            "SEWForCTC",
            "SEWForSequenceClassification",
            "SEWModel",
            "SEWPreTrainedModel",
        ]
    )
    _import_structure["models.sew_d"].extend(
        [
            "SEW_D_PRETRAINED_MODEL_ARCHIVE_LIST",
            "SEWDForCTC",
            "SEWDForSequenceClassification",
            "SEWDModel",
            "SEWDPreTrainedModel",
        ]
    )
    _import_structure["models.speech_encoder_decoder"].extend(["SpeechEncoderDecoderModel"])
    _import_structure["models.speech_to_text"].extend(
        [
            "SPEECH_TO_TEXT_PRETRAINED_MODEL_ARCHIVE_LIST",
            "Speech2TextForConditionalGeneration",
            "Speech2TextModel",
            "Speech2TextPreTrainedModel",
        ]
    )
    _import_structure["models.speech_to_text_2"].extend(["Speech2Text2ForCausalLM", "Speech2Text2PreTrainedModel"])
    _import_structure["models.splinter"].extend(
        [
            "SPLINTER_PRETRAINED_MODEL_ARCHIVE_LIST",
            "SplinterForPreTraining",
            "SplinterForQuestionAnswering",
            "SplinterLayer",
            "SplinterModel",
            "SplinterPreTrainedModel",
        ]
    )
    _import_structure["models.squeezebert"].extend(
        [
            "SQUEEZEBERT_PRETRAINED_MODEL_ARCHIVE_LIST",
            "SqueezeBertForMaskedLM",
            "SqueezeBertForMultipleChoice",
            "SqueezeBertForQuestionAnswering",
            "SqueezeBertForSequenceClassification",
            "SqueezeBertForTokenClassification",
            "SqueezeBertModel",
            "SqueezeBertModule",
            "SqueezeBertPreTrainedModel",
        ]
    )
    _import_structure["models.swin"].extend(
        [
            "SWIN_PRETRAINED_MODEL_ARCHIVE_LIST",
            "SwinForImageClassification",
            "SwinForMaskedImageModeling",
            "SwinModel",
            "SwinPreTrainedModel",
        ]
    )
    _import_structure["models.swinv2"].extend(
        [
            "SWINV2_PRETRAINED_MODEL_ARCHIVE_LIST",
            "Swinv2ForImageClassification",
            "Swinv2ForMaskedImageModeling",
            "Swinv2Model",
            "Swinv2PreTrainedModel",
        ]
    )
    _import_structure["models.switch_transformers"].extend(
        [
            "SWITCH_TRANSFORMERS_PRETRAINED_MODEL_ARCHIVE_LIST",
            "SwitchTransformersEncoderModel",
            "SwitchTransformersForConditionalGeneration",
            "SwitchTransformersModel",
            "SwitchTransformersPreTrainedModel",
            "SwitchTransformersSparseMLP",
            "SwitchTransformersTop1Router",
        ]
    )
    _import_structure["models.t5"].extend(
        [
            "T5_PRETRAINED_MODEL_ARCHIVE_LIST",
            "T5EncoderModel",
            "T5ForConditionalGeneration",
            "T5Model",
            "T5PreTrainedModel",
            "load_tf_weights_in_t5",
        ]
    )
    _import_structure["models.tapas"].extend(
        [
            "TAPAS_PRETRAINED_MODEL_ARCHIVE_LIST",
            "TapasForMaskedLM",
            "TapasForQuestionAnswering",
            "TapasForSequenceClassification",
            "TapasModel",
            "TapasPreTrainedModel",
            "load_tf_weights_in_tapas",
        ]
    )
    _import_structure["models.time_series_transformer"].extend(
        [
            "TIME_SERIES_TRANSFORMER_PRETRAINED_MODEL_ARCHIVE_LIST",
            "TimeSeriesTransformerForPrediction",
            "TimeSeriesTransformerModel",
            "TimeSeriesTransformerPreTrainedModel",
        ]
    )
    _import_structure["models.trajectory_transformer"].extend(
        [
            "TRAJECTORY_TRANSFORMER_PRETRAINED_MODEL_ARCHIVE_LIST",
            "TrajectoryTransformerModel",
            "TrajectoryTransformerPreTrainedModel",
        ]
    )
    _import_structure["models.transfo_xl"].extend(
        [
            "TRANSFO_XL_PRETRAINED_MODEL_ARCHIVE_LIST",
            "AdaptiveEmbedding",
            "TransfoXLForSequenceClassification",
            "TransfoXLLMHeadModel",
            "TransfoXLModel",
            "TransfoXLPreTrainedModel",
            "load_tf_weights_in_transfo_xl",
        ]
    )
    _import_structure["models.trocr"].extend(
        ["TROCR_PRETRAINED_MODEL_ARCHIVE_LIST", "TrOCRForCausalLM", "TrOCRPreTrainedModel"]
    )
    _import_structure["models.unispeech"].extend(
        [
            "UNISPEECH_PRETRAINED_MODEL_ARCHIVE_LIST",
            "UniSpeechForCTC",
            "UniSpeechForPreTraining",
            "UniSpeechForSequenceClassification",
            "UniSpeechModel",
            "UniSpeechPreTrainedModel",
        ]
    )
    _import_structure["models.unispeech_sat"].extend(
        [
            "UNISPEECH_SAT_PRETRAINED_MODEL_ARCHIVE_LIST",
            "UniSpeechSatForAudioFrameClassification",
            "UniSpeechSatForCTC",
            "UniSpeechSatForPreTraining",
            "UniSpeechSatForSequenceClassification",
            "UniSpeechSatForXVector",
            "UniSpeechSatModel",
            "UniSpeechSatPreTrainedModel",
        ]
    )
    _import_structure["models.van"].extend(
        [
            "VAN_PRETRAINED_MODEL_ARCHIVE_LIST",
            "VanForImageClassification",
            "VanModel",
            "VanPreTrainedModel",
        ]
    )
    _import_structure["models.videomae"].extend(
        [
            "VIDEOMAE_PRETRAINED_MODEL_ARCHIVE_LIST",
            "VideoMAEForPreTraining",
            "VideoMAEForVideoClassification",
            "VideoMAEModel",
            "VideoMAEPreTrainedModel",
        ]
    )
    _import_structure["models.vilt"].extend(
        [
            "VILT_PRETRAINED_MODEL_ARCHIVE_LIST",
            "ViltForImageAndTextRetrieval",
            "ViltForImagesAndTextClassification",
            "ViltForMaskedLM",
            "ViltForQuestionAnswering",
            "ViltForTokenClassification",
            "ViltLayer",
            "ViltModel",
            "ViltPreTrainedModel",
        ]
    )
    _import_structure["models.vision_encoder_decoder"].extend(["VisionEncoderDecoderModel"])
    _import_structure["models.vision_text_dual_encoder"].extend(["VisionTextDualEncoderModel"])
    _import_structure["models.visual_bert"].extend(
        [
            "VISUAL_BERT_PRETRAINED_MODEL_ARCHIVE_LIST",
            "VisualBertForMultipleChoice",
            "VisualBertForPreTraining",
            "VisualBertForQuestionAnswering",
            "VisualBertForRegionToPhraseAlignment",
            "VisualBertForVisualReasoning",
            "VisualBertLayer",
            "VisualBertModel",
            "VisualBertPreTrainedModel",
        ]
    )
    _import_structure["models.vit"].extend(
        [
            "VIT_PRETRAINED_MODEL_ARCHIVE_LIST",
            "ViTForImageClassification",
            "ViTForMaskedImageModeling",
            "ViTModel",
            "ViTPreTrainedModel",
        ]
    )
    _import_structure["models.vit_mae"].extend(
        [
            "VIT_MAE_PRETRAINED_MODEL_ARCHIVE_LIST",
            "ViTMAEForPreTraining",
            "ViTMAELayer",
            "ViTMAEModel",
            "ViTMAEPreTrainedModel",
        ]
    )
    _import_structure["models.vit_msn"].extend(
        [
            "VIT_MSN_PRETRAINED_MODEL_ARCHIVE_LIST",
            "ViTMSNForImageClassification",
            "ViTMSNModel",
            "ViTMSNPreTrainedModel",
        ]
    )
<<<<<<< HEAD
    _import_structure["models.videomae"].extend(
        [
            "VIDEOMAE_PRETRAINED_MODEL_ARCHIVE_LIST",
            "VideoMAEForPreTraining",
            "VideoMAEModel",
            "VideoMAEPreTrainedModel",
            "VideoMAEForVideoClassification",
        ]
    )
    _import_structure["models.timesformer"].extend(
        [
            "TIMESFORMER_PRETRAINED_MODEL_ARCHIVE_LIST",
            "TimesformerModel",
            "TimesformerPreTrainedModel",
            "TimesformerForVideoClassification",
        ]
    )
=======
>>>>>>> e342ac7e
    _import_structure["models.wav2vec2"].extend(
        [
            "WAV_2_VEC_2_PRETRAINED_MODEL_ARCHIVE_LIST",
            "Wav2Vec2ForAudioFrameClassification",
            "Wav2Vec2ForCTC",
            "Wav2Vec2ForMaskedLM",
            "Wav2Vec2ForPreTraining",
            "Wav2Vec2ForSequenceClassification",
            "Wav2Vec2ForXVector",
            "Wav2Vec2Model",
            "Wav2Vec2PreTrainedModel",
        ]
    )
    _import_structure["models.wav2vec2_conformer"].extend(
        [
            "WAV2VEC2_CONFORMER_PRETRAINED_MODEL_ARCHIVE_LIST",
            "Wav2Vec2ConformerForAudioFrameClassification",
            "Wav2Vec2ConformerForCTC",
            "Wav2Vec2ConformerForPreTraining",
            "Wav2Vec2ConformerForSequenceClassification",
            "Wav2Vec2ConformerForXVector",
            "Wav2Vec2ConformerModel",
            "Wav2Vec2ConformerPreTrainedModel",
        ]
    )
    _import_structure["models.wavlm"].extend(
        [
            "WAVLM_PRETRAINED_MODEL_ARCHIVE_LIST",
            "WavLMForAudioFrameClassification",
            "WavLMForCTC",
            "WavLMForSequenceClassification",
            "WavLMForXVector",
            "WavLMModel",
            "WavLMPreTrainedModel",
        ]
    )
    _import_structure["models.whisper"].extend(
        [
            "WHISPER_PRETRAINED_MODEL_ARCHIVE_LIST",
            "WhisperForConditionalGeneration",
            "WhisperModel",
            "WhisperPreTrainedModel",
        ]
    )
    _import_structure["models.x_clip"].extend(
        [
            "XCLIP_PRETRAINED_MODEL_ARCHIVE_LIST",
            "XCLIPModel",
            "XCLIPPreTrainedModel",
            "XCLIPTextModel",
            "XCLIPVisionModel",
        ]
    )
    _import_structure["models.xglm"].extend(
        [
            "XGLM_PRETRAINED_MODEL_ARCHIVE_LIST",
            "XGLMForCausalLM",
            "XGLMModel",
            "XGLMPreTrainedModel",
        ]
    )
    _import_structure["models.xlm"].extend(
        [
            "XLM_PRETRAINED_MODEL_ARCHIVE_LIST",
            "XLMForMultipleChoice",
            "XLMForQuestionAnswering",
            "XLMForQuestionAnsweringSimple",
            "XLMForSequenceClassification",
            "XLMForTokenClassification",
            "XLMModel",
            "XLMPreTrainedModel",
            "XLMWithLMHeadModel",
        ]
    )
    _import_structure["models.xlm_prophetnet"].extend(
        [
            "XLM_PROPHETNET_PRETRAINED_MODEL_ARCHIVE_LIST",
            "XLMProphetNetDecoder",
            "XLMProphetNetEncoder",
            "XLMProphetNetForCausalLM",
            "XLMProphetNetForConditionalGeneration",
            "XLMProphetNetModel",
            "XLMProphetNetPreTrainedModel",
        ]
    )
    _import_structure["models.xlm_roberta"].extend(
        [
            "XLM_ROBERTA_PRETRAINED_MODEL_ARCHIVE_LIST",
            "XLMRobertaForCausalLM",
            "XLMRobertaForMaskedLM",
            "XLMRobertaForMultipleChoice",
            "XLMRobertaForQuestionAnswering",
            "XLMRobertaForSequenceClassification",
            "XLMRobertaForTokenClassification",
            "XLMRobertaModel",
            "XLMRobertaPreTrainedModel",
        ]
    )
    _import_structure["models.xlm_roberta_xl"].extend(
        [
            "XLM_ROBERTA_XL_PRETRAINED_MODEL_ARCHIVE_LIST",
            "XLMRobertaXLForCausalLM",
            "XLMRobertaXLForMaskedLM",
            "XLMRobertaXLForMultipleChoice",
            "XLMRobertaXLForQuestionAnswering",
            "XLMRobertaXLForSequenceClassification",
            "XLMRobertaXLForTokenClassification",
            "XLMRobertaXLModel",
            "XLMRobertaXLPreTrainedModel",
        ]
    )
    _import_structure["models.xlnet"].extend(
        [
            "XLNET_PRETRAINED_MODEL_ARCHIVE_LIST",
            "XLNetForMultipleChoice",
            "XLNetForQuestionAnswering",
            "XLNetForQuestionAnsweringSimple",
            "XLNetForSequenceClassification",
            "XLNetForTokenClassification",
            "XLNetLMHeadModel",
            "XLNetModel",
            "XLNetPreTrainedModel",
            "load_tf_weights_in_xlnet",
        ]
    )
    _import_structure["models.yolos"].extend(
        [
            "YOLOS_PRETRAINED_MODEL_ARCHIVE_LIST",
            "YolosForObjectDetection",
            "YolosModel",
            "YolosPreTrainedModel",
        ]
    )
    _import_structure["models.yoso"].extend(
        [
            "YOSO_PRETRAINED_MODEL_ARCHIVE_LIST",
            "YosoForMaskedLM",
            "YosoForMultipleChoice",
            "YosoForQuestionAnswering",
            "YosoForSequenceClassification",
            "YosoForTokenClassification",
            "YosoLayer",
            "YosoModel",
            "YosoPreTrainedModel",
        ]
    )
    _import_structure["optimization"] = [
        "Adafactor",
        "AdamW",
        "get_constant_schedule",
        "get_constant_schedule_with_warmup",
        "get_cosine_schedule_with_warmup",
        "get_cosine_with_hard_restarts_schedule_with_warmup",
        "get_linear_schedule_with_warmup",
        "get_polynomial_decay_schedule_with_warmup",
        "get_scheduler",
    ]
    _import_structure["pytorch_utils"] = ["Conv1D", "apply_chunking_to_forward", "prune_layer"]
    _import_structure["sagemaker"] = []
    _import_structure["trainer"] = ["Trainer"]
    _import_structure["trainer_pt_utils"] = ["torch_distributed_zero_first"]
    _import_structure["trainer_seq2seq"] = ["Seq2SeqTrainer"]

# TensorFlow-backed objects
try:
    if not is_tf_available():
        raise OptionalDependencyNotAvailable()
except OptionalDependencyNotAvailable:
    from .utils import dummy_tf_objects

    _import_structure["utils.dummy_tf_objects"] = [name for name in dir(dummy_tf_objects) if not name.startswith("_")]
else:
    _import_structure["activations_tf"] = []
    _import_structure["benchmark.benchmark_args_tf"] = ["TensorFlowBenchmarkArguments"]
    _import_structure["benchmark.benchmark_tf"] = ["TensorFlowBenchmark"]
    _import_structure["generation"].extend(
        [
            "TFForcedBOSTokenLogitsProcessor",
            "TFForcedEOSTokenLogitsProcessor",
            "TFGenerationMixin",
            "TFLogitsProcessor",
            "TFLogitsProcessorList",
            "TFLogitsWarper",
            "TFMinLengthLogitsProcessor",
            "TFNoBadWordsLogitsProcessor",
            "TFNoRepeatNGramLogitsProcessor",
            "TFRepetitionPenaltyLogitsProcessor",
            "TFTemperatureLogitsWarper",
            "TFTopKLogitsWarper",
            "TFTopPLogitsWarper",
            "tf_top_k_top_p_filtering",
        ]
    )
    _import_structure["generation_tf_utils"] = []
    _import_structure["keras_callbacks"] = ["KerasMetricCallback", "PushToHubCallback"]
    _import_structure["modeling_tf_outputs"] = []
    _import_structure["modeling_tf_utils"] = [
        "TFPreTrainedModel",
        "TFSequenceSummary",
        "TFSharedEmbeddings",
        "shape_list",
    ]
    # TensorFlow models structure
    _import_structure["models.albert"].extend(
        [
            "TF_ALBERT_PRETRAINED_MODEL_ARCHIVE_LIST",
            "TFAlbertForMaskedLM",
            "TFAlbertForMultipleChoice",
            "TFAlbertForPreTraining",
            "TFAlbertForQuestionAnswering",
            "TFAlbertForSequenceClassification",
            "TFAlbertForTokenClassification",
            "TFAlbertMainLayer",
            "TFAlbertModel",
            "TFAlbertPreTrainedModel",
        ]
    )
    _import_structure["models.auto"].extend(
        [
            "TF_MODEL_FOR_CAUSAL_LM_MAPPING",
            "TF_MODEL_FOR_DOCUMENT_QUESTION_ANSWERING_MAPPING",
            "TF_MODEL_FOR_IMAGE_CLASSIFICATION_MAPPING",
            "TF_MODEL_FOR_MASKED_IMAGE_MODELING_MAPPING",
            "TF_MODEL_FOR_MASKED_LM_MAPPING",
            "TF_MODEL_FOR_MULTIPLE_CHOICE_MAPPING",
            "TF_MODEL_FOR_NEXT_SENTENCE_PREDICTION_MAPPING",
            "TF_MODEL_FOR_PRETRAINING_MAPPING",
            "TF_MODEL_FOR_QUESTION_ANSWERING_MAPPING",
            "TF_MODEL_FOR_SEMANTIC_SEGMENTATION_MAPPING",
            "TF_MODEL_FOR_SEQ_TO_SEQ_CAUSAL_LM_MAPPING",
            "TF_MODEL_FOR_SEQUENCE_CLASSIFICATION_MAPPING",
            "TF_MODEL_FOR_SPEECH_SEQ_2_SEQ_MAPPING",
            "TF_MODEL_FOR_TABLE_QUESTION_ANSWERING_MAPPING",
            "TF_MODEL_FOR_TOKEN_CLASSIFICATION_MAPPING",
            "TF_MODEL_FOR_VISION_2_SEQ_MAPPING",
            "TF_MODEL_MAPPING",
            "TF_MODEL_WITH_LM_HEAD_MAPPING",
            "TFAutoModel",
            "TFAutoModelForCausalLM",
            "TFAutoModelForDocumentQuestionAnswering",
            "TFAutoModelForImageClassification",
            "TFAutoModelForMaskedLM",
            "TFAutoModelForMultipleChoice",
            "TFAutoModelForNextSentencePrediction",
            "TFAutoModelForPreTraining",
            "TFAutoModelForQuestionAnswering",
            "TFAutoModelForSemanticSegmentation",
            "TFAutoModelForSeq2SeqLM",
            "TFAutoModelForSequenceClassification",
            "TFAutoModelForSpeechSeq2Seq",
            "TFAutoModelForTableQuestionAnswering",
            "TFAutoModelForTokenClassification",
            "TFAutoModelForVision2Seq",
            "TFAutoModelWithLMHead",
        ]
    )
    _import_structure["models.bart"].extend(["TFBartForConditionalGeneration", "TFBartModel", "TFBartPretrainedModel"])
    _import_structure["models.bert"].extend(
        [
            "TF_BERT_PRETRAINED_MODEL_ARCHIVE_LIST",
            "TFBertEmbeddings",
            "TFBertForMaskedLM",
            "TFBertForMultipleChoice",
            "TFBertForNextSentencePrediction",
            "TFBertForPreTraining",
            "TFBertForQuestionAnswering",
            "TFBertForSequenceClassification",
            "TFBertForTokenClassification",
            "TFBertLMHeadModel",
            "TFBertMainLayer",
            "TFBertModel",
            "TFBertPreTrainedModel",
        ]
    )
    _import_structure["models.blenderbot"].extend(
        ["TFBlenderbotForConditionalGeneration", "TFBlenderbotModel", "TFBlenderbotPreTrainedModel"]
    )
    _import_structure["models.blenderbot_small"].extend(
        ["TFBlenderbotSmallForConditionalGeneration", "TFBlenderbotSmallModel", "TFBlenderbotSmallPreTrainedModel"]
    )
    _import_structure["models.camembert"].extend(
        [
            "TF_CAMEMBERT_PRETRAINED_MODEL_ARCHIVE_LIST",
            "TFCamembertForCausalLM",
            "TFCamembertForMaskedLM",
            "TFCamembertForMultipleChoice",
            "TFCamembertForQuestionAnswering",
            "TFCamembertForSequenceClassification",
            "TFCamembertForTokenClassification",
            "TFCamembertModel",
            "TFCamembertPreTrainedModel",
        ]
    )
    _import_structure["models.clip"].extend(
        [
            "TF_CLIP_PRETRAINED_MODEL_ARCHIVE_LIST",
            "TFCLIPModel",
            "TFCLIPPreTrainedModel",
            "TFCLIPTextModel",
            "TFCLIPVisionModel",
        ]
    )
    _import_structure["models.convbert"].extend(
        [
            "TF_CONVBERT_PRETRAINED_MODEL_ARCHIVE_LIST",
            "TFConvBertForMaskedLM",
            "TFConvBertForMultipleChoice",
            "TFConvBertForQuestionAnswering",
            "TFConvBertForSequenceClassification",
            "TFConvBertForTokenClassification",
            "TFConvBertLayer",
            "TFConvBertModel",
            "TFConvBertPreTrainedModel",
        ]
    )
    _import_structure["models.convnext"].extend(
        [
            "TFConvNextForImageClassification",
            "TFConvNextModel",
            "TFConvNextPreTrainedModel",
        ]
    )
    _import_structure["models.ctrl"].extend(
        [
            "TF_CTRL_PRETRAINED_MODEL_ARCHIVE_LIST",
            "TFCTRLForSequenceClassification",
            "TFCTRLLMHeadModel",
            "TFCTRLModel",
            "TFCTRLPreTrainedModel",
        ]
    )
    _import_structure["models.cvt"].extend(
        [
            "TF_CVT_PRETRAINED_MODEL_ARCHIVE_LIST",
            "TFCvtForImageClassification",
            "TFCvtModel",
            "TFCvtPreTrainedModel",
        ]
    )
    _import_structure["models.data2vec"].extend(
        [
            "TFData2VecVisionForImageClassification",
            "TFData2VecVisionForSemanticSegmentation",
            "TFData2VecVisionModel",
            "TFData2VecVisionPreTrainedModel",
        ]
    )
    _import_structure["models.deberta"].extend(
        [
            "TF_DEBERTA_PRETRAINED_MODEL_ARCHIVE_LIST",
            "TFDebertaForMaskedLM",
            "TFDebertaForQuestionAnswering",
            "TFDebertaForSequenceClassification",
            "TFDebertaForTokenClassification",
            "TFDebertaModel",
            "TFDebertaPreTrainedModel",
        ]
    )
    _import_structure["models.deberta_v2"].extend(
        [
            "TF_DEBERTA_V2_PRETRAINED_MODEL_ARCHIVE_LIST",
            "TFDebertaV2ForMaskedLM",
            "TFDebertaV2ForQuestionAnswering",
            "TFDebertaV2ForSequenceClassification",
            "TFDebertaV2ForTokenClassification",
            "TFDebertaV2Model",
            "TFDebertaV2PreTrainedModel",
        ]
    )
    _import_structure["models.deit"].extend(
        [
            "TF_DEIT_PRETRAINED_MODEL_ARCHIVE_LIST",
            "TFDeiTForImageClassification",
            "TFDeiTForImageClassificationWithTeacher",
            "TFDeiTForMaskedImageModeling",
            "TFDeiTModel",
            "TFDeiTPreTrainedModel",
        ]
    )
    _import_structure["models.distilbert"].extend(
        [
            "TF_DISTILBERT_PRETRAINED_MODEL_ARCHIVE_LIST",
            "TFDistilBertForMaskedLM",
            "TFDistilBertForMultipleChoice",
            "TFDistilBertForQuestionAnswering",
            "TFDistilBertForSequenceClassification",
            "TFDistilBertForTokenClassification",
            "TFDistilBertMainLayer",
            "TFDistilBertModel",
            "TFDistilBertPreTrainedModel",
        ]
    )
    _import_structure["models.dpr"].extend(
        [
            "TF_DPR_CONTEXT_ENCODER_PRETRAINED_MODEL_ARCHIVE_LIST",
            "TF_DPR_QUESTION_ENCODER_PRETRAINED_MODEL_ARCHIVE_LIST",
            "TF_DPR_READER_PRETRAINED_MODEL_ARCHIVE_LIST",
            "TFDPRContextEncoder",
            "TFDPRPretrainedContextEncoder",
            "TFDPRPretrainedQuestionEncoder",
            "TFDPRPretrainedReader",
            "TFDPRQuestionEncoder",
            "TFDPRReader",
        ]
    )
    _import_structure["models.electra"].extend(
        [
            "TF_ELECTRA_PRETRAINED_MODEL_ARCHIVE_LIST",
            "TFElectraForMaskedLM",
            "TFElectraForMultipleChoice",
            "TFElectraForPreTraining",
            "TFElectraForQuestionAnswering",
            "TFElectraForSequenceClassification",
            "TFElectraForTokenClassification",
            "TFElectraModel",
            "TFElectraPreTrainedModel",
        ]
    )
    _import_structure["models.encoder_decoder"].append("TFEncoderDecoderModel")
    _import_structure["models.esm"].extend(
        [
            "ESM_PRETRAINED_MODEL_ARCHIVE_LIST",
            "TFEsmForMaskedLM",
            "TFEsmForSequenceClassification",
            "TFEsmForTokenClassification",
            "TFEsmModel",
            "TFEsmPreTrainedModel",
        ]
    )
    _import_structure["models.flaubert"].extend(
        [
            "TF_FLAUBERT_PRETRAINED_MODEL_ARCHIVE_LIST",
            "TFFlaubertForMultipleChoice",
            "TFFlaubertForQuestionAnsweringSimple",
            "TFFlaubertForSequenceClassification",
            "TFFlaubertForTokenClassification",
            "TFFlaubertModel",
            "TFFlaubertPreTrainedModel",
            "TFFlaubertWithLMHeadModel",
        ]
    )
    _import_structure["models.funnel"].extend(
        [
            "TF_FUNNEL_PRETRAINED_MODEL_ARCHIVE_LIST",
            "TFFunnelBaseModel",
            "TFFunnelForMaskedLM",
            "TFFunnelForMultipleChoice",
            "TFFunnelForPreTraining",
            "TFFunnelForQuestionAnswering",
            "TFFunnelForSequenceClassification",
            "TFFunnelForTokenClassification",
            "TFFunnelModel",
            "TFFunnelPreTrainedModel",
        ]
    )
    _import_structure["models.gpt2"].extend(
        [
            "TF_GPT2_PRETRAINED_MODEL_ARCHIVE_LIST",
            "TFGPT2DoubleHeadsModel",
            "TFGPT2ForSequenceClassification",
            "TFGPT2LMHeadModel",
            "TFGPT2MainLayer",
            "TFGPT2Model",
            "TFGPT2PreTrainedModel",
        ]
    )
    _import_structure["models.gptj"].extend(
        [
            "TFGPTJForCausalLM",
            "TFGPTJForQuestionAnswering",
            "TFGPTJForSequenceClassification",
            "TFGPTJModel",
            "TFGPTJPreTrainedModel",
        ]
    )
    _import_structure["models.groupvit"].extend(
        [
            "TF_GROUPVIT_PRETRAINED_MODEL_ARCHIVE_LIST",
            "TFGroupViTModel",
            "TFGroupViTPreTrainedModel",
            "TFGroupViTTextModel",
            "TFGroupViTVisionModel",
        ]
    )
    _import_structure["models.hubert"].extend(
        [
            "TF_HUBERT_PRETRAINED_MODEL_ARCHIVE_LIST",
            "TFHubertForCTC",
            "TFHubertModel",
            "TFHubertPreTrainedModel",
        ]
    )
    _import_structure["models.layoutlm"].extend(
        [
            "TF_LAYOUTLM_PRETRAINED_MODEL_ARCHIVE_LIST",
            "TFLayoutLMForMaskedLM",
            "TFLayoutLMForQuestionAnswering",
            "TFLayoutLMForSequenceClassification",
            "TFLayoutLMForTokenClassification",
            "TFLayoutLMMainLayer",
            "TFLayoutLMModel",
            "TFLayoutLMPreTrainedModel",
        ]
    )
    _import_structure["models.layoutlmv3"].extend(
        [
            "TF_LAYOUTLMV3_PRETRAINED_MODEL_ARCHIVE_LIST",
            "TFLayoutLMv3ForQuestionAnswering",
            "TFLayoutLMv3ForSequenceClassification",
            "TFLayoutLMv3ForTokenClassification",
            "TFLayoutLMv3Model",
            "TFLayoutLMv3PreTrainedModel",
        ]
    )
    _import_structure["models.led"].extend(["TFLEDForConditionalGeneration", "TFLEDModel", "TFLEDPreTrainedModel"])
    _import_structure["models.longformer"].extend(
        [
            "TF_LONGFORMER_PRETRAINED_MODEL_ARCHIVE_LIST",
            "TFLongformerForMaskedLM",
            "TFLongformerForMultipleChoice",
            "TFLongformerForQuestionAnswering",
            "TFLongformerForSequenceClassification",
            "TFLongformerForTokenClassification",
            "TFLongformerModel",
            "TFLongformerPreTrainedModel",
            "TFLongformerSelfAttention",
        ]
    )
    _import_structure["models.lxmert"].extend(
        [
            "TF_LXMERT_PRETRAINED_MODEL_ARCHIVE_LIST",
            "TFLxmertForPreTraining",
            "TFLxmertMainLayer",
            "TFLxmertModel",
            "TFLxmertPreTrainedModel",
            "TFLxmertVisualFeatureEncoder",
        ]
    )
    _import_structure["models.marian"].extend(["TFMarianModel", "TFMarianMTModel", "TFMarianPreTrainedModel"])
    _import_structure["models.mbart"].extend(
        ["TFMBartForConditionalGeneration", "TFMBartModel", "TFMBartPreTrainedModel"]
    )
    _import_structure["models.mobilebert"].extend(
        [
            "TF_MOBILEBERT_PRETRAINED_MODEL_ARCHIVE_LIST",
            "TFMobileBertForMaskedLM",
            "TFMobileBertForMultipleChoice",
            "TFMobileBertForNextSentencePrediction",
            "TFMobileBertForPreTraining",
            "TFMobileBertForQuestionAnswering",
            "TFMobileBertForSequenceClassification",
            "TFMobileBertForTokenClassification",
            "TFMobileBertMainLayer",
            "TFMobileBertModel",
            "TFMobileBertPreTrainedModel",
        ]
    )
    _import_structure["models.mobilevit"].extend(
        [
            "TF_MOBILEVIT_PRETRAINED_MODEL_ARCHIVE_LIST",
            "TFMobileViTForImageClassification",
            "TFMobileViTForSemanticSegmentation",
            "TFMobileViTModel",
            "TFMobileViTPreTrainedModel",
        ]
    )
    _import_structure["models.mpnet"].extend(
        [
            "TF_MPNET_PRETRAINED_MODEL_ARCHIVE_LIST",
            "TFMPNetForMaskedLM",
            "TFMPNetForMultipleChoice",
            "TFMPNetForQuestionAnswering",
            "TFMPNetForSequenceClassification",
            "TFMPNetForTokenClassification",
            "TFMPNetMainLayer",
            "TFMPNetModel",
            "TFMPNetPreTrainedModel",
        ]
    )
    _import_structure["models.mt5"].extend(["TFMT5EncoderModel", "TFMT5ForConditionalGeneration", "TFMT5Model"])
    _import_structure["models.openai"].extend(
        [
            "TF_OPENAI_GPT_PRETRAINED_MODEL_ARCHIVE_LIST",
            "TFOpenAIGPTDoubleHeadsModel",
            "TFOpenAIGPTForSequenceClassification",
            "TFOpenAIGPTLMHeadModel",
            "TFOpenAIGPTMainLayer",
            "TFOpenAIGPTModel",
            "TFOpenAIGPTPreTrainedModel",
        ]
    )
    _import_structure["models.opt"].extend(
        [
            "TFOPTForCausalLM",
            "TFOPTModel",
            "TFOPTPreTrainedModel",
        ]
    )
    _import_structure["models.pegasus"].extend(
        ["TFPegasusForConditionalGeneration", "TFPegasusModel", "TFPegasusPreTrainedModel"]
    )
    _import_structure["models.rag"].extend(
        [
            "TFRagModel",
            "TFRagPreTrainedModel",
            "TFRagSequenceForGeneration",
            "TFRagTokenForGeneration",
        ]
    )
    _import_structure["models.regnet"].extend(
        [
            "TF_REGNET_PRETRAINED_MODEL_ARCHIVE_LIST",
            "TFRegNetForImageClassification",
            "TFRegNetModel",
            "TFRegNetPreTrainedModel",
        ]
    )
    _import_structure["models.rembert"].extend(
        [
            "TF_REMBERT_PRETRAINED_MODEL_ARCHIVE_LIST",
            "TFRemBertForCausalLM",
            "TFRemBertForMaskedLM",
            "TFRemBertForMultipleChoice",
            "TFRemBertForQuestionAnswering",
            "TFRemBertForSequenceClassification",
            "TFRemBertForTokenClassification",
            "TFRemBertLayer",
            "TFRemBertModel",
            "TFRemBertPreTrainedModel",
        ]
    )
    _import_structure["models.resnet"].extend(
        [
            "TF_RESNET_PRETRAINED_MODEL_ARCHIVE_LIST",
            "TFResNetForImageClassification",
            "TFResNetModel",
            "TFResNetPreTrainedModel",
        ]
    )
    _import_structure["models.roberta"].extend(
        [
            "TF_ROBERTA_PRETRAINED_MODEL_ARCHIVE_LIST",
            "TFRobertaForCausalLM",
            "TFRobertaForMaskedLM",
            "TFRobertaForMultipleChoice",
            "TFRobertaForQuestionAnswering",
            "TFRobertaForSequenceClassification",
            "TFRobertaForTokenClassification",
            "TFRobertaMainLayer",
            "TFRobertaModel",
            "TFRobertaPreTrainedModel",
        ]
    )
    _import_structure["models.roformer"].extend(
        [
            "TF_ROFORMER_PRETRAINED_MODEL_ARCHIVE_LIST",
            "TFRoFormerForCausalLM",
            "TFRoFormerForMaskedLM",
            "TFRoFormerForMultipleChoice",
            "TFRoFormerForQuestionAnswering",
            "TFRoFormerForSequenceClassification",
            "TFRoFormerForTokenClassification",
            "TFRoFormerLayer",
            "TFRoFormerModel",
            "TFRoFormerPreTrainedModel",
        ]
    )
    _import_structure["models.segformer"].extend(
        [
            "TF_SEGFORMER_PRETRAINED_MODEL_ARCHIVE_LIST",
            "TFSegformerDecodeHead",
            "TFSegformerForImageClassification",
            "TFSegformerForSemanticSegmentation",
            "TFSegformerModel",
            "TFSegformerPreTrainedModel",
        ]
    )
    _import_structure["models.speech_to_text"].extend(
        [
            "TF_SPEECH_TO_TEXT_PRETRAINED_MODEL_ARCHIVE_LIST",
            "TFSpeech2TextForConditionalGeneration",
            "TFSpeech2TextModel",
            "TFSpeech2TextPreTrainedModel",
        ]
    )
    _import_structure["models.swin"].extend(
        [
            "TF_SWIN_PRETRAINED_MODEL_ARCHIVE_LIST",
            "TFSwinForImageClassification",
            "TFSwinForMaskedImageModeling",
            "TFSwinModel",
            "TFSwinPreTrainedModel",
        ]
    )
    _import_structure["models.t5"].extend(
        [
            "TF_T5_PRETRAINED_MODEL_ARCHIVE_LIST",
            "TFT5EncoderModel",
            "TFT5ForConditionalGeneration",
            "TFT5Model",
            "TFT5PreTrainedModel",
        ]
    )
    _import_structure["models.tapas"].extend(
        [
            "TF_TAPAS_PRETRAINED_MODEL_ARCHIVE_LIST",
            "TFTapasForMaskedLM",
            "TFTapasForQuestionAnswering",
            "TFTapasForSequenceClassification",
            "TFTapasModel",
            "TFTapasPreTrainedModel",
        ]
    )
    _import_structure["models.transfo_xl"].extend(
        [
            "TF_TRANSFO_XL_PRETRAINED_MODEL_ARCHIVE_LIST",
            "TFAdaptiveEmbedding",
            "TFTransfoXLForSequenceClassification",
            "TFTransfoXLLMHeadModel",
            "TFTransfoXLMainLayer",
            "TFTransfoXLModel",
            "TFTransfoXLPreTrainedModel",
        ]
    )
    _import_structure["models.vision_encoder_decoder"].extend(["TFVisionEncoderDecoderModel"])
    _import_structure["models.vit"].extend(
        [
            "TFViTForImageClassification",
            "TFViTModel",
            "TFViTPreTrainedModel",
        ]
    )
    _import_structure["models.vit_mae"].extend(
        [
            "TFViTMAEForPreTraining",
            "TFViTMAEModel",
            "TFViTMAEPreTrainedModel",
        ]
    )
    _import_structure["models.wav2vec2"].extend(
        [
            "TF_WAV_2_VEC_2_PRETRAINED_MODEL_ARCHIVE_LIST",
            "TFWav2Vec2ForCTC",
            "TFWav2Vec2Model",
            "TFWav2Vec2PreTrainedModel",
        ]
    )
    _import_structure["models.whisper"].extend(
        [
            "TF_WHISPER_PRETRAINED_MODEL_ARCHIVE_LIST",
            "TFWhisperForConditionalGeneration",
            "TFWhisperModel",
            "TFWhisperPreTrainedModel",
        ]
    )
    _import_structure["models.xglm"].extend(
        [
            "TF_XGLM_PRETRAINED_MODEL_ARCHIVE_LIST",
            "TFXGLMForCausalLM",
            "TFXGLMModel",
            "TFXGLMPreTrainedModel",
        ]
    )
    _import_structure["models.xlm"].extend(
        [
            "TF_XLM_PRETRAINED_MODEL_ARCHIVE_LIST",
            "TFXLMForMultipleChoice",
            "TFXLMForQuestionAnsweringSimple",
            "TFXLMForSequenceClassification",
            "TFXLMForTokenClassification",
            "TFXLMMainLayer",
            "TFXLMModel",
            "TFXLMPreTrainedModel",
            "TFXLMWithLMHeadModel",
        ]
    )
    _import_structure["models.xlm_roberta"].extend(
        [
            "TF_XLM_ROBERTA_PRETRAINED_MODEL_ARCHIVE_LIST",
            "TFXLMRobertaForMaskedLM",
            "TFXLMRobertaForMultipleChoice",
            "TFXLMRobertaForQuestionAnswering",
            "TFXLMRobertaForSequenceClassification",
            "TFXLMRobertaForTokenClassification",
            "TFXLMRobertaModel",
        ]
    )
    _import_structure["models.xlnet"].extend(
        [
            "TF_XLNET_PRETRAINED_MODEL_ARCHIVE_LIST",
            "TFXLNetForMultipleChoice",
            "TFXLNetForQuestionAnsweringSimple",
            "TFXLNetForSequenceClassification",
            "TFXLNetForTokenClassification",
            "TFXLNetLMHeadModel",
            "TFXLNetMainLayer",
            "TFXLNetModel",
            "TFXLNetPreTrainedModel",
        ]
    )
    _import_structure["optimization_tf"] = ["AdamWeightDecay", "GradientAccumulator", "WarmUp", "create_optimizer"]
    _import_structure["tf_utils"] = []
    _import_structure["trainer_tf"] = ["TFTrainer"]


# FLAX-backed objects
try:
    if not is_flax_available():
        raise OptionalDependencyNotAvailable()
except OptionalDependencyNotAvailable:
    from .utils import dummy_flax_objects

    _import_structure["utils.dummy_flax_objects"] = [
        name for name in dir(dummy_flax_objects) if not name.startswith("_")
    ]
else:
    _import_structure["generation"].extend(
        [
            "FlaxForcedBOSTokenLogitsProcessor",
            "FlaxForcedEOSTokenLogitsProcessor",
            "FlaxGenerationMixin",
            "FlaxLogitsProcessor",
            "FlaxLogitsProcessorList",
            "FlaxLogitsWarper",
            "FlaxMinLengthLogitsProcessor",
            "FlaxTemperatureLogitsWarper",
            "FlaxTopKLogitsWarper",
            "FlaxTopPLogitsWarper",
        ]
    )
    _import_structure["generation_flax_utils"] = []
    _import_structure["modeling_flax_outputs"] = []
    _import_structure["modeling_flax_utils"] = ["FlaxPreTrainedModel"]
    _import_structure["models.albert"].extend(
        [
            "FlaxAlbertForMaskedLM",
            "FlaxAlbertForMultipleChoice",
            "FlaxAlbertForPreTraining",
            "FlaxAlbertForQuestionAnswering",
            "FlaxAlbertForSequenceClassification",
            "FlaxAlbertForTokenClassification",
            "FlaxAlbertModel",
            "FlaxAlbertPreTrainedModel",
        ]
    )
    _import_structure["models.auto"].extend(
        [
            "FLAX_MODEL_FOR_CAUSAL_LM_MAPPING",
            "FLAX_MODEL_FOR_IMAGE_CLASSIFICATION_MAPPING",
            "FLAX_MODEL_FOR_MASKED_LM_MAPPING",
            "FLAX_MODEL_FOR_MULTIPLE_CHOICE_MAPPING",
            "FLAX_MODEL_FOR_NEXT_SENTENCE_PREDICTION_MAPPING",
            "FLAX_MODEL_FOR_PRETRAINING_MAPPING",
            "FLAX_MODEL_FOR_QUESTION_ANSWERING_MAPPING",
            "FLAX_MODEL_FOR_SEQ_TO_SEQ_CAUSAL_LM_MAPPING",
            "FLAX_MODEL_FOR_SEQUENCE_CLASSIFICATION_MAPPING",
            "FLAX_MODEL_FOR_TOKEN_CLASSIFICATION_MAPPING",
            "FLAX_MODEL_FOR_VISION_2_SEQ_MAPPING",
            "FLAX_MODEL_MAPPING",
            "FlaxAutoModel",
            "FlaxAutoModelForCausalLM",
            "FlaxAutoModelForImageClassification",
            "FlaxAutoModelForMaskedLM",
            "FlaxAutoModelForMultipleChoice",
            "FlaxAutoModelForNextSentencePrediction",
            "FlaxAutoModelForPreTraining",
            "FlaxAutoModelForQuestionAnswering",
            "FlaxAutoModelForSeq2SeqLM",
            "FlaxAutoModelForSequenceClassification",
            "FlaxAutoModelForTokenClassification",
            "FlaxAutoModelForVision2Seq",
        ]
    )

    # Flax models structure

    _import_structure["models.bart"].extend(
        [
            "FlaxBartDecoderPreTrainedModel",
            "FlaxBartForCausalLM",
            "FlaxBartForConditionalGeneration",
            "FlaxBartForQuestionAnswering",
            "FlaxBartForSequenceClassification",
            "FlaxBartModel",
            "FlaxBartPreTrainedModel",
        ]
    )
    _import_structure["models.beit"].extend(
        [
            "FlaxBeitForImageClassification",
            "FlaxBeitForMaskedImageModeling",
            "FlaxBeitModel",
            "FlaxBeitPreTrainedModel",
        ]
    )

    _import_structure["models.bert"].extend(
        [
            "FlaxBertForCausalLM",
            "FlaxBertForMaskedLM",
            "FlaxBertForMultipleChoice",
            "FlaxBertForNextSentencePrediction",
            "FlaxBertForPreTraining",
            "FlaxBertForQuestionAnswering",
            "FlaxBertForSequenceClassification",
            "FlaxBertForTokenClassification",
            "FlaxBertModel",
            "FlaxBertPreTrainedModel",
        ]
    )
    _import_structure["models.big_bird"].extend(
        [
            "FlaxBigBirdForCausalLM",
            "FlaxBigBirdForMaskedLM",
            "FlaxBigBirdForMultipleChoice",
            "FlaxBigBirdForPreTraining",
            "FlaxBigBirdForQuestionAnswering",
            "FlaxBigBirdForSequenceClassification",
            "FlaxBigBirdForTokenClassification",
            "FlaxBigBirdModel",
            "FlaxBigBirdPreTrainedModel",
        ]
    )
    _import_structure["models.blenderbot"].extend(
        ["FlaxBlenderbotForConditionalGeneration", "FlaxBlenderbotModel", "FlaxBlenderbotPreTrainedModel"]
    )
    _import_structure["models.blenderbot_small"].extend(
        [
            "FlaxBlenderbotSmallForConditionalGeneration",
            "FlaxBlenderbotSmallModel",
            "FlaxBlenderbotSmallPreTrainedModel",
        ]
    )
    _import_structure["models.clip"].extend(
        [
            "FlaxCLIPModel",
            "FlaxCLIPPreTrainedModel",
            "FlaxCLIPTextModel",
            "FlaxCLIPTextPreTrainedModel",
            "FlaxCLIPVisionModel",
            "FlaxCLIPVisionPreTrainedModel",
        ]
    )
    _import_structure["models.distilbert"].extend(
        [
            "FlaxDistilBertForMaskedLM",
            "FlaxDistilBertForMultipleChoice",
            "FlaxDistilBertForQuestionAnswering",
            "FlaxDistilBertForSequenceClassification",
            "FlaxDistilBertForTokenClassification",
            "FlaxDistilBertModel",
            "FlaxDistilBertPreTrainedModel",
        ]
    )
    _import_structure["models.electra"].extend(
        [
            "FlaxElectraForCausalLM",
            "FlaxElectraForMaskedLM",
            "FlaxElectraForMultipleChoice",
            "FlaxElectraForPreTraining",
            "FlaxElectraForQuestionAnswering",
            "FlaxElectraForSequenceClassification",
            "FlaxElectraForTokenClassification",
            "FlaxElectraModel",
            "FlaxElectraPreTrainedModel",
        ]
    )
    _import_structure["models.encoder_decoder"].append("FlaxEncoderDecoderModel")
    _import_structure["models.gpt2"].extend(["FlaxGPT2LMHeadModel", "FlaxGPT2Model", "FlaxGPT2PreTrainedModel"])
    _import_structure["models.gpt_neo"].extend(
        ["FlaxGPTNeoForCausalLM", "FlaxGPTNeoModel", "FlaxGPTNeoPreTrainedModel"]
    )
    _import_structure["models.gptj"].extend(["FlaxGPTJForCausalLM", "FlaxGPTJModel", "FlaxGPTJPreTrainedModel"])
    _import_structure["models.longt5"].extend(
        ["FlaxLongT5ForConditionalGeneration", "FlaxLongT5Model", "FlaxLongT5PreTrainedModel"]
    )
    _import_structure["models.marian"].extend(
        [
            "FlaxMarianModel",
            "FlaxMarianMTModel",
            "FlaxMarianPreTrainedModel",
        ]
    )
    _import_structure["models.mbart"].extend(
        [
            "FlaxMBartForConditionalGeneration",
            "FlaxMBartForQuestionAnswering",
            "FlaxMBartForSequenceClassification",
            "FlaxMBartModel",
            "FlaxMBartPreTrainedModel",
        ]
    )
    _import_structure["models.mt5"].extend(["FlaxMT5EncoderModel", "FlaxMT5ForConditionalGeneration", "FlaxMT5Model"])
    _import_structure["models.opt"].extend(
        [
            "FlaxOPTForCausalLM",
            "FlaxOPTModel",
            "FlaxOPTPreTrainedModel",
        ]
    )
    _import_structure["models.pegasus"].extend(
        [
            "FlaxPegasusForConditionalGeneration",
            "FlaxPegasusModel",
            "FlaxPegasusPreTrainedModel",
        ]
    )
    _import_structure["models.roberta"].extend(
        [
            "FlaxRobertaForCausalLM",
            "FlaxRobertaForMaskedLM",
            "FlaxRobertaForMultipleChoice",
            "FlaxRobertaForQuestionAnswering",
            "FlaxRobertaForSequenceClassification",
            "FlaxRobertaForTokenClassification",
            "FlaxRobertaModel",
            "FlaxRobertaPreTrainedModel",
        ]
    )
    _import_structure["models.roformer"].extend(
        [
            "FlaxRoFormerForMaskedLM",
            "FlaxRoFormerForMultipleChoice",
            "FlaxRoFormerForQuestionAnswering",
            "FlaxRoFormerForSequenceClassification",
            "FlaxRoFormerForTokenClassification",
            "FlaxRoFormerModel",
            "FlaxRoFormerPreTrainedModel",
        ]
    )
    _import_structure["models.speech_encoder_decoder"].append("FlaxSpeechEncoderDecoderModel")
    _import_structure["models.t5"].extend(
        ["FlaxT5EncoderModel", "FlaxT5ForConditionalGeneration", "FlaxT5Model", "FlaxT5PreTrainedModel"]
    )
    _import_structure["models.vision_encoder_decoder"].append("FlaxVisionEncoderDecoderModel")
    _import_structure["models.vision_text_dual_encoder"].extend(["FlaxVisionTextDualEncoderModel"])
    _import_structure["models.vit"].extend(["FlaxViTForImageClassification", "FlaxViTModel", "FlaxViTPreTrainedModel"])
    _import_structure["models.wav2vec2"].extend(
        ["FlaxWav2Vec2ForCTC", "FlaxWav2Vec2ForPreTraining", "FlaxWav2Vec2Model", "FlaxWav2Vec2PreTrainedModel"]
    )
    _import_structure["models.xglm"].extend(
        [
            "FlaxXGLMForCausalLM",
            "FlaxXGLMModel",
            "FlaxXGLMPreTrainedModel",
        ]
    )
    _import_structure["models.xlm_roberta"].extend(
        [
            "FlaxXLMRobertaForMaskedLM",
            "FlaxXLMRobertaForMultipleChoice",
            "FlaxXLMRobertaForQuestionAnswering",
            "FlaxXLMRobertaForSequenceClassification",
            "FlaxXLMRobertaForTokenClassification",
            "FlaxXLMRobertaModel",
        ]
    )


# Direct imports for type-checking
if TYPE_CHECKING:
    # Configuration
    from .configuration_utils import PretrainedConfig

    # Data
    from .data import (
        DataProcessor,
        InputExample,
        InputFeatures,
        SingleSentenceClassificationProcessor,
        SquadExample,
        SquadFeatures,
        SquadV1Processor,
        SquadV2Processor,
        glue_compute_metrics,
        glue_convert_examples_to_features,
        glue_output_modes,
        glue_processors,
        glue_tasks_num_labels,
        squad_convert_examples_to_features,
        xnli_compute_metrics,
        xnli_output_modes,
        xnli_processors,
        xnli_tasks_num_labels,
    )
    from .data.data_collator import (
        DataCollator,
        DataCollatorForLanguageModeling,
        DataCollatorForPermutationLanguageModeling,
        DataCollatorForSeq2Seq,
        DataCollatorForSOP,
        DataCollatorForTokenClassification,
        DataCollatorForWholeWordMask,
        DataCollatorWithPadding,
        DefaultDataCollator,
        default_data_collator,
    )
    from .feature_extraction_sequence_utils import SequenceFeatureExtractor

    # Feature Extractor
    from .feature_extraction_utils import BatchFeature, FeatureExtractionMixin

    # Generation
    from .generation import GenerationConfig
    from .hf_argparser import HfArgumentParser

    # Integrations
    from .integrations import (
        is_clearml_available,
        is_comet_available,
        is_neptune_available,
        is_optuna_available,
        is_ray_available,
        is_ray_tune_available,
        is_sigopt_available,
        is_tensorboard_available,
        is_wandb_available,
    )

    # Model Cards
    from .modelcard import ModelCard

    # TF 2.0 <=> PyTorch conversion utilities
    from .modeling_tf_pytorch_utils import (
        convert_tf_weight_name_to_pt_weight_name,
        load_pytorch_checkpoint_in_tf2_model,
        load_pytorch_model_in_tf2_model,
        load_pytorch_weights_in_tf2_model,
        load_tf2_checkpoint_in_pytorch_model,
        load_tf2_model_in_pytorch_model,
        load_tf2_weights_in_pytorch_model,
    )
    from .models.albert import ALBERT_PRETRAINED_CONFIG_ARCHIVE_MAP, AlbertConfig
    from .models.audio_spectrogram_transformer import (
        AUDIO_SPECTROGRAM_TRANSFORMER_PRETRAINED_CONFIG_ARCHIVE_MAP,
        ASTConfig,
    )
    from .models.auto import (
        ALL_PRETRAINED_CONFIG_ARCHIVE_MAP,
        CONFIG_MAPPING,
        FEATURE_EXTRACTOR_MAPPING,
        IMAGE_PROCESSOR_MAPPING,
        MODEL_NAMES_MAPPING,
        PROCESSOR_MAPPING,
        TOKENIZER_MAPPING,
        AutoConfig,
        AutoFeatureExtractor,
        AutoImageProcessor,
        AutoProcessor,
        AutoTokenizer,
    )
    from .models.bart import BartConfig, BartTokenizer
    from .models.beit import BEIT_PRETRAINED_CONFIG_ARCHIVE_MAP, BeitConfig
    from .models.bert import (
        BERT_PRETRAINED_CONFIG_ARCHIVE_MAP,
        BasicTokenizer,
        BertConfig,
        BertTokenizer,
        WordpieceTokenizer,
    )
    from .models.bert_generation import BertGenerationConfig
    from .models.bert_japanese import BertJapaneseTokenizer, CharacterTokenizer, MecabTokenizer
    from .models.bertweet import BertweetTokenizer
    from .models.big_bird import BIG_BIRD_PRETRAINED_CONFIG_ARCHIVE_MAP, BigBirdConfig
    from .models.bigbird_pegasus import BIGBIRD_PEGASUS_PRETRAINED_CONFIG_ARCHIVE_MAP, BigBirdPegasusConfig
    from .models.blenderbot import BLENDERBOT_PRETRAINED_CONFIG_ARCHIVE_MAP, BlenderbotConfig, BlenderbotTokenizer
    from .models.blenderbot_small import (
        BLENDERBOT_SMALL_PRETRAINED_CONFIG_ARCHIVE_MAP,
        BlenderbotSmallConfig,
        BlenderbotSmallTokenizer,
    )
    from .models.bloom import BLOOM_PRETRAINED_CONFIG_ARCHIVE_MAP, BloomConfig
    from .models.byt5 import ByT5Tokenizer
    from .models.camembert import CAMEMBERT_PRETRAINED_CONFIG_ARCHIVE_MAP, CamembertConfig
    from .models.canine import CANINE_PRETRAINED_CONFIG_ARCHIVE_MAP, CanineConfig, CanineTokenizer
    from .models.chinese_clip import (
        CHINESE_CLIP_PRETRAINED_CONFIG_ARCHIVE_MAP,
        ChineseCLIPConfig,
        ChineseCLIPProcessor,
        ChineseCLIPTextConfig,
        ChineseCLIPVisionConfig,
    )
    from .models.clip import (
        CLIP_PRETRAINED_CONFIG_ARCHIVE_MAP,
        CLIPConfig,
        CLIPProcessor,
        CLIPTextConfig,
        CLIPTokenizer,
        CLIPVisionConfig,
    )
    from .models.clipseg import (
        CLIPSEG_PRETRAINED_CONFIG_ARCHIVE_MAP,
        CLIPSegConfig,
        CLIPSegProcessor,
        CLIPSegTextConfig,
        CLIPSegVisionConfig,
    )
    from .models.codegen import CODEGEN_PRETRAINED_CONFIG_ARCHIVE_MAP, CodeGenConfig, CodeGenTokenizer
    from .models.conditional_detr import CONDITIONAL_DETR_PRETRAINED_CONFIG_ARCHIVE_MAP, ConditionalDetrConfig
    from .models.convbert import CONVBERT_PRETRAINED_CONFIG_ARCHIVE_MAP, ConvBertConfig, ConvBertTokenizer
    from .models.convnext import CONVNEXT_PRETRAINED_CONFIG_ARCHIVE_MAP, ConvNextConfig
    from .models.ctrl import CTRL_PRETRAINED_CONFIG_ARCHIVE_MAP, CTRLConfig, CTRLTokenizer
    from .models.cvt import CVT_PRETRAINED_CONFIG_ARCHIVE_MAP, CvtConfig
    from .models.data2vec import (
        DATA2VEC_TEXT_PRETRAINED_CONFIG_ARCHIVE_MAP,
        DATA2VEC_VISION_PRETRAINED_CONFIG_ARCHIVE_MAP,
        Data2VecAudioConfig,
        Data2VecTextConfig,
        Data2VecVisionConfig,
    )
    from .models.deberta import DEBERTA_PRETRAINED_CONFIG_ARCHIVE_MAP, DebertaConfig, DebertaTokenizer
    from .models.deberta_v2 import DEBERTA_V2_PRETRAINED_CONFIG_ARCHIVE_MAP, DebertaV2Config
    from .models.decision_transformer import (
        DECISION_TRANSFORMER_PRETRAINED_CONFIG_ARCHIVE_MAP,
        DecisionTransformerConfig,
    )
    from .models.deformable_detr import DEFORMABLE_DETR_PRETRAINED_CONFIG_ARCHIVE_MAP, DeformableDetrConfig
    from .models.deit import DEIT_PRETRAINED_CONFIG_ARCHIVE_MAP, DeiTConfig
    from .models.detr import DETR_PRETRAINED_CONFIG_ARCHIVE_MAP, DetrConfig
    from .models.dinat import DINAT_PRETRAINED_CONFIG_ARCHIVE_MAP, DinatConfig
    from .models.distilbert import DISTILBERT_PRETRAINED_CONFIG_ARCHIVE_MAP, DistilBertConfig, DistilBertTokenizer
    from .models.donut import DONUT_SWIN_PRETRAINED_CONFIG_ARCHIVE_MAP, DonutProcessor, DonutSwinConfig
    from .models.dpr import (
        DPR_PRETRAINED_CONFIG_ARCHIVE_MAP,
        DPRConfig,
        DPRContextEncoderTokenizer,
        DPRQuestionEncoderTokenizer,
        DPRReaderOutput,
        DPRReaderTokenizer,
    )
    from .models.dpt import DPT_PRETRAINED_CONFIG_ARCHIVE_MAP, DPTConfig
    from .models.electra import ELECTRA_PRETRAINED_CONFIG_ARCHIVE_MAP, ElectraConfig, ElectraTokenizer
    from .models.encoder_decoder import EncoderDecoderConfig
    from .models.ernie import ERNIE_PRETRAINED_CONFIG_ARCHIVE_MAP, ErnieConfig
    from .models.esm import ESM_PRETRAINED_CONFIG_ARCHIVE_MAP, EsmConfig, EsmTokenizer
    from .models.flaubert import FLAUBERT_PRETRAINED_CONFIG_ARCHIVE_MAP, FlaubertConfig, FlaubertTokenizer
    from .models.flava import (
        FLAVA_PRETRAINED_CONFIG_ARCHIVE_MAP,
        FlavaConfig,
        FlavaImageCodebookConfig,
        FlavaImageConfig,
        FlavaMultimodalConfig,
        FlavaTextConfig,
    )
    from .models.fnet import FNET_PRETRAINED_CONFIG_ARCHIVE_MAP, FNetConfig
    from .models.fsmt import FSMT_PRETRAINED_CONFIG_ARCHIVE_MAP, FSMTConfig, FSMTTokenizer
    from .models.funnel import FUNNEL_PRETRAINED_CONFIG_ARCHIVE_MAP, FunnelConfig, FunnelTokenizer
    from .models.glpn import GLPN_PRETRAINED_CONFIG_ARCHIVE_MAP, GLPNConfig
    from .models.gpt2 import GPT2_PRETRAINED_CONFIG_ARCHIVE_MAP, GPT2Config, GPT2Tokenizer
    from .models.gpt_neo import GPT_NEO_PRETRAINED_CONFIG_ARCHIVE_MAP, GPTNeoConfig
    from .models.gpt_neox import GPT_NEOX_PRETRAINED_CONFIG_ARCHIVE_MAP, GPTNeoXConfig
    from .models.gpt_neox_japanese import GPT_NEOX_JAPANESE_PRETRAINED_CONFIG_ARCHIVE_MAP, GPTNeoXJapaneseConfig
    from .models.gptj import GPTJ_PRETRAINED_CONFIG_ARCHIVE_MAP, GPTJConfig
    from .models.groupvit import (
        GROUPVIT_PRETRAINED_CONFIG_ARCHIVE_MAP,
        GroupViTConfig,
        GroupViTTextConfig,
        GroupViTVisionConfig,
    )
    from .models.herbert import HerbertTokenizer
    from .models.hubert import HUBERT_PRETRAINED_CONFIG_ARCHIVE_MAP, HubertConfig
    from .models.ibert import IBERT_PRETRAINED_CONFIG_ARCHIVE_MAP, IBertConfig
    from .models.imagegpt import IMAGEGPT_PRETRAINED_CONFIG_ARCHIVE_MAP, ImageGPTConfig
    from .models.jukebox import (
        JUKEBOX_PRETRAINED_CONFIG_ARCHIVE_MAP,
        JukeboxConfig,
        JukeboxPriorConfig,
        JukeboxTokenizer,
        JukeboxVQVAEConfig,
    )
    from .models.layoutlm import LAYOUTLM_PRETRAINED_CONFIG_ARCHIVE_MAP, LayoutLMConfig, LayoutLMTokenizer
    from .models.layoutlmv2 import (
        LAYOUTLMV2_PRETRAINED_CONFIG_ARCHIVE_MAP,
        LayoutLMv2Config,
        LayoutLMv2FeatureExtractor,
        LayoutLMv2ImageProcessor,
        LayoutLMv2Processor,
        LayoutLMv2Tokenizer,
    )
    from .models.layoutlmv3 import (
        LAYOUTLMV3_PRETRAINED_CONFIG_ARCHIVE_MAP,
        LayoutLMv3Config,
        LayoutLMv3FeatureExtractor,
        LayoutLMv3ImageProcessor,
        LayoutLMv3Processor,
        LayoutLMv3Tokenizer,
    )
    from .models.layoutxlm import LayoutXLMProcessor
    from .models.led import LED_PRETRAINED_CONFIG_ARCHIVE_MAP, LEDConfig, LEDTokenizer
    from .models.levit import LEVIT_PRETRAINED_CONFIG_ARCHIVE_MAP, LevitConfig
    from .models.lilt import LILT_PRETRAINED_CONFIG_ARCHIVE_MAP, LiltConfig
    from .models.longformer import LONGFORMER_PRETRAINED_CONFIG_ARCHIVE_MAP, LongformerConfig, LongformerTokenizer
    from .models.longt5 import LONGT5_PRETRAINED_CONFIG_ARCHIVE_MAP, LongT5Config
    from .models.luke import LUKE_PRETRAINED_CONFIG_ARCHIVE_MAP, LukeConfig, LukeTokenizer
    from .models.lxmert import LXMERT_PRETRAINED_CONFIG_ARCHIVE_MAP, LxmertConfig, LxmertTokenizer
    from .models.m2m_100 import M2M_100_PRETRAINED_CONFIG_ARCHIVE_MAP, M2M100Config
    from .models.marian import MarianConfig
    from .models.markuplm import (
        MARKUPLM_PRETRAINED_CONFIG_ARCHIVE_MAP,
        MarkupLMConfig,
        MarkupLMFeatureExtractor,
        MarkupLMProcessor,
        MarkupLMTokenizer,
    )
    from .models.maskformer import MASKFORMER_PRETRAINED_CONFIG_ARCHIVE_MAP, MaskFormerConfig, MaskFormerSwinConfig
    from .models.mbart import MBartConfig
    from .models.mctct import MCTCT_PRETRAINED_CONFIG_ARCHIVE_MAP, MCTCTConfig, MCTCTProcessor
    from .models.megatron_bert import MEGATRON_BERT_PRETRAINED_CONFIG_ARCHIVE_MAP, MegatronBertConfig
    from .models.mmbt import MMBTConfig
    from .models.mobilebert import MOBILEBERT_PRETRAINED_CONFIG_ARCHIVE_MAP, MobileBertConfig, MobileBertTokenizer
    from .models.mobilenet_v1 import MOBILENET_V1_PRETRAINED_CONFIG_ARCHIVE_MAP, MobileNetV1Config
    from .models.mobilenet_v2 import MOBILENET_V2_PRETRAINED_CONFIG_ARCHIVE_MAP, MobileNetV2Config
    from .models.mobilevit import MOBILEVIT_PRETRAINED_CONFIG_ARCHIVE_MAP, MobileViTConfig
    from .models.mpnet import MPNET_PRETRAINED_CONFIG_ARCHIVE_MAP, MPNetConfig, MPNetTokenizer
    from .models.mt5 import MT5Config
    from .models.mvp import MvpConfig, MvpTokenizer
    from .models.nat import NAT_PRETRAINED_CONFIG_ARCHIVE_MAP, NatConfig
    from .models.nezha import NEZHA_PRETRAINED_CONFIG_ARCHIVE_MAP, NezhaConfig
    from .models.nystromformer import NYSTROMFORMER_PRETRAINED_CONFIG_ARCHIVE_MAP, NystromformerConfig
    from .models.openai import OPENAI_GPT_PRETRAINED_CONFIG_ARCHIVE_MAP, OpenAIGPTConfig, OpenAIGPTTokenizer
    from .models.opt import OPTConfig
    from .models.owlvit import (
        OWLVIT_PRETRAINED_CONFIG_ARCHIVE_MAP,
        OwlViTConfig,
        OwlViTProcessor,
        OwlViTTextConfig,
        OwlViTVisionConfig,
    )
    from .models.pegasus import PEGASUS_PRETRAINED_CONFIG_ARCHIVE_MAP, PegasusConfig, PegasusTokenizer
    from .models.pegasus_x import PEGASUS_X_PRETRAINED_CONFIG_ARCHIVE_MAP, PegasusXConfig
    from .models.perceiver import PERCEIVER_PRETRAINED_CONFIG_ARCHIVE_MAP, PerceiverConfig, PerceiverTokenizer
    from .models.phobert import PhobertTokenizer
    from .models.plbart import PLBART_PRETRAINED_CONFIG_ARCHIVE_MAP, PLBartConfig
    from .models.poolformer import POOLFORMER_PRETRAINED_CONFIG_ARCHIVE_MAP, PoolFormerConfig
    from .models.prophetnet import PROPHETNET_PRETRAINED_CONFIG_ARCHIVE_MAP, ProphetNetConfig, ProphetNetTokenizer
    from .models.qdqbert import QDQBERT_PRETRAINED_CONFIG_ARCHIVE_MAP, QDQBertConfig
    from .models.rag import RagConfig, RagRetriever, RagTokenizer
    from .models.realm import REALM_PRETRAINED_CONFIG_ARCHIVE_MAP, RealmConfig, RealmTokenizer
    from .models.reformer import REFORMER_PRETRAINED_CONFIG_ARCHIVE_MAP, ReformerConfig
    from .models.regnet import REGNET_PRETRAINED_CONFIG_ARCHIVE_MAP, RegNetConfig
    from .models.rembert import REMBERT_PRETRAINED_CONFIG_ARCHIVE_MAP, RemBertConfig
    from .models.resnet import RESNET_PRETRAINED_CONFIG_ARCHIVE_MAP, ResNetConfig
    from .models.retribert import RETRIBERT_PRETRAINED_CONFIG_ARCHIVE_MAP, RetriBertConfig, RetriBertTokenizer
    from .models.roberta import ROBERTA_PRETRAINED_CONFIG_ARCHIVE_MAP, RobertaConfig, RobertaTokenizer
    from .models.roc_bert import ROC_BERT_PRETRAINED_CONFIG_ARCHIVE_MAP, RoCBertConfig, RoCBertTokenizer
    from .models.roformer import ROFORMER_PRETRAINED_CONFIG_ARCHIVE_MAP, RoFormerConfig, RoFormerTokenizer
    from .models.segformer import SEGFORMER_PRETRAINED_CONFIG_ARCHIVE_MAP, SegformerConfig
    from .models.sew import SEW_PRETRAINED_CONFIG_ARCHIVE_MAP, SEWConfig
    from .models.sew_d import SEW_D_PRETRAINED_CONFIG_ARCHIVE_MAP, SEWDConfig
    from .models.speech_encoder_decoder import SpeechEncoderDecoderConfig
    from .models.speech_to_text import SPEECH_TO_TEXT_PRETRAINED_CONFIG_ARCHIVE_MAP, Speech2TextConfig
    from .models.speech_to_text_2 import (
        SPEECH_TO_TEXT_2_PRETRAINED_CONFIG_ARCHIVE_MAP,
        Speech2Text2Config,
        Speech2Text2Processor,
        Speech2Text2Tokenizer,
    )
    from .models.splinter import SPLINTER_PRETRAINED_CONFIG_ARCHIVE_MAP, SplinterConfig, SplinterTokenizer
    from .models.squeezebert import SQUEEZEBERT_PRETRAINED_CONFIG_ARCHIVE_MAP, SqueezeBertConfig, SqueezeBertTokenizer
    from .models.swin import SWIN_PRETRAINED_CONFIG_ARCHIVE_MAP, SwinConfig
    from .models.swinv2 import SWINV2_PRETRAINED_CONFIG_ARCHIVE_MAP, Swinv2Config
    from .models.switch_transformers import SWITCH_TRANSFORMERS_PRETRAINED_CONFIG_ARCHIVE_MAP, SwitchTransformersConfig
    from .models.t5 import T5_PRETRAINED_CONFIG_ARCHIVE_MAP, T5Config
    from .models.table_transformer import TABLE_TRANSFORMER_PRETRAINED_CONFIG_ARCHIVE_MAP, TableTransformerConfig
    from .models.tapas import TAPAS_PRETRAINED_CONFIG_ARCHIVE_MAP, TapasConfig, TapasTokenizer
    from .models.tapex import TapexTokenizer
    from .models.time_series_transformer import (
        TIME_SERIES_TRANSFORMER_PRETRAINED_CONFIG_ARCHIVE_MAP,
        TimeSeriesTransformerConfig,
    )
    from .models.timesformer import TIMESFORMER_PRETRAINED_CONFIG_ARCHIVE_MAP, TimesformerConfig
    from .models.trajectory_transformer import (
        TRAJECTORY_TRANSFORMER_PRETRAINED_CONFIG_ARCHIVE_MAP,
        TrajectoryTransformerConfig,
    )
    from .models.transfo_xl import (
        TRANSFO_XL_PRETRAINED_CONFIG_ARCHIVE_MAP,
        TransfoXLConfig,
        TransfoXLCorpus,
        TransfoXLTokenizer,
    )
    from .models.trocr import TROCR_PRETRAINED_CONFIG_ARCHIVE_MAP, TrOCRConfig, TrOCRProcessor
    from .models.unispeech import UNISPEECH_PRETRAINED_CONFIG_ARCHIVE_MAP, UniSpeechConfig
    from .models.unispeech_sat import UNISPEECH_SAT_PRETRAINED_CONFIG_ARCHIVE_MAP, UniSpeechSatConfig
    from .models.van import VAN_PRETRAINED_CONFIG_ARCHIVE_MAP, VanConfig
    from .models.videomae import VIDEOMAE_PRETRAINED_CONFIG_ARCHIVE_MAP, VideoMAEConfig
    from .models.vilt import (
        VILT_PRETRAINED_CONFIG_ARCHIVE_MAP,
        ViltConfig,
        ViltFeatureExtractor,
        ViltImageProcessor,
        ViltProcessor,
    )
    from .models.vision_encoder_decoder import VisionEncoderDecoderConfig
    from .models.vision_text_dual_encoder import VisionTextDualEncoderConfig, VisionTextDualEncoderProcessor
    from .models.visual_bert import VISUAL_BERT_PRETRAINED_CONFIG_ARCHIVE_MAP, VisualBertConfig
    from .models.vit import VIT_PRETRAINED_CONFIG_ARCHIVE_MAP, ViTConfig
    from .models.vit_mae import VIT_MAE_PRETRAINED_CONFIG_ARCHIVE_MAP, ViTMAEConfig
    from .models.vit_msn import VIT_MSN_PRETRAINED_CONFIG_ARCHIVE_MAP, ViTMSNConfig
    from .models.wav2vec2 import (
        WAV_2_VEC_2_PRETRAINED_CONFIG_ARCHIVE_MAP,
        Wav2Vec2Config,
        Wav2Vec2CTCTokenizer,
        Wav2Vec2FeatureExtractor,
        Wav2Vec2Processor,
        Wav2Vec2Tokenizer,
    )
    from .models.wav2vec2_conformer import WAV2VEC2_CONFORMER_PRETRAINED_CONFIG_ARCHIVE_MAP, Wav2Vec2ConformerConfig
    from .models.wav2vec2_phoneme import Wav2Vec2PhonemeCTCTokenizer
    from .models.wav2vec2_with_lm import Wav2Vec2ProcessorWithLM
    from .models.wavlm import WAVLM_PRETRAINED_CONFIG_ARCHIVE_MAP, WavLMConfig
    from .models.whisper import (
        WHISPER_PRETRAINED_CONFIG_ARCHIVE_MAP,
        WhisperConfig,
        WhisperFeatureExtractor,
        WhisperProcessor,
        WhisperTokenizer,
    )
    from .models.x_clip import (
        XCLIP_PRETRAINED_CONFIG_ARCHIVE_MAP,
        XCLIPConfig,
        XCLIPProcessor,
        XCLIPTextConfig,
        XCLIPVisionConfig,
    )
    from .models.xglm import XGLM_PRETRAINED_CONFIG_ARCHIVE_MAP, XGLMConfig
    from .models.xlm import XLM_PRETRAINED_CONFIG_ARCHIVE_MAP, XLMConfig, XLMTokenizer
    from .models.xlm_prophetnet import XLM_PROPHETNET_PRETRAINED_CONFIG_ARCHIVE_MAP, XLMProphetNetConfig
    from .models.xlm_roberta import XLM_ROBERTA_PRETRAINED_CONFIG_ARCHIVE_MAP, XLMRobertaConfig
    from .models.xlm_roberta_xl import XLM_ROBERTA_XL_PRETRAINED_CONFIG_ARCHIVE_MAP, XLMRobertaXLConfig
    from .models.xlnet import XLNET_PRETRAINED_CONFIG_ARCHIVE_MAP, XLNetConfig
    from .models.yolos import YOLOS_PRETRAINED_CONFIG_ARCHIVE_MAP, YolosConfig
    from .models.yoso import YOSO_PRETRAINED_CONFIG_ARCHIVE_MAP, YosoConfig

    # Pipelines
    from .pipelines import (
        AudioClassificationPipeline,
        AutomaticSpeechRecognitionPipeline,
        Conversation,
        ConversationalPipeline,
        CsvPipelineDataFormat,
        DepthEstimationPipeline,
        DocumentQuestionAnsweringPipeline,
        FeatureExtractionPipeline,
        FillMaskPipeline,
        ImageClassificationPipeline,
        ImageSegmentationPipeline,
        ImageToTextPipeline,
        JsonPipelineDataFormat,
        NerPipeline,
        ObjectDetectionPipeline,
        PipedPipelineDataFormat,
        Pipeline,
        PipelineDataFormat,
        QuestionAnsweringPipeline,
        SummarizationPipeline,
        TableQuestionAnsweringPipeline,
        Text2TextGenerationPipeline,
        TextClassificationPipeline,
        TextGenerationPipeline,
        TokenClassificationPipeline,
        TranslationPipeline,
        VisualQuestionAnsweringPipeline,
        ZeroShotClassificationPipeline,
        ZeroShotImageClassificationPipeline,
        ZeroShotObjectDetectionPipeline,
        pipeline,
    )
    from .processing_utils import ProcessorMixin

    # Tokenization
    from .tokenization_utils import PreTrainedTokenizer
    from .tokenization_utils_base import (
        AddedToken,
        BatchEncoding,
        CharSpan,
        PreTrainedTokenizerBase,
        SpecialTokensMixin,
        TokenSpan,
    )

    # Trainer
    from .trainer_callback import (
        DefaultFlowCallback,
        EarlyStoppingCallback,
        PrinterCallback,
        ProgressCallback,
        TrainerCallback,
        TrainerControl,
        TrainerState,
    )
    from .trainer_utils import EvalPrediction, IntervalStrategy, SchedulerType, enable_full_determinism, set_seed
    from .training_args import TrainingArguments
    from .training_args_seq2seq import Seq2SeqTrainingArguments
    from .training_args_tf import TFTrainingArguments

    # Files and general utilities
    from .utils import (
        CONFIG_NAME,
        MODEL_CARD_NAME,
        PYTORCH_PRETRAINED_BERT_CACHE,
        PYTORCH_TRANSFORMERS_CACHE,
        SPIECE_UNDERLINE,
        TF2_WEIGHTS_NAME,
        TF_WEIGHTS_NAME,
        TRANSFORMERS_CACHE,
        WEIGHTS_NAME,
        TensorType,
        add_end_docstrings,
        add_start_docstrings,
        is_apex_available,
        is_datasets_available,
        is_faiss_available,
        is_flax_available,
        is_keras_nlp_available,
        is_phonemizer_available,
        is_psutil_available,
        is_py3nvml_available,
        is_pyctcdecode_available,
        is_safetensors_available,
        is_scipy_available,
        is_sentencepiece_available,
        is_sklearn_available,
        is_speech_available,
        is_tensorflow_text_available,
        is_tf_available,
        is_timm_available,
        is_tokenizers_available,
        is_torch_available,
        is_torch_tpu_available,
        is_vision_available,
        logging,
    )

    try:
        if not is_sentencepiece_available():
            raise OptionalDependencyNotAvailable()
    except OptionalDependencyNotAvailable:
        from .utils.dummy_sentencepiece_objects import *
    else:
        from .models.albert import AlbertTokenizer
        from .models.barthez import BarthezTokenizer
        from .models.bartpho import BartphoTokenizer
        from .models.bert_generation import BertGenerationTokenizer
        from .models.big_bird import BigBirdTokenizer
        from .models.camembert import CamembertTokenizer
        from .models.cpm import CpmTokenizer
        from .models.deberta_v2 import DebertaV2Tokenizer
        from .models.fnet import FNetTokenizer
        from .models.layoutxlm import LayoutXLMTokenizer
        from .models.m2m_100 import M2M100Tokenizer
        from .models.marian import MarianTokenizer
        from .models.mbart import MBart50Tokenizer, MBartTokenizer
        from .models.mluke import MLukeTokenizer
        from .models.mt5 import MT5Tokenizer
        from .models.nllb import NllbTokenizer
        from .models.pegasus import PegasusTokenizer
        from .models.plbart import PLBartTokenizer
        from .models.reformer import ReformerTokenizer
        from .models.rembert import RemBertTokenizer
        from .models.speech_to_text import Speech2TextTokenizer
        from .models.t5 import T5Tokenizer
        from .models.xglm import XGLMTokenizer
        from .models.xlm_prophetnet import XLMProphetNetTokenizer
        from .models.xlm_roberta import XLMRobertaTokenizer
        from .models.xlnet import XLNetTokenizer

    try:
        if not is_tokenizers_available():
            raise OptionalDependencyNotAvailable()
    except OptionalDependencyNotAvailable:
        from .utils.dummy_tokenizers_objects import *
    else:
        # Fast tokenizers imports
        from .models.albert import AlbertTokenizerFast
        from .models.bart import BartTokenizerFast
        from .models.barthez import BarthezTokenizerFast
        from .models.bert import BertTokenizerFast
        from .models.big_bird import BigBirdTokenizerFast
        from .models.blenderbot import BlenderbotTokenizerFast
        from .models.blenderbot_small import BlenderbotSmallTokenizerFast
        from .models.bloom import BloomTokenizerFast
        from .models.camembert import CamembertTokenizerFast
        from .models.clip import CLIPTokenizerFast
        from .models.codegen import CodeGenTokenizerFast
        from .models.convbert import ConvBertTokenizerFast
        from .models.cpm import CpmTokenizerFast
        from .models.deberta import DebertaTokenizerFast
        from .models.deberta_v2 import DebertaV2TokenizerFast
        from .models.distilbert import DistilBertTokenizerFast
        from .models.dpr import DPRContextEncoderTokenizerFast, DPRQuestionEncoderTokenizerFast, DPRReaderTokenizerFast
        from .models.electra import ElectraTokenizerFast
        from .models.fnet import FNetTokenizerFast
        from .models.funnel import FunnelTokenizerFast
        from .models.gpt2 import GPT2TokenizerFast
        from .models.gpt_neox import GPTNeoXTokenizerFast
        from .models.gpt_neox_japanese import GPTNeoXJapaneseTokenizer
        from .models.herbert import HerbertTokenizerFast
        from .models.layoutlm import LayoutLMTokenizerFast
        from .models.layoutlmv2 import LayoutLMv2TokenizerFast
        from .models.layoutlmv3 import LayoutLMv3TokenizerFast
        from .models.layoutxlm import LayoutXLMTokenizerFast
        from .models.led import LEDTokenizerFast
        from .models.longformer import LongformerTokenizerFast
        from .models.lxmert import LxmertTokenizerFast
        from .models.markuplm import MarkupLMTokenizerFast
        from .models.mbart import MBartTokenizerFast
        from .models.mbart50 import MBart50TokenizerFast
        from .models.mobilebert import MobileBertTokenizerFast
        from .models.mpnet import MPNetTokenizerFast
        from .models.mt5 import MT5TokenizerFast
        from .models.mvp import MvpTokenizerFast
        from .models.nllb import NllbTokenizerFast
        from .models.openai import OpenAIGPTTokenizerFast
        from .models.pegasus import PegasusTokenizerFast
        from .models.realm import RealmTokenizerFast
        from .models.reformer import ReformerTokenizerFast
        from .models.rembert import RemBertTokenizerFast
        from .models.retribert import RetriBertTokenizerFast
        from .models.roberta import RobertaTokenizerFast
        from .models.roformer import RoFormerTokenizerFast
        from .models.splinter import SplinterTokenizerFast
        from .models.squeezebert import SqueezeBertTokenizerFast
        from .models.t5 import T5TokenizerFast
        from .models.xglm import XGLMTokenizerFast
        from .models.xlm_roberta import XLMRobertaTokenizerFast
        from .models.xlnet import XLNetTokenizerFast
        from .tokenization_utils_fast import PreTrainedTokenizerFast

    try:
        if not (is_sentencepiece_available() and is_tokenizers_available()):
            raise OptionalDependencyNotAvailable()
    except OptionalDependencyNotAvailable:
        from .utils.dummies_sentencepiece_and_tokenizers_objects import *
    else:
        from .convert_slow_tokenizer import SLOW_TO_FAST_CONVERTERS, convert_slow_tokenizer

    try:
        if not is_speech_available():
            raise OptionalDependencyNotAvailable()
    except OptionalDependencyNotAvailable:
        from .utils.dummy_speech_objects import *
    else:
        from .models.audio_spectrogram_transformer import ASTFeatureExtractor
        from .models.mctct import MCTCTFeatureExtractor
        from .models.speech_to_text import Speech2TextFeatureExtractor

    try:
        if not is_tensorflow_text_available():
            raise OptionalDependencyNotAvailable()
    except OptionalDependencyNotAvailable:
        from .utils.dummy_tensorflow_text_objects import *
    else:
        from .models.bert import TFBertTokenizer

    try:
        if not is_keras_nlp_available():
            raise OptionalDependencyNotAvailable()
    except OptionalDependencyNotAvailable:
        from .utils.dummy_keras_nlp_objects import *
    else:
        from .models.gpt2 import TFGPT2Tokenizer

    try:
        if not (is_speech_available() and is_sentencepiece_available()):
            raise OptionalDependencyNotAvailable()
    except OptionalDependencyNotAvailable:
        from .utils.dummy_sentencepiece_and_speech_objects import *
    else:
        from .models.speech_to_text import Speech2TextProcessor

    try:
        if not is_vision_available():
            raise OptionalDependencyNotAvailable()
    except OptionalDependencyNotAvailable:
        from .utils.dummy_vision_objects import *
    else:
        from .image_processing_utils import ImageProcessingMixin
        from .image_transforms import rescale, resize, to_pil_image
        from .image_utils import ImageFeatureExtractionMixin
        from .models.beit import BeitFeatureExtractor, BeitImageProcessor
        from .models.chinese_clip import ChineseCLIPFeatureExtractor, ChineseCLIPImageProcessor
        from .models.clip import CLIPFeatureExtractor, CLIPImageProcessor
        from .models.conditional_detr import ConditionalDetrFeatureExtractor, ConditionalDetrImageProcessor
        from .models.convnext import ConvNextFeatureExtractor, ConvNextImageProcessor
        from .models.deformable_detr import DeformableDetrFeatureExtractor, DeformableDetrImageProcessor
        from .models.deit import DeiTFeatureExtractor, DeiTImageProcessor
        from .models.detr import DetrFeatureExtractor, DetrImageProcessor
        from .models.donut import DonutFeatureExtractor, DonutImageProcessor
        from .models.dpt import DPTFeatureExtractor, DPTImageProcessor
        from .models.flava import FlavaFeatureExtractor, FlavaImageProcessor, FlavaProcessor
        from .models.glpn import GLPNFeatureExtractor, GLPNImageProcessor
        from .models.imagegpt import ImageGPTFeatureExtractor, ImageGPTImageProcessor
        from .models.layoutlmv2 import LayoutLMv2FeatureExtractor, LayoutLMv2ImageProcessor
        from .models.layoutlmv3 import LayoutLMv3FeatureExtractor, LayoutLMv3ImageProcessor
        from .models.levit import LevitFeatureExtractor, LevitImageProcessor
        from .models.maskformer import MaskFormerFeatureExtractor, MaskFormerImageProcessor
        from .models.mobilenet_v1 import MobileNetV1FeatureExtractor, MobileNetV1ImageProcessor
        from .models.mobilenet_v2 import MobileNetV2FeatureExtractor, MobileNetV2ImageProcessor
        from .models.mobilevit import MobileViTFeatureExtractor, MobileViTImageProcessor
        from .models.owlvit import OwlViTFeatureExtractor, OwlViTImageProcessor
        from .models.perceiver import PerceiverFeatureExtractor, PerceiverImageProcessor
        from .models.poolformer import PoolFormerFeatureExtractor, PoolFormerImageProcessor
        from .models.segformer import SegformerFeatureExtractor, SegformerImageProcessor
        from .models.videomae import VideoMAEFeatureExtractor, VideoMAEImageProcessor
        from .models.vilt import ViltFeatureExtractor, ViltImageProcessor, ViltProcessor
        from .models.vit import ViTFeatureExtractor, ViTImageProcessor
        from .models.yolos import YolosFeatureExtractor, YolosImageProcessor

    # Modeling
    try:
        if not (is_timm_available() and is_vision_available()):
            raise OptionalDependencyNotAvailable()
    except OptionalDependencyNotAvailable:
        from .utils.dummy_timm_and_vision_objects import *
    else:
        from .models.conditional_detr import (
            CONDITIONAL_DETR_PRETRAINED_MODEL_ARCHIVE_LIST,
            ConditionalDetrForObjectDetection,
            ConditionalDetrForSegmentation,
            ConditionalDetrModel,
            ConditionalDetrPreTrainedModel,
        )
        from .models.deformable_detr import (
            DEFORMABLE_DETR_PRETRAINED_MODEL_ARCHIVE_LIST,
            DeformableDetrForObjectDetection,
            DeformableDetrModel,
            DeformableDetrPreTrainedModel,
        )
        from .models.detr import (
            DETR_PRETRAINED_MODEL_ARCHIVE_LIST,
            DetrForObjectDetection,
            DetrForSegmentation,
            DetrModel,
            DetrPreTrainedModel,
        )
        from .models.table_transformer import (
            TABLE_TRANSFORMER_PRETRAINED_MODEL_ARCHIVE_LIST,
            TableTransformerForObjectDetection,
            TableTransformerModel,
            TableTransformerPreTrainedModel,
        )

    try:
        if not is_torch_available():
            raise OptionalDependencyNotAvailable()
    except OptionalDependencyNotAvailable:
        from .utils.dummy_pt_objects import *
    else:
        # Benchmarks
        from .benchmark.benchmark import PyTorchBenchmark
        from .benchmark.benchmark_args import PyTorchBenchmarkArguments
        from .data.datasets import (
            GlueDataset,
            GlueDataTrainingArguments,
            LineByLineTextDataset,
            LineByLineWithRefDataset,
            LineByLineWithSOPTextDataset,
            SquadDataset,
            SquadDataTrainingArguments,
            TextDataset,
            TextDatasetForNextSentencePrediction,
        )
        from .generation import (
            BeamScorer,
            BeamSearchScorer,
            ConstrainedBeamSearchScorer,
            Constraint,
            ConstraintListState,
            DisjunctiveConstraint,
            ForcedBOSTokenLogitsProcessor,
            ForcedEOSTokenLogitsProcessor,
            GenerationMixin,
            HammingDiversityLogitsProcessor,
            InfNanRemoveLogitsProcessor,
            LogitsProcessor,
            LogitsProcessorList,
            LogitsWarper,
            MaxLengthCriteria,
            MaxTimeCriteria,
            MinLengthLogitsProcessor,
            NoBadWordsLogitsProcessor,
            NoRepeatNGramLogitsProcessor,
            PhrasalConstraint,
            PrefixConstrainedLogitsProcessor,
            RepetitionPenaltyLogitsProcessor,
            StoppingCriteria,
            StoppingCriteriaList,
            TemperatureLogitsWarper,
            TopKLogitsWarper,
            TopPLogitsWarper,
            TypicalLogitsWarper,
            top_k_top_p_filtering,
        )
        from .modeling_utils import PreTrainedModel

        # PyTorch model imports
        from .models.albert import (
            ALBERT_PRETRAINED_MODEL_ARCHIVE_LIST,
            AlbertForMaskedLM,
            AlbertForMultipleChoice,
            AlbertForPreTraining,
            AlbertForQuestionAnswering,
            AlbertForSequenceClassification,
            AlbertForTokenClassification,
            AlbertModel,
            AlbertPreTrainedModel,
            load_tf_weights_in_albert,
        )
        from .models.audio_spectrogram_transformer import (
            AUDIO_SPECTROGRAM_TRANSFORMER_PRETRAINED_MODEL_ARCHIVE_LIST,
            ASTForAudioClassification,
            ASTModel,
            ASTPreTrainedModel,
        )
        from .models.auto import (
            MODEL_FOR_AUDIO_CLASSIFICATION_MAPPING,
            MODEL_FOR_AUDIO_XVECTOR_MAPPING,
            MODEL_FOR_BACKBONE_MAPPING,
            MODEL_FOR_CAUSAL_IMAGE_MODELING_MAPPING,
            MODEL_FOR_CAUSAL_LM_MAPPING,
            MODEL_FOR_CTC_MAPPING,
            MODEL_FOR_DEPTH_ESTIMATION_MAPPING,
            MODEL_FOR_DOCUMENT_QUESTION_ANSWERING_MAPPING,
            MODEL_FOR_IMAGE_CLASSIFICATION_MAPPING,
            MODEL_FOR_IMAGE_SEGMENTATION_MAPPING,
            MODEL_FOR_INSTANCE_SEGMENTATION_MAPPING,
            MODEL_FOR_MASKED_IMAGE_MODELING_MAPPING,
            MODEL_FOR_MASKED_LM_MAPPING,
            MODEL_FOR_MULTIPLE_CHOICE_MAPPING,
            MODEL_FOR_NEXT_SENTENCE_PREDICTION_MAPPING,
            MODEL_FOR_OBJECT_DETECTION_MAPPING,
            MODEL_FOR_PRETRAINING_MAPPING,
            MODEL_FOR_QUESTION_ANSWERING_MAPPING,
            MODEL_FOR_SEMANTIC_SEGMENTATION_MAPPING,
            MODEL_FOR_SEQ_TO_SEQ_CAUSAL_LM_MAPPING,
            MODEL_FOR_SEQUENCE_CLASSIFICATION_MAPPING,
            MODEL_FOR_SPEECH_SEQ_2_SEQ_MAPPING,
            MODEL_FOR_TABLE_QUESTION_ANSWERING_MAPPING,
            MODEL_FOR_TOKEN_CLASSIFICATION_MAPPING,
            MODEL_FOR_VIDEO_CLASSIFICATION_MAPPING,
            MODEL_FOR_VISION_2_SEQ_MAPPING,
            MODEL_FOR_VISUAL_QUESTION_ANSWERING_MAPPING,
            MODEL_FOR_ZERO_SHOT_OBJECT_DETECTION_MAPPING,
            MODEL_MAPPING,
            MODEL_WITH_LM_HEAD_MAPPING,
            AutoBackbone,
            AutoModel,
            AutoModelForAudioClassification,
            AutoModelForAudioFrameClassification,
            AutoModelForAudioXVector,
            AutoModelForCausalLM,
            AutoModelForCTC,
            AutoModelForDepthEstimation,
            AutoModelForDocumentQuestionAnswering,
            AutoModelForImageClassification,
            AutoModelForImageSegmentation,
            AutoModelForInstanceSegmentation,
            AutoModelForMaskedImageModeling,
            AutoModelForMaskedLM,
            AutoModelForMultipleChoice,
            AutoModelForNextSentencePrediction,
            AutoModelForObjectDetection,
            AutoModelForPreTraining,
            AutoModelForQuestionAnswering,
            AutoModelForSemanticSegmentation,
            AutoModelForSeq2SeqLM,
            AutoModelForSequenceClassification,
            AutoModelForSpeechSeq2Seq,
            AutoModelForTableQuestionAnswering,
            AutoModelForTokenClassification,
            AutoModelForVideoClassification,
            AutoModelForVision2Seq,
            AutoModelForVisualQuestionAnswering,
            AutoModelForZeroShotObjectDetection,
            AutoModelWithLMHead,
        )
        from .models.bart import (
            BART_PRETRAINED_MODEL_ARCHIVE_LIST,
            BartForCausalLM,
            BartForConditionalGeneration,
            BartForQuestionAnswering,
            BartForSequenceClassification,
            BartModel,
            BartPretrainedModel,
            PretrainedBartModel,
        )
        from .models.beit import (
            BEIT_PRETRAINED_MODEL_ARCHIVE_LIST,
            BeitForImageClassification,
            BeitForMaskedImageModeling,
            BeitForSemanticSegmentation,
            BeitModel,
            BeitPreTrainedModel,
        )
        from .models.bert import (
            BERT_PRETRAINED_MODEL_ARCHIVE_LIST,
            BertForMaskedLM,
            BertForMultipleChoice,
            BertForNextSentencePrediction,
            BertForPreTraining,
            BertForQuestionAnswering,
            BertForSequenceClassification,
            BertForTokenClassification,
            BertLayer,
            BertLMHeadModel,
            BertModel,
            BertPreTrainedModel,
            load_tf_weights_in_bert,
        )
        from .models.bert_generation import (
            BertGenerationDecoder,
            BertGenerationEncoder,
            BertGenerationPreTrainedModel,
            load_tf_weights_in_bert_generation,
        )
        from .models.big_bird import (
            BIG_BIRD_PRETRAINED_MODEL_ARCHIVE_LIST,
            BigBirdForCausalLM,
            BigBirdForMaskedLM,
            BigBirdForMultipleChoice,
            BigBirdForPreTraining,
            BigBirdForQuestionAnswering,
            BigBirdForSequenceClassification,
            BigBirdForTokenClassification,
            BigBirdLayer,
            BigBirdModel,
            BigBirdPreTrainedModel,
            load_tf_weights_in_big_bird,
        )
        from .models.bigbird_pegasus import (
            BIGBIRD_PEGASUS_PRETRAINED_MODEL_ARCHIVE_LIST,
            BigBirdPegasusForCausalLM,
            BigBirdPegasusForConditionalGeneration,
            BigBirdPegasusForQuestionAnswering,
            BigBirdPegasusForSequenceClassification,
            BigBirdPegasusModel,
            BigBirdPegasusPreTrainedModel,
        )
        from .models.blenderbot import (
            BLENDERBOT_PRETRAINED_MODEL_ARCHIVE_LIST,
            BlenderbotForCausalLM,
            BlenderbotForConditionalGeneration,
            BlenderbotModel,
            BlenderbotPreTrainedModel,
        )
        from .models.blenderbot_small import (
            BLENDERBOT_SMALL_PRETRAINED_MODEL_ARCHIVE_LIST,
            BlenderbotSmallForCausalLM,
            BlenderbotSmallForConditionalGeneration,
            BlenderbotSmallModel,
            BlenderbotSmallPreTrainedModel,
        )
        from .models.bloom import (
            BLOOM_PRETRAINED_MODEL_ARCHIVE_LIST,
            BloomForCausalLM,
            BloomForQuestionAnswering,
            BloomForSequenceClassification,
            BloomForTokenClassification,
            BloomModel,
            BloomPreTrainedModel,
        )
        from .models.camembert import (
            CAMEMBERT_PRETRAINED_MODEL_ARCHIVE_LIST,
            CamembertForCausalLM,
            CamembertForMaskedLM,
            CamembertForMultipleChoice,
            CamembertForQuestionAnswering,
            CamembertForSequenceClassification,
            CamembertForTokenClassification,
            CamembertModel,
            CamembertPreTrainedModel,
        )
        from .models.canine import (
            CANINE_PRETRAINED_MODEL_ARCHIVE_LIST,
            CanineForMultipleChoice,
            CanineForQuestionAnswering,
            CanineForSequenceClassification,
            CanineForTokenClassification,
            CanineLayer,
            CanineModel,
            CaninePreTrainedModel,
            load_tf_weights_in_canine,
        )
        from .models.chinese_clip import (
            CHINESE_CLIP_PRETRAINED_MODEL_ARCHIVE_LIST,
            ChineseCLIPModel,
            ChineseCLIPPreTrainedModel,
            ChineseCLIPTextModel,
            ChineseCLIPVisionModel,
        )
        from .models.clip import (
            CLIP_PRETRAINED_MODEL_ARCHIVE_LIST,
            CLIPModel,
            CLIPPreTrainedModel,
            CLIPTextModel,
            CLIPTextModelWithProjection,
            CLIPVisionModel,
            CLIPVisionModelWithProjection,
        )
        from .models.clipseg import (
            CLIPSEG_PRETRAINED_MODEL_ARCHIVE_LIST,
            CLIPSegForImageSegmentation,
            CLIPSegModel,
            CLIPSegPreTrainedModel,
            CLIPSegTextModel,
            CLIPSegVisionModel,
        )
        from .models.codegen import (
            CODEGEN_PRETRAINED_MODEL_ARCHIVE_LIST,
            CodeGenForCausalLM,
            CodeGenModel,
            CodeGenPreTrainedModel,
        )
        from .models.convbert import (
            CONVBERT_PRETRAINED_MODEL_ARCHIVE_LIST,
            ConvBertForMaskedLM,
            ConvBertForMultipleChoice,
            ConvBertForQuestionAnswering,
            ConvBertForSequenceClassification,
            ConvBertForTokenClassification,
            ConvBertLayer,
            ConvBertModel,
            ConvBertPreTrainedModel,
            load_tf_weights_in_convbert,
        )
        from .models.convnext import (
            CONVNEXT_PRETRAINED_MODEL_ARCHIVE_LIST,
            ConvNextForImageClassification,
            ConvNextModel,
            ConvNextPreTrainedModel,
        )
        from .models.ctrl import (
            CTRL_PRETRAINED_MODEL_ARCHIVE_LIST,
            CTRLForSequenceClassification,
            CTRLLMHeadModel,
            CTRLModel,
            CTRLPreTrainedModel,
        )
        from .models.cvt import (
            CVT_PRETRAINED_MODEL_ARCHIVE_LIST,
            CvtForImageClassification,
            CvtModel,
            CvtPreTrainedModel,
        )
        from .models.data2vec import (
            DATA2VEC_AUDIO_PRETRAINED_MODEL_ARCHIVE_LIST,
            DATA2VEC_TEXT_PRETRAINED_MODEL_ARCHIVE_LIST,
            DATA2VEC_VISION_PRETRAINED_MODEL_ARCHIVE_LIST,
            Data2VecAudioForAudioFrameClassification,
            Data2VecAudioForCTC,
            Data2VecAudioForSequenceClassification,
            Data2VecAudioForXVector,
            Data2VecAudioModel,
            Data2VecAudioPreTrainedModel,
            Data2VecTextForCausalLM,
            Data2VecTextForMaskedLM,
            Data2VecTextForMultipleChoice,
            Data2VecTextForQuestionAnswering,
            Data2VecTextForSequenceClassification,
            Data2VecTextForTokenClassification,
            Data2VecTextModel,
            Data2VecTextPreTrainedModel,
            Data2VecVisionForImageClassification,
            Data2VecVisionForSemanticSegmentation,
            Data2VecVisionModel,
            Data2VecVisionPreTrainedModel,
        )
        from .models.deberta import (
            DEBERTA_PRETRAINED_MODEL_ARCHIVE_LIST,
            DebertaForMaskedLM,
            DebertaForQuestionAnswering,
            DebertaForSequenceClassification,
            DebertaForTokenClassification,
            DebertaModel,
            DebertaPreTrainedModel,
        )
        from .models.deberta_v2 import (
            DEBERTA_V2_PRETRAINED_MODEL_ARCHIVE_LIST,
            DebertaV2ForMaskedLM,
            DebertaV2ForMultipleChoice,
            DebertaV2ForQuestionAnswering,
            DebertaV2ForSequenceClassification,
            DebertaV2ForTokenClassification,
            DebertaV2Model,
            DebertaV2PreTrainedModel,
        )
        from .models.decision_transformer import (
            DECISION_TRANSFORMER_PRETRAINED_MODEL_ARCHIVE_LIST,
            DecisionTransformerGPT2Model,
            DecisionTransformerGPT2PreTrainedModel,
            DecisionTransformerModel,
            DecisionTransformerPreTrainedModel,
        )
        from .models.deit import (
            DEIT_PRETRAINED_MODEL_ARCHIVE_LIST,
            DeiTForImageClassification,
            DeiTForImageClassificationWithTeacher,
            DeiTForMaskedImageModeling,
            DeiTModel,
            DeiTPreTrainedModel,
        )
        from .models.dinat import (
            DINAT_PRETRAINED_MODEL_ARCHIVE_LIST,
            DinatForImageClassification,
            DinatModel,
            DinatPreTrainedModel,
        )
        from .models.distilbert import (
            DISTILBERT_PRETRAINED_MODEL_ARCHIVE_LIST,
            DistilBertForMaskedLM,
            DistilBertForMultipleChoice,
            DistilBertForQuestionAnswering,
            DistilBertForSequenceClassification,
            DistilBertForTokenClassification,
            DistilBertModel,
            DistilBertPreTrainedModel,
        )
        from .models.donut import DONUT_SWIN_PRETRAINED_MODEL_ARCHIVE_LIST, DonutSwinModel, DonutSwinPreTrainedModel
        from .models.dpr import (
            DPR_CONTEXT_ENCODER_PRETRAINED_MODEL_ARCHIVE_LIST,
            DPR_QUESTION_ENCODER_PRETRAINED_MODEL_ARCHIVE_LIST,
            DPR_READER_PRETRAINED_MODEL_ARCHIVE_LIST,
            DPRContextEncoder,
            DPRPretrainedContextEncoder,
            DPRPreTrainedModel,
            DPRPretrainedQuestionEncoder,
            DPRPretrainedReader,
            DPRQuestionEncoder,
            DPRReader,
        )
        from .models.dpt import (
            DPT_PRETRAINED_MODEL_ARCHIVE_LIST,
            DPTForDepthEstimation,
            DPTForSemanticSegmentation,
            DPTModel,
            DPTPreTrainedModel,
        )
        from .models.electra import (
            ELECTRA_PRETRAINED_MODEL_ARCHIVE_LIST,
            ElectraForCausalLM,
            ElectraForMaskedLM,
            ElectraForMultipleChoice,
            ElectraForPreTraining,
            ElectraForQuestionAnswering,
            ElectraForSequenceClassification,
            ElectraForTokenClassification,
            ElectraModel,
            ElectraPreTrainedModel,
            load_tf_weights_in_electra,
        )
        from .models.encoder_decoder import EncoderDecoderModel
        from .models.ernie import (
            ERNIE_PRETRAINED_MODEL_ARCHIVE_LIST,
            ErnieForCausalLM,
            ErnieForMaskedLM,
            ErnieForMultipleChoice,
            ErnieForNextSentencePrediction,
            ErnieForPreTraining,
            ErnieForQuestionAnswering,
            ErnieForSequenceClassification,
            ErnieForTokenClassification,
            ErnieModel,
            ErniePreTrainedModel,
        )
        from .models.esm import (
            ESM_PRETRAINED_MODEL_ARCHIVE_LIST,
            EsmFoldPreTrainedModel,
            EsmForMaskedLM,
            EsmForProteinFolding,
            EsmForSequenceClassification,
            EsmForTokenClassification,
            EsmModel,
            EsmPreTrainedModel,
        )
        from .models.flaubert import (
            FLAUBERT_PRETRAINED_MODEL_ARCHIVE_LIST,
            FlaubertForMultipleChoice,
            FlaubertForQuestionAnswering,
            FlaubertForQuestionAnsweringSimple,
            FlaubertForSequenceClassification,
            FlaubertForTokenClassification,
            FlaubertModel,
            FlaubertPreTrainedModel,
            FlaubertWithLMHeadModel,
        )
        from .models.flava import (
            FLAVA_PRETRAINED_MODEL_ARCHIVE_LIST,
            FlavaForPreTraining,
            FlavaImageCodebook,
            FlavaImageModel,
            FlavaModel,
            FlavaMultimodalModel,
            FlavaPreTrainedModel,
            FlavaTextModel,
        )
        from .models.fnet import (
            FNET_PRETRAINED_MODEL_ARCHIVE_LIST,
            FNetForMaskedLM,
            FNetForMultipleChoice,
            FNetForNextSentencePrediction,
            FNetForPreTraining,
            FNetForQuestionAnswering,
            FNetForSequenceClassification,
            FNetForTokenClassification,
            FNetLayer,
            FNetModel,
            FNetPreTrainedModel,
        )
        from .models.fsmt import FSMTForConditionalGeneration, FSMTModel, PretrainedFSMTModel
        from .models.funnel import (
            FUNNEL_PRETRAINED_MODEL_ARCHIVE_LIST,
            FunnelBaseModel,
            FunnelForMaskedLM,
            FunnelForMultipleChoice,
            FunnelForPreTraining,
            FunnelForQuestionAnswering,
            FunnelForSequenceClassification,
            FunnelForTokenClassification,
            FunnelModel,
            FunnelPreTrainedModel,
            load_tf_weights_in_funnel,
        )
        from .models.glpn import (
            GLPN_PRETRAINED_MODEL_ARCHIVE_LIST,
            GLPNForDepthEstimation,
            GLPNModel,
            GLPNPreTrainedModel,
        )
        from .models.gpt2 import (
            GPT2_PRETRAINED_MODEL_ARCHIVE_LIST,
            GPT2DoubleHeadsModel,
            GPT2ForSequenceClassification,
            GPT2ForTokenClassification,
            GPT2LMHeadModel,
            GPT2Model,
            GPT2PreTrainedModel,
            load_tf_weights_in_gpt2,
        )
        from .models.gpt_neo import (
            GPT_NEO_PRETRAINED_MODEL_ARCHIVE_LIST,
            GPTNeoForCausalLM,
            GPTNeoForSequenceClassification,
            GPTNeoModel,
            GPTNeoPreTrainedModel,
            load_tf_weights_in_gpt_neo,
        )
        from .models.gpt_neox import (
            GPT_NEOX_PRETRAINED_MODEL_ARCHIVE_LIST,
            GPTNeoXForCausalLM,
            GPTNeoXLayer,
            GPTNeoXModel,
            GPTNeoXPreTrainedModel,
        )
        from .models.gpt_neox_japanese import (
            GPT_NEOX_JAPANESE_PRETRAINED_MODEL_ARCHIVE_LIST,
            GPTNeoXJapaneseForCausalLM,
            GPTNeoXJapaneseLayer,
            GPTNeoXJapaneseModel,
            GPTNeoXJapanesePreTrainedModel,
        )
        from .models.gptj import (
            GPTJ_PRETRAINED_MODEL_ARCHIVE_LIST,
            GPTJForCausalLM,
            GPTJForQuestionAnswering,
            GPTJForSequenceClassification,
            GPTJModel,
            GPTJPreTrainedModel,
        )
        from .models.groupvit import (
            GROUPVIT_PRETRAINED_MODEL_ARCHIVE_LIST,
            GroupViTModel,
            GroupViTPreTrainedModel,
            GroupViTTextModel,
            GroupViTVisionModel,
        )
        from .models.hubert import (
            HUBERT_PRETRAINED_MODEL_ARCHIVE_LIST,
            HubertForCTC,
            HubertForSequenceClassification,
            HubertModel,
            HubertPreTrainedModel,
        )
        from .models.ibert import (
            IBERT_PRETRAINED_MODEL_ARCHIVE_LIST,
            IBertForMaskedLM,
            IBertForMultipleChoice,
            IBertForQuestionAnswering,
            IBertForSequenceClassification,
            IBertForTokenClassification,
            IBertModel,
            IBertPreTrainedModel,
        )
        from .models.imagegpt import (
            IMAGEGPT_PRETRAINED_MODEL_ARCHIVE_LIST,
            ImageGPTForCausalImageModeling,
            ImageGPTForImageClassification,
            ImageGPTModel,
            ImageGPTPreTrainedModel,
            load_tf_weights_in_imagegpt,
        )
        from .models.jukebox import (
            JUKEBOX_PRETRAINED_MODEL_ARCHIVE_LIST,
            JukeboxModel,
            JukeboxPreTrainedModel,
            JukeboxPrior,
            JukeboxVQVAE,
        )
        from .models.layoutlm import (
            LAYOUTLM_PRETRAINED_MODEL_ARCHIVE_LIST,
            LayoutLMForMaskedLM,
            LayoutLMForQuestionAnswering,
            LayoutLMForSequenceClassification,
            LayoutLMForTokenClassification,
            LayoutLMModel,
            LayoutLMPreTrainedModel,
        )
        from .models.layoutlmv2 import (
            LAYOUTLMV2_PRETRAINED_MODEL_ARCHIVE_LIST,
            LayoutLMv2ForQuestionAnswering,
            LayoutLMv2ForSequenceClassification,
            LayoutLMv2ForTokenClassification,
            LayoutLMv2Model,
            LayoutLMv2PreTrainedModel,
        )
        from .models.layoutlmv3 import (
            LAYOUTLMV3_PRETRAINED_MODEL_ARCHIVE_LIST,
            LayoutLMv3ForQuestionAnswering,
            LayoutLMv3ForSequenceClassification,
            LayoutLMv3ForTokenClassification,
            LayoutLMv3Model,
            LayoutLMv3PreTrainedModel,
        )
        from .models.led import (
            LED_PRETRAINED_MODEL_ARCHIVE_LIST,
            LEDForConditionalGeneration,
            LEDForQuestionAnswering,
            LEDForSequenceClassification,
            LEDModel,
            LEDPreTrainedModel,
        )
        from .models.levit import (
            LEVIT_PRETRAINED_MODEL_ARCHIVE_LIST,
            LevitForImageClassification,
            LevitForImageClassificationWithTeacher,
            LevitModel,
            LevitPreTrainedModel,
        )
        from .models.lilt import (
            LILT_PRETRAINED_MODEL_ARCHIVE_LIST,
            LiltForQuestionAnswering,
            LiltForSequenceClassification,
            LiltForTokenClassification,
            LiltModel,
            LiltPreTrainedModel,
        )
        from .models.longformer import (
            LONGFORMER_PRETRAINED_MODEL_ARCHIVE_LIST,
            LongformerForMaskedLM,
            LongformerForMultipleChoice,
            LongformerForQuestionAnswering,
            LongformerForSequenceClassification,
            LongformerForTokenClassification,
            LongformerModel,
            LongformerPreTrainedModel,
            LongformerSelfAttention,
        )
        from .models.longt5 import (
            LONGT5_PRETRAINED_MODEL_ARCHIVE_LIST,
            LongT5EncoderModel,
            LongT5ForConditionalGeneration,
            LongT5Model,
            LongT5PreTrainedModel,
        )
        from .models.luke import (
            LUKE_PRETRAINED_MODEL_ARCHIVE_LIST,
            LukeForEntityClassification,
            LukeForEntityPairClassification,
            LukeForEntitySpanClassification,
            LukeForMaskedLM,
            LukeForMultipleChoice,
            LukeForQuestionAnswering,
            LukeForSequenceClassification,
            LukeForTokenClassification,
            LukeModel,
            LukePreTrainedModel,
        )
        from .models.lxmert import (
            LxmertEncoder,
            LxmertForPreTraining,
            LxmertForQuestionAnswering,
            LxmertModel,
            LxmertPreTrainedModel,
            LxmertVisualFeatureEncoder,
            LxmertXLayer,
        )
        from .models.m2m_100 import (
            M2M_100_PRETRAINED_MODEL_ARCHIVE_LIST,
            M2M100ForConditionalGeneration,
            M2M100Model,
            M2M100PreTrainedModel,
        )
        from .models.marian import MarianForCausalLM, MarianModel, MarianMTModel
        from .models.markuplm import (
            MARKUPLM_PRETRAINED_MODEL_ARCHIVE_LIST,
            MarkupLMForQuestionAnswering,
            MarkupLMForSequenceClassification,
            MarkupLMForTokenClassification,
            MarkupLMModel,
            MarkupLMPreTrainedModel,
        )
        from .models.maskformer import (
            MASKFORMER_PRETRAINED_MODEL_ARCHIVE_LIST,
            MaskFormerForInstanceSegmentation,
            MaskFormerModel,
            MaskFormerPreTrainedModel,
            MaskFormerSwinBackbone,
        )
        from .models.mbart import (
            MBartForCausalLM,
            MBartForConditionalGeneration,
            MBartForQuestionAnswering,
            MBartForSequenceClassification,
            MBartModel,
            MBartPreTrainedModel,
        )
        from .models.mctct import MCTCT_PRETRAINED_MODEL_ARCHIVE_LIST, MCTCTForCTC, MCTCTModel, MCTCTPreTrainedModel
        from .models.megatron_bert import (
            MEGATRON_BERT_PRETRAINED_MODEL_ARCHIVE_LIST,
            MegatronBertForCausalLM,
            MegatronBertForMaskedLM,
            MegatronBertForMultipleChoice,
            MegatronBertForNextSentencePrediction,
            MegatronBertForPreTraining,
            MegatronBertForQuestionAnswering,
            MegatronBertForSequenceClassification,
            MegatronBertForTokenClassification,
            MegatronBertModel,
            MegatronBertPreTrainedModel,
        )
        from .models.mmbt import MMBTForClassification, MMBTModel, ModalEmbeddings
        from .models.mobilebert import (
            MOBILEBERT_PRETRAINED_MODEL_ARCHIVE_LIST,
            MobileBertForMaskedLM,
            MobileBertForMultipleChoice,
            MobileBertForNextSentencePrediction,
            MobileBertForPreTraining,
            MobileBertForQuestionAnswering,
            MobileBertForSequenceClassification,
            MobileBertForTokenClassification,
            MobileBertLayer,
            MobileBertModel,
            MobileBertPreTrainedModel,
            load_tf_weights_in_mobilebert,
        )
        from .models.mobilenet_v1 import (
            MOBILENET_V1_PRETRAINED_MODEL_ARCHIVE_LIST,
            MobileNetV1ForImageClassification,
            MobileNetV1Model,
            MobileNetV1PreTrainedModel,
            load_tf_weights_in_mobilenet_v1,
        )
        from .models.mobilenet_v2 import (
            MOBILENET_V2_PRETRAINED_MODEL_ARCHIVE_LIST,
            MobileNetV2ForImageClassification,
            MobileNetV2ForSemanticSegmentation,
            MobileNetV2Model,
            MobileNetV2PreTrainedModel,
            load_tf_weights_in_mobilenet_v2,
        )
        from .models.mobilevit import (
            MOBILEVIT_PRETRAINED_MODEL_ARCHIVE_LIST,
            MobileViTForImageClassification,
            MobileViTForSemanticSegmentation,
            MobileViTModel,
            MobileViTPreTrainedModel,
        )
        from .models.mpnet import (
            MPNET_PRETRAINED_MODEL_ARCHIVE_LIST,
            MPNetForMaskedLM,
            MPNetForMultipleChoice,
            MPNetForQuestionAnswering,
            MPNetForSequenceClassification,
            MPNetForTokenClassification,
            MPNetLayer,
            MPNetModel,
            MPNetPreTrainedModel,
        )
        from .models.mt5 import MT5EncoderModel, MT5ForConditionalGeneration, MT5Model
        from .models.mvp import (
            MVP_PRETRAINED_MODEL_ARCHIVE_LIST,
            MvpForCausalLM,
            MvpForConditionalGeneration,
            MvpForQuestionAnswering,
            MvpForSequenceClassification,
            MvpModel,
            MvpPreTrainedModel,
        )
        from .models.nat import (
            NAT_PRETRAINED_MODEL_ARCHIVE_LIST,
            NatForImageClassification,
            NatModel,
            NatPreTrainedModel,
        )
        from .models.nezha import (
            NEZHA_PRETRAINED_MODEL_ARCHIVE_LIST,
            NezhaForMaskedLM,
            NezhaForMultipleChoice,
            NezhaForNextSentencePrediction,
            NezhaForPreTraining,
            NezhaForQuestionAnswering,
            NezhaForSequenceClassification,
            NezhaForTokenClassification,
            NezhaModel,
            NezhaPreTrainedModel,
        )
        from .models.nystromformer import (
            NYSTROMFORMER_PRETRAINED_MODEL_ARCHIVE_LIST,
            NystromformerForMaskedLM,
            NystromformerForMultipleChoice,
            NystromformerForQuestionAnswering,
            NystromformerForSequenceClassification,
            NystromformerForTokenClassification,
            NystromformerLayer,
            NystromformerModel,
            NystromformerPreTrainedModel,
        )
        from .models.openai import (
            OPENAI_GPT_PRETRAINED_MODEL_ARCHIVE_LIST,
            OpenAIGPTDoubleHeadsModel,
            OpenAIGPTForSequenceClassification,
            OpenAIGPTLMHeadModel,
            OpenAIGPTModel,
            OpenAIGPTPreTrainedModel,
            load_tf_weights_in_openai_gpt,
        )
        from .models.opt import (
            OPT_PRETRAINED_MODEL_ARCHIVE_LIST,
            OPTForCausalLM,
            OPTForQuestionAnswering,
            OPTForSequenceClassification,
            OPTModel,
            OPTPreTrainedModel,
        )
        from .models.owlvit import (
            OWLVIT_PRETRAINED_MODEL_ARCHIVE_LIST,
            OwlViTForObjectDetection,
            OwlViTModel,
            OwlViTPreTrainedModel,
            OwlViTTextModel,
            OwlViTVisionModel,
        )
        from .models.pegasus import (
            PegasusForCausalLM,
            PegasusForConditionalGeneration,
            PegasusModel,
            PegasusPreTrainedModel,
        )
        from .models.pegasus_x import (
            PEGASUS_X_PRETRAINED_MODEL_ARCHIVE_LIST,
            PegasusXForConditionalGeneration,
            PegasusXModel,
            PegasusXPreTrainedModel,
        )
        from .models.perceiver import (
            PERCEIVER_PRETRAINED_MODEL_ARCHIVE_LIST,
            PerceiverForImageClassificationConvProcessing,
            PerceiverForImageClassificationFourier,
            PerceiverForImageClassificationLearned,
            PerceiverForMaskedLM,
            PerceiverForMultimodalAutoencoding,
            PerceiverForOpticalFlow,
            PerceiverForSequenceClassification,
            PerceiverLayer,
            PerceiverModel,
            PerceiverPreTrainedModel,
        )
        from .models.plbart import (
            PLBART_PRETRAINED_MODEL_ARCHIVE_LIST,
            PLBartForCausalLM,
            PLBartForConditionalGeneration,
            PLBartForSequenceClassification,
            PLBartModel,
            PLBartPreTrainedModel,
        )
        from .models.poolformer import (
            POOLFORMER_PRETRAINED_MODEL_ARCHIVE_LIST,
            PoolFormerForImageClassification,
            PoolFormerModel,
            PoolFormerPreTrainedModel,
        )
        from .models.prophetnet import (
            PROPHETNET_PRETRAINED_MODEL_ARCHIVE_LIST,
            ProphetNetDecoder,
            ProphetNetEncoder,
            ProphetNetForCausalLM,
            ProphetNetForConditionalGeneration,
            ProphetNetModel,
            ProphetNetPreTrainedModel,
        )
        from .models.qdqbert import (
            QDQBERT_PRETRAINED_MODEL_ARCHIVE_LIST,
            QDQBertForMaskedLM,
            QDQBertForMultipleChoice,
            QDQBertForNextSentencePrediction,
            QDQBertForQuestionAnswering,
            QDQBertForSequenceClassification,
            QDQBertForTokenClassification,
            QDQBertLayer,
            QDQBertLMHeadModel,
            QDQBertModel,
            QDQBertPreTrainedModel,
            load_tf_weights_in_qdqbert,
        )
        from .models.rag import RagModel, RagPreTrainedModel, RagSequenceForGeneration, RagTokenForGeneration
        from .models.realm import (
            REALM_PRETRAINED_MODEL_ARCHIVE_LIST,
            RealmEmbedder,
            RealmForOpenQA,
            RealmKnowledgeAugEncoder,
            RealmPreTrainedModel,
            RealmReader,
            RealmRetriever,
            RealmScorer,
            load_tf_weights_in_realm,
        )
        from .models.reformer import (
            REFORMER_PRETRAINED_MODEL_ARCHIVE_LIST,
            ReformerAttention,
            ReformerForMaskedLM,
            ReformerForQuestionAnswering,
            ReformerForSequenceClassification,
            ReformerLayer,
            ReformerModel,
            ReformerModelWithLMHead,
            ReformerPreTrainedModel,
        )
        from .models.regnet import (
            REGNET_PRETRAINED_MODEL_ARCHIVE_LIST,
            RegNetForImageClassification,
            RegNetModel,
            RegNetPreTrainedModel,
        )
        from .models.rembert import (
            REMBERT_PRETRAINED_MODEL_ARCHIVE_LIST,
            RemBertForCausalLM,
            RemBertForMaskedLM,
            RemBertForMultipleChoice,
            RemBertForQuestionAnswering,
            RemBertForSequenceClassification,
            RemBertForTokenClassification,
            RemBertLayer,
            RemBertModel,
            RemBertPreTrainedModel,
            load_tf_weights_in_rembert,
        )
        from .models.resnet import (
            RESNET_PRETRAINED_MODEL_ARCHIVE_LIST,
            ResNetBackbone,
            ResNetForImageClassification,
            ResNetModel,
            ResNetPreTrainedModel,
        )
        from .models.retribert import RETRIBERT_PRETRAINED_MODEL_ARCHIVE_LIST, RetriBertModel, RetriBertPreTrainedModel
        from .models.roberta import (
            ROBERTA_PRETRAINED_MODEL_ARCHIVE_LIST,
            RobertaForCausalLM,
            RobertaForMaskedLM,
            RobertaForMultipleChoice,
            RobertaForQuestionAnswering,
            RobertaForSequenceClassification,
            RobertaForTokenClassification,
            RobertaModel,
            RobertaPreTrainedModel,
        )
        from .models.roc_bert import (
            ROC_BERT_PRETRAINED_MODEL_ARCHIVE_LIST,
            RoCBertForCausalLM,
            RoCBertForMaskedLM,
            RoCBertForMultipleChoice,
            RoCBertForPreTraining,
            RoCBertForQuestionAnswering,
            RoCBertForSequenceClassification,
            RoCBertForTokenClassification,
            RoCBertLayer,
            RoCBertModel,
            RoCBertPreTrainedModel,
            load_tf_weights_in_roc_bert,
        )
        from .models.roformer import (
            ROFORMER_PRETRAINED_MODEL_ARCHIVE_LIST,
            RoFormerForCausalLM,
            RoFormerForMaskedLM,
            RoFormerForMultipleChoice,
            RoFormerForQuestionAnswering,
            RoFormerForSequenceClassification,
            RoFormerForTokenClassification,
            RoFormerLayer,
            RoFormerModel,
            RoFormerPreTrainedModel,
            load_tf_weights_in_roformer,
        )
        from .models.segformer import (
            SEGFORMER_PRETRAINED_MODEL_ARCHIVE_LIST,
            SegformerDecodeHead,
            SegformerForImageClassification,
            SegformerForSemanticSegmentation,
            SegformerLayer,
            SegformerModel,
            SegformerPreTrainedModel,
        )
        from .models.sew import (
            SEW_PRETRAINED_MODEL_ARCHIVE_LIST,
            SEWForCTC,
            SEWForSequenceClassification,
            SEWModel,
            SEWPreTrainedModel,
        )
        from .models.sew_d import (
            SEW_D_PRETRAINED_MODEL_ARCHIVE_LIST,
            SEWDForCTC,
            SEWDForSequenceClassification,
            SEWDModel,
            SEWDPreTrainedModel,
        )
        from .models.speech_encoder_decoder import SpeechEncoderDecoderModel
        from .models.speech_to_text import (
            SPEECH_TO_TEXT_PRETRAINED_MODEL_ARCHIVE_LIST,
            Speech2TextForConditionalGeneration,
            Speech2TextModel,
            Speech2TextPreTrainedModel,
        )
        from .models.speech_to_text_2 import Speech2Text2ForCausalLM, Speech2Text2PreTrainedModel
        from .models.splinter import (
            SPLINTER_PRETRAINED_MODEL_ARCHIVE_LIST,
            SplinterForPreTraining,
            SplinterForQuestionAnswering,
            SplinterLayer,
            SplinterModel,
            SplinterPreTrainedModel,
        )
        from .models.squeezebert import (
            SQUEEZEBERT_PRETRAINED_MODEL_ARCHIVE_LIST,
            SqueezeBertForMaskedLM,
            SqueezeBertForMultipleChoice,
            SqueezeBertForQuestionAnswering,
            SqueezeBertForSequenceClassification,
            SqueezeBertForTokenClassification,
            SqueezeBertModel,
            SqueezeBertModule,
            SqueezeBertPreTrainedModel,
        )
        from .models.swin import (
            SWIN_PRETRAINED_MODEL_ARCHIVE_LIST,
            SwinForImageClassification,
            SwinForMaskedImageModeling,
            SwinModel,
            SwinPreTrainedModel,
        )
        from .models.swinv2 import (
            SWINV2_PRETRAINED_MODEL_ARCHIVE_LIST,
            Swinv2ForImageClassification,
            Swinv2ForMaskedImageModeling,
            Swinv2Model,
            Swinv2PreTrainedModel,
        )
        from .models.switch_transformers import (
            SWITCH_TRANSFORMERS_PRETRAINED_MODEL_ARCHIVE_LIST,
            SwitchTransformersEncoderModel,
            SwitchTransformersForConditionalGeneration,
            SwitchTransformersModel,
            SwitchTransformersPreTrainedModel,
            SwitchTransformersSparseMLP,
            SwitchTransformersTop1Router,
        )
        from .models.t5 import (
            T5_PRETRAINED_MODEL_ARCHIVE_LIST,
            T5EncoderModel,
            T5ForConditionalGeneration,
            T5Model,
            T5PreTrainedModel,
            load_tf_weights_in_t5,
        )
        from .models.tapas import (
            TAPAS_PRETRAINED_MODEL_ARCHIVE_LIST,
            TapasForMaskedLM,
            TapasForQuestionAnswering,
            TapasForSequenceClassification,
            TapasModel,
            TapasPreTrainedModel,
            load_tf_weights_in_tapas,
        )
        from .models.time_series_transformer import (
            TIME_SERIES_TRANSFORMER_PRETRAINED_MODEL_ARCHIVE_LIST,
            TimeSeriesTransformerForPrediction,
            TimeSeriesTransformerModel,
            TimeSeriesTransformerPreTrainedModel,
        )
        from .models.timesformer import (
            TIMESFORMER_PRETRAINED_MODEL_ARCHIVE_LIST,
            TimesformerForVideoClassification,
            TimesformerModel,
            TimesformerPreTrainedModel,
        )
        from .models.trajectory_transformer import (
            TRAJECTORY_TRANSFORMER_PRETRAINED_MODEL_ARCHIVE_LIST,
            TrajectoryTransformerModel,
            TrajectoryTransformerPreTrainedModel,
        )
        from .models.transfo_xl import (
            TRANSFO_XL_PRETRAINED_MODEL_ARCHIVE_LIST,
            AdaptiveEmbedding,
            TransfoXLForSequenceClassification,
            TransfoXLLMHeadModel,
            TransfoXLModel,
            TransfoXLPreTrainedModel,
            load_tf_weights_in_transfo_xl,
        )
        from .models.trocr import TROCR_PRETRAINED_MODEL_ARCHIVE_LIST, TrOCRForCausalLM, TrOCRPreTrainedModel
        from .models.unispeech import (
            UNISPEECH_PRETRAINED_MODEL_ARCHIVE_LIST,
            UniSpeechForCTC,
            UniSpeechForPreTraining,
            UniSpeechForSequenceClassification,
            UniSpeechModel,
            UniSpeechPreTrainedModel,
        )
        from .models.unispeech_sat import (
            UNISPEECH_SAT_PRETRAINED_MODEL_ARCHIVE_LIST,
            UniSpeechSatForAudioFrameClassification,
            UniSpeechSatForCTC,
            UniSpeechSatForPreTraining,
            UniSpeechSatForSequenceClassification,
            UniSpeechSatForXVector,
            UniSpeechSatModel,
            UniSpeechSatPreTrainedModel,
        )
        from .models.van import (
            VAN_PRETRAINED_MODEL_ARCHIVE_LIST,
            VanForImageClassification,
            VanModel,
            VanPreTrainedModel,
        )
        from .models.videomae import (
            VIDEOMAE_PRETRAINED_MODEL_ARCHIVE_LIST,
            VideoMAEForPreTraining,
            VideoMAEForVideoClassification,
            VideoMAEModel,
            VideoMAEPreTrainedModel,
        )
        from .models.vilt import (
            VILT_PRETRAINED_MODEL_ARCHIVE_LIST,
            ViltForImageAndTextRetrieval,
            ViltForImagesAndTextClassification,
            ViltForMaskedLM,
            ViltForQuestionAnswering,
            ViltForTokenClassification,
            ViltLayer,
            ViltModel,
            ViltPreTrainedModel,
        )
        from .models.vision_encoder_decoder import VisionEncoderDecoderModel
        from .models.vision_text_dual_encoder import VisionTextDualEncoderModel
        from .models.visual_bert import (
            VISUAL_BERT_PRETRAINED_MODEL_ARCHIVE_LIST,
            VisualBertForMultipleChoice,
            VisualBertForPreTraining,
            VisualBertForQuestionAnswering,
            VisualBertForRegionToPhraseAlignment,
            VisualBertForVisualReasoning,
            VisualBertLayer,
            VisualBertModel,
            VisualBertPreTrainedModel,
        )
        from .models.vit import (
            VIT_PRETRAINED_MODEL_ARCHIVE_LIST,
            ViTForImageClassification,
            ViTForMaskedImageModeling,
            ViTModel,
            ViTPreTrainedModel,
        )
        from .models.vit_mae import (
            VIT_MAE_PRETRAINED_MODEL_ARCHIVE_LIST,
            ViTMAEForPreTraining,
            ViTMAELayer,
            ViTMAEModel,
            ViTMAEPreTrainedModel,
        )
        from .models.vit_msn import (
            VIT_MSN_PRETRAINED_MODEL_ARCHIVE_LIST,
            ViTMSNForImageClassification,
            ViTMSNModel,
            ViTMSNPreTrainedModel,
        )
        from .models.wav2vec2 import (
            WAV_2_VEC_2_PRETRAINED_MODEL_ARCHIVE_LIST,
            Wav2Vec2ForAudioFrameClassification,
            Wav2Vec2ForCTC,
            Wav2Vec2ForMaskedLM,
            Wav2Vec2ForPreTraining,
            Wav2Vec2ForSequenceClassification,
            Wav2Vec2ForXVector,
            Wav2Vec2Model,
            Wav2Vec2PreTrainedModel,
        )
        from .models.wav2vec2_conformer import (
            WAV2VEC2_CONFORMER_PRETRAINED_MODEL_ARCHIVE_LIST,
            Wav2Vec2ConformerForAudioFrameClassification,
            Wav2Vec2ConformerForCTC,
            Wav2Vec2ConformerForPreTraining,
            Wav2Vec2ConformerForSequenceClassification,
            Wav2Vec2ConformerForXVector,
            Wav2Vec2ConformerModel,
            Wav2Vec2ConformerPreTrainedModel,
        )
        from .models.wavlm import (
            WAVLM_PRETRAINED_MODEL_ARCHIVE_LIST,
            WavLMForAudioFrameClassification,
            WavLMForCTC,
            WavLMForSequenceClassification,
            WavLMForXVector,
            WavLMModel,
            WavLMPreTrainedModel,
        )
        from .models.whisper import (
            WHISPER_PRETRAINED_MODEL_ARCHIVE_LIST,
            WhisperForConditionalGeneration,
            WhisperModel,
            WhisperPreTrainedModel,
        )
        from .models.x_clip import (
            XCLIP_PRETRAINED_MODEL_ARCHIVE_LIST,
            XCLIPModel,
            XCLIPPreTrainedModel,
            XCLIPTextModel,
            XCLIPVisionModel,
        )
        from .models.xglm import XGLM_PRETRAINED_MODEL_ARCHIVE_LIST, XGLMForCausalLM, XGLMModel, XGLMPreTrainedModel
        from .models.xlm import (
            XLM_PRETRAINED_MODEL_ARCHIVE_LIST,
            XLMForMultipleChoice,
            XLMForQuestionAnswering,
            XLMForQuestionAnsweringSimple,
            XLMForSequenceClassification,
            XLMForTokenClassification,
            XLMModel,
            XLMPreTrainedModel,
            XLMWithLMHeadModel,
        )
        from .models.xlm_prophetnet import (
            XLM_PROPHETNET_PRETRAINED_MODEL_ARCHIVE_LIST,
            XLMProphetNetDecoder,
            XLMProphetNetEncoder,
            XLMProphetNetForCausalLM,
            XLMProphetNetForConditionalGeneration,
            XLMProphetNetModel,
            XLMProphetNetPreTrainedModel,
        )
        from .models.xlm_roberta import (
            XLM_ROBERTA_PRETRAINED_MODEL_ARCHIVE_LIST,
            XLMRobertaForCausalLM,
            XLMRobertaForMaskedLM,
            XLMRobertaForMultipleChoice,
            XLMRobertaForQuestionAnswering,
            XLMRobertaForSequenceClassification,
            XLMRobertaForTokenClassification,
            XLMRobertaModel,
            XLMRobertaPreTrainedModel,
        )
        from .models.xlm_roberta_xl import (
            XLM_ROBERTA_XL_PRETRAINED_MODEL_ARCHIVE_LIST,
            XLMRobertaXLForCausalLM,
            XLMRobertaXLForMaskedLM,
            XLMRobertaXLForMultipleChoice,
            XLMRobertaXLForQuestionAnswering,
            XLMRobertaXLForSequenceClassification,
            XLMRobertaXLForTokenClassification,
            XLMRobertaXLModel,
            XLMRobertaXLPreTrainedModel,
        )
        from .models.xlnet import (
            XLNET_PRETRAINED_MODEL_ARCHIVE_LIST,
            XLNetForMultipleChoice,
            XLNetForQuestionAnswering,
            XLNetForQuestionAnsweringSimple,
            XLNetForSequenceClassification,
            XLNetForTokenClassification,
            XLNetLMHeadModel,
            XLNetModel,
            XLNetPreTrainedModel,
            load_tf_weights_in_xlnet,
        )
        from .models.yolos import (
            YOLOS_PRETRAINED_MODEL_ARCHIVE_LIST,
            YolosForObjectDetection,
            YolosModel,
            YolosPreTrainedModel,
        )
        from .models.yoso import (
            YOSO_PRETRAINED_MODEL_ARCHIVE_LIST,
            YosoForMaskedLM,
            YosoForMultipleChoice,
            YosoForQuestionAnswering,
            YosoForSequenceClassification,
            YosoForTokenClassification,
            YosoLayer,
            YosoModel,
            YosoPreTrainedModel,
        )

        # Optimization
        from .optimization import (
            Adafactor,
            AdamW,
            get_constant_schedule,
            get_constant_schedule_with_warmup,
            get_cosine_schedule_with_warmup,
            get_cosine_with_hard_restarts_schedule_with_warmup,
            get_linear_schedule_with_warmup,
            get_polynomial_decay_schedule_with_warmup,
            get_scheduler,
        )
        from .pytorch_utils import Conv1D, apply_chunking_to_forward, prune_layer

        # Trainer
        from .trainer import Trainer
        from .trainer_pt_utils import torch_distributed_zero_first
        from .trainer_seq2seq import Seq2SeqTrainer

    # TensorFlow
    try:
        if not is_tf_available():
            raise OptionalDependencyNotAvailable()
    except OptionalDependencyNotAvailable:
        # Import the same objects as dummies to get them in the namespace.
        # They will raise an import error if the user tries to instantiate / use them.
        from .utils.dummy_tf_objects import *
    else:
        from .benchmark.benchmark_args_tf import TensorFlowBenchmarkArguments

        # Benchmarks
        from .benchmark.benchmark_tf import TensorFlowBenchmark
        from .generation import (
            TFForcedBOSTokenLogitsProcessor,
            TFForcedEOSTokenLogitsProcessor,
            TFGenerationMixin,
            TFLogitsProcessor,
            TFLogitsProcessorList,
            TFLogitsWarper,
            TFMinLengthLogitsProcessor,
            TFNoBadWordsLogitsProcessor,
            TFNoRepeatNGramLogitsProcessor,
            TFRepetitionPenaltyLogitsProcessor,
            TFTemperatureLogitsWarper,
            TFTopKLogitsWarper,
            TFTopPLogitsWarper,
            tf_top_k_top_p_filtering,
        )
        from .keras_callbacks import KerasMetricCallback, PushToHubCallback
        from .modeling_tf_layoutlm import (
            TF_LAYOUTLM_PRETRAINED_MODEL_ARCHIVE_LIST,
            TFLayoutLMForMaskedLM,
            TFLayoutLMForQuestionAnswering,
            TFLayoutLMForSequenceClassification,
            TFLayoutLMForTokenClassification,
            TFLayoutLMMainLayer,
            TFLayoutLMModel,
            TFLayoutLMPreTrainedModel,
        )
        from .modeling_tf_utils import TFPreTrainedModel, TFSequenceSummary, TFSharedEmbeddings, shape_list

        # TensorFlow model imports
        from .models.albert import (
            TF_ALBERT_PRETRAINED_MODEL_ARCHIVE_LIST,
            TFAlbertForMaskedLM,
            TFAlbertForMultipleChoice,
            TFAlbertForPreTraining,
            TFAlbertForQuestionAnswering,
            TFAlbertForSequenceClassification,
            TFAlbertForTokenClassification,
            TFAlbertMainLayer,
            TFAlbertModel,
            TFAlbertPreTrainedModel,
        )
        from .models.auto import (
            TF_MODEL_FOR_CAUSAL_LM_MAPPING,
            TF_MODEL_FOR_DOCUMENT_QUESTION_ANSWERING_MAPPING,
            TF_MODEL_FOR_IMAGE_CLASSIFICATION_MAPPING,
            TF_MODEL_FOR_MASKED_IMAGE_MODELING_MAPPING,
            TF_MODEL_FOR_MASKED_LM_MAPPING,
            TF_MODEL_FOR_MULTIPLE_CHOICE_MAPPING,
            TF_MODEL_FOR_NEXT_SENTENCE_PREDICTION_MAPPING,
            TF_MODEL_FOR_PRETRAINING_MAPPING,
            TF_MODEL_FOR_QUESTION_ANSWERING_MAPPING,
            TF_MODEL_FOR_SEMANTIC_SEGMENTATION_MAPPING,
            TF_MODEL_FOR_SEQ_TO_SEQ_CAUSAL_LM_MAPPING,
            TF_MODEL_FOR_SEQUENCE_CLASSIFICATION_MAPPING,
            TF_MODEL_FOR_SPEECH_SEQ_2_SEQ_MAPPING,
            TF_MODEL_FOR_TABLE_QUESTION_ANSWERING_MAPPING,
            TF_MODEL_FOR_TOKEN_CLASSIFICATION_MAPPING,
            TF_MODEL_FOR_VISION_2_SEQ_MAPPING,
            TF_MODEL_MAPPING,
            TF_MODEL_WITH_LM_HEAD_MAPPING,
            TFAutoModel,
            TFAutoModelForCausalLM,
            TFAutoModelForDocumentQuestionAnswering,
            TFAutoModelForImageClassification,
            TFAutoModelForMaskedLM,
            TFAutoModelForMultipleChoice,
            TFAutoModelForNextSentencePrediction,
            TFAutoModelForPreTraining,
            TFAutoModelForQuestionAnswering,
            TFAutoModelForSemanticSegmentation,
            TFAutoModelForSeq2SeqLM,
            TFAutoModelForSequenceClassification,
            TFAutoModelForSpeechSeq2Seq,
            TFAutoModelForTableQuestionAnswering,
            TFAutoModelForTokenClassification,
            TFAutoModelForVision2Seq,
            TFAutoModelWithLMHead,
        )
        from .models.bart import TFBartForConditionalGeneration, TFBartModel, TFBartPretrainedModel
        from .models.bert import (
            TF_BERT_PRETRAINED_MODEL_ARCHIVE_LIST,
            TFBertEmbeddings,
            TFBertForMaskedLM,
            TFBertForMultipleChoice,
            TFBertForNextSentencePrediction,
            TFBertForPreTraining,
            TFBertForQuestionAnswering,
            TFBertForSequenceClassification,
            TFBertForTokenClassification,
            TFBertLMHeadModel,
            TFBertMainLayer,
            TFBertModel,
            TFBertPreTrainedModel,
        )
        from .models.blenderbot import (
            TFBlenderbotForConditionalGeneration,
            TFBlenderbotModel,
            TFBlenderbotPreTrainedModel,
        )
        from .models.blenderbot_small import (
            TFBlenderbotSmallForConditionalGeneration,
            TFBlenderbotSmallModel,
            TFBlenderbotSmallPreTrainedModel,
        )
        from .models.camembert import (
            TF_CAMEMBERT_PRETRAINED_MODEL_ARCHIVE_LIST,
            TFCamembertForCausalLM,
            TFCamembertForMaskedLM,
            TFCamembertForMultipleChoice,
            TFCamembertForQuestionAnswering,
            TFCamembertForSequenceClassification,
            TFCamembertForTokenClassification,
            TFCamembertModel,
            TFCamembertPreTrainedModel,
        )
        from .models.clip import (
            TF_CLIP_PRETRAINED_MODEL_ARCHIVE_LIST,
            TFCLIPModel,
            TFCLIPPreTrainedModel,
            TFCLIPTextModel,
            TFCLIPVisionModel,
        )
        from .models.convbert import (
            TF_CONVBERT_PRETRAINED_MODEL_ARCHIVE_LIST,
            TFConvBertForMaskedLM,
            TFConvBertForMultipleChoice,
            TFConvBertForQuestionAnswering,
            TFConvBertForSequenceClassification,
            TFConvBertForTokenClassification,
            TFConvBertLayer,
            TFConvBertModel,
            TFConvBertPreTrainedModel,
        )
        from .models.convnext import TFConvNextForImageClassification, TFConvNextModel, TFConvNextPreTrainedModel
        from .models.ctrl import (
            TF_CTRL_PRETRAINED_MODEL_ARCHIVE_LIST,
            TFCTRLForSequenceClassification,
            TFCTRLLMHeadModel,
            TFCTRLModel,
            TFCTRLPreTrainedModel,
        )
        from .models.cvt import (
            TF_CVT_PRETRAINED_MODEL_ARCHIVE_LIST,
            TFCvtForImageClassification,
            TFCvtModel,
            TFCvtPreTrainedModel,
        )
        from .models.data2vec import (
            TFData2VecVisionForImageClassification,
            TFData2VecVisionForSemanticSegmentation,
            TFData2VecVisionModel,
            TFData2VecVisionPreTrainedModel,
        )
        from .models.deberta import (
            TF_DEBERTA_PRETRAINED_MODEL_ARCHIVE_LIST,
            TFDebertaForMaskedLM,
            TFDebertaForQuestionAnswering,
            TFDebertaForSequenceClassification,
            TFDebertaForTokenClassification,
            TFDebertaModel,
            TFDebertaPreTrainedModel,
        )
        from .models.deberta_v2 import (
            TF_DEBERTA_V2_PRETRAINED_MODEL_ARCHIVE_LIST,
            TFDebertaV2ForMaskedLM,
            TFDebertaV2ForQuestionAnswering,
            TFDebertaV2ForSequenceClassification,
            TFDebertaV2ForTokenClassification,
            TFDebertaV2Model,
            TFDebertaV2PreTrainedModel,
        )
        from .models.deit import (
            TF_DEIT_PRETRAINED_MODEL_ARCHIVE_LIST,
            TFDeiTForImageClassification,
            TFDeiTForImageClassificationWithTeacher,
            TFDeiTForMaskedImageModeling,
            TFDeiTModel,
            TFDeiTPreTrainedModel,
        )
        from .models.distilbert import (
            TF_DISTILBERT_PRETRAINED_MODEL_ARCHIVE_LIST,
            TFDistilBertForMaskedLM,
            TFDistilBertForMultipleChoice,
            TFDistilBertForQuestionAnswering,
            TFDistilBertForSequenceClassification,
            TFDistilBertForTokenClassification,
            TFDistilBertMainLayer,
            TFDistilBertModel,
            TFDistilBertPreTrainedModel,
        )
        from .models.dpr import (
            TF_DPR_CONTEXT_ENCODER_PRETRAINED_MODEL_ARCHIVE_LIST,
            TF_DPR_QUESTION_ENCODER_PRETRAINED_MODEL_ARCHIVE_LIST,
            TF_DPR_READER_PRETRAINED_MODEL_ARCHIVE_LIST,
            TFDPRContextEncoder,
            TFDPRPretrainedContextEncoder,
            TFDPRPretrainedQuestionEncoder,
            TFDPRPretrainedReader,
            TFDPRQuestionEncoder,
            TFDPRReader,
        )
        from .models.electra import (
            TF_ELECTRA_PRETRAINED_MODEL_ARCHIVE_LIST,
            TFElectraForMaskedLM,
            TFElectraForMultipleChoice,
            TFElectraForPreTraining,
            TFElectraForQuestionAnswering,
            TFElectraForSequenceClassification,
            TFElectraForTokenClassification,
            TFElectraModel,
            TFElectraPreTrainedModel,
        )
        from .models.encoder_decoder import TFEncoderDecoderModel
        from .models.esm import (
            ESM_PRETRAINED_MODEL_ARCHIVE_LIST,
            TFEsmForMaskedLM,
            TFEsmForSequenceClassification,
            TFEsmForTokenClassification,
            TFEsmModel,
            TFEsmPreTrainedModel,
        )
        from .models.flaubert import (
            TF_FLAUBERT_PRETRAINED_MODEL_ARCHIVE_LIST,
            TFFlaubertForMultipleChoice,
            TFFlaubertForQuestionAnsweringSimple,
            TFFlaubertForSequenceClassification,
            TFFlaubertForTokenClassification,
            TFFlaubertModel,
            TFFlaubertPreTrainedModel,
            TFFlaubertWithLMHeadModel,
        )
        from .models.funnel import (
            TF_FUNNEL_PRETRAINED_MODEL_ARCHIVE_LIST,
            TFFunnelBaseModel,
            TFFunnelForMaskedLM,
            TFFunnelForMultipleChoice,
            TFFunnelForPreTraining,
            TFFunnelForQuestionAnswering,
            TFFunnelForSequenceClassification,
            TFFunnelForTokenClassification,
            TFFunnelModel,
            TFFunnelPreTrainedModel,
        )
        from .models.gpt2 import (
            TF_GPT2_PRETRAINED_MODEL_ARCHIVE_LIST,
            TFGPT2DoubleHeadsModel,
            TFGPT2ForSequenceClassification,
            TFGPT2LMHeadModel,
            TFGPT2MainLayer,
            TFGPT2Model,
            TFGPT2PreTrainedModel,
        )
        from .models.gptj import (
            TFGPTJForCausalLM,
            TFGPTJForQuestionAnswering,
            TFGPTJForSequenceClassification,
            TFGPTJModel,
            TFGPTJPreTrainedModel,
        )
        from .models.groupvit import (
            TF_GROUPVIT_PRETRAINED_MODEL_ARCHIVE_LIST,
            TFGroupViTModel,
            TFGroupViTPreTrainedModel,
            TFGroupViTTextModel,
            TFGroupViTVisionModel,
        )
        from .models.hubert import (
            TF_HUBERT_PRETRAINED_MODEL_ARCHIVE_LIST,
            TFHubertForCTC,
            TFHubertModel,
            TFHubertPreTrainedModel,
        )
        from .models.layoutlmv3 import (
            TF_LAYOUTLMV3_PRETRAINED_MODEL_ARCHIVE_LIST,
            TFLayoutLMv3ForQuestionAnswering,
            TFLayoutLMv3ForSequenceClassification,
            TFLayoutLMv3ForTokenClassification,
            TFLayoutLMv3Model,
            TFLayoutLMv3PreTrainedModel,
        )
        from .models.led import TFLEDForConditionalGeneration, TFLEDModel, TFLEDPreTrainedModel
        from .models.longformer import (
            TF_LONGFORMER_PRETRAINED_MODEL_ARCHIVE_LIST,
            TFLongformerForMaskedLM,
            TFLongformerForMultipleChoice,
            TFLongformerForQuestionAnswering,
            TFLongformerForSequenceClassification,
            TFLongformerForTokenClassification,
            TFLongformerModel,
            TFLongformerPreTrainedModel,
            TFLongformerSelfAttention,
        )
        from .models.lxmert import (
            TF_LXMERT_PRETRAINED_MODEL_ARCHIVE_LIST,
            TFLxmertForPreTraining,
            TFLxmertMainLayer,
            TFLxmertModel,
            TFLxmertPreTrainedModel,
            TFLxmertVisualFeatureEncoder,
        )
        from .models.marian import TFMarianModel, TFMarianMTModel, TFMarianPreTrainedModel
        from .models.mbart import TFMBartForConditionalGeneration, TFMBartModel, TFMBartPreTrainedModel
        from .models.mobilebert import (
            TF_MOBILEBERT_PRETRAINED_MODEL_ARCHIVE_LIST,
            TF_MOBILEVIT_PRETRAINED_MODEL_ARCHIVE_LIST,
            TFMobileBertForMaskedLM,
            TFMobileBertForMultipleChoice,
            TFMobileBertForNextSentencePrediction,
            TFMobileBertForPreTraining,
            TFMobileBertForQuestionAnswering,
            TFMobileBertForSequenceClassification,
            TFMobileBertForTokenClassification,
            TFMobileBertMainLayer,
            TFMobileBertModel,
            TFMobileBertPreTrainedModel,
            TFMobileViTForImageClassification,
            TFMobileViTForSemanticSegmentation,
            TFMobileViTModel,
            TFMobileViTPreTrainedModel,
        )
        from .models.mpnet import (
            TF_MPNET_PRETRAINED_MODEL_ARCHIVE_LIST,
            TFMPNetForMaskedLM,
            TFMPNetForMultipleChoice,
            TFMPNetForQuestionAnswering,
            TFMPNetForSequenceClassification,
            TFMPNetForTokenClassification,
            TFMPNetMainLayer,
            TFMPNetModel,
            TFMPNetPreTrainedModel,
        )
        from .models.mt5 import TFMT5EncoderModel, TFMT5ForConditionalGeneration, TFMT5Model
        from .models.openai import (
            TF_OPENAI_GPT_PRETRAINED_MODEL_ARCHIVE_LIST,
            TFOpenAIGPTDoubleHeadsModel,
            TFOpenAIGPTForSequenceClassification,
            TFOpenAIGPTLMHeadModel,
            TFOpenAIGPTMainLayer,
            TFOpenAIGPTModel,
            TFOpenAIGPTPreTrainedModel,
        )
        from .models.opt import TFOPTForCausalLM, TFOPTModel, TFOPTPreTrainedModel
        from .models.pegasus import TFPegasusForConditionalGeneration, TFPegasusModel, TFPegasusPreTrainedModel
        from .models.rag import TFRagModel, TFRagPreTrainedModel, TFRagSequenceForGeneration, TFRagTokenForGeneration
        from .models.regnet import (
            TF_REGNET_PRETRAINED_MODEL_ARCHIVE_LIST,
            TFRegNetForImageClassification,
            TFRegNetModel,
            TFRegNetPreTrainedModel,
        )
        from .models.rembert import (
            TF_REMBERT_PRETRAINED_MODEL_ARCHIVE_LIST,
            TFRemBertForCausalLM,
            TFRemBertForMaskedLM,
            TFRemBertForMultipleChoice,
            TFRemBertForQuestionAnswering,
            TFRemBertForSequenceClassification,
            TFRemBertForTokenClassification,
            TFRemBertLayer,
            TFRemBertModel,
            TFRemBertPreTrainedModel,
        )
        from .models.resnet import (
            TF_RESNET_PRETRAINED_MODEL_ARCHIVE_LIST,
            TFResNetForImageClassification,
            TFResNetModel,
            TFResNetPreTrainedModel,
        )
        from .models.roberta import (
            TF_ROBERTA_PRETRAINED_MODEL_ARCHIVE_LIST,
            TFRobertaForCausalLM,
            TFRobertaForMaskedLM,
            TFRobertaForMultipleChoice,
            TFRobertaForQuestionAnswering,
            TFRobertaForSequenceClassification,
            TFRobertaForTokenClassification,
            TFRobertaMainLayer,
            TFRobertaModel,
            TFRobertaPreTrainedModel,
        )
        from .models.roformer import (
            TF_ROFORMER_PRETRAINED_MODEL_ARCHIVE_LIST,
            TFRoFormerForCausalLM,
            TFRoFormerForMaskedLM,
            TFRoFormerForMultipleChoice,
            TFRoFormerForQuestionAnswering,
            TFRoFormerForSequenceClassification,
            TFRoFormerForTokenClassification,
            TFRoFormerLayer,
            TFRoFormerModel,
            TFRoFormerPreTrainedModel,
        )
        from .models.segformer import (
            TF_SEGFORMER_PRETRAINED_MODEL_ARCHIVE_LIST,
            TFSegformerDecodeHead,
            TFSegformerForImageClassification,
            TFSegformerForSemanticSegmentation,
            TFSegformerModel,
            TFSegformerPreTrainedModel,
        )
        from .models.speech_to_text import (
            TF_SPEECH_TO_TEXT_PRETRAINED_MODEL_ARCHIVE_LIST,
            TFSpeech2TextForConditionalGeneration,
            TFSpeech2TextModel,
            TFSpeech2TextPreTrainedModel,
        )
        from .models.swin import (
            TF_SWIN_PRETRAINED_MODEL_ARCHIVE_LIST,
            TFSwinForImageClassification,
            TFSwinForMaskedImageModeling,
            TFSwinModel,
            TFSwinPreTrainedModel,
        )
        from .models.t5 import (
            TF_T5_PRETRAINED_MODEL_ARCHIVE_LIST,
            TFT5EncoderModel,
            TFT5ForConditionalGeneration,
            TFT5Model,
            TFT5PreTrainedModel,
        )
        from .models.tapas import (
            TF_TAPAS_PRETRAINED_MODEL_ARCHIVE_LIST,
            TFTapasForMaskedLM,
            TFTapasForQuestionAnswering,
            TFTapasForSequenceClassification,
            TFTapasModel,
            TFTapasPreTrainedModel,
        )
        from .models.transfo_xl import (
            TF_TRANSFO_XL_PRETRAINED_MODEL_ARCHIVE_LIST,
            TFAdaptiveEmbedding,
            TFTransfoXLForSequenceClassification,
            TFTransfoXLLMHeadModel,
            TFTransfoXLMainLayer,
            TFTransfoXLModel,
            TFTransfoXLPreTrainedModel,
        )
        from .models.vision_encoder_decoder import TFVisionEncoderDecoderModel
        from .models.vit import TFViTForImageClassification, TFViTModel, TFViTPreTrainedModel
        from .models.vit_mae import TFViTMAEForPreTraining, TFViTMAEModel, TFViTMAEPreTrainedModel
        from .models.wav2vec2 import (
            TF_WAV_2_VEC_2_PRETRAINED_MODEL_ARCHIVE_LIST,
            TFWav2Vec2ForCTC,
            TFWav2Vec2Model,
            TFWav2Vec2PreTrainedModel,
        )
        from .models.whisper import (
            TF_WHISPER_PRETRAINED_MODEL_ARCHIVE_LIST,
            TFWhisperForConditionalGeneration,
            TFWhisperModel,
            TFWhisperPreTrainedModel,
        )
        from .models.xglm import (
            TF_XGLM_PRETRAINED_MODEL_ARCHIVE_LIST,
            TFXGLMForCausalLM,
            TFXGLMModel,
            TFXGLMPreTrainedModel,
        )
        from .models.xlm import (
            TF_XLM_PRETRAINED_MODEL_ARCHIVE_LIST,
            TFXLMForMultipleChoice,
            TFXLMForQuestionAnsweringSimple,
            TFXLMForSequenceClassification,
            TFXLMForTokenClassification,
            TFXLMMainLayer,
            TFXLMModel,
            TFXLMPreTrainedModel,
            TFXLMWithLMHeadModel,
        )
        from .models.xlm_roberta import (
            TF_XLM_ROBERTA_PRETRAINED_MODEL_ARCHIVE_LIST,
            TFXLMRobertaForMaskedLM,
            TFXLMRobertaForMultipleChoice,
            TFXLMRobertaForQuestionAnswering,
            TFXLMRobertaForSequenceClassification,
            TFXLMRobertaForTokenClassification,
            TFXLMRobertaModel,
        )
        from .models.xlnet import (
            TF_XLNET_PRETRAINED_MODEL_ARCHIVE_LIST,
            TFXLNetForMultipleChoice,
            TFXLNetForQuestionAnsweringSimple,
            TFXLNetForSequenceClassification,
            TFXLNetForTokenClassification,
            TFXLNetLMHeadModel,
            TFXLNetMainLayer,
            TFXLNetModel,
            TFXLNetPreTrainedModel,
        )

        # Optimization
        from .optimization_tf import AdamWeightDecay, GradientAccumulator, WarmUp, create_optimizer

        # Trainer
        from .trainer_tf import TFTrainer

    try:
        if not is_flax_available():
            raise OptionalDependencyNotAvailable()
    except OptionalDependencyNotAvailable:
        # Import the same objects as dummies to get them in the namespace.
        # They will raise an import error if the user tries to instantiate / use them.
        from .utils.dummy_flax_objects import *
    else:
        from .generation import (
            FlaxForcedBOSTokenLogitsProcessor,
            FlaxForcedEOSTokenLogitsProcessor,
            FlaxGenerationMixin,
            FlaxLogitsProcessor,
            FlaxLogitsProcessorList,
            FlaxLogitsWarper,
            FlaxMinLengthLogitsProcessor,
            FlaxTemperatureLogitsWarper,
            FlaxTopKLogitsWarper,
            FlaxTopPLogitsWarper,
        )
        from .modeling_flax_utils import FlaxPreTrainedModel

        # Flax model imports
        from .models.albert import (
            FlaxAlbertForMaskedLM,
            FlaxAlbertForMultipleChoice,
            FlaxAlbertForPreTraining,
            FlaxAlbertForQuestionAnswering,
            FlaxAlbertForSequenceClassification,
            FlaxAlbertForTokenClassification,
            FlaxAlbertModel,
            FlaxAlbertPreTrainedModel,
        )
        from .models.auto import (
            FLAX_MODEL_FOR_CAUSAL_LM_MAPPING,
            FLAX_MODEL_FOR_IMAGE_CLASSIFICATION_MAPPING,
            FLAX_MODEL_FOR_MASKED_LM_MAPPING,
            FLAX_MODEL_FOR_MULTIPLE_CHOICE_MAPPING,
            FLAX_MODEL_FOR_NEXT_SENTENCE_PREDICTION_MAPPING,
            FLAX_MODEL_FOR_PRETRAINING_MAPPING,
            FLAX_MODEL_FOR_QUESTION_ANSWERING_MAPPING,
            FLAX_MODEL_FOR_SEQ_TO_SEQ_CAUSAL_LM_MAPPING,
            FLAX_MODEL_FOR_SEQUENCE_CLASSIFICATION_MAPPING,
            FLAX_MODEL_FOR_TOKEN_CLASSIFICATION_MAPPING,
            FLAX_MODEL_FOR_VISION_2_SEQ_MAPPING,
            FLAX_MODEL_MAPPING,
            FlaxAutoModel,
            FlaxAutoModelForCausalLM,
            FlaxAutoModelForImageClassification,
            FlaxAutoModelForMaskedLM,
            FlaxAutoModelForMultipleChoice,
            FlaxAutoModelForNextSentencePrediction,
            FlaxAutoModelForPreTraining,
            FlaxAutoModelForQuestionAnswering,
            FlaxAutoModelForSeq2SeqLM,
            FlaxAutoModelForSequenceClassification,
            FlaxAutoModelForTokenClassification,
            FlaxAutoModelForVision2Seq,
        )
        from .models.bart import (
            FlaxBartDecoderPreTrainedModel,
            FlaxBartForCausalLM,
            FlaxBartForConditionalGeneration,
            FlaxBartForQuestionAnswering,
            FlaxBartForSequenceClassification,
            FlaxBartModel,
            FlaxBartPreTrainedModel,
        )
        from .models.beit import (
            FlaxBeitForImageClassification,
            FlaxBeitForMaskedImageModeling,
            FlaxBeitModel,
            FlaxBeitPreTrainedModel,
        )
        from .models.bert import (
            FlaxBertForCausalLM,
            FlaxBertForMaskedLM,
            FlaxBertForMultipleChoice,
            FlaxBertForNextSentencePrediction,
            FlaxBertForPreTraining,
            FlaxBertForQuestionAnswering,
            FlaxBertForSequenceClassification,
            FlaxBertForTokenClassification,
            FlaxBertModel,
            FlaxBertPreTrainedModel,
        )
        from .models.big_bird import (
            FlaxBigBirdForCausalLM,
            FlaxBigBirdForMaskedLM,
            FlaxBigBirdForMultipleChoice,
            FlaxBigBirdForPreTraining,
            FlaxBigBirdForQuestionAnswering,
            FlaxBigBirdForSequenceClassification,
            FlaxBigBirdForTokenClassification,
            FlaxBigBirdModel,
            FlaxBigBirdPreTrainedModel,
        )
        from .models.blenderbot import (
            FlaxBlenderbotForConditionalGeneration,
            FlaxBlenderbotModel,
            FlaxBlenderbotPreTrainedModel,
        )
        from .models.blenderbot_small import (
            FlaxBlenderbotSmallForConditionalGeneration,
            FlaxBlenderbotSmallModel,
            FlaxBlenderbotSmallPreTrainedModel,
        )
        from .models.clip import (
            FlaxCLIPModel,
            FlaxCLIPPreTrainedModel,
            FlaxCLIPTextModel,
            FlaxCLIPTextPreTrainedModel,
            FlaxCLIPVisionModel,
            FlaxCLIPVisionPreTrainedModel,
        )
        from .models.distilbert import (
            FlaxDistilBertForMaskedLM,
            FlaxDistilBertForMultipleChoice,
            FlaxDistilBertForQuestionAnswering,
            FlaxDistilBertForSequenceClassification,
            FlaxDistilBertForTokenClassification,
            FlaxDistilBertModel,
            FlaxDistilBertPreTrainedModel,
        )
        from .models.electra import (
            FlaxElectraForCausalLM,
            FlaxElectraForMaskedLM,
            FlaxElectraForMultipleChoice,
            FlaxElectraForPreTraining,
            FlaxElectraForQuestionAnswering,
            FlaxElectraForSequenceClassification,
            FlaxElectraForTokenClassification,
            FlaxElectraModel,
            FlaxElectraPreTrainedModel,
        )
        from .models.encoder_decoder import FlaxEncoderDecoderModel
        from .models.gpt2 import FlaxGPT2LMHeadModel, FlaxGPT2Model, FlaxGPT2PreTrainedModel
        from .models.gpt_neo import FlaxGPTNeoForCausalLM, FlaxGPTNeoModel, FlaxGPTNeoPreTrainedModel
        from .models.gptj import FlaxGPTJForCausalLM, FlaxGPTJModel, FlaxGPTJPreTrainedModel
        from .models.longt5 import FlaxLongT5ForConditionalGeneration, FlaxLongT5Model, FlaxLongT5PreTrainedModel
        from .models.marian import FlaxMarianModel, FlaxMarianMTModel, FlaxMarianPreTrainedModel
        from .models.mbart import (
            FlaxMBartForConditionalGeneration,
            FlaxMBartForQuestionAnswering,
            FlaxMBartForSequenceClassification,
            FlaxMBartModel,
            FlaxMBartPreTrainedModel,
        )
        from .models.mt5 import FlaxMT5EncoderModel, FlaxMT5ForConditionalGeneration, FlaxMT5Model
        from .models.opt import FlaxOPTForCausalLM, FlaxOPTModel, FlaxOPTPreTrainedModel
        from .models.pegasus import FlaxPegasusForConditionalGeneration, FlaxPegasusModel, FlaxPegasusPreTrainedModel
        from .models.roberta import (
            FlaxRobertaForCausalLM,
            FlaxRobertaForMaskedLM,
            FlaxRobertaForMultipleChoice,
            FlaxRobertaForQuestionAnswering,
            FlaxRobertaForSequenceClassification,
            FlaxRobertaForTokenClassification,
            FlaxRobertaModel,
            FlaxRobertaPreTrainedModel,
        )
        from .models.roformer import (
            FlaxRoFormerForMaskedLM,
            FlaxRoFormerForMultipleChoice,
            FlaxRoFormerForQuestionAnswering,
            FlaxRoFormerForSequenceClassification,
            FlaxRoFormerForTokenClassification,
            FlaxRoFormerModel,
            FlaxRoFormerPreTrainedModel,
        )
        from .models.speech_encoder_decoder import FlaxSpeechEncoderDecoderModel
        from .models.t5 import FlaxT5EncoderModel, FlaxT5ForConditionalGeneration, FlaxT5Model, FlaxT5PreTrainedModel
        from .models.vision_encoder_decoder import FlaxVisionEncoderDecoderModel
        from .models.vision_text_dual_encoder import FlaxVisionTextDualEncoderModel
        from .models.vit import FlaxViTForImageClassification, FlaxViTModel, FlaxViTPreTrainedModel
        from .models.wav2vec2 import (
            FlaxWav2Vec2ForCTC,
            FlaxWav2Vec2ForPreTraining,
            FlaxWav2Vec2Model,
            FlaxWav2Vec2PreTrainedModel,
        )
        from .models.xglm import FlaxXGLMForCausalLM, FlaxXGLMModel, FlaxXGLMPreTrainedModel
        from .models.xlm_roberta import (
            FlaxXLMRobertaForMaskedLM,
            FlaxXLMRobertaForMultipleChoice,
            FlaxXLMRobertaForQuestionAnswering,
            FlaxXLMRobertaForSequenceClassification,
            FlaxXLMRobertaForTokenClassification,
            FlaxXLMRobertaModel,
        )

else:
    import sys

    sys.modules[__name__] = _LazyModule(
        __name__,
        globals()["__file__"],
        _import_structure,
        module_spec=__spec__,
        extra_objects={"__version__": __version__},
    )


if not is_tf_available() and not is_torch_available() and not is_flax_available():
    logger.warning(
        "None of PyTorch, TensorFlow >= 2.0, or Flax have been found. "
        "Models won't be available and only tokenizers, configuration "
        "and file/data utilities can be used."
    )<|MERGE_RESOLUTION|>--- conflicted
+++ resolved
@@ -2219,7 +2219,6 @@
             "ViTMSNPreTrainedModel",
         ]
     )
-<<<<<<< HEAD
     _import_structure["models.videomae"].extend(
         [
             "VIDEOMAE_PRETRAINED_MODEL_ARCHIVE_LIST",
@@ -2237,8 +2236,6 @@
             "TimesformerForVideoClassification",
         ]
     )
-=======
->>>>>>> e342ac7e
     _import_structure["models.wav2vec2"].extend(
         [
             "WAV_2_VEC_2_PRETRAINED_MODEL_ARCHIVE_LIST",
