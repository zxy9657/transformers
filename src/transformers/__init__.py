# flake8: noqa
# There's no way to ignore "F401 '...' imported but unused" warnings in this
# module, but to preserve other warnings. So, don't check this module at all.

# Copyright 2020 The HuggingFace Team. All rights reserved.
#
# Licensed under the Apache License, Version 2.0 (the "License");
# you may not use this file except in compliance with the License.
# You may obtain a copy of the License at
#
#     http://www.apache.org/licenses/LICENSE-2.0
#
# Unless required by applicable law or agreed to in writing, software
# distributed under the License is distributed on an "AS IS" BASIS,
# WITHOUT WARRANTIES OR CONDITIONS OF ANY KIND, either express or implied.
# See the License for the specific language governing permissions and
# limitations under the License.

# When adding a new object to this init, remember to add it twice: once inside the `_import_structure` dictionary and
# once inside the `if TYPE_CHECKING` branch. The `TYPE_CHECKING` should have import statements as usual, but they are
# only there for type checking. The `_import_structure` is a dictionary submodule to list of object names, and is used
# to defer the actual importing for when the objects are requested. This way `import transformers` provides the names
# in the namespace without actually importing anything (and especially none of the backends).

__version__ = "4.26.0.dev0"

from typing import TYPE_CHECKING

# Check the dependencies satisfy the minimal versions required.
from . import dependency_versions_check
from .utils import (
    OptionalDependencyNotAvailable,
    _LazyModule,
    is_flax_available,
    is_keras_nlp_available,
    is_sentencepiece_available,
    is_speech_available,
    is_tensorflow_text_available,
    is_tf_available,
    is_timm_available,
    is_tokenizers_available,
    is_torch_available,
    is_vision_available,
    logging,
)


logger = logging.get_logger(__name__)  # pylint: disable=invalid-name


# Base objects, independent of any specific backend
_import_structure = {
    "benchmark": [],
    "commands": [],
    "configuration_utils": ["PretrainedConfig"],
    "convert_graph_to_onnx": [],
    "convert_slow_tokenizers_checkpoints_to_fast": [],
    "convert_tf_hub_seq_to_seq_bert_to_pytorch": [],
    "data": [
        "DataProcessor",
        "InputExample",
        "InputFeatures",
        "SingleSentenceClassificationProcessor",
        "SquadExample",
        "SquadFeatures",
        "SquadV1Processor",
        "SquadV2Processor",
        "glue_compute_metrics",
        "glue_convert_examples_to_features",
        "glue_output_modes",
        "glue_processors",
        "glue_tasks_num_labels",
        "squad_convert_examples_to_features",
        "xnli_compute_metrics",
        "xnli_output_modes",
        "xnli_processors",
        "xnli_tasks_num_labels",
    ],
    "data.data_collator": [
        "DataCollator",
        "DataCollatorForLanguageModeling",
        "DataCollatorForPermutationLanguageModeling",
        "DataCollatorForSeq2Seq",
        "DataCollatorForSOP",
        "DataCollatorForTokenClassification",
        "DataCollatorForWholeWordMask",
        "DataCollatorWithPadding",
        "DefaultDataCollator",
        "default_data_collator",
    ],
    "data.metrics": [],
    "data.processors": [],
    "debug_utils": [],
    "dependency_versions_check": [],
    "dependency_versions_table": [],
    "dynamic_module_utils": [],
    "feature_extraction_sequence_utils": ["SequenceFeatureExtractor"],
    "feature_extraction_utils": ["BatchFeature", "FeatureExtractionMixin"],
    "file_utils": [],
    "generation": ["GenerationConfig"],
    "hf_argparser": ["HfArgumentParser"],
    "image_transforms": [],
    "integrations": [
        "is_clearml_available",
        "is_comet_available",
        "is_neptune_available",
        "is_optuna_available",
        "is_ray_available",
        "is_ray_tune_available",
        "is_sigopt_available",
        "is_tensorboard_available",
        "is_wandb_available",
    ],
    "modelcard": ["ModelCard"],
    "modeling_tf_pytorch_utils": [
        "convert_tf_weight_name_to_pt_weight_name",
        "load_pytorch_checkpoint_in_tf2_model",
        "load_pytorch_model_in_tf2_model",
        "load_pytorch_weights_in_tf2_model",
        "load_tf2_checkpoint_in_pytorch_model",
        "load_tf2_model_in_pytorch_model",
        "load_tf2_weights_in_pytorch_model",
    ],
    "models": [],
    # Models
    "models.albert": ["ALBERT_PRETRAINED_CONFIG_ARCHIVE_MAP", "AlbertConfig"],
    "models.audio_spectrogram_transformer": [
        "AUDIO_SPECTROGRAM_TRANSFORMER_PRETRAINED_CONFIG_ARCHIVE_MAP",
        "ASTConfig",
    ],
    "models.auto": [
        "ALL_PRETRAINED_CONFIG_ARCHIVE_MAP",
        "CONFIG_MAPPING",
        "FEATURE_EXTRACTOR_MAPPING",
        "IMAGE_PROCESSOR_MAPPING",
        "MODEL_NAMES_MAPPING",
        "PROCESSOR_MAPPING",
        "TOKENIZER_MAPPING",
        "AutoConfig",
        "AutoFeatureExtractor",
        "AutoImageProcessor",
        "AutoProcessor",
        "AutoTokenizer",
    ],
    "models.bart": ["BartConfig", "BartTokenizer"],
    "models.barthez": [],
    "models.bartpho": [],
    "models.beit": ["BEIT_PRETRAINED_CONFIG_ARCHIVE_MAP", "BeitConfig"],
    "models.bert": [
        "BERT_PRETRAINED_CONFIG_ARCHIVE_MAP",
        "BasicTokenizer",
        "BertConfig",
        "BertTokenizer",
        "WordpieceTokenizer",
    ],
    "models.bert_generation": ["BertGenerationConfig"],
    "models.bert_japanese": ["BertJapaneseTokenizer", "CharacterTokenizer", "MecabTokenizer"],
    "models.bertweet": ["BertweetTokenizer"],
    "models.big_bird": ["BIG_BIRD_PRETRAINED_CONFIG_ARCHIVE_MAP", "BigBirdConfig"],
    "models.bigbird_pegasus": [
        "BIGBIRD_PEGASUS_PRETRAINED_CONFIG_ARCHIVE_MAP",
        "BigBirdPegasusConfig",
    ],
    "models.biogpt": ["BIOGPT_PRETRAINED_CONFIG_ARCHIVE_MAP", "BioGptConfig", "BioGptTokenizer"],
    "models.bit": ["BIT_PRETRAINED_CONFIG_ARCHIVE_MAP", "BitConfig"],
    "models.blenderbot": ["BLENDERBOT_PRETRAINED_CONFIG_ARCHIVE_MAP", "BlenderbotConfig", "BlenderbotTokenizer"],
    "models.blenderbot_small": [
        "BLENDERBOT_SMALL_PRETRAINED_CONFIG_ARCHIVE_MAP",
        "BlenderbotSmallConfig",
        "BlenderbotSmallTokenizer",
    ],
    "models.bloom": ["BLOOM_PRETRAINED_CONFIG_ARCHIVE_MAP", "BloomConfig"],
    "models.bort": [],
    "models.byt5": ["ByT5Tokenizer"],
    "models.camembert": ["CAMEMBERT_PRETRAINED_CONFIG_ARCHIVE_MAP", "CamembertConfig"],
    "models.canine": ["CANINE_PRETRAINED_CONFIG_ARCHIVE_MAP", "CanineConfig", "CanineTokenizer"],
    "models.chinese_clip": [
        "CHINESE_CLIP_PRETRAINED_CONFIG_ARCHIVE_MAP",
        "ChineseCLIPConfig",
        "ChineseCLIPProcessor",
        "ChineseCLIPTextConfig",
        "ChineseCLIPVisionConfig",
    ],
    "models.clip": [
        "CLIP_PRETRAINED_CONFIG_ARCHIVE_MAP",
        "CLIPConfig",
        "CLIPProcessor",
        "CLIPTextConfig",
        "CLIPTokenizer",
        "CLIPVisionConfig",
    ],
    "models.clipseg": [
        "CLIPSEG_PRETRAINED_CONFIG_ARCHIVE_MAP",
        "CLIPSegConfig",
        "CLIPSegProcessor",
        "CLIPSegTextConfig",
        "CLIPSegVisionConfig",
    ],
    "models.codegen": ["CODEGEN_PRETRAINED_CONFIG_ARCHIVE_MAP", "CodeGenConfig", "CodeGenTokenizer"],
    "models.conditional_detr": ["CONDITIONAL_DETR_PRETRAINED_CONFIG_ARCHIVE_MAP", "ConditionalDetrConfig"],
    "models.convbert": ["CONVBERT_PRETRAINED_CONFIG_ARCHIVE_MAP", "ConvBertConfig", "ConvBertTokenizer"],
    "models.convnext": ["CONVNEXT_PRETRAINED_CONFIG_ARCHIVE_MAP", "ConvNextConfig"],
    "models.cpm": [],
    "models.ctrl": ["CTRL_PRETRAINED_CONFIG_ARCHIVE_MAP", "CTRLConfig", "CTRLTokenizer"],
    "models.cvt": ["CVT_PRETRAINED_CONFIG_ARCHIVE_MAP", "CvtConfig"],
    "models.data2vec": [
        "DATA2VEC_TEXT_PRETRAINED_CONFIG_ARCHIVE_MAP",
        "DATA2VEC_VISION_PRETRAINED_CONFIG_ARCHIVE_MAP",
        "Data2VecAudioConfig",
        "Data2VecTextConfig",
        "Data2VecVisionConfig",
    ],
    "models.deberta": ["DEBERTA_PRETRAINED_CONFIG_ARCHIVE_MAP", "DebertaConfig", "DebertaTokenizer"],
    "models.deberta_v2": ["DEBERTA_V2_PRETRAINED_CONFIG_ARCHIVE_MAP", "DebertaV2Config"],
    "models.decision_transformer": ["DECISION_TRANSFORMER_PRETRAINED_CONFIG_ARCHIVE_MAP", "DecisionTransformerConfig"],
    "models.deformable_detr": ["DEFORMABLE_DETR_PRETRAINED_CONFIG_ARCHIVE_MAP", "DeformableDetrConfig"],
    "models.deit": ["DEIT_PRETRAINED_CONFIG_ARCHIVE_MAP", "DeiTConfig"],
    "models.detr": ["DETR_PRETRAINED_CONFIG_ARCHIVE_MAP", "DetrConfig"],
    "models.dialogpt": [],
    "models.dinat": ["DINAT_PRETRAINED_CONFIG_ARCHIVE_MAP", "DinatConfig"],
    "models.distilbert": ["DISTILBERT_PRETRAINED_CONFIG_ARCHIVE_MAP", "DistilBertConfig", "DistilBertTokenizer"],
    "models.dit": [],
    "models.donut": ["DONUT_SWIN_PRETRAINED_CONFIG_ARCHIVE_MAP", "DonutProcessor", "DonutSwinConfig"],
    "models.dpr": [
        "DPR_PRETRAINED_CONFIG_ARCHIVE_MAP",
        "DPRConfig",
        "DPRContextEncoderTokenizer",
        "DPRQuestionEncoderTokenizer",
        "DPRReaderOutput",
        "DPRReaderTokenizer",
    ],
    "models.dpt": ["DPT_PRETRAINED_CONFIG_ARCHIVE_MAP", "DPTConfig"],
    "models.electra": ["ELECTRA_PRETRAINED_CONFIG_ARCHIVE_MAP", "ElectraConfig", "ElectraTokenizer"],
    "models.encoder_decoder": ["EncoderDecoderConfig"],
    "models.ernie": [
        "ERNIE_PRETRAINED_CONFIG_ARCHIVE_MAP",
        "ErnieConfig",
    ],
    "models.esm": ["ESM_PRETRAINED_CONFIG_ARCHIVE_MAP", "EsmConfig", "EsmTokenizer"],
    "models.flaubert": ["FLAUBERT_PRETRAINED_CONFIG_ARCHIVE_MAP", "FlaubertConfig", "FlaubertTokenizer"],
    "models.flava": [
        "FLAVA_PRETRAINED_CONFIG_ARCHIVE_MAP",
        "FlavaConfig",
        "FlavaImageCodebookConfig",
        "FlavaImageConfig",
        "FlavaMultimodalConfig",
        "FlavaTextConfig",
    ],
    "models.fnet": ["FNET_PRETRAINED_CONFIG_ARCHIVE_MAP", "FNetConfig"],
    "models.fsmt": ["FSMT_PRETRAINED_CONFIG_ARCHIVE_MAP", "FSMTConfig", "FSMTTokenizer"],
    "models.funnel": ["FUNNEL_PRETRAINED_CONFIG_ARCHIVE_MAP", "FunnelConfig", "FunnelTokenizer"],
    "models.glpn": ["GLPN_PRETRAINED_CONFIG_ARCHIVE_MAP", "GLPNConfig"],
    "models.gpt2": ["GPT2_PRETRAINED_CONFIG_ARCHIVE_MAP", "GPT2Config", "GPT2Tokenizer"],
    "models.gpt_neo": ["GPT_NEO_PRETRAINED_CONFIG_ARCHIVE_MAP", "GPTNeoConfig"],
    "models.gpt_neox": ["GPT_NEOX_PRETRAINED_CONFIG_ARCHIVE_MAP", "GPTNeoXConfig"],
    "models.gpt_neox_japanese": ["GPT_NEOX_JAPANESE_PRETRAINED_CONFIG_ARCHIVE_MAP", "GPTNeoXJapaneseConfig"],
    "models.gpt_sw3": [],
    "models.gptj": ["GPTJ_PRETRAINED_CONFIG_ARCHIVE_MAP", "GPTJConfig"],
    "models.groupvit": [
        "GROUPVIT_PRETRAINED_CONFIG_ARCHIVE_MAP",
        "GroupViTConfig",
        "GroupViTTextConfig",
        "GroupViTVisionConfig",
    ],
    "models.herbert": ["HerbertTokenizer"],
    "models.hubert": ["HUBERT_PRETRAINED_CONFIG_ARCHIVE_MAP", "HubertConfig"],
    "models.ibert": ["IBERT_PRETRAINED_CONFIG_ARCHIVE_MAP", "IBertConfig"],
    "models.imagegpt": ["IMAGEGPT_PRETRAINED_CONFIG_ARCHIVE_MAP", "ImageGPTConfig"],
    "models.jukebox": [
        "JUKEBOX_PRETRAINED_CONFIG_ARCHIVE_MAP",
        "JukeboxConfig",
        "JukeboxPriorConfig",
        "JukeboxTokenizer",
        "JukeboxVQVAEConfig",
    ],
    "models.layoutlm": ["LAYOUTLM_PRETRAINED_CONFIG_ARCHIVE_MAP", "LayoutLMConfig", "LayoutLMTokenizer"],
    "models.layoutlmv2": [
        "LAYOUTLMV2_PRETRAINED_CONFIG_ARCHIVE_MAP",
        "LayoutLMv2Config",
        "LayoutLMv2FeatureExtractor",
        "LayoutLMv2ImageProcessor",
        "LayoutLMv2Processor",
        "LayoutLMv2Tokenizer",
    ],
    "models.layoutlmv3": [
        "LAYOUTLMV3_PRETRAINED_CONFIG_ARCHIVE_MAP",
        "LayoutLMv3Config",
        "LayoutLMv3FeatureExtractor",
        "LayoutLMv3ImageProcessor",
        "LayoutLMv3Processor",
        "LayoutLMv3Tokenizer",
    ],
    "models.layoutxlm": ["LayoutXLMProcessor"],
    "models.led": ["LED_PRETRAINED_CONFIG_ARCHIVE_MAP", "LEDConfig", "LEDTokenizer"],
    "models.levit": ["LEVIT_PRETRAINED_CONFIG_ARCHIVE_MAP", "LevitConfig"],
    "models.lilt": ["LILT_PRETRAINED_CONFIG_ARCHIVE_MAP", "LiltConfig"],
    "models.longformer": ["LONGFORMER_PRETRAINED_CONFIG_ARCHIVE_MAP", "LongformerConfig", "LongformerTokenizer"],
    "models.longt5": ["LONGT5_PRETRAINED_CONFIG_ARCHIVE_MAP", "LongT5Config"],
    "models.luke": ["LUKE_PRETRAINED_CONFIG_ARCHIVE_MAP", "LukeConfig", "LukeTokenizer"],
    "models.lxmert": ["LXMERT_PRETRAINED_CONFIG_ARCHIVE_MAP", "LxmertConfig", "LxmertTokenizer"],
    "models.m2m_100": ["M2M_100_PRETRAINED_CONFIG_ARCHIVE_MAP", "M2M100Config"],
    "models.marian": ["MarianConfig"],
    "models.markuplm": [
        "MARKUPLM_PRETRAINED_CONFIG_ARCHIVE_MAP",
        "MarkupLMConfig",
        "MarkupLMFeatureExtractor",
        "MarkupLMProcessor",
        "MarkupLMTokenizer",
    ],
    "models.maskformer": ["MASKFORMER_PRETRAINED_CONFIG_ARCHIVE_MAP", "MaskFormerConfig", "MaskFormerSwinConfig"],
    "models.mbart": ["MBartConfig"],
    "models.mbart50": [],
    "models.mctct": ["MCTCT_PRETRAINED_CONFIG_ARCHIVE_MAP", "MCTCTConfig", "MCTCTProcessor"],
    "models.megatron_bert": ["MEGATRON_BERT_PRETRAINED_CONFIG_ARCHIVE_MAP", "MegatronBertConfig"],
    "models.megatron_gpt2": [],
    "models.mluke": [],
    "models.mmbt": ["MMBTConfig"],
    "models.mobilebert": ["MOBILEBERT_PRETRAINED_CONFIG_ARCHIVE_MAP", "MobileBertConfig", "MobileBertTokenizer"],
    "models.mobilenet_v1": ["MOBILENET_V1_PRETRAINED_CONFIG_ARCHIVE_MAP", "MobileNetV1Config"],
    "models.mobilenet_v2": ["MOBILENET_V2_PRETRAINED_CONFIG_ARCHIVE_MAP", "MobileNetV2Config"],
    "models.mobilevit": ["MOBILEVIT_PRETRAINED_CONFIG_ARCHIVE_MAP", "MobileViTConfig"],
    "models.mpnet": ["MPNET_PRETRAINED_CONFIG_ARCHIVE_MAP", "MPNetConfig", "MPNetTokenizer"],
    "models.mt5": ["MT5Config"],
    "models.mvp": ["MvpConfig", "MvpTokenizer"],
    "models.nat": ["NAT_PRETRAINED_CONFIG_ARCHIVE_MAP", "NatConfig"],
    "models.nezha": ["NEZHA_PRETRAINED_CONFIG_ARCHIVE_MAP", "NezhaConfig"],
    "models.nllb": [],
    "models.nystromformer": [
        "NYSTROMFORMER_PRETRAINED_CONFIG_ARCHIVE_MAP",
        "NystromformerConfig",
    ],
    "models.openai": ["OPENAI_GPT_PRETRAINED_CONFIG_ARCHIVE_MAP", "OpenAIGPTConfig", "OpenAIGPTTokenizer"],
    "models.opt": ["OPTConfig"],
    "models.owlvit": [
        "OWLVIT_PRETRAINED_CONFIG_ARCHIVE_MAP",
        "OwlViTConfig",
        "OwlViTProcessor",
        "OwlViTTextConfig",
        "OwlViTVisionConfig",
    ],
    "models.pegasus": ["PEGASUS_PRETRAINED_CONFIG_ARCHIVE_MAP", "PegasusConfig", "PegasusTokenizer"],
    "models.pegasus_x": ["PEGASUS_X_PRETRAINED_CONFIG_ARCHIVE_MAP", "PegasusXConfig"],
    "models.perceiver": ["PERCEIVER_PRETRAINED_CONFIG_ARCHIVE_MAP", "PerceiverConfig", "PerceiverTokenizer"],
    "models.phobert": ["PhobertTokenizer"],
    "models.plbart": ["PLBART_PRETRAINED_CONFIG_ARCHIVE_MAP", "PLBartConfig"],
    "models.poolformer": ["POOLFORMER_PRETRAINED_CONFIG_ARCHIVE_MAP", "PoolFormerConfig"],
    "models.prophetnet": ["PROPHETNET_PRETRAINED_CONFIG_ARCHIVE_MAP", "ProphetNetConfig", "ProphetNetTokenizer"],
    "models.qdqbert": ["QDQBERT_PRETRAINED_CONFIG_ARCHIVE_MAP", "QDQBertConfig"],
    "models.rag": ["RagConfig", "RagRetriever", "RagTokenizer"],
    "models.realm": ["REALM_PRETRAINED_CONFIG_ARCHIVE_MAP", "RealmConfig", "RealmTokenizer"],
    "models.reformer": ["REFORMER_PRETRAINED_CONFIG_ARCHIVE_MAP", "ReformerConfig"],
    "models.regnet": ["REGNET_PRETRAINED_CONFIG_ARCHIVE_MAP", "RegNetConfig"],
    "models.rembert": ["REMBERT_PRETRAINED_CONFIG_ARCHIVE_MAP", "RemBertConfig"],
    "models.resnet": ["RESNET_PRETRAINED_CONFIG_ARCHIVE_MAP", "ResNetConfig"],
    "models.retribert": ["RETRIBERT_PRETRAINED_CONFIG_ARCHIVE_MAP", "RetriBertConfig", "RetriBertTokenizer"],
    "models.roberta": ["ROBERTA_PRETRAINED_CONFIG_ARCHIVE_MAP", "RobertaConfig", "RobertaTokenizer"],
    "models.roc_bert": ["ROC_BERT_PRETRAINED_CONFIG_ARCHIVE_MAP", "RoCBertConfig", "RoCBertTokenizer"],
    "models.roformer": ["ROFORMER_PRETRAINED_CONFIG_ARCHIVE_MAP", "RoFormerConfig", "RoFormerTokenizer"],
    "models.segformer": ["SEGFORMER_PRETRAINED_CONFIG_ARCHIVE_MAP", "SegformerConfig"],
    "models.sew": ["SEW_PRETRAINED_CONFIG_ARCHIVE_MAP", "SEWConfig"],
    "models.sew_d": ["SEW_D_PRETRAINED_CONFIG_ARCHIVE_MAP", "SEWDConfig"],
    "models.speech_encoder_decoder": ["SpeechEncoderDecoderConfig"],
    "models.speech_to_text": [
        "SPEECH_TO_TEXT_PRETRAINED_CONFIG_ARCHIVE_MAP",
        "Speech2TextConfig",
    ],
    "models.speech_to_text_2": [
        "SPEECH_TO_TEXT_2_PRETRAINED_CONFIG_ARCHIVE_MAP",
        "Speech2Text2Config",
        "Speech2Text2Processor",
        "Speech2Text2Tokenizer",
    ],
    "models.splinter": ["SPLINTER_PRETRAINED_CONFIG_ARCHIVE_MAP", "SplinterConfig", "SplinterTokenizer"],
    "models.squeezebert": ["SQUEEZEBERT_PRETRAINED_CONFIG_ARCHIVE_MAP", "SqueezeBertConfig", "SqueezeBertTokenizer"],
    "models.swin": ["SWIN_PRETRAINED_CONFIG_ARCHIVE_MAP", "SwinConfig"],
    "models.swin2sr": ["SWIN2SR_PRETRAINED_CONFIG_ARCHIVE_MAP", "Swin2SRConfig"],
    "models.swinv2": ["SWINV2_PRETRAINED_CONFIG_ARCHIVE_MAP", "Swinv2Config"],
    "models.switch_transformers": ["SWITCH_TRANSFORMERS_PRETRAINED_CONFIG_ARCHIVE_MAP", "SwitchTransformersConfig"],
    "models.t5": ["T5_PRETRAINED_CONFIG_ARCHIVE_MAP", "T5Config"],
    "models.table_transformer": ["TABLE_TRANSFORMER_PRETRAINED_CONFIG_ARCHIVE_MAP", "TableTransformerConfig"],
    "models.tapas": ["TAPAS_PRETRAINED_CONFIG_ARCHIVE_MAP", "TapasConfig", "TapasTokenizer"],
    "models.tapex": ["TapexTokenizer"],
    "models.time_series_transformer": [
        "TIME_SERIES_TRANSFORMER_PRETRAINED_CONFIG_ARCHIVE_MAP",
        "TimeSeriesTransformerConfig",
    ],
    "models.timesformer": ["TIMESFORMER_PRETRAINED_CONFIG_ARCHIVE_MAP", "TimesformerConfig"],
    "models.trajectory_transformer": [
        "TRAJECTORY_TRANSFORMER_PRETRAINED_CONFIG_ARCHIVE_MAP",
        "TrajectoryTransformerConfig",
    ],
    "models.transfo_xl": [
        "TRANSFO_XL_PRETRAINED_CONFIG_ARCHIVE_MAP",
        "TransfoXLConfig",
        "TransfoXLCorpus",
        "TransfoXLTokenizer",
    ],
    "models.trocr": [
        "TROCR_PRETRAINED_CONFIG_ARCHIVE_MAP",
        "TrOCRConfig",
        "TrOCRProcessor",
    ],
    "models.tvlt": [
        "TvltConfig",
        "TvltAudioFeatureExtractor",
        "TvltPixelFeatureExtractor",
        "Tvlt_PRETRAINED_CONFIG_ARCHIVE_MAP",
        "TvltProcessor",
    ],
    "models.unispeech": [
        "UNISPEECH_PRETRAINED_CONFIG_ARCHIVE_MAP",
        "UniSpeechConfig",
    ],
    "models.unispeech_sat": [
        "UNISPEECH_SAT_PRETRAINED_CONFIG_ARCHIVE_MAP",
        "UniSpeechSatConfig",
    ],
    "models.van": ["VAN_PRETRAINED_CONFIG_ARCHIVE_MAP", "VanConfig"],
    "models.videomae": ["VIDEOMAE_PRETRAINED_CONFIG_ARCHIVE_MAP", "VideoMAEConfig"],
    "models.vilt": [
        "VILT_PRETRAINED_CONFIG_ARCHIVE_MAP",
        "ViltConfig",
        "ViltFeatureExtractor",
        "ViltImageProcessor",
        "ViltProcessor",
    ],
    "models.vision_encoder_decoder": ["VisionEncoderDecoderConfig"],
    "models.vision_text_dual_encoder": ["VisionTextDualEncoderConfig", "VisionTextDualEncoderProcessor"],
    "models.visual_bert": ["VISUAL_BERT_PRETRAINED_CONFIG_ARCHIVE_MAP", "VisualBertConfig"],
    "models.vit": ["VIT_PRETRAINED_CONFIG_ARCHIVE_MAP", "ViTConfig"],
    "models.vit_hybrid": ["VIT_HYBRID_PRETRAINED_CONFIG_ARCHIVE_MAP", "ViTHybridConfig"],
    "models.vit_mae": ["VIT_MAE_PRETRAINED_CONFIG_ARCHIVE_MAP", "ViTMAEConfig"],
    "models.vit_msn": ["VIT_MSN_PRETRAINED_CONFIG_ARCHIVE_MAP", "ViTMSNConfig"],
    "models.wav2vec2": [
        "WAV_2_VEC_2_PRETRAINED_CONFIG_ARCHIVE_MAP",
        "Wav2Vec2Config",
        "Wav2Vec2CTCTokenizer",
        "Wav2Vec2FeatureExtractor",
        "Wav2Vec2Processor",
        "Wav2Vec2Tokenizer",
    ],
    "models.wav2vec2_conformer": [
        "WAV2VEC2_CONFORMER_PRETRAINED_CONFIG_ARCHIVE_MAP",
        "Wav2Vec2ConformerConfig",
    ],
    "models.wav2vec2_phoneme": ["Wav2Vec2PhonemeCTCTokenizer"],
    "models.wav2vec2_with_lm": ["Wav2Vec2ProcessorWithLM"],
    "models.wavlm": [
        "WAVLM_PRETRAINED_CONFIG_ARCHIVE_MAP",
        "WavLMConfig",
    ],
    "models.whisper": [
        "WHISPER_PRETRAINED_CONFIG_ARCHIVE_MAP",
        "WhisperConfig",
        "WhisperFeatureExtractor",
        "WhisperProcessor",
        "WhisperTokenizer",
    ],
    "models.x_clip": [
        "XCLIP_PRETRAINED_CONFIG_ARCHIVE_MAP",
        "XCLIPConfig",
        "XCLIPProcessor",
        "XCLIPTextConfig",
        "XCLIPVisionConfig",
    ],
    "models.xglm": ["XGLM_PRETRAINED_CONFIG_ARCHIVE_MAP", "XGLMConfig"],
    "models.xlm": ["XLM_PRETRAINED_CONFIG_ARCHIVE_MAP", "XLMConfig", "XLMTokenizer"],
    "models.xlm_prophetnet": ["XLM_PROPHETNET_PRETRAINED_CONFIG_ARCHIVE_MAP", "XLMProphetNetConfig"],
    "models.xlm_roberta": ["XLM_ROBERTA_PRETRAINED_CONFIG_ARCHIVE_MAP", "XLMRobertaConfig"],
    "models.xlm_roberta_xl": ["XLM_ROBERTA_XL_PRETRAINED_CONFIG_ARCHIVE_MAP", "XLMRobertaXLConfig"],
    "models.xlnet": ["XLNET_PRETRAINED_CONFIG_ARCHIVE_MAP", "XLNetConfig"],
    "models.yolos": ["YOLOS_PRETRAINED_CONFIG_ARCHIVE_MAP", "YolosConfig"],
    "models.yoso": ["YOSO_PRETRAINED_CONFIG_ARCHIVE_MAP", "YosoConfig"],
    "onnx": [],
    "pipelines": [
        "AudioClassificationPipeline",
        "AutomaticSpeechRecognitionPipeline",
        "Conversation",
        "ConversationalPipeline",
        "CsvPipelineDataFormat",
        "DepthEstimationPipeline",
        "DocumentQuestionAnsweringPipeline",
        "FeatureExtractionPipeline",
        "FillMaskPipeline",
        "ImageClassificationPipeline",
        "ImageSegmentationPipeline",
        "ImageToTextPipeline",
        "JsonPipelineDataFormat",
        "NerPipeline",
        "ObjectDetectionPipeline",
        "PipedPipelineDataFormat",
        "Pipeline",
        "PipelineDataFormat",
        "QuestionAnsweringPipeline",
        "SummarizationPipeline",
        "TableQuestionAnsweringPipeline",
        "Text2TextGenerationPipeline",
        "TextClassificationPipeline",
        "TextGenerationPipeline",
        "TokenClassificationPipeline",
        "TranslationPipeline",
        "VideoClassificationPipeline",
        "VisualQuestionAnsweringPipeline",
        "ZeroShotClassificationPipeline",
        "ZeroShotImageClassificationPipeline",
        "ZeroShotObjectDetectionPipeline",
        "pipeline",
    ],
    "processing_utils": ["ProcessorMixin"],
    "testing_utils": [],
    "tokenization_utils": ["PreTrainedTokenizer"],
    "tokenization_utils_base": [
        "AddedToken",
        "BatchEncoding",
        "CharSpan",
        "PreTrainedTokenizerBase",
        "SpecialTokensMixin",
        "TokenSpan",
    ],
    "trainer_callback": [
        "DefaultFlowCallback",
        "EarlyStoppingCallback",
        "PrinterCallback",
        "ProgressCallback",
        "TrainerCallback",
        "TrainerControl",
        "TrainerState",
    ],
    "trainer_utils": ["EvalPrediction", "IntervalStrategy", "SchedulerType", "enable_full_determinism", "set_seed"],
    "training_args": ["TrainingArguments"],
    "training_args_seq2seq": ["Seq2SeqTrainingArguments"],
    "training_args_tf": ["TFTrainingArguments"],
    "utils": [
        "CONFIG_NAME",
        "MODEL_CARD_NAME",
        "PYTORCH_PRETRAINED_BERT_CACHE",
        "PYTORCH_TRANSFORMERS_CACHE",
        "SPIECE_UNDERLINE",
        "TF2_WEIGHTS_NAME",
        "TF_WEIGHTS_NAME",
        "TRANSFORMERS_CACHE",
        "WEIGHTS_NAME",
        "TensorType",
        "add_end_docstrings",
        "add_start_docstrings",
        "is_apex_available",
        "is_datasets_available",
        "is_decord_available",
        "is_faiss_available",
        "is_flax_available",
        "is_keras_nlp_available",
        "is_phonemizer_available",
        "is_psutil_available",
        "is_py3nvml_available",
        "is_pyctcdecode_available",
        "is_safetensors_available",
        "is_scipy_available",
        "is_sentencepiece_available",
        "is_sklearn_available",
        "is_speech_available",
        "is_tensorflow_text_available",
        "is_tf_available",
        "is_timm_available",
        "is_tokenizers_available",
        "is_torch_available",
        "is_torch_tpu_available",
        "is_vision_available",
        "logging",
    ],
    "utils.bitsandbytes": [],
}

# sentencepiece-backed objects
try:
    if not is_sentencepiece_available():
        raise OptionalDependencyNotAvailable()
except OptionalDependencyNotAvailable:
    from .utils import dummy_sentencepiece_objects

    _import_structure["utils.dummy_sentencepiece_objects"] = [
        name for name in dir(dummy_sentencepiece_objects) if not name.startswith("_")
    ]
else:
    _import_structure["models.albert"].append("AlbertTokenizer")
    _import_structure["models.barthez"].append("BarthezTokenizer")
    _import_structure["models.bartpho"].append("BartphoTokenizer")
    _import_structure["models.bert_generation"].append("BertGenerationTokenizer")
    _import_structure["models.big_bird"].append("BigBirdTokenizer")
    _import_structure["models.camembert"].append("CamembertTokenizer")
    _import_structure["models.cpm"].append("CpmTokenizer")
    _import_structure["models.deberta_v2"].append("DebertaV2Tokenizer")
    _import_structure["models.fnet"].append("FNetTokenizer")
    _import_structure["models.gpt_sw3"].append("GPTSw3Tokenizer")
    _import_structure["models.layoutxlm"].append("LayoutXLMTokenizer")
    _import_structure["models.m2m_100"].append("M2M100Tokenizer")
    _import_structure["models.marian"].append("MarianTokenizer")
    _import_structure["models.mbart"].append("MBartTokenizer")
    _import_structure["models.mbart50"].append("MBart50Tokenizer")
    _import_structure["models.mluke"].append("MLukeTokenizer")
    _import_structure["models.mt5"].append("MT5Tokenizer")
    _import_structure["models.nllb"].append("NllbTokenizer")
    _import_structure["models.pegasus"].append("PegasusTokenizer")
    _import_structure["models.plbart"].append("PLBartTokenizer")
    _import_structure["models.reformer"].append("ReformerTokenizer")
    _import_structure["models.rembert"].append("RemBertTokenizer")
    _import_structure["models.speech_to_text"].append("Speech2TextTokenizer")
    _import_structure["models.t5"].append("T5Tokenizer")
    _import_structure["models.xglm"].append("XGLMTokenizer")
    _import_structure["models.xlm_prophetnet"].append("XLMProphetNetTokenizer")
    _import_structure["models.xlm_roberta"].append("XLMRobertaTokenizer")
    _import_structure["models.xlnet"].append("XLNetTokenizer")

# tokenizers-backed objects
try:
    if not is_tokenizers_available():
        raise OptionalDependencyNotAvailable()
except OptionalDependencyNotAvailable:
    from .utils import dummy_tokenizers_objects

    _import_structure["utils.dummy_tokenizers_objects"] = [
        name for name in dir(dummy_tokenizers_objects) if not name.startswith("_")
    ]
else:
    # Fast tokenizers structure
    _import_structure["models.albert"].append("AlbertTokenizerFast")
    _import_structure["models.bart"].append("BartTokenizerFast")
    _import_structure["models.barthez"].append("BarthezTokenizerFast")
    _import_structure["models.bert"].append("BertTokenizerFast")
    _import_structure["models.big_bird"].append("BigBirdTokenizerFast")
    _import_structure["models.blenderbot"].append("BlenderbotTokenizerFast")
    _import_structure["models.blenderbot_small"].append("BlenderbotSmallTokenizerFast")
    _import_structure["models.bloom"].append("BloomTokenizerFast")
    _import_structure["models.camembert"].append("CamembertTokenizerFast")
    _import_structure["models.clip"].append("CLIPTokenizerFast")
    _import_structure["models.codegen"].append("CodeGenTokenizerFast")
    _import_structure["models.convbert"].append("ConvBertTokenizerFast")
    _import_structure["models.cpm"].append("CpmTokenizerFast")
    _import_structure["models.deberta"].append("DebertaTokenizerFast")
    _import_structure["models.deberta_v2"].append("DebertaV2TokenizerFast")
    _import_structure["models.distilbert"].append("DistilBertTokenizerFast")
    _import_structure["models.dpr"].extend(
        ["DPRContextEncoderTokenizerFast", "DPRQuestionEncoderTokenizerFast", "DPRReaderTokenizerFast"]
    )
    _import_structure["models.electra"].append("ElectraTokenizerFast")
    _import_structure["models.fnet"].append("FNetTokenizerFast")
    _import_structure["models.funnel"].append("FunnelTokenizerFast")
    _import_structure["models.gpt2"].append("GPT2TokenizerFast")
    _import_structure["models.gpt_neox"].append("GPTNeoXTokenizerFast")
    _import_structure["models.gpt_neox_japanese"].append("GPTNeoXJapaneseTokenizer")
    _import_structure["models.herbert"].append("HerbertTokenizerFast")
    _import_structure["models.layoutlm"].append("LayoutLMTokenizerFast")
    _import_structure["models.layoutlmv2"].append("LayoutLMv2TokenizerFast")
    _import_structure["models.layoutlmv3"].append("LayoutLMv3TokenizerFast")
    _import_structure["models.layoutxlm"].append("LayoutXLMTokenizerFast")
    _import_structure["models.led"].append("LEDTokenizerFast")
    _import_structure["models.longformer"].append("LongformerTokenizerFast")
    _import_structure["models.lxmert"].append("LxmertTokenizerFast")
    _import_structure["models.markuplm"].append("MarkupLMTokenizerFast")
    _import_structure["models.mbart"].append("MBartTokenizerFast")
    _import_structure["models.mbart50"].append("MBart50TokenizerFast")
    _import_structure["models.mobilebert"].append("MobileBertTokenizerFast")
    _import_structure["models.mpnet"].append("MPNetTokenizerFast")
    _import_structure["models.mt5"].append("MT5TokenizerFast")
    _import_structure["models.mvp"].append("MvpTokenizerFast")
    _import_structure["models.nllb"].append("NllbTokenizerFast")
    _import_structure["models.openai"].append("OpenAIGPTTokenizerFast")
    _import_structure["models.pegasus"].append("PegasusTokenizerFast")
    _import_structure["models.realm"].append("RealmTokenizerFast")
    _import_structure["models.reformer"].append("ReformerTokenizerFast")
    _import_structure["models.rembert"].append("RemBertTokenizerFast")
    _import_structure["models.retribert"].append("RetriBertTokenizerFast")
    _import_structure["models.roberta"].append("RobertaTokenizerFast")
    _import_structure["models.roformer"].append("RoFormerTokenizerFast")
    _import_structure["models.splinter"].append("SplinterTokenizerFast")
    _import_structure["models.squeezebert"].append("SqueezeBertTokenizerFast")
    _import_structure["models.t5"].append("T5TokenizerFast")
    _import_structure["models.xglm"].append("XGLMTokenizerFast")
    _import_structure["models.xlm_roberta"].append("XLMRobertaTokenizerFast")
    _import_structure["models.xlnet"].append("XLNetTokenizerFast")
    _import_structure["tokenization_utils_fast"] = ["PreTrainedTokenizerFast"]


try:
    if not (is_sentencepiece_available() and is_tokenizers_available()):
        raise OptionalDependencyNotAvailable()
except OptionalDependencyNotAvailable:
    from .utils import dummy_sentencepiece_and_tokenizers_objects

    _import_structure["utils.dummy_sentencepiece_and_tokenizers_objects"] = [
        name for name in dir(dummy_sentencepiece_and_tokenizers_objects) if not name.startswith("_")
    ]
else:
    _import_structure["convert_slow_tokenizer"] = ["SLOW_TO_FAST_CONVERTERS", "convert_slow_tokenizer"]

# Speech-specific objects
try:
    if not is_speech_available():
        raise OptionalDependencyNotAvailable()
except OptionalDependencyNotAvailable:
    from .utils import dummy_speech_objects

    _import_structure["utils.dummy_speech_objects"] = [
        name for name in dir(dummy_speech_objects) if not name.startswith("_")
    ]
else:
    _import_structure["models.audio_spectrogram_transformer"].append("ASTFeatureExtractor")
    _import_structure["models.mctct"].append("MCTCTFeatureExtractor")
    _import_structure["models.speech_to_text"].append("Speech2TextFeatureExtractor")

# Tensorflow-text-specific objects
try:
    if not is_tensorflow_text_available():
        raise OptionalDependencyNotAvailable()
except OptionalDependencyNotAvailable:
    from .utils import dummy_tensorflow_text_objects

    _import_structure["utils.dummy_tensorflow_text_objects"] = [
        name for name in dir(dummy_tensorflow_text_objects) if not name.startswith("_")
    ]
else:
    _import_structure["models.bert"].append("TFBertTokenizer")

# keras-nlp-specific objects
try:
    if not is_keras_nlp_available():
        raise OptionalDependencyNotAvailable()
except OptionalDependencyNotAvailable:
    from .utils import dummy_keras_nlp_objects

    _import_structure["utils.dummy_keras_nlp_objects"] = [
        name for name in dir(dummy_keras_nlp_objects) if not name.startswith("_")
    ]
else:
    _import_structure["models.gpt2"].append("TFGPT2Tokenizer")

try:
    if not (is_sentencepiece_available() and is_speech_available()):
        raise OptionalDependencyNotAvailable()
except OptionalDependencyNotAvailable:
    from .utils import dummy_sentencepiece_and_speech_objects

    _import_structure["utils.dummy_sentencepiece_and_speech_objects"] = [
        name for name in dir(dummy_sentencepiece_and_speech_objects) if not name.startswith("_")
    ]
else:
    _import_structure["models.speech_to_text"].append("Speech2TextProcessor")

# Vision-specific objects
try:
    if not is_vision_available():
        raise OptionalDependencyNotAvailable()
except OptionalDependencyNotAvailable:
    from .utils import dummy_vision_objects

    _import_structure["utils.dummy_vision_objects"] = [
        name for name in dir(dummy_vision_objects) if not name.startswith("_")
    ]
else:
    _import_structure["image_processing_utils"] = ["ImageProcessingMixin"]
    _import_structure["image_utils"] = ["ImageFeatureExtractionMixin"]
    _import_structure["models.beit"].extend(["BeitFeatureExtractor", "BeitImageProcessor"])
    _import_structure["models.bit"].extend(["BitImageProcessor"])
    _import_structure["models.chinese_clip"].extend(["ChineseCLIPFeatureExtractor", "ChineseCLIPImageProcessor"])
    _import_structure["models.clip"].extend(["CLIPFeatureExtractor", "CLIPImageProcessor"])
    _import_structure["models.conditional_detr"].extend(
        ["ConditionalDetrFeatureExtractor", "ConditionalDetrImageProcessor"]
    )
    _import_structure["models.convnext"].extend(["ConvNextFeatureExtractor", "ConvNextImageProcessor"])
    _import_structure["models.deformable_detr"].extend(
        ["DeformableDetrFeatureExtractor", "DeformableDetrImageProcessor"]
    )
    _import_structure["models.deit"].extend(["DeiTFeatureExtractor", "DeiTImageProcessor"])
    _import_structure["models.detr"].extend(["DetrFeatureExtractor", "DetrImageProcessor"])
    _import_structure["models.donut"].extend(["DonutFeatureExtractor", "DonutImageProcessor"])
    _import_structure["models.dpt"].extend(["DPTFeatureExtractor", "DPTImageProcessor"])
    _import_structure["models.flava"].extend(["FlavaFeatureExtractor", "FlavaImageProcessor", "FlavaProcessor"])
    _import_structure["models.glpn"].extend(["GLPNFeatureExtractor", "GLPNImageProcessor"])
    _import_structure["models.imagegpt"].extend(["ImageGPTFeatureExtractor", "ImageGPTImageProcessor"])
    _import_structure["models.layoutlmv2"].extend(["LayoutLMv2FeatureExtractor", "LayoutLMv2ImageProcessor"])
    _import_structure["models.layoutlmv3"].extend(["LayoutLMv3FeatureExtractor", "LayoutLMv3ImageProcessor"])
    _import_structure["models.levit"].extend(["LevitFeatureExtractor", "LevitImageProcessor"])
    _import_structure["models.maskformer"].extend(["MaskFormerFeatureExtractor", "MaskFormerImageProcessor"])
    _import_structure["models.mobilenet_v1"].extend(["MobileNetV1FeatureExtractor", "MobileNetV1ImageProcessor"])
    _import_structure["models.mobilenet_v2"].extend(["MobileNetV2FeatureExtractor", "MobileNetV2ImageProcessor"])
    _import_structure["models.mobilevit"].extend(["MobileViTFeatureExtractor", "MobileViTImageProcessor"])
    _import_structure["models.owlvit"].extend(["OwlViTFeatureExtractor", "OwlViTImageProcessor"])
    _import_structure["models.perceiver"].extend(["PerceiverFeatureExtractor", "PerceiverImageProcessor"])
    _import_structure["models.poolformer"].extend(["PoolFormerFeatureExtractor", "PoolFormerImageProcessor"])
    _import_structure["models.segformer"].extend(["SegformerFeatureExtractor", "SegformerImageProcessor"])
<<<<<<< HEAD
    _import_structure["models.tvlt"].extend(
        ["TvltAudioFeatureExtractor", "TvltPixelFeatureExtractor", "TvltProcessor"]
    )
=======
    _import_structure["models.swin2sr"].append("Swin2SRImageProcessor")
>>>>>>> 7032e020
    _import_structure["models.videomae"].extend(["VideoMAEFeatureExtractor", "VideoMAEImageProcessor"])
    _import_structure["models.vilt"].extend(["ViltFeatureExtractor", "ViltImageProcessor", "ViltProcessor"])
    _import_structure["models.vit"].extend(["ViTFeatureExtractor", "ViTImageProcessor"])
    _import_structure["models.vit_hybrid"].extend(["ViTHybridImageProcessor"])
    _import_structure["models.yolos"].extend(["YolosFeatureExtractor", "YolosImageProcessor"])

# Timm-backed objects
try:
    if not (is_timm_available() and is_vision_available()):
        raise OptionalDependencyNotAvailable()
except OptionalDependencyNotAvailable:
    from .utils import dummy_timm_and_vision_objects

    _import_structure["utils.dummy_timm_and_vision_objects"] = [
        name for name in dir(dummy_timm_and_vision_objects) if not name.startswith("_")
    ]
else:
    _import_structure["models.deformable_detr"].extend(
        [
            "DEFORMABLE_DETR_PRETRAINED_MODEL_ARCHIVE_LIST",
            "DeformableDetrForObjectDetection",
            "DeformableDetrModel",
            "DeformableDetrPreTrainedModel",
        ]
    )
    _import_structure["models.detr"].extend(
        [
            "DETR_PRETRAINED_MODEL_ARCHIVE_LIST",
            "DetrForObjectDetection",
            "DetrForSegmentation",
            "DetrModel",
            "DetrPreTrainedModel",
        ]
    )
    _import_structure["models.table_transformer"].extend(
        [
            "TABLE_TRANSFORMER_PRETRAINED_MODEL_ARCHIVE_LIST",
            "TableTransformerForObjectDetection",
            "TableTransformerModel",
            "TableTransformerPreTrainedModel",
        ]
    )
    _import_structure["models.conditional_detr"].extend(
        [
            "CONDITIONAL_DETR_PRETRAINED_MODEL_ARCHIVE_LIST",
            "ConditionalDetrForObjectDetection",
            "ConditionalDetrForSegmentation",
            "ConditionalDetrModel",
            "ConditionalDetrPreTrainedModel",
        ]
    )


# PyTorch-backed objects
try:
    if not is_torch_available():
        raise OptionalDependencyNotAvailable()
except OptionalDependencyNotAvailable:
    from .utils import dummy_pt_objects

    _import_structure["utils.dummy_pt_objects"] = [name for name in dir(dummy_pt_objects) if not name.startswith("_")]
else:
    _import_structure["activations"] = []
    _import_structure["benchmark.benchmark"] = ["PyTorchBenchmark"]
    _import_structure["benchmark.benchmark_args"] = ["PyTorchBenchmarkArguments"]
    _import_structure["data.datasets"] = [
        "GlueDataset",
        "GlueDataTrainingArguments",
        "LineByLineTextDataset",
        "LineByLineWithRefDataset",
        "LineByLineWithSOPTextDataset",
        "SquadDataset",
        "SquadDataTrainingArguments",
        "TextDataset",
        "TextDatasetForNextSentencePrediction",
    ]
    _import_structure["deepspeed"] = []
    _import_structure["generation"].extend(
        [
            "BeamScorer",
            "BeamSearchScorer",
            "ConstrainedBeamSearchScorer",
            "Constraint",
            "ConstraintListState",
            "DisjunctiveConstraint",
            "ForcedBOSTokenLogitsProcessor",
            "ForcedEOSTokenLogitsProcessor",
            "GenerationMixin",
            "HammingDiversityLogitsProcessor",
            "InfNanRemoveLogitsProcessor",
            "LogitsProcessor",
            "LogitsProcessorList",
            "LogitsWarper",
            "MaxLengthCriteria",
            "MaxTimeCriteria",
            "MinLengthLogitsProcessor",
            "NoBadWordsLogitsProcessor",
            "NoRepeatNGramLogitsProcessor",
            "PhrasalConstraint",
            "PrefixConstrainedLogitsProcessor",
            "RepetitionPenaltyLogitsProcessor",
            "StoppingCriteria",
            "StoppingCriteriaList",
            "TemperatureLogitsWarper",
            "TopKLogitsWarper",
            "TopPLogitsWarper",
            "TypicalLogitsWarper",
            "top_k_top_p_filtering",
        ]
    )
    _import_structure["generation_utils"] = []
    _import_structure["modeling_outputs"] = []
    _import_structure["modeling_utils"] = ["PreTrainedModel"]

    # PyTorch models structure
    _import_structure["models.albert"].extend(
        [
            "ALBERT_PRETRAINED_MODEL_ARCHIVE_LIST",
            "AlbertForMaskedLM",
            "AlbertForMultipleChoice",
            "AlbertForPreTraining",
            "AlbertForQuestionAnswering",
            "AlbertForSequenceClassification",
            "AlbertForTokenClassification",
            "AlbertModel",
            "AlbertPreTrainedModel",
            "load_tf_weights_in_albert",
        ]
    )

    _import_structure["models.audio_spectrogram_transformer"].extend(
        [
            "AUDIO_SPECTROGRAM_TRANSFORMER_PRETRAINED_MODEL_ARCHIVE_LIST",
            "ASTForAudioClassification",
            "ASTModel",
            "ASTPreTrainedModel",
        ]
    )
    _import_structure["models.auto"].extend(
        [
            "MODEL_FOR_AUDIO_CLASSIFICATION_MAPPING",
            "MODEL_FOR_AUDIO_XVECTOR_MAPPING",
            "MODEL_FOR_BACKBONE_MAPPING",
            "MODEL_FOR_CAUSAL_IMAGE_MODELING_MAPPING",
            "MODEL_FOR_CAUSAL_LM_MAPPING",
            "MODEL_FOR_CTC_MAPPING",
            "MODEL_FOR_DEPTH_ESTIMATION_MAPPING",
            "MODEL_FOR_DOCUMENT_QUESTION_ANSWERING_MAPPING",
            "MODEL_FOR_IMAGE_CLASSIFICATION_MAPPING",
            "MODEL_FOR_IMAGE_SEGMENTATION_MAPPING",
            "MODEL_FOR_INSTANCE_SEGMENTATION_MAPPING",
            "MODEL_FOR_MASKED_IMAGE_MODELING_MAPPING",
            "MODEL_FOR_MASKED_LM_MAPPING",
            "MODEL_FOR_MULTIPLE_CHOICE_MAPPING",
            "MODEL_FOR_NEXT_SENTENCE_PREDICTION_MAPPING",
            "MODEL_FOR_OBJECT_DETECTION_MAPPING",
            "MODEL_FOR_PRETRAINING_MAPPING",
            "MODEL_FOR_QUESTION_ANSWERING_MAPPING",
            "MODEL_FOR_SEMANTIC_SEGMENTATION_MAPPING",
            "MODEL_FOR_SEQ_TO_SEQ_CAUSAL_LM_MAPPING",
            "MODEL_FOR_SEQUENCE_CLASSIFICATION_MAPPING",
            "MODEL_FOR_SPEECH_SEQ_2_SEQ_MAPPING",
            "MODEL_FOR_TABLE_QUESTION_ANSWERING_MAPPING",
            "MODEL_FOR_TOKEN_CLASSIFICATION_MAPPING",
            "MODEL_FOR_UNIVERSAL_SEGMENTATION_MAPPING",
            "MODEL_FOR_VIDEO_CLASSIFICATION_MAPPING",
            "MODEL_FOR_VISION_2_SEQ_MAPPING",
            "MODEL_FOR_VISUAL_QUESTION_ANSWERING_MAPPING",
            "MODEL_FOR_ZERO_SHOT_OBJECT_DETECTION_MAPPING",
            "MODEL_MAPPING",
            "MODEL_WITH_LM_HEAD_MAPPING",
            "AutoBackbone",
            "AutoModel",
            "AutoModelForAudioClassification",
            "AutoModelForAudioFrameClassification",
            "AutoModelForAudioXVector",
            "AutoModelForCausalLM",
            "AutoModelForCTC",
            "AutoModelForDepthEstimation",
            "AutoModelForDocumentQuestionAnswering",
            "AutoModelForImageClassification",
            "AutoModelForImageSegmentation",
            "AutoModelForInstanceSegmentation",
            "AutoModelForMaskedImageModeling",
            "AutoModelForMaskedLM",
            "AutoModelForMultipleChoice",
            "AutoModelForNextSentencePrediction",
            "AutoModelForObjectDetection",
            "AutoModelForPreTraining",
            "AutoModelForQuestionAnswering",
            "AutoModelForSemanticSegmentation",
            "AutoModelForSeq2SeqLM",
            "AutoModelForSequenceClassification",
            "AutoModelForSpeechSeq2Seq",
            "AutoModelForTableQuestionAnswering",
            "AutoModelForTokenClassification",
            "AutoModelForUniversalSegmentation",
            "AutoModelForVideoClassification",
            "AutoModelForVision2Seq",
            "AutoModelForVisualQuestionAnswering",
            "AutoModelForZeroShotObjectDetection",
            "AutoModelWithLMHead",
        ]
    )
    _import_structure["models.bart"].extend(
        [
            "BART_PRETRAINED_MODEL_ARCHIVE_LIST",
            "BartForCausalLM",
            "BartForConditionalGeneration",
            "BartForQuestionAnswering",
            "BartForSequenceClassification",
            "BartModel",
            "BartPretrainedModel",
            "PretrainedBartModel",
        ]
    )
    _import_structure["models.beit"].extend(
        [
            "BEIT_PRETRAINED_MODEL_ARCHIVE_LIST",
            "BeitForImageClassification",
            "BeitForMaskedImageModeling",
            "BeitForSemanticSegmentation",
            "BeitModel",
            "BeitPreTrainedModel",
        ]
    )
    _import_structure["models.bert"].extend(
        [
            "BERT_PRETRAINED_MODEL_ARCHIVE_LIST",
            "BertForMaskedLM",
            "BertForMultipleChoice",
            "BertForNextSentencePrediction",
            "BertForPreTraining",
            "BertForQuestionAnswering",
            "BertForSequenceClassification",
            "BertForTokenClassification",
            "BertLayer",
            "BertLMHeadModel",
            "BertModel",
            "BertPreTrainedModel",
            "load_tf_weights_in_bert",
        ]
    )
    _import_structure["models.bert_generation"].extend(
        [
            "BertGenerationDecoder",
            "BertGenerationEncoder",
            "BertGenerationPreTrainedModel",
            "load_tf_weights_in_bert_generation",
        ]
    )
    _import_structure["models.big_bird"].extend(
        [
            "BIG_BIRD_PRETRAINED_MODEL_ARCHIVE_LIST",
            "BigBirdForCausalLM",
            "BigBirdForMaskedLM",
            "BigBirdForMultipleChoice",
            "BigBirdForPreTraining",
            "BigBirdForQuestionAnswering",
            "BigBirdForSequenceClassification",
            "BigBirdForTokenClassification",
            "BigBirdLayer",
            "BigBirdModel",
            "BigBirdPreTrainedModel",
            "load_tf_weights_in_big_bird",
        ]
    )
    _import_structure["models.bigbird_pegasus"].extend(
        [
            "BIGBIRD_PEGASUS_PRETRAINED_MODEL_ARCHIVE_LIST",
            "BigBirdPegasusForCausalLM",
            "BigBirdPegasusForConditionalGeneration",
            "BigBirdPegasusForQuestionAnswering",
            "BigBirdPegasusForSequenceClassification",
            "BigBirdPegasusModel",
            "BigBirdPegasusPreTrainedModel",
        ]
    )
    _import_structure["models.biogpt"].extend(
        [
            "BIOGPT_PRETRAINED_MODEL_ARCHIVE_LIST",
            "BioGptForCausalLM",
            "BioGptModel",
            "BioGptPreTrainedModel",
        ]
    )
    _import_structure["models.bit"].extend(
        [
            "BIT_PRETRAINED_MODEL_ARCHIVE_LIST",
            "BitBackbone",
            "BitForImageClassification",
            "BitModel",
            "BitPreTrainedModel",
        ]
    )
    _import_structure["models.blenderbot"].extend(
        [
            "BLENDERBOT_PRETRAINED_MODEL_ARCHIVE_LIST",
            "BlenderbotForCausalLM",
            "BlenderbotForConditionalGeneration",
            "BlenderbotModel",
            "BlenderbotPreTrainedModel",
        ]
    )
    _import_structure["models.blenderbot_small"].extend(
        [
            "BLENDERBOT_SMALL_PRETRAINED_MODEL_ARCHIVE_LIST",
            "BlenderbotSmallForCausalLM",
            "BlenderbotSmallForConditionalGeneration",
            "BlenderbotSmallModel",
            "BlenderbotSmallPreTrainedModel",
        ]
    )
    _import_structure["models.bloom"].extend(
        [
            "BLOOM_PRETRAINED_MODEL_ARCHIVE_LIST",
            "BloomForCausalLM",
            "BloomForQuestionAnswering",
            "BloomForSequenceClassification",
            "BloomForTokenClassification",
            "BloomModel",
            "BloomPreTrainedModel",
        ]
    )
    _import_structure["models.camembert"].extend(
        [
            "CAMEMBERT_PRETRAINED_MODEL_ARCHIVE_LIST",
            "CamembertForCausalLM",
            "CamembertForMaskedLM",
            "CamembertForMultipleChoice",
            "CamembertForQuestionAnswering",
            "CamembertForSequenceClassification",
            "CamembertForTokenClassification",
            "CamembertModel",
            "CamembertPreTrainedModel",
        ]
    )
    _import_structure["models.canine"].extend(
        [
            "CANINE_PRETRAINED_MODEL_ARCHIVE_LIST",
            "CanineForMultipleChoice",
            "CanineForQuestionAnswering",
            "CanineForSequenceClassification",
            "CanineForTokenClassification",
            "CanineLayer",
            "CanineModel",
            "CaninePreTrainedModel",
            "load_tf_weights_in_canine",
        ]
    )
    _import_structure["models.chinese_clip"].extend(
        [
            "CHINESE_CLIP_PRETRAINED_MODEL_ARCHIVE_LIST",
            "ChineseCLIPModel",
            "ChineseCLIPPreTrainedModel",
            "ChineseCLIPTextModel",
            "ChineseCLIPVisionModel",
        ]
    )
    _import_structure["models.clip"].extend(
        [
            "CLIP_PRETRAINED_MODEL_ARCHIVE_LIST",
            "CLIPModel",
            "CLIPPreTrainedModel",
            "CLIPTextModel",
            "CLIPTextModelWithProjection",
            "CLIPVisionModel",
            "CLIPVisionModelWithProjection",
        ]
    )
    _import_structure["models.clipseg"].extend(
        [
            "CLIPSEG_PRETRAINED_MODEL_ARCHIVE_LIST",
            "CLIPSegForImageSegmentation",
            "CLIPSegModel",
            "CLIPSegPreTrainedModel",
            "CLIPSegTextModel",
            "CLIPSegVisionModel",
        ]
    )
    _import_structure["models.codegen"].extend(
        [
            "CODEGEN_PRETRAINED_MODEL_ARCHIVE_LIST",
            "CodeGenForCausalLM",
            "CodeGenModel",
            "CodeGenPreTrainedModel",
        ]
    )
    _import_structure["models.convbert"].extend(
        [
            "CONVBERT_PRETRAINED_MODEL_ARCHIVE_LIST",
            "ConvBertForMaskedLM",
            "ConvBertForMultipleChoice",
            "ConvBertForQuestionAnswering",
            "ConvBertForSequenceClassification",
            "ConvBertForTokenClassification",
            "ConvBertLayer",
            "ConvBertModel",
            "ConvBertPreTrainedModel",
            "load_tf_weights_in_convbert",
        ]
    )
    _import_structure["models.convnext"].extend(
        [
            "CONVNEXT_PRETRAINED_MODEL_ARCHIVE_LIST",
            "ConvNextForImageClassification",
            "ConvNextModel",
            "ConvNextPreTrainedModel",
        ]
    )
    _import_structure["models.ctrl"].extend(
        [
            "CTRL_PRETRAINED_MODEL_ARCHIVE_LIST",
            "CTRLForSequenceClassification",
            "CTRLLMHeadModel",
            "CTRLModel",
            "CTRLPreTrainedModel",
        ]
    )
    _import_structure["models.cvt"].extend(
        [
            "CVT_PRETRAINED_MODEL_ARCHIVE_LIST",
            "CvtForImageClassification",
            "CvtModel",
            "CvtPreTrainedModel",
        ]
    )
    _import_structure["models.data2vec"].extend(
        [
            "DATA2VEC_AUDIO_PRETRAINED_MODEL_ARCHIVE_LIST",
            "DATA2VEC_TEXT_PRETRAINED_MODEL_ARCHIVE_LIST",
            "DATA2VEC_VISION_PRETRAINED_MODEL_ARCHIVE_LIST",
            "Data2VecAudioForAudioFrameClassification",
            "Data2VecAudioForCTC",
            "Data2VecAudioForSequenceClassification",
            "Data2VecAudioForXVector",
            "Data2VecAudioModel",
            "Data2VecAudioPreTrainedModel",
            "Data2VecTextForCausalLM",
            "Data2VecTextForMaskedLM",
            "Data2VecTextForMultipleChoice",
            "Data2VecTextForQuestionAnswering",
            "Data2VecTextForSequenceClassification",
            "Data2VecTextForTokenClassification",
            "Data2VecTextModel",
            "Data2VecTextPreTrainedModel",
            "Data2VecVisionForImageClassification",
            "Data2VecVisionForSemanticSegmentation",
            "Data2VecVisionModel",
            "Data2VecVisionPreTrainedModel",
        ]
    )
    _import_structure["models.deberta"].extend(
        [
            "DEBERTA_PRETRAINED_MODEL_ARCHIVE_LIST",
            "DebertaForMaskedLM",
            "DebertaForQuestionAnswering",
            "DebertaForSequenceClassification",
            "DebertaForTokenClassification",
            "DebertaModel",
            "DebertaPreTrainedModel",
        ]
    )
    _import_structure["models.deberta_v2"].extend(
        [
            "DEBERTA_V2_PRETRAINED_MODEL_ARCHIVE_LIST",
            "DebertaV2ForMaskedLM",
            "DebertaV2ForMultipleChoice",
            "DebertaV2ForQuestionAnswering",
            "DebertaV2ForSequenceClassification",
            "DebertaV2ForTokenClassification",
            "DebertaV2Model",
            "DebertaV2PreTrainedModel",
        ]
    )
    _import_structure["models.decision_transformer"].extend(
        [
            "DECISION_TRANSFORMER_PRETRAINED_MODEL_ARCHIVE_LIST",
            "DecisionTransformerGPT2Model",
            "DecisionTransformerGPT2PreTrainedModel",
            "DecisionTransformerModel",
            "DecisionTransformerPreTrainedModel",
        ]
    )
    _import_structure["models.deit"].extend(
        [
            "DEIT_PRETRAINED_MODEL_ARCHIVE_LIST",
            "DeiTForImageClassification",
            "DeiTForImageClassificationWithTeacher",
            "DeiTForMaskedImageModeling",
            "DeiTModel",
            "DeiTPreTrainedModel",
        ]
    )
    _import_structure["models.dinat"].extend(
        [
            "DINAT_PRETRAINED_MODEL_ARCHIVE_LIST",
            "DinatBackbone",
            "DinatForImageClassification",
            "DinatModel",
            "DinatPreTrainedModel",
        ]
    )
    _import_structure["models.distilbert"].extend(
        [
            "DISTILBERT_PRETRAINED_MODEL_ARCHIVE_LIST",
            "DistilBertForMaskedLM",
            "DistilBertForMultipleChoice",
            "DistilBertForQuestionAnswering",
            "DistilBertForSequenceClassification",
            "DistilBertForTokenClassification",
            "DistilBertModel",
            "DistilBertPreTrainedModel",
        ]
    )
    _import_structure["models.donut"].extend(
        [
            "DONUT_SWIN_PRETRAINED_MODEL_ARCHIVE_LIST",
            "DonutSwinModel",
            "DonutSwinPreTrainedModel",
        ]
    )
    _import_structure["models.dpr"].extend(
        [
            "DPR_CONTEXT_ENCODER_PRETRAINED_MODEL_ARCHIVE_LIST",
            "DPR_QUESTION_ENCODER_PRETRAINED_MODEL_ARCHIVE_LIST",
            "DPR_READER_PRETRAINED_MODEL_ARCHIVE_LIST",
            "DPRContextEncoder",
            "DPRPretrainedContextEncoder",
            "DPRPreTrainedModel",
            "DPRPretrainedQuestionEncoder",
            "DPRPretrainedReader",
            "DPRQuestionEncoder",
            "DPRReader",
        ]
    )
    _import_structure["models.dpt"].extend(
        [
            "DPT_PRETRAINED_MODEL_ARCHIVE_LIST",
            "DPTForDepthEstimation",
            "DPTForSemanticSegmentation",
            "DPTModel",
            "DPTPreTrainedModel",
        ]
    )
    _import_structure["models.electra"].extend(
        [
            "ELECTRA_PRETRAINED_MODEL_ARCHIVE_LIST",
            "ElectraForCausalLM",
            "ElectraForMaskedLM",
            "ElectraForMultipleChoice",
            "ElectraForPreTraining",
            "ElectraForQuestionAnswering",
            "ElectraForSequenceClassification",
            "ElectraForTokenClassification",
            "ElectraModel",
            "ElectraPreTrainedModel",
            "load_tf_weights_in_electra",
        ]
    )
    _import_structure["models.encoder_decoder"].append("EncoderDecoderModel")
    _import_structure["models.ernie"].extend(
        [
            "ERNIE_PRETRAINED_MODEL_ARCHIVE_LIST",
            "ErnieForCausalLM",
            "ErnieForMaskedLM",
            "ErnieForMultipleChoice",
            "ErnieForNextSentencePrediction",
            "ErnieForPreTraining",
            "ErnieForQuestionAnswering",
            "ErnieForSequenceClassification",
            "ErnieForTokenClassification",
            "ErnieModel",
            "ErniePreTrainedModel",
        ]
    )
    _import_structure["models.esm"].extend(
        [
            "ESM_PRETRAINED_MODEL_ARCHIVE_LIST",
            "EsmFoldPreTrainedModel",
            "EsmForMaskedLM",
            "EsmForProteinFolding",
            "EsmForSequenceClassification",
            "EsmForTokenClassification",
            "EsmModel",
            "EsmPreTrainedModel",
        ]
    )
    _import_structure["models.flaubert"].extend(
        [
            "FLAUBERT_PRETRAINED_MODEL_ARCHIVE_LIST",
            "FlaubertForMultipleChoice",
            "FlaubertForQuestionAnswering",
            "FlaubertForQuestionAnsweringSimple",
            "FlaubertForSequenceClassification",
            "FlaubertForTokenClassification",
            "FlaubertModel",
            "FlaubertPreTrainedModel",
            "FlaubertWithLMHeadModel",
        ]
    )
    _import_structure["models.flava"].extend(
        [
            "FLAVA_PRETRAINED_MODEL_ARCHIVE_LIST",
            "FlavaForPreTraining",
            "FlavaImageCodebook",
            "FlavaImageModel",
            "FlavaModel",
            "FlavaMultimodalModel",
            "FlavaPreTrainedModel",
            "FlavaTextModel",
        ]
    )
    _import_structure["models.fnet"].extend(
        [
            "FNET_PRETRAINED_MODEL_ARCHIVE_LIST",
            "FNetForMaskedLM",
            "FNetForMultipleChoice",
            "FNetForNextSentencePrediction",
            "FNetForPreTraining",
            "FNetForQuestionAnswering",
            "FNetForSequenceClassification",
            "FNetForTokenClassification",
            "FNetLayer",
            "FNetModel",
            "FNetPreTrainedModel",
        ]
    )
    _import_structure["models.fsmt"].extend(["FSMTForConditionalGeneration", "FSMTModel", "PretrainedFSMTModel"])
    _import_structure["models.funnel"].extend(
        [
            "FUNNEL_PRETRAINED_MODEL_ARCHIVE_LIST",
            "FunnelBaseModel",
            "FunnelForMaskedLM",
            "FunnelForMultipleChoice",
            "FunnelForPreTraining",
            "FunnelForQuestionAnswering",
            "FunnelForSequenceClassification",
            "FunnelForTokenClassification",
            "FunnelModel",
            "FunnelPreTrainedModel",
            "load_tf_weights_in_funnel",
        ]
    )
    _import_structure["models.glpn"].extend(
        [
            "GLPN_PRETRAINED_MODEL_ARCHIVE_LIST",
            "GLPNForDepthEstimation",
            "GLPNModel",
            "GLPNPreTrainedModel",
        ]
    )
    _import_structure["models.gpt2"].extend(
        [
            "GPT2_PRETRAINED_MODEL_ARCHIVE_LIST",
            "GPT2DoubleHeadsModel",
            "GPT2ForSequenceClassification",
            "GPT2ForTokenClassification",
            "GPT2LMHeadModel",
            "GPT2Model",
            "GPT2PreTrainedModel",
            "load_tf_weights_in_gpt2",
        ]
    )
    _import_structure["models.gpt_neo"].extend(
        [
            "GPT_NEO_PRETRAINED_MODEL_ARCHIVE_LIST",
            "GPTNeoForCausalLM",
            "GPTNeoForSequenceClassification",
            "GPTNeoModel",
            "GPTNeoPreTrainedModel",
            "load_tf_weights_in_gpt_neo",
        ]
    )
    _import_structure["models.gpt_neox"].extend(
        [
            "GPT_NEOX_PRETRAINED_MODEL_ARCHIVE_LIST",
            "GPTNeoXForCausalLM",
            "GPTNeoXLayer",
            "GPTNeoXModel",
            "GPTNeoXPreTrainedModel",
        ]
    )
    _import_structure["models.gpt_neox_japanese"].extend(
        [
            "GPT_NEOX_JAPANESE_PRETRAINED_MODEL_ARCHIVE_LIST",
            "GPTNeoXJapaneseForCausalLM",
            "GPTNeoXJapaneseLayer",
            "GPTNeoXJapaneseModel",
            "GPTNeoXJapanesePreTrainedModel",
        ]
    )
    _import_structure["models.gptj"].extend(
        [
            "GPTJ_PRETRAINED_MODEL_ARCHIVE_LIST",
            "GPTJForCausalLM",
            "GPTJForQuestionAnswering",
            "GPTJForSequenceClassification",
            "GPTJModel",
            "GPTJPreTrainedModel",
        ]
    )
    _import_structure["models.groupvit"].extend(
        [
            "GROUPVIT_PRETRAINED_MODEL_ARCHIVE_LIST",
            "GroupViTModel",
            "GroupViTPreTrainedModel",
            "GroupViTTextModel",
            "GroupViTVisionModel",
        ]
    )
    _import_structure["models.hubert"].extend(
        [
            "HUBERT_PRETRAINED_MODEL_ARCHIVE_LIST",
            "HubertForCTC",
            "HubertForSequenceClassification",
            "HubertModel",
            "HubertPreTrainedModel",
        ]
    )
    _import_structure["models.ibert"].extend(
        [
            "IBERT_PRETRAINED_MODEL_ARCHIVE_LIST",
            "IBertForMaskedLM",
            "IBertForMultipleChoice",
            "IBertForQuestionAnswering",
            "IBertForSequenceClassification",
            "IBertForTokenClassification",
            "IBertModel",
            "IBertPreTrainedModel",
        ]
    )
    _import_structure["models.imagegpt"].extend(
        [
            "IMAGEGPT_PRETRAINED_MODEL_ARCHIVE_LIST",
            "ImageGPTForCausalImageModeling",
            "ImageGPTForImageClassification",
            "ImageGPTModel",
            "ImageGPTPreTrainedModel",
            "load_tf_weights_in_imagegpt",
        ]
    )
    _import_structure["models.jukebox"].extend(
        [
            "JUKEBOX_PRETRAINED_MODEL_ARCHIVE_LIST",
            "JukeboxModel",
            "JukeboxPreTrainedModel",
            "JukeboxPrior",
            "JukeboxVQVAE",
        ]
    )
    _import_structure["models.layoutlm"].extend(
        [
            "LAYOUTLM_PRETRAINED_MODEL_ARCHIVE_LIST",
            "LayoutLMForMaskedLM",
            "LayoutLMForQuestionAnswering",
            "LayoutLMForSequenceClassification",
            "LayoutLMForTokenClassification",
            "LayoutLMModel",
            "LayoutLMPreTrainedModel",
        ]
    )
    _import_structure["models.layoutlmv2"].extend(
        [
            "LAYOUTLMV2_PRETRAINED_MODEL_ARCHIVE_LIST",
            "LayoutLMv2ForQuestionAnswering",
            "LayoutLMv2ForSequenceClassification",
            "LayoutLMv2ForTokenClassification",
            "LayoutLMv2Model",
            "LayoutLMv2PreTrainedModel",
        ]
    )
    _import_structure["models.layoutlmv3"].extend(
        [
            "LAYOUTLMV3_PRETRAINED_MODEL_ARCHIVE_LIST",
            "LayoutLMv3ForQuestionAnswering",
            "LayoutLMv3ForSequenceClassification",
            "LayoutLMv3ForTokenClassification",
            "LayoutLMv3Model",
            "LayoutLMv3PreTrainedModel",
        ]
    )
    _import_structure["models.led"].extend(
        [
            "LED_PRETRAINED_MODEL_ARCHIVE_LIST",
            "LEDForConditionalGeneration",
            "LEDForQuestionAnswering",
            "LEDForSequenceClassification",
            "LEDModel",
            "LEDPreTrainedModel",
        ]
    )
    _import_structure["models.levit"].extend(
        [
            "LEVIT_PRETRAINED_MODEL_ARCHIVE_LIST",
            "LevitForImageClassification",
            "LevitForImageClassificationWithTeacher",
            "LevitModel",
            "LevitPreTrainedModel",
        ]
    )
    _import_structure["models.lilt"].extend(
        [
            "LILT_PRETRAINED_MODEL_ARCHIVE_LIST",
            "LiltForQuestionAnswering",
            "LiltForSequenceClassification",
            "LiltForTokenClassification",
            "LiltModel",
            "LiltPreTrainedModel",
        ]
    )
    _import_structure["models.longformer"].extend(
        [
            "LONGFORMER_PRETRAINED_MODEL_ARCHIVE_LIST",
            "LongformerForMaskedLM",
            "LongformerForMultipleChoice",
            "LongformerForQuestionAnswering",
            "LongformerForSequenceClassification",
            "LongformerForTokenClassification",
            "LongformerModel",
            "LongformerPreTrainedModel",
            "LongformerSelfAttention",
        ]
    )
    _import_structure["models.longt5"].extend(
        [
            "LONGT5_PRETRAINED_MODEL_ARCHIVE_LIST",
            "LongT5EncoderModel",
            "LongT5ForConditionalGeneration",
            "LongT5Model",
            "LongT5PreTrainedModel",
        ]
    )
    _import_structure["models.luke"].extend(
        [
            "LUKE_PRETRAINED_MODEL_ARCHIVE_LIST",
            "LukeForEntityClassification",
            "LukeForEntityPairClassification",
            "LukeForEntitySpanClassification",
            "LukeForMaskedLM",
            "LukeForMultipleChoice",
            "LukeForQuestionAnswering",
            "LukeForSequenceClassification",
            "LukeForTokenClassification",
            "LukeModel",
            "LukePreTrainedModel",
        ]
    )
    _import_structure["models.lxmert"].extend(
        [
            "LxmertEncoder",
            "LxmertForPreTraining",
            "LxmertForQuestionAnswering",
            "LxmertModel",
            "LxmertPreTrainedModel",
            "LxmertVisualFeatureEncoder",
            "LxmertXLayer",
        ]
    )
    _import_structure["models.m2m_100"].extend(
        [
            "M2M_100_PRETRAINED_MODEL_ARCHIVE_LIST",
            "M2M100ForConditionalGeneration",
            "M2M100Model",
            "M2M100PreTrainedModel",
        ]
    )
    _import_structure["models.marian"].extend(["MarianForCausalLM", "MarianModel", "MarianMTModel"])
    _import_structure["models.markuplm"].extend(
        [
            "MARKUPLM_PRETRAINED_MODEL_ARCHIVE_LIST",
            "MarkupLMForQuestionAnswering",
            "MarkupLMForSequenceClassification",
            "MarkupLMForTokenClassification",
            "MarkupLMModel",
            "MarkupLMPreTrainedModel",
        ]
    )
    _import_structure["models.maskformer"].extend(
        [
            "MASKFORMER_PRETRAINED_MODEL_ARCHIVE_LIST",
            "MaskFormerForInstanceSegmentation",
            "MaskFormerModel",
            "MaskFormerPreTrainedModel",
            "MaskFormerSwinBackbone",
        ]
    )
    _import_structure["models.mbart"].extend(
        [
            "MBartForCausalLM",
            "MBartForConditionalGeneration",
            "MBartForQuestionAnswering",
            "MBartForSequenceClassification",
            "MBartModel",
            "MBartPreTrainedModel",
        ]
    )
    _import_structure["models.mctct"].extend(
        [
            "MCTCT_PRETRAINED_MODEL_ARCHIVE_LIST",
            "MCTCTForCTC",
            "MCTCTModel",
            "MCTCTPreTrainedModel",
        ]
    )
    _import_structure["models.megatron_bert"].extend(
        [
            "MEGATRON_BERT_PRETRAINED_MODEL_ARCHIVE_LIST",
            "MegatronBertForCausalLM",
            "MegatronBertForMaskedLM",
            "MegatronBertForMultipleChoice",
            "MegatronBertForNextSentencePrediction",
            "MegatronBertForPreTraining",
            "MegatronBertForQuestionAnswering",
            "MegatronBertForSequenceClassification",
            "MegatronBertForTokenClassification",
            "MegatronBertModel",
            "MegatronBertPreTrainedModel",
        ]
    )
    _import_structure["models.mmbt"].extend(["MMBTForClassification", "MMBTModel", "ModalEmbeddings"])
    _import_structure["models.mobilebert"].extend(
        [
            "MOBILEBERT_PRETRAINED_MODEL_ARCHIVE_LIST",
            "MobileBertForMaskedLM",
            "MobileBertForMultipleChoice",
            "MobileBertForNextSentencePrediction",
            "MobileBertForPreTraining",
            "MobileBertForQuestionAnswering",
            "MobileBertForSequenceClassification",
            "MobileBertForTokenClassification",
            "MobileBertLayer",
            "MobileBertModel",
            "MobileBertPreTrainedModel",
            "load_tf_weights_in_mobilebert",
        ]
    )
    _import_structure["models.mobilenet_v1"].extend(
        [
            "MOBILENET_V1_PRETRAINED_MODEL_ARCHIVE_LIST",
            "MobileNetV1ForImageClassification",
            "MobileNetV1Model",
            "MobileNetV1PreTrainedModel",
            "load_tf_weights_in_mobilenet_v1",
        ]
    )
    _import_structure["models.mobilenet_v2"].extend(
        [
            "MOBILENET_V2_PRETRAINED_MODEL_ARCHIVE_LIST",
            "MobileNetV2ForImageClassification",
            "MobileNetV2ForSemanticSegmentation",
            "MobileNetV2Model",
            "MobileNetV2PreTrainedModel",
            "load_tf_weights_in_mobilenet_v2",
        ]
    )
    _import_structure["models.mobilevit"].extend(
        [
            "MOBILEVIT_PRETRAINED_MODEL_ARCHIVE_LIST",
            "MobileViTForImageClassification",
            "MobileViTForSemanticSegmentation",
            "MobileViTModel",
            "MobileViTPreTrainedModel",
        ]
    )
    _import_structure["models.mpnet"].extend(
        [
            "MPNET_PRETRAINED_MODEL_ARCHIVE_LIST",
            "MPNetForMaskedLM",
            "MPNetForMultipleChoice",
            "MPNetForQuestionAnswering",
            "MPNetForSequenceClassification",
            "MPNetForTokenClassification",
            "MPNetLayer",
            "MPNetModel",
            "MPNetPreTrainedModel",
        ]
    )
    _import_structure["models.mt5"].extend(["MT5EncoderModel", "MT5ForConditionalGeneration", "MT5Model"])
    _import_structure["models.mvp"].extend(
        [
            "MVP_PRETRAINED_MODEL_ARCHIVE_LIST",
            "MvpForCausalLM",
            "MvpForConditionalGeneration",
            "MvpForQuestionAnswering",
            "MvpForSequenceClassification",
            "MvpModel",
            "MvpPreTrainedModel",
        ]
    )
    _import_structure["models.nat"].extend(
        [
            "NAT_PRETRAINED_MODEL_ARCHIVE_LIST",
            "NatBackbone",
            "NatForImageClassification",
            "NatModel",
            "NatPreTrainedModel",
        ]
    )
    _import_structure["models.nezha"].extend(
        [
            "NEZHA_PRETRAINED_MODEL_ARCHIVE_LIST",
            "NezhaForMaskedLM",
            "NezhaForMultipleChoice",
            "NezhaForNextSentencePrediction",
            "NezhaForPreTraining",
            "NezhaForQuestionAnswering",
            "NezhaForSequenceClassification",
            "NezhaForTokenClassification",
            "NezhaModel",
            "NezhaPreTrainedModel",
        ]
    )
    _import_structure["models.nystromformer"].extend(
        [
            "NYSTROMFORMER_PRETRAINED_MODEL_ARCHIVE_LIST",
            "NystromformerForMaskedLM",
            "NystromformerForMultipleChoice",
            "NystromformerForQuestionAnswering",
            "NystromformerForSequenceClassification",
            "NystromformerForTokenClassification",
            "NystromformerLayer",
            "NystromformerModel",
            "NystromformerPreTrainedModel",
        ]
    )
    _import_structure["models.openai"].extend(
        [
            "OPENAI_GPT_PRETRAINED_MODEL_ARCHIVE_LIST",
            "OpenAIGPTDoubleHeadsModel",
            "OpenAIGPTForSequenceClassification",
            "OpenAIGPTLMHeadModel",
            "OpenAIGPTModel",
            "OpenAIGPTPreTrainedModel",
            "load_tf_weights_in_openai_gpt",
        ]
    )
    _import_structure["models.opt"].extend(
        [
            "OPT_PRETRAINED_MODEL_ARCHIVE_LIST",
            "OPTForCausalLM",
            "OPTForQuestionAnswering",
            "OPTForSequenceClassification",
            "OPTModel",
            "OPTPreTrainedModel",
        ]
    )
    _import_structure["models.owlvit"].extend(
        [
            "OWLVIT_PRETRAINED_MODEL_ARCHIVE_LIST",
            "OwlViTForObjectDetection",
            "OwlViTModel",
            "OwlViTPreTrainedModel",
            "OwlViTTextModel",
            "OwlViTVisionModel",
        ]
    )
    _import_structure["models.pegasus"].extend(
        ["PegasusForCausalLM", "PegasusForConditionalGeneration", "PegasusModel", "PegasusPreTrainedModel"]
    )
    _import_structure["models.pegasus_x"].extend(
        [
            "PEGASUS_X_PRETRAINED_MODEL_ARCHIVE_LIST",
            "PegasusXForConditionalGeneration",
            "PegasusXModel",
            "PegasusXPreTrainedModel",
        ]
    )
    _import_structure["models.perceiver"].extend(
        [
            "PERCEIVER_PRETRAINED_MODEL_ARCHIVE_LIST",
            "PerceiverForImageClassificationConvProcessing",
            "PerceiverForImageClassificationFourier",
            "PerceiverForImageClassificationLearned",
            "PerceiverForMaskedLM",
            "PerceiverForMultimodalAutoencoding",
            "PerceiverForOpticalFlow",
            "PerceiverForSequenceClassification",
            "PerceiverLayer",
            "PerceiverModel",
            "PerceiverPreTrainedModel",
        ]
    )
    _import_structure["models.plbart"].extend(
        [
            "PLBART_PRETRAINED_MODEL_ARCHIVE_LIST",
            "PLBartForCausalLM",
            "PLBartForConditionalGeneration",
            "PLBartForSequenceClassification",
            "PLBartModel",
            "PLBartPreTrainedModel",
        ]
    )
    _import_structure["models.poolformer"].extend(
        [
            "POOLFORMER_PRETRAINED_MODEL_ARCHIVE_LIST",
            "PoolFormerForImageClassification",
            "PoolFormerModel",
            "PoolFormerPreTrainedModel",
        ]
    )
    _import_structure["models.prophetnet"].extend(
        [
            "PROPHETNET_PRETRAINED_MODEL_ARCHIVE_LIST",
            "ProphetNetDecoder",
            "ProphetNetEncoder",
            "ProphetNetForCausalLM",
            "ProphetNetForConditionalGeneration",
            "ProphetNetModel",
            "ProphetNetPreTrainedModel",
        ]
    )
    _import_structure["models.qdqbert"].extend(
        [
            "QDQBERT_PRETRAINED_MODEL_ARCHIVE_LIST",
            "QDQBertForMaskedLM",
            "QDQBertForMultipleChoice",
            "QDQBertForNextSentencePrediction",
            "QDQBertForQuestionAnswering",
            "QDQBertForSequenceClassification",
            "QDQBertForTokenClassification",
            "QDQBertLayer",
            "QDQBertLMHeadModel",
            "QDQBertModel",
            "QDQBertPreTrainedModel",
            "load_tf_weights_in_qdqbert",
        ]
    )
    _import_structure["models.rag"].extend(
        ["RagModel", "RagPreTrainedModel", "RagSequenceForGeneration", "RagTokenForGeneration"]
    )
    _import_structure["models.realm"].extend(
        [
            "REALM_PRETRAINED_MODEL_ARCHIVE_LIST",
            "RealmEmbedder",
            "RealmForOpenQA",
            "RealmKnowledgeAugEncoder",
            "RealmPreTrainedModel",
            "RealmReader",
            "RealmRetriever",
            "RealmScorer",
            "load_tf_weights_in_realm",
        ]
    )
    _import_structure["models.reformer"].extend(
        [
            "REFORMER_PRETRAINED_MODEL_ARCHIVE_LIST",
            "ReformerAttention",
            "ReformerForMaskedLM",
            "ReformerForQuestionAnswering",
            "ReformerForSequenceClassification",
            "ReformerLayer",
            "ReformerModel",
            "ReformerModelWithLMHead",
            "ReformerPreTrainedModel",
        ]
    )
    _import_structure["models.regnet"].extend(
        [
            "REGNET_PRETRAINED_MODEL_ARCHIVE_LIST",
            "RegNetForImageClassification",
            "RegNetModel",
            "RegNetPreTrainedModel",
        ]
    )
    _import_structure["models.rembert"].extend(
        [
            "REMBERT_PRETRAINED_MODEL_ARCHIVE_LIST",
            "RemBertForCausalLM",
            "RemBertForMaskedLM",
            "RemBertForMultipleChoice",
            "RemBertForQuestionAnswering",
            "RemBertForSequenceClassification",
            "RemBertForTokenClassification",
            "RemBertLayer",
            "RemBertModel",
            "RemBertPreTrainedModel",
            "load_tf_weights_in_rembert",
        ]
    )
    _import_structure["models.resnet"].extend(
        [
            "RESNET_PRETRAINED_MODEL_ARCHIVE_LIST",
            "ResNetBackbone",
            "ResNetForImageClassification",
            "ResNetModel",
            "ResNetPreTrainedModel",
        ]
    )
    _import_structure["models.retribert"].extend(
        ["RETRIBERT_PRETRAINED_MODEL_ARCHIVE_LIST", "RetriBertModel", "RetriBertPreTrainedModel"]
    )
    _import_structure["models.roberta"].extend(
        [
            "ROBERTA_PRETRAINED_MODEL_ARCHIVE_LIST",
            "RobertaForCausalLM",
            "RobertaForMaskedLM",
            "RobertaForMultipleChoice",
            "RobertaForQuestionAnswering",
            "RobertaForSequenceClassification",
            "RobertaForTokenClassification",
            "RobertaModel",
            "RobertaPreTrainedModel",
        ]
    )
    _import_structure["models.roc_bert"].extend(
        [
            "ROC_BERT_PRETRAINED_MODEL_ARCHIVE_LIST",
            "RoCBertForCausalLM",
            "RoCBertForMaskedLM",
            "RoCBertForMultipleChoice",
            "RoCBertForPreTraining",
            "RoCBertForQuestionAnswering",
            "RoCBertForSequenceClassification",
            "RoCBertForTokenClassification",
            "RoCBertLayer",
            "RoCBertModel",
            "RoCBertPreTrainedModel",
            "load_tf_weights_in_roc_bert",
        ]
    )
    _import_structure["models.roformer"].extend(
        [
            "ROFORMER_PRETRAINED_MODEL_ARCHIVE_LIST",
            "RoFormerForCausalLM",
            "RoFormerForMaskedLM",
            "RoFormerForMultipleChoice",
            "RoFormerForQuestionAnswering",
            "RoFormerForSequenceClassification",
            "RoFormerForTokenClassification",
            "RoFormerLayer",
            "RoFormerModel",
            "RoFormerPreTrainedModel",
            "load_tf_weights_in_roformer",
        ]
    )
    _import_structure["models.segformer"].extend(
        [
            "SEGFORMER_PRETRAINED_MODEL_ARCHIVE_LIST",
            "SegformerDecodeHead",
            "SegformerForImageClassification",
            "SegformerForSemanticSegmentation",
            "SegformerLayer",
            "SegformerModel",
            "SegformerPreTrainedModel",
        ]
    )
    _import_structure["models.sew"].extend(
        [
            "SEW_PRETRAINED_MODEL_ARCHIVE_LIST",
            "SEWForCTC",
            "SEWForSequenceClassification",
            "SEWModel",
            "SEWPreTrainedModel",
        ]
    )
    _import_structure["models.sew_d"].extend(
        [
            "SEW_D_PRETRAINED_MODEL_ARCHIVE_LIST",
            "SEWDForCTC",
            "SEWDForSequenceClassification",
            "SEWDModel",
            "SEWDPreTrainedModel",
        ]
    )
    _import_structure["models.speech_encoder_decoder"].extend(["SpeechEncoderDecoderModel"])
    _import_structure["models.speech_to_text"].extend(
        [
            "SPEECH_TO_TEXT_PRETRAINED_MODEL_ARCHIVE_LIST",
            "Speech2TextForConditionalGeneration",
            "Speech2TextModel",
            "Speech2TextPreTrainedModel",
        ]
    )
    _import_structure["models.speech_to_text_2"].extend(["Speech2Text2ForCausalLM", "Speech2Text2PreTrainedModel"])
    _import_structure["models.splinter"].extend(
        [
            "SPLINTER_PRETRAINED_MODEL_ARCHIVE_LIST",
            "SplinterForPreTraining",
            "SplinterForQuestionAnswering",
            "SplinterLayer",
            "SplinterModel",
            "SplinterPreTrainedModel",
        ]
    )
    _import_structure["models.squeezebert"].extend(
        [
            "SQUEEZEBERT_PRETRAINED_MODEL_ARCHIVE_LIST",
            "SqueezeBertForMaskedLM",
            "SqueezeBertForMultipleChoice",
            "SqueezeBertForQuestionAnswering",
            "SqueezeBertForSequenceClassification",
            "SqueezeBertForTokenClassification",
            "SqueezeBertModel",
            "SqueezeBertModule",
            "SqueezeBertPreTrainedModel",
        ]
    )
    _import_structure["models.swin"].extend(
        [
            "SWIN_PRETRAINED_MODEL_ARCHIVE_LIST",
            "SwinBackbone",
            "SwinForImageClassification",
            "SwinForMaskedImageModeling",
            "SwinModel",
            "SwinPreTrainedModel",
        ]
    )
    _import_structure["models.swin2sr"].extend(
        [
            "SWIN2SR_PRETRAINED_MODEL_ARCHIVE_LIST",
            "Swin2SRForImageSuperResolution",
            "Swin2SRModel",
            "Swin2SRPreTrainedModel",
        ]
    )
    _import_structure["models.swinv2"].extend(
        [
            "SWINV2_PRETRAINED_MODEL_ARCHIVE_LIST",
            "Swinv2ForImageClassification",
            "Swinv2ForMaskedImageModeling",
            "Swinv2Model",
            "Swinv2PreTrainedModel",
        ]
    )
    _import_structure["models.switch_transformers"].extend(
        [
            "SWITCH_TRANSFORMERS_PRETRAINED_MODEL_ARCHIVE_LIST",
            "SwitchTransformersEncoderModel",
            "SwitchTransformersForConditionalGeneration",
            "SwitchTransformersModel",
            "SwitchTransformersPreTrainedModel",
            "SwitchTransformersSparseMLP",
            "SwitchTransformersTop1Router",
        ]
    )
    _import_structure["models.t5"].extend(
        [
            "T5_PRETRAINED_MODEL_ARCHIVE_LIST",
            "T5EncoderModel",
            "T5ForConditionalGeneration",
            "T5Model",
            "T5PreTrainedModel",
            "load_tf_weights_in_t5",
        ]
    )
    _import_structure["models.tapas"].extend(
        [
            "TAPAS_PRETRAINED_MODEL_ARCHIVE_LIST",
            "TapasForMaskedLM",
            "TapasForQuestionAnswering",
            "TapasForSequenceClassification",
            "TapasModel",
            "TapasPreTrainedModel",
            "load_tf_weights_in_tapas",
        ]
    )
    _import_structure["models.time_series_transformer"].extend(
        [
            "TIME_SERIES_TRANSFORMER_PRETRAINED_MODEL_ARCHIVE_LIST",
            "TimeSeriesTransformerForPrediction",
            "TimeSeriesTransformerModel",
            "TimeSeriesTransformerPreTrainedModel",
        ]
    )
    _import_structure["models.timesformer"].extend(
        [
            "TIMESFORMER_PRETRAINED_MODEL_ARCHIVE_LIST",
            "TimesformerForVideoClassification",
            "TimesformerModel",
            "TimesformerPreTrainedModel",
        ]
    )
    _import_structure["models.trajectory_transformer"].extend(
        [
            "TRAJECTORY_TRANSFORMER_PRETRAINED_MODEL_ARCHIVE_LIST",
            "TrajectoryTransformerModel",
            "TrajectoryTransformerPreTrainedModel",
        ]
    )
    _import_structure["models.transfo_xl"].extend(
        [
            "TRANSFO_XL_PRETRAINED_MODEL_ARCHIVE_LIST",
            "AdaptiveEmbedding",
            "TransfoXLForSequenceClassification",
            "TransfoXLLMHeadModel",
            "TransfoXLModel",
            "TransfoXLPreTrainedModel",
            "load_tf_weights_in_transfo_xl",
        ]
    )
    _import_structure["models.trocr"].extend(
        ["TROCR_PRETRAINED_MODEL_ARCHIVE_LIST", "TrOCRForCausalLM", "TrOCRPreTrainedModel"]
    )
    _import_structure["models.tvlt"].extend(
        [
            "Tvlt_PRETRAINED_MODEL_ARCHIVE_LIST",
            "TvltModel",
            "TvltForPreTraining",
            "TvltForQuestionAnswering",
            "TvltForSequenceClassification",
            
        ]
    )
    _import_structure["models.unispeech"].extend(
        [
            "UNISPEECH_PRETRAINED_MODEL_ARCHIVE_LIST",
            "UniSpeechForCTC",
            "UniSpeechForPreTraining",
            "UniSpeechForSequenceClassification",
            "UniSpeechModel",
            "UniSpeechPreTrainedModel",
        ]
    )
    _import_structure["models.unispeech_sat"].extend(
        [
            "UNISPEECH_SAT_PRETRAINED_MODEL_ARCHIVE_LIST",
            "UniSpeechSatForAudioFrameClassification",
            "UniSpeechSatForCTC",
            "UniSpeechSatForPreTraining",
            "UniSpeechSatForSequenceClassification",
            "UniSpeechSatForXVector",
            "UniSpeechSatModel",
            "UniSpeechSatPreTrainedModel",
        ]
    )
    _import_structure["models.van"].extend(
        [
            "VAN_PRETRAINED_MODEL_ARCHIVE_LIST",
            "VanForImageClassification",
            "VanModel",
            "VanPreTrainedModel",
        ]
    )
    _import_structure["models.videomae"].extend(
        [
            "VIDEOMAE_PRETRAINED_MODEL_ARCHIVE_LIST",
            "VideoMAEForPreTraining",
            "VideoMAEForVideoClassification",
            "VideoMAEModel",
            "VideoMAEPreTrainedModel",
        ]
    )
    _import_structure["models.vilt"].extend(
        [
            "VILT_PRETRAINED_MODEL_ARCHIVE_LIST",
            "ViltForImageAndTextRetrieval",
            "ViltForImagesAndTextClassification",
            "ViltForMaskedLM",
            "ViltForQuestionAnswering",
            "ViltForTokenClassification",
            "ViltLayer",
            "ViltModel",
            "ViltPreTrainedModel",
        ]
    )
    _import_structure["models.vision_encoder_decoder"].extend(["VisionEncoderDecoderModel"])
    _import_structure["models.vision_text_dual_encoder"].extend(["VisionTextDualEncoderModel"])
    _import_structure["models.visual_bert"].extend(
        [
            "VISUAL_BERT_PRETRAINED_MODEL_ARCHIVE_LIST",
            "VisualBertForMultipleChoice",
            "VisualBertForPreTraining",
            "VisualBertForQuestionAnswering",
            "VisualBertForRegionToPhraseAlignment",
            "VisualBertForVisualReasoning",
            "VisualBertLayer",
            "VisualBertModel",
            "VisualBertPreTrainedModel",
        ]
    )
    _import_structure["models.vit"].extend(
        [
            "VIT_PRETRAINED_MODEL_ARCHIVE_LIST",
            "ViTForImageClassification",
            "ViTForMaskedImageModeling",
            "ViTModel",
            "ViTPreTrainedModel",
        ]
    )
    _import_structure["models.vit_hybrid"].extend(
        [
            "VIT_HYBRID_PRETRAINED_MODEL_ARCHIVE_LIST",
            "ViTHybridForImageClassification",
            "ViTHybridModel",
            "ViTHybridPreTrainedModel",
        ]
    )
    _import_structure["models.vit_mae"].extend(
        [
            "VIT_MAE_PRETRAINED_MODEL_ARCHIVE_LIST",
            "ViTMAEForPreTraining",
            "ViTMAELayer",
            "ViTMAEModel",
            "ViTMAEPreTrainedModel",
        ]
    )
    _import_structure["models.vit_msn"].extend(
        [
            "VIT_MSN_PRETRAINED_MODEL_ARCHIVE_LIST",
            "ViTMSNForImageClassification",
            "ViTMSNModel",
            "ViTMSNPreTrainedModel",
        ]
    )
    _import_structure["models.wav2vec2"].extend(
        [
            "WAV_2_VEC_2_PRETRAINED_MODEL_ARCHIVE_LIST",
            "Wav2Vec2ForAudioFrameClassification",
            "Wav2Vec2ForCTC",
            "Wav2Vec2ForMaskedLM",
            "Wav2Vec2ForPreTraining",
            "Wav2Vec2ForSequenceClassification",
            "Wav2Vec2ForXVector",
            "Wav2Vec2Model",
            "Wav2Vec2PreTrainedModel",
        ]
    )
    _import_structure["models.wav2vec2_conformer"].extend(
        [
            "WAV2VEC2_CONFORMER_PRETRAINED_MODEL_ARCHIVE_LIST",
            "Wav2Vec2ConformerForAudioFrameClassification",
            "Wav2Vec2ConformerForCTC",
            "Wav2Vec2ConformerForPreTraining",
            "Wav2Vec2ConformerForSequenceClassification",
            "Wav2Vec2ConformerForXVector",
            "Wav2Vec2ConformerModel",
            "Wav2Vec2ConformerPreTrainedModel",
        ]
    )
    _import_structure["models.wavlm"].extend(
        [
            "WAVLM_PRETRAINED_MODEL_ARCHIVE_LIST",
            "WavLMForAudioFrameClassification",
            "WavLMForCTC",
            "WavLMForSequenceClassification",
            "WavLMForXVector",
            "WavLMModel",
            "WavLMPreTrainedModel",
        ]
    )
    _import_structure["models.whisper"].extend(
        [
            "WHISPER_PRETRAINED_MODEL_ARCHIVE_LIST",
            "WhisperForConditionalGeneration",
            "WhisperModel",
            "WhisperPreTrainedModel",
        ]
    )
    _import_structure["models.x_clip"].extend(
        [
            "XCLIP_PRETRAINED_MODEL_ARCHIVE_LIST",
            "XCLIPModel",
            "XCLIPPreTrainedModel",
            "XCLIPTextModel",
            "XCLIPVisionModel",
        ]
    )
    _import_structure["models.xglm"].extend(
        [
            "XGLM_PRETRAINED_MODEL_ARCHIVE_LIST",
            "XGLMForCausalLM",
            "XGLMModel",
            "XGLMPreTrainedModel",
        ]
    )
    _import_structure["models.xlm"].extend(
        [
            "XLM_PRETRAINED_MODEL_ARCHIVE_LIST",
            "XLMForMultipleChoice",
            "XLMForQuestionAnswering",
            "XLMForQuestionAnsweringSimple",
            "XLMForSequenceClassification",
            "XLMForTokenClassification",
            "XLMModel",
            "XLMPreTrainedModel",
            "XLMWithLMHeadModel",
        ]
    )
    _import_structure["models.xlm_prophetnet"].extend(
        [
            "XLM_PROPHETNET_PRETRAINED_MODEL_ARCHIVE_LIST",
            "XLMProphetNetDecoder",
            "XLMProphetNetEncoder",
            "XLMProphetNetForCausalLM",
            "XLMProphetNetForConditionalGeneration",
            "XLMProphetNetModel",
            "XLMProphetNetPreTrainedModel",
        ]
    )
    _import_structure["models.xlm_roberta"].extend(
        [
            "XLM_ROBERTA_PRETRAINED_MODEL_ARCHIVE_LIST",
            "XLMRobertaForCausalLM",
            "XLMRobertaForMaskedLM",
            "XLMRobertaForMultipleChoice",
            "XLMRobertaForQuestionAnswering",
            "XLMRobertaForSequenceClassification",
            "XLMRobertaForTokenClassification",
            "XLMRobertaModel",
            "XLMRobertaPreTrainedModel",
        ]
    )
    _import_structure["models.xlm_roberta_xl"].extend(
        [
            "XLM_ROBERTA_XL_PRETRAINED_MODEL_ARCHIVE_LIST",
            "XLMRobertaXLForCausalLM",
            "XLMRobertaXLForMaskedLM",
            "XLMRobertaXLForMultipleChoice",
            "XLMRobertaXLForQuestionAnswering",
            "XLMRobertaXLForSequenceClassification",
            "XLMRobertaXLForTokenClassification",
            "XLMRobertaXLModel",
            "XLMRobertaXLPreTrainedModel",
        ]
    )
    _import_structure["models.xlnet"].extend(
        [
            "XLNET_PRETRAINED_MODEL_ARCHIVE_LIST",
            "XLNetForMultipleChoice",
            "XLNetForQuestionAnswering",
            "XLNetForQuestionAnsweringSimple",
            "XLNetForSequenceClassification",
            "XLNetForTokenClassification",
            "XLNetLMHeadModel",
            "XLNetModel",
            "XLNetPreTrainedModel",
            "load_tf_weights_in_xlnet",
        ]
    )
    _import_structure["models.yolos"].extend(
        [
            "YOLOS_PRETRAINED_MODEL_ARCHIVE_LIST",
            "YolosForObjectDetection",
            "YolosModel",
            "YolosPreTrainedModel",
        ]
    )
    _import_structure["models.yoso"].extend(
        [
            "YOSO_PRETRAINED_MODEL_ARCHIVE_LIST",
            "YosoForMaskedLM",
            "YosoForMultipleChoice",
            "YosoForQuestionAnswering",
            "YosoForSequenceClassification",
            "YosoForTokenClassification",
            "YosoLayer",
            "YosoModel",
            "YosoPreTrainedModel",
        ]
    )
    _import_structure["optimization"] = [
        "Adafactor",
        "AdamW",
        "get_constant_schedule",
        "get_constant_schedule_with_warmup",
        "get_cosine_schedule_with_warmup",
        "get_cosine_with_hard_restarts_schedule_with_warmup",
        "get_linear_schedule_with_warmup",
        "get_polynomial_decay_schedule_with_warmup",
        "get_scheduler",
    ]
    _import_structure["pytorch_utils"] = ["Conv1D", "apply_chunking_to_forward", "prune_layer"]
    _import_structure["sagemaker"] = []
    _import_structure["trainer"] = ["Trainer"]
    _import_structure["trainer_pt_utils"] = ["torch_distributed_zero_first"]
    _import_structure["trainer_seq2seq"] = ["Seq2SeqTrainer"]

# TensorFlow-backed objects
try:
    if not is_tf_available():
        raise OptionalDependencyNotAvailable()
except OptionalDependencyNotAvailable:
    from .utils import dummy_tf_objects

    _import_structure["utils.dummy_tf_objects"] = [name for name in dir(dummy_tf_objects) if not name.startswith("_")]
else:
    _import_structure["activations_tf"] = []
    _import_structure["benchmark.benchmark_args_tf"] = ["TensorFlowBenchmarkArguments"]
    _import_structure["benchmark.benchmark_tf"] = ["TensorFlowBenchmark"]
    _import_structure["generation"].extend(
        [
            "TFForcedBOSTokenLogitsProcessor",
            "TFForcedEOSTokenLogitsProcessor",
            "TFGenerationMixin",
            "TFLogitsProcessor",
            "TFLogitsProcessorList",
            "TFLogitsWarper",
            "TFMinLengthLogitsProcessor",
            "TFNoBadWordsLogitsProcessor",
            "TFNoRepeatNGramLogitsProcessor",
            "TFRepetitionPenaltyLogitsProcessor",
            "TFTemperatureLogitsWarper",
            "TFTopKLogitsWarper",
            "TFTopPLogitsWarper",
            "tf_top_k_top_p_filtering",
        ]
    )
    _import_structure["generation_tf_utils"] = []
    _import_structure["keras_callbacks"] = ["KerasMetricCallback", "PushToHubCallback"]
    _import_structure["modeling_tf_outputs"] = []
    _import_structure["modeling_tf_utils"] = [
        "TFPreTrainedModel",
        "TFSequenceSummary",
        "TFSharedEmbeddings",
        "shape_list",
    ]
    # TensorFlow models structure
    _import_structure["models.albert"].extend(
        [
            "TF_ALBERT_PRETRAINED_MODEL_ARCHIVE_LIST",
            "TFAlbertForMaskedLM",
            "TFAlbertForMultipleChoice",
            "TFAlbertForPreTraining",
            "TFAlbertForQuestionAnswering",
            "TFAlbertForSequenceClassification",
            "TFAlbertForTokenClassification",
            "TFAlbertMainLayer",
            "TFAlbertModel",
            "TFAlbertPreTrainedModel",
        ]
    )
    _import_structure["models.auto"].extend(
        [
            "TF_MODEL_FOR_CAUSAL_LM_MAPPING",
            "TF_MODEL_FOR_DOCUMENT_QUESTION_ANSWERING_MAPPING",
            "TF_MODEL_FOR_IMAGE_CLASSIFICATION_MAPPING",
            "TF_MODEL_FOR_MASKED_IMAGE_MODELING_MAPPING",
            "TF_MODEL_FOR_MASKED_LM_MAPPING",
            "TF_MODEL_FOR_MULTIPLE_CHOICE_MAPPING",
            "TF_MODEL_FOR_NEXT_SENTENCE_PREDICTION_MAPPING",
            "TF_MODEL_FOR_PRETRAINING_MAPPING",
            "TF_MODEL_FOR_QUESTION_ANSWERING_MAPPING",
            "TF_MODEL_FOR_SEMANTIC_SEGMENTATION_MAPPING",
            "TF_MODEL_FOR_SEQ_TO_SEQ_CAUSAL_LM_MAPPING",
            "TF_MODEL_FOR_SEQUENCE_CLASSIFICATION_MAPPING",
            "TF_MODEL_FOR_SPEECH_SEQ_2_SEQ_MAPPING",
            "TF_MODEL_FOR_TABLE_QUESTION_ANSWERING_MAPPING",
            "TF_MODEL_FOR_TOKEN_CLASSIFICATION_MAPPING",
            "TF_MODEL_FOR_VISION_2_SEQ_MAPPING",
            "TF_MODEL_MAPPING",
            "TF_MODEL_WITH_LM_HEAD_MAPPING",
            "TFAutoModel",
            "TFAutoModelForCausalLM",
            "TFAutoModelForDocumentQuestionAnswering",
            "TFAutoModelForImageClassification",
            "TFAutoModelForMaskedLM",
            "TFAutoModelForMultipleChoice",
            "TFAutoModelForNextSentencePrediction",
            "TFAutoModelForPreTraining",
            "TFAutoModelForQuestionAnswering",
            "TFAutoModelForSemanticSegmentation",
            "TFAutoModelForSeq2SeqLM",
            "TFAutoModelForSequenceClassification",
            "TFAutoModelForSpeechSeq2Seq",
            "TFAutoModelForTableQuestionAnswering",
            "TFAutoModelForTokenClassification",
            "TFAutoModelForVision2Seq",
            "TFAutoModelWithLMHead",
        ]
    )
    _import_structure["models.bart"].extend(
        ["TFBartForConditionalGeneration", "TFBartForSequenceClassification", "TFBartModel", "TFBartPretrainedModel"]
    )
    _import_structure["models.bert"].extend(
        [
            "TF_BERT_PRETRAINED_MODEL_ARCHIVE_LIST",
            "TFBertEmbeddings",
            "TFBertForMaskedLM",
            "TFBertForMultipleChoice",
            "TFBertForNextSentencePrediction",
            "TFBertForPreTraining",
            "TFBertForQuestionAnswering",
            "TFBertForSequenceClassification",
            "TFBertForTokenClassification",
            "TFBertLMHeadModel",
            "TFBertMainLayer",
            "TFBertModel",
            "TFBertPreTrainedModel",
        ]
    )
    _import_structure["models.blenderbot"].extend(
        ["TFBlenderbotForConditionalGeneration", "TFBlenderbotModel", "TFBlenderbotPreTrainedModel"]
    )
    _import_structure["models.blenderbot_small"].extend(
        ["TFBlenderbotSmallForConditionalGeneration", "TFBlenderbotSmallModel", "TFBlenderbotSmallPreTrainedModel"]
    )
    _import_structure["models.camembert"].extend(
        [
            "TF_CAMEMBERT_PRETRAINED_MODEL_ARCHIVE_LIST",
            "TFCamembertForCausalLM",
            "TFCamembertForMaskedLM",
            "TFCamembertForMultipleChoice",
            "TFCamembertForQuestionAnswering",
            "TFCamembertForSequenceClassification",
            "TFCamembertForTokenClassification",
            "TFCamembertModel",
            "TFCamembertPreTrainedModel",
        ]
    )
    _import_structure["models.clip"].extend(
        [
            "TF_CLIP_PRETRAINED_MODEL_ARCHIVE_LIST",
            "TFCLIPModel",
            "TFCLIPPreTrainedModel",
            "TFCLIPTextModel",
            "TFCLIPVisionModel",
        ]
    )
    _import_structure["models.convbert"].extend(
        [
            "TF_CONVBERT_PRETRAINED_MODEL_ARCHIVE_LIST",
            "TFConvBertForMaskedLM",
            "TFConvBertForMultipleChoice",
            "TFConvBertForQuestionAnswering",
            "TFConvBertForSequenceClassification",
            "TFConvBertForTokenClassification",
            "TFConvBertLayer",
            "TFConvBertModel",
            "TFConvBertPreTrainedModel",
        ]
    )
    _import_structure["models.convnext"].extend(
        [
            "TFConvNextForImageClassification",
            "TFConvNextModel",
            "TFConvNextPreTrainedModel",
        ]
    )
    _import_structure["models.ctrl"].extend(
        [
            "TF_CTRL_PRETRAINED_MODEL_ARCHIVE_LIST",
            "TFCTRLForSequenceClassification",
            "TFCTRLLMHeadModel",
            "TFCTRLModel",
            "TFCTRLPreTrainedModel",
        ]
    )
    _import_structure["models.cvt"].extend(
        [
            "TF_CVT_PRETRAINED_MODEL_ARCHIVE_LIST",
            "TFCvtForImageClassification",
            "TFCvtModel",
            "TFCvtPreTrainedModel",
        ]
    )
    _import_structure["models.data2vec"].extend(
        [
            "TFData2VecVisionForImageClassification",
            "TFData2VecVisionForSemanticSegmentation",
            "TFData2VecVisionModel",
            "TFData2VecVisionPreTrainedModel",
        ]
    )
    _import_structure["models.deberta"].extend(
        [
            "TF_DEBERTA_PRETRAINED_MODEL_ARCHIVE_LIST",
            "TFDebertaForMaskedLM",
            "TFDebertaForQuestionAnswering",
            "TFDebertaForSequenceClassification",
            "TFDebertaForTokenClassification",
            "TFDebertaModel",
            "TFDebertaPreTrainedModel",
        ]
    )
    _import_structure["models.deberta_v2"].extend(
        [
            "TF_DEBERTA_V2_PRETRAINED_MODEL_ARCHIVE_LIST",
            "TFDebertaV2ForMaskedLM",
            "TFDebertaV2ForQuestionAnswering",
            "TFDebertaV2ForSequenceClassification",
            "TFDebertaV2ForTokenClassification",
            "TFDebertaV2Model",
            "TFDebertaV2PreTrainedModel",
        ]
    )
    _import_structure["models.deit"].extend(
        [
            "TF_DEIT_PRETRAINED_MODEL_ARCHIVE_LIST",
            "TFDeiTForImageClassification",
            "TFDeiTForImageClassificationWithTeacher",
            "TFDeiTForMaskedImageModeling",
            "TFDeiTModel",
            "TFDeiTPreTrainedModel",
        ]
    )
    _import_structure["models.distilbert"].extend(
        [
            "TF_DISTILBERT_PRETRAINED_MODEL_ARCHIVE_LIST",
            "TFDistilBertForMaskedLM",
            "TFDistilBertForMultipleChoice",
            "TFDistilBertForQuestionAnswering",
            "TFDistilBertForSequenceClassification",
            "TFDistilBertForTokenClassification",
            "TFDistilBertMainLayer",
            "TFDistilBertModel",
            "TFDistilBertPreTrainedModel",
        ]
    )
    _import_structure["models.dpr"].extend(
        [
            "TF_DPR_CONTEXT_ENCODER_PRETRAINED_MODEL_ARCHIVE_LIST",
            "TF_DPR_QUESTION_ENCODER_PRETRAINED_MODEL_ARCHIVE_LIST",
            "TF_DPR_READER_PRETRAINED_MODEL_ARCHIVE_LIST",
            "TFDPRContextEncoder",
            "TFDPRPretrainedContextEncoder",
            "TFDPRPretrainedQuestionEncoder",
            "TFDPRPretrainedReader",
            "TFDPRQuestionEncoder",
            "TFDPRReader",
        ]
    )
    _import_structure["models.electra"].extend(
        [
            "TF_ELECTRA_PRETRAINED_MODEL_ARCHIVE_LIST",
            "TFElectraForMaskedLM",
            "TFElectraForMultipleChoice",
            "TFElectraForPreTraining",
            "TFElectraForQuestionAnswering",
            "TFElectraForSequenceClassification",
            "TFElectraForTokenClassification",
            "TFElectraModel",
            "TFElectraPreTrainedModel",
        ]
    )
    _import_structure["models.encoder_decoder"].append("TFEncoderDecoderModel")
    _import_structure["models.esm"].extend(
        [
            "ESM_PRETRAINED_MODEL_ARCHIVE_LIST",
            "TFEsmForMaskedLM",
            "TFEsmForSequenceClassification",
            "TFEsmForTokenClassification",
            "TFEsmModel",
            "TFEsmPreTrainedModel",
        ]
    )
    _import_structure["models.flaubert"].extend(
        [
            "TF_FLAUBERT_PRETRAINED_MODEL_ARCHIVE_LIST",
            "TFFlaubertForMultipleChoice",
            "TFFlaubertForQuestionAnsweringSimple",
            "TFFlaubertForSequenceClassification",
            "TFFlaubertForTokenClassification",
            "TFFlaubertModel",
            "TFFlaubertPreTrainedModel",
            "TFFlaubertWithLMHeadModel",
        ]
    )
    _import_structure["models.funnel"].extend(
        [
            "TF_FUNNEL_PRETRAINED_MODEL_ARCHIVE_LIST",
            "TFFunnelBaseModel",
            "TFFunnelForMaskedLM",
            "TFFunnelForMultipleChoice",
            "TFFunnelForPreTraining",
            "TFFunnelForQuestionAnswering",
            "TFFunnelForSequenceClassification",
            "TFFunnelForTokenClassification",
            "TFFunnelModel",
            "TFFunnelPreTrainedModel",
        ]
    )
    _import_structure["models.gpt2"].extend(
        [
            "TF_GPT2_PRETRAINED_MODEL_ARCHIVE_LIST",
            "TFGPT2DoubleHeadsModel",
            "TFGPT2ForSequenceClassification",
            "TFGPT2LMHeadModel",
            "TFGPT2MainLayer",
            "TFGPT2Model",
            "TFGPT2PreTrainedModel",
        ]
    )
    _import_structure["models.gptj"].extend(
        [
            "TFGPTJForCausalLM",
            "TFGPTJForQuestionAnswering",
            "TFGPTJForSequenceClassification",
            "TFGPTJModel",
            "TFGPTJPreTrainedModel",
        ]
    )
    _import_structure["models.groupvit"].extend(
        [
            "TF_GROUPVIT_PRETRAINED_MODEL_ARCHIVE_LIST",
            "TFGroupViTModel",
            "TFGroupViTPreTrainedModel",
            "TFGroupViTTextModel",
            "TFGroupViTVisionModel",
        ]
    )
    _import_structure["models.hubert"].extend(
        [
            "TF_HUBERT_PRETRAINED_MODEL_ARCHIVE_LIST",
            "TFHubertForCTC",
            "TFHubertModel",
            "TFHubertPreTrainedModel",
        ]
    )
    _import_structure["models.layoutlm"].extend(
        [
            "TF_LAYOUTLM_PRETRAINED_MODEL_ARCHIVE_LIST",
            "TFLayoutLMForMaskedLM",
            "TFLayoutLMForQuestionAnswering",
            "TFLayoutLMForSequenceClassification",
            "TFLayoutLMForTokenClassification",
            "TFLayoutLMMainLayer",
            "TFLayoutLMModel",
            "TFLayoutLMPreTrainedModel",
        ]
    )
    _import_structure["models.layoutlmv3"].extend(
        [
            "TF_LAYOUTLMV3_PRETRAINED_MODEL_ARCHIVE_LIST",
            "TFLayoutLMv3ForQuestionAnswering",
            "TFLayoutLMv3ForSequenceClassification",
            "TFLayoutLMv3ForTokenClassification",
            "TFLayoutLMv3Model",
            "TFLayoutLMv3PreTrainedModel",
        ]
    )
    _import_structure["models.led"].extend(["TFLEDForConditionalGeneration", "TFLEDModel", "TFLEDPreTrainedModel"])
    _import_structure["models.longformer"].extend(
        [
            "TF_LONGFORMER_PRETRAINED_MODEL_ARCHIVE_LIST",
            "TFLongformerForMaskedLM",
            "TFLongformerForMultipleChoice",
            "TFLongformerForQuestionAnswering",
            "TFLongformerForSequenceClassification",
            "TFLongformerForTokenClassification",
            "TFLongformerModel",
            "TFLongformerPreTrainedModel",
            "TFLongformerSelfAttention",
        ]
    )
    _import_structure["models.lxmert"].extend(
        [
            "TF_LXMERT_PRETRAINED_MODEL_ARCHIVE_LIST",
            "TFLxmertForPreTraining",
            "TFLxmertMainLayer",
            "TFLxmertModel",
            "TFLxmertPreTrainedModel",
            "TFLxmertVisualFeatureEncoder",
        ]
    )
    _import_structure["models.marian"].extend(["TFMarianModel", "TFMarianMTModel", "TFMarianPreTrainedModel"])
    _import_structure["models.mbart"].extend(
        ["TFMBartForConditionalGeneration", "TFMBartModel", "TFMBartPreTrainedModel"]
    )
    _import_structure["models.mobilebert"].extend(
        [
            "TF_MOBILEBERT_PRETRAINED_MODEL_ARCHIVE_LIST",
            "TFMobileBertForMaskedLM",
            "TFMobileBertForMultipleChoice",
            "TFMobileBertForNextSentencePrediction",
            "TFMobileBertForPreTraining",
            "TFMobileBertForQuestionAnswering",
            "TFMobileBertForSequenceClassification",
            "TFMobileBertForTokenClassification",
            "TFMobileBertMainLayer",
            "TFMobileBertModel",
            "TFMobileBertPreTrainedModel",
        ]
    )
    _import_structure["models.mobilevit"].extend(
        [
            "TF_MOBILEVIT_PRETRAINED_MODEL_ARCHIVE_LIST",
            "TFMobileViTForImageClassification",
            "TFMobileViTForSemanticSegmentation",
            "TFMobileViTModel",
            "TFMobileViTPreTrainedModel",
        ]
    )
    _import_structure["models.mpnet"].extend(
        [
            "TF_MPNET_PRETRAINED_MODEL_ARCHIVE_LIST",
            "TFMPNetForMaskedLM",
            "TFMPNetForMultipleChoice",
            "TFMPNetForQuestionAnswering",
            "TFMPNetForSequenceClassification",
            "TFMPNetForTokenClassification",
            "TFMPNetMainLayer",
            "TFMPNetModel",
            "TFMPNetPreTrainedModel",
        ]
    )
    _import_structure["models.mt5"].extend(["TFMT5EncoderModel", "TFMT5ForConditionalGeneration", "TFMT5Model"])
    _import_structure["models.openai"].extend(
        [
            "TF_OPENAI_GPT_PRETRAINED_MODEL_ARCHIVE_LIST",
            "TFOpenAIGPTDoubleHeadsModel",
            "TFOpenAIGPTForSequenceClassification",
            "TFOpenAIGPTLMHeadModel",
            "TFOpenAIGPTMainLayer",
            "TFOpenAIGPTModel",
            "TFOpenAIGPTPreTrainedModel",
        ]
    )
    _import_structure["models.opt"].extend(
        [
            "TFOPTForCausalLM",
            "TFOPTModel",
            "TFOPTPreTrainedModel",
        ]
    )
    _import_structure["models.pegasus"].extend(
        ["TFPegasusForConditionalGeneration", "TFPegasusModel", "TFPegasusPreTrainedModel"]
    )
    _import_structure["models.rag"].extend(
        [
            "TFRagModel",
            "TFRagPreTrainedModel",
            "TFRagSequenceForGeneration",
            "TFRagTokenForGeneration",
        ]
    )
    _import_structure["models.regnet"].extend(
        [
            "TF_REGNET_PRETRAINED_MODEL_ARCHIVE_LIST",
            "TFRegNetForImageClassification",
            "TFRegNetModel",
            "TFRegNetPreTrainedModel",
        ]
    )
    _import_structure["models.rembert"].extend(
        [
            "TF_REMBERT_PRETRAINED_MODEL_ARCHIVE_LIST",
            "TFRemBertForCausalLM",
            "TFRemBertForMaskedLM",
            "TFRemBertForMultipleChoice",
            "TFRemBertForQuestionAnswering",
            "TFRemBertForSequenceClassification",
            "TFRemBertForTokenClassification",
            "TFRemBertLayer",
            "TFRemBertModel",
            "TFRemBertPreTrainedModel",
        ]
    )
    _import_structure["models.resnet"].extend(
        [
            "TF_RESNET_PRETRAINED_MODEL_ARCHIVE_LIST",
            "TFResNetForImageClassification",
            "TFResNetModel",
            "TFResNetPreTrainedModel",
        ]
    )
    _import_structure["models.roberta"].extend(
        [
            "TF_ROBERTA_PRETRAINED_MODEL_ARCHIVE_LIST",
            "TFRobertaForCausalLM",
            "TFRobertaForMaskedLM",
            "TFRobertaForMultipleChoice",
            "TFRobertaForQuestionAnswering",
            "TFRobertaForSequenceClassification",
            "TFRobertaForTokenClassification",
            "TFRobertaMainLayer",
            "TFRobertaModel",
            "TFRobertaPreTrainedModel",
        ]
    )
    _import_structure["models.roformer"].extend(
        [
            "TF_ROFORMER_PRETRAINED_MODEL_ARCHIVE_LIST",
            "TFRoFormerForCausalLM",
            "TFRoFormerForMaskedLM",
            "TFRoFormerForMultipleChoice",
            "TFRoFormerForQuestionAnswering",
            "TFRoFormerForSequenceClassification",
            "TFRoFormerForTokenClassification",
            "TFRoFormerLayer",
            "TFRoFormerModel",
            "TFRoFormerPreTrainedModel",
        ]
    )
    _import_structure["models.segformer"].extend(
        [
            "TF_SEGFORMER_PRETRAINED_MODEL_ARCHIVE_LIST",
            "TFSegformerDecodeHead",
            "TFSegformerForImageClassification",
            "TFSegformerForSemanticSegmentation",
            "TFSegformerModel",
            "TFSegformerPreTrainedModel",
        ]
    )
    _import_structure["models.speech_to_text"].extend(
        [
            "TF_SPEECH_TO_TEXT_PRETRAINED_MODEL_ARCHIVE_LIST",
            "TFSpeech2TextForConditionalGeneration",
            "TFSpeech2TextModel",
            "TFSpeech2TextPreTrainedModel",
        ]
    )
    _import_structure["models.swin"].extend(
        [
            "TF_SWIN_PRETRAINED_MODEL_ARCHIVE_LIST",
            "TFSwinForImageClassification",
            "TFSwinForMaskedImageModeling",
            "TFSwinModel",
            "TFSwinPreTrainedModel",
        ]
    )
    _import_structure["models.t5"].extend(
        [
            "TF_T5_PRETRAINED_MODEL_ARCHIVE_LIST",
            "TFT5EncoderModel",
            "TFT5ForConditionalGeneration",
            "TFT5Model",
            "TFT5PreTrainedModel",
        ]
    )
    _import_structure["models.tapas"].extend(
        [
            "TF_TAPAS_PRETRAINED_MODEL_ARCHIVE_LIST",
            "TFTapasForMaskedLM",
            "TFTapasForQuestionAnswering",
            "TFTapasForSequenceClassification",
            "TFTapasModel",
            "TFTapasPreTrainedModel",
        ]
    )
    _import_structure["models.transfo_xl"].extend(
        [
            "TF_TRANSFO_XL_PRETRAINED_MODEL_ARCHIVE_LIST",
            "TFAdaptiveEmbedding",
            "TFTransfoXLForSequenceClassification",
            "TFTransfoXLLMHeadModel",
            "TFTransfoXLMainLayer",
            "TFTransfoXLModel",
            "TFTransfoXLPreTrainedModel",
        ]
    )
    _import_structure["models.vision_encoder_decoder"].extend(["TFVisionEncoderDecoderModel"])
    _import_structure["models.vit"].extend(
        [
            "TFViTForImageClassification",
            "TFViTModel",
            "TFViTPreTrainedModel",
        ]
    )
    _import_structure["models.vit_mae"].extend(
        [
            "TFViTMAEForPreTraining",
            "TFViTMAEModel",
            "TFViTMAEPreTrainedModel",
        ]
    )
    _import_structure["models.wav2vec2"].extend(
        [
            "TF_WAV_2_VEC_2_PRETRAINED_MODEL_ARCHIVE_LIST",
            "TFWav2Vec2ForCTC",
            "TFWav2Vec2Model",
            "TFWav2Vec2PreTrainedModel",
        ]
    )
    _import_structure["models.whisper"].extend(
        [
            "TF_WHISPER_PRETRAINED_MODEL_ARCHIVE_LIST",
            "TFWhisperForConditionalGeneration",
            "TFWhisperModel",
            "TFWhisperPreTrainedModel",
        ]
    )
    _import_structure["models.xglm"].extend(
        [
            "TF_XGLM_PRETRAINED_MODEL_ARCHIVE_LIST",
            "TFXGLMForCausalLM",
            "TFXGLMModel",
            "TFXGLMPreTrainedModel",
        ]
    )
    _import_structure["models.xlm"].extend(
        [
            "TF_XLM_PRETRAINED_MODEL_ARCHIVE_LIST",
            "TFXLMForMultipleChoice",
            "TFXLMForQuestionAnsweringSimple",
            "TFXLMForSequenceClassification",
            "TFXLMForTokenClassification",
            "TFXLMMainLayer",
            "TFXLMModel",
            "TFXLMPreTrainedModel",
            "TFXLMWithLMHeadModel",
        ]
    )
    _import_structure["models.xlm_roberta"].extend(
        [
            "TF_XLM_ROBERTA_PRETRAINED_MODEL_ARCHIVE_LIST",
            "TFXLMRobertaForMaskedLM",
            "TFXLMRobertaForMultipleChoice",
            "TFXLMRobertaForQuestionAnswering",
            "TFXLMRobertaForSequenceClassification",
            "TFXLMRobertaForTokenClassification",
            "TFXLMRobertaModel",
        ]
    )
    _import_structure["models.xlnet"].extend(
        [
            "TF_XLNET_PRETRAINED_MODEL_ARCHIVE_LIST",
            "TFXLNetForMultipleChoice",
            "TFXLNetForQuestionAnsweringSimple",
            "TFXLNetForSequenceClassification",
            "TFXLNetForTokenClassification",
            "TFXLNetLMHeadModel",
            "TFXLNetMainLayer",
            "TFXLNetModel",
            "TFXLNetPreTrainedModel",
        ]
    )
    _import_structure["optimization_tf"] = ["AdamWeightDecay", "GradientAccumulator", "WarmUp", "create_optimizer"]
    _import_structure["tf_utils"] = []
    _import_structure["trainer_tf"] = ["TFTrainer"]


# FLAX-backed objects
try:
    if not is_flax_available():
        raise OptionalDependencyNotAvailable()
except OptionalDependencyNotAvailable:
    from .utils import dummy_flax_objects

    _import_structure["utils.dummy_flax_objects"] = [
        name for name in dir(dummy_flax_objects) if not name.startswith("_")
    ]
else:
    _import_structure["generation"].extend(
        [
            "FlaxForcedBOSTokenLogitsProcessor",
            "FlaxForcedEOSTokenLogitsProcessor",
            "FlaxGenerationMixin",
            "FlaxLogitsProcessor",
            "FlaxLogitsProcessorList",
            "FlaxLogitsWarper",
            "FlaxMinLengthLogitsProcessor",
            "FlaxTemperatureLogitsWarper",
            "FlaxTopKLogitsWarper",
            "FlaxTopPLogitsWarper",
        ]
    )
    _import_structure["generation_flax_utils"] = []
    _import_structure["modeling_flax_outputs"] = []
    _import_structure["modeling_flax_utils"] = ["FlaxPreTrainedModel"]
    _import_structure["models.albert"].extend(
        [
            "FlaxAlbertForMaskedLM",
            "FlaxAlbertForMultipleChoice",
            "FlaxAlbertForPreTraining",
            "FlaxAlbertForQuestionAnswering",
            "FlaxAlbertForSequenceClassification",
            "FlaxAlbertForTokenClassification",
            "FlaxAlbertModel",
            "FlaxAlbertPreTrainedModel",
        ]
    )
    _import_structure["models.auto"].extend(
        [
            "FLAX_MODEL_FOR_CAUSAL_LM_MAPPING",
            "FLAX_MODEL_FOR_IMAGE_CLASSIFICATION_MAPPING",
            "FLAX_MODEL_FOR_MASKED_LM_MAPPING",
            "FLAX_MODEL_FOR_MULTIPLE_CHOICE_MAPPING",
            "FLAX_MODEL_FOR_NEXT_SENTENCE_PREDICTION_MAPPING",
            "FLAX_MODEL_FOR_PRETRAINING_MAPPING",
            "FLAX_MODEL_FOR_QUESTION_ANSWERING_MAPPING",
            "FLAX_MODEL_FOR_SEQ_TO_SEQ_CAUSAL_LM_MAPPING",
            "FLAX_MODEL_FOR_SEQUENCE_CLASSIFICATION_MAPPING",
            "FLAX_MODEL_FOR_TOKEN_CLASSIFICATION_MAPPING",
            "FLAX_MODEL_FOR_VISION_2_SEQ_MAPPING",
            "FLAX_MODEL_MAPPING",
            "FlaxAutoModel",
            "FlaxAutoModelForCausalLM",
            "FlaxAutoModelForImageClassification",
            "FlaxAutoModelForMaskedLM",
            "FlaxAutoModelForMultipleChoice",
            "FlaxAutoModelForNextSentencePrediction",
            "FlaxAutoModelForPreTraining",
            "FlaxAutoModelForQuestionAnswering",
            "FlaxAutoModelForSeq2SeqLM",
            "FlaxAutoModelForSequenceClassification",
            "FlaxAutoModelForTokenClassification",
            "FlaxAutoModelForVision2Seq",
        ]
    )

    # Flax models structure

    _import_structure["models.bart"].extend(
        [
            "FlaxBartDecoderPreTrainedModel",
            "FlaxBartForCausalLM",
            "FlaxBartForConditionalGeneration",
            "FlaxBartForQuestionAnswering",
            "FlaxBartForSequenceClassification",
            "FlaxBartModel",
            "FlaxBartPreTrainedModel",
        ]
    )
    _import_structure["models.beit"].extend(
        [
            "FlaxBeitForImageClassification",
            "FlaxBeitForMaskedImageModeling",
            "FlaxBeitModel",
            "FlaxBeitPreTrainedModel",
        ]
    )

    _import_structure["models.bert"].extend(
        [
            "FlaxBertForCausalLM",
            "FlaxBertForMaskedLM",
            "FlaxBertForMultipleChoice",
            "FlaxBertForNextSentencePrediction",
            "FlaxBertForPreTraining",
            "FlaxBertForQuestionAnswering",
            "FlaxBertForSequenceClassification",
            "FlaxBertForTokenClassification",
            "FlaxBertModel",
            "FlaxBertPreTrainedModel",
        ]
    )
    _import_structure["models.big_bird"].extend(
        [
            "FlaxBigBirdForCausalLM",
            "FlaxBigBirdForMaskedLM",
            "FlaxBigBirdForMultipleChoice",
            "FlaxBigBirdForPreTraining",
            "FlaxBigBirdForQuestionAnswering",
            "FlaxBigBirdForSequenceClassification",
            "FlaxBigBirdForTokenClassification",
            "FlaxBigBirdModel",
            "FlaxBigBirdPreTrainedModel",
        ]
    )
    _import_structure["models.blenderbot"].extend(
        ["FlaxBlenderbotForConditionalGeneration", "FlaxBlenderbotModel", "FlaxBlenderbotPreTrainedModel"]
    )
    _import_structure["models.blenderbot_small"].extend(
        [
            "FlaxBlenderbotSmallForConditionalGeneration",
            "FlaxBlenderbotSmallModel",
            "FlaxBlenderbotSmallPreTrainedModel",
        ]
    )
    _import_structure["models.clip"].extend(
        [
            "FlaxCLIPModel",
            "FlaxCLIPPreTrainedModel",
            "FlaxCLIPTextModel",
            "FlaxCLIPTextPreTrainedModel",
            "FlaxCLIPVisionModel",
            "FlaxCLIPVisionPreTrainedModel",
        ]
    )
    _import_structure["models.distilbert"].extend(
        [
            "FlaxDistilBertForMaskedLM",
            "FlaxDistilBertForMultipleChoice",
            "FlaxDistilBertForQuestionAnswering",
            "FlaxDistilBertForSequenceClassification",
            "FlaxDistilBertForTokenClassification",
            "FlaxDistilBertModel",
            "FlaxDistilBertPreTrainedModel",
        ]
    )
    _import_structure["models.electra"].extend(
        [
            "FlaxElectraForCausalLM",
            "FlaxElectraForMaskedLM",
            "FlaxElectraForMultipleChoice",
            "FlaxElectraForPreTraining",
            "FlaxElectraForQuestionAnswering",
            "FlaxElectraForSequenceClassification",
            "FlaxElectraForTokenClassification",
            "FlaxElectraModel",
            "FlaxElectraPreTrainedModel",
        ]
    )
    _import_structure["models.encoder_decoder"].append("FlaxEncoderDecoderModel")
    _import_structure["models.gpt2"].extend(["FlaxGPT2LMHeadModel", "FlaxGPT2Model", "FlaxGPT2PreTrainedModel"])
    _import_structure["models.gpt_neo"].extend(
        ["FlaxGPTNeoForCausalLM", "FlaxGPTNeoModel", "FlaxGPTNeoPreTrainedModel"]
    )
    _import_structure["models.gptj"].extend(["FlaxGPTJForCausalLM", "FlaxGPTJModel", "FlaxGPTJPreTrainedModel"])
    _import_structure["models.longt5"].extend(
        ["FlaxLongT5ForConditionalGeneration", "FlaxLongT5Model", "FlaxLongT5PreTrainedModel"]
    )
    _import_structure["models.marian"].extend(
        [
            "FlaxMarianModel",
            "FlaxMarianMTModel",
            "FlaxMarianPreTrainedModel",
        ]
    )
    _import_structure["models.mbart"].extend(
        [
            "FlaxMBartForConditionalGeneration",
            "FlaxMBartForQuestionAnswering",
            "FlaxMBartForSequenceClassification",
            "FlaxMBartModel",
            "FlaxMBartPreTrainedModel",
        ]
    )
    _import_structure["models.mt5"].extend(["FlaxMT5EncoderModel", "FlaxMT5ForConditionalGeneration", "FlaxMT5Model"])
    _import_structure["models.opt"].extend(
        [
            "FlaxOPTForCausalLM",
            "FlaxOPTModel",
            "FlaxOPTPreTrainedModel",
        ]
    )
    _import_structure["models.pegasus"].extend(
        [
            "FlaxPegasusForConditionalGeneration",
            "FlaxPegasusModel",
            "FlaxPegasusPreTrainedModel",
        ]
    )
    _import_structure["models.roberta"].extend(
        [
            "FlaxRobertaForCausalLM",
            "FlaxRobertaForMaskedLM",
            "FlaxRobertaForMultipleChoice",
            "FlaxRobertaForQuestionAnswering",
            "FlaxRobertaForSequenceClassification",
            "FlaxRobertaForTokenClassification",
            "FlaxRobertaModel",
            "FlaxRobertaPreTrainedModel",
        ]
    )
    _import_structure["models.roformer"].extend(
        [
            "FlaxRoFormerForMaskedLM",
            "FlaxRoFormerForMultipleChoice",
            "FlaxRoFormerForQuestionAnswering",
            "FlaxRoFormerForSequenceClassification",
            "FlaxRoFormerForTokenClassification",
            "FlaxRoFormerModel",
            "FlaxRoFormerPreTrainedModel",
        ]
    )
    _import_structure["models.speech_encoder_decoder"].append("FlaxSpeechEncoderDecoderModel")
    _import_structure["models.t5"].extend(
        ["FlaxT5EncoderModel", "FlaxT5ForConditionalGeneration", "FlaxT5Model", "FlaxT5PreTrainedModel"]
    )
    _import_structure["models.vision_encoder_decoder"].append("FlaxVisionEncoderDecoderModel")
    _import_structure["models.vision_text_dual_encoder"].extend(["FlaxVisionTextDualEncoderModel"])
    _import_structure["models.vit"].extend(["FlaxViTForImageClassification", "FlaxViTModel", "FlaxViTPreTrainedModel"])
    _import_structure["models.wav2vec2"].extend(
        ["FlaxWav2Vec2ForCTC", "FlaxWav2Vec2ForPreTraining", "FlaxWav2Vec2Model", "FlaxWav2Vec2PreTrainedModel"]
    )
    _import_structure["models.xglm"].extend(
        [
            "FlaxXGLMForCausalLM",
            "FlaxXGLMModel",
            "FlaxXGLMPreTrainedModel",
        ]
    )
    _import_structure["models.xlm_roberta"].extend(
        [
            "FlaxXLMRobertaForMaskedLM",
            "FlaxXLMRobertaForMultipleChoice",
            "FlaxXLMRobertaForQuestionAnswering",
            "FlaxXLMRobertaForSequenceClassification",
            "FlaxXLMRobertaForTokenClassification",
            "FlaxXLMRobertaModel",
        ]
    )


# Direct imports for type-checking
if TYPE_CHECKING:
    # Configuration
    from .configuration_utils import PretrainedConfig

    # Data
    from .data import (
        DataProcessor,
        InputExample,
        InputFeatures,
        SingleSentenceClassificationProcessor,
        SquadExample,
        SquadFeatures,
        SquadV1Processor,
        SquadV2Processor,
        glue_compute_metrics,
        glue_convert_examples_to_features,
        glue_output_modes,
        glue_processors,
        glue_tasks_num_labels,
        squad_convert_examples_to_features,
        xnli_compute_metrics,
        xnli_output_modes,
        xnli_processors,
        xnli_tasks_num_labels,
    )
    from .data.data_collator import (
        DataCollator,
        DataCollatorForLanguageModeling,
        DataCollatorForPermutationLanguageModeling,
        DataCollatorForSeq2Seq,
        DataCollatorForSOP,
        DataCollatorForTokenClassification,
        DataCollatorForWholeWordMask,
        DataCollatorWithPadding,
        DefaultDataCollator,
        default_data_collator,
    )
    from .feature_extraction_sequence_utils import SequenceFeatureExtractor

    # Feature Extractor
    from .feature_extraction_utils import BatchFeature, FeatureExtractionMixin

    # Generation
    from .generation import GenerationConfig
    from .hf_argparser import HfArgumentParser

    # Integrations
    from .integrations import (
        is_clearml_available,
        is_comet_available,
        is_neptune_available,
        is_optuna_available,
        is_ray_available,
        is_ray_tune_available,
        is_sigopt_available,
        is_tensorboard_available,
        is_wandb_available,
    )

    # Model Cards
    from .modelcard import ModelCard

    # TF 2.0 <=> PyTorch conversion utilities
    from .modeling_tf_pytorch_utils import (
        convert_tf_weight_name_to_pt_weight_name,
        load_pytorch_checkpoint_in_tf2_model,
        load_pytorch_model_in_tf2_model,
        load_pytorch_weights_in_tf2_model,
        load_tf2_checkpoint_in_pytorch_model,
        load_tf2_model_in_pytorch_model,
        load_tf2_weights_in_pytorch_model,
    )
    from .models.albert import ALBERT_PRETRAINED_CONFIG_ARCHIVE_MAP, AlbertConfig
    from .models.audio_spectrogram_transformer import (
        AUDIO_SPECTROGRAM_TRANSFORMER_PRETRAINED_CONFIG_ARCHIVE_MAP,
        ASTConfig,
    )
    from .models.auto import (
        ALL_PRETRAINED_CONFIG_ARCHIVE_MAP,
        CONFIG_MAPPING,
        FEATURE_EXTRACTOR_MAPPING,
        IMAGE_PROCESSOR_MAPPING,
        MODEL_NAMES_MAPPING,
        PROCESSOR_MAPPING,
        TOKENIZER_MAPPING,
        AutoConfig,
        AutoFeatureExtractor,
        AutoImageProcessor,
        AutoProcessor,
        AutoTokenizer,
    )
    from .models.bart import BartConfig, BartTokenizer
    from .models.beit import BEIT_PRETRAINED_CONFIG_ARCHIVE_MAP, BeitConfig
    from .models.bert import (
        BERT_PRETRAINED_CONFIG_ARCHIVE_MAP,
        BasicTokenizer,
        BertConfig,
        BertTokenizer,
        WordpieceTokenizer,
    )
    from .models.bert_generation import BertGenerationConfig
    from .models.bert_japanese import BertJapaneseTokenizer, CharacterTokenizer, MecabTokenizer
    from .models.bertweet import BertweetTokenizer
    from .models.big_bird import BIG_BIRD_PRETRAINED_CONFIG_ARCHIVE_MAP, BigBirdConfig
    from .models.bigbird_pegasus import BIGBIRD_PEGASUS_PRETRAINED_CONFIG_ARCHIVE_MAP, BigBirdPegasusConfig
    from .models.biogpt import BIOGPT_PRETRAINED_CONFIG_ARCHIVE_MAP, BioGptConfig, BioGptTokenizer
    from .models.bit import BIT_PRETRAINED_CONFIG_ARCHIVE_MAP, BitConfig
    from .models.blenderbot import BLENDERBOT_PRETRAINED_CONFIG_ARCHIVE_MAP, BlenderbotConfig, BlenderbotTokenizer
    from .models.blenderbot_small import (
        BLENDERBOT_SMALL_PRETRAINED_CONFIG_ARCHIVE_MAP,
        BlenderbotSmallConfig,
        BlenderbotSmallTokenizer,
    )
    from .models.bloom import BLOOM_PRETRAINED_CONFIG_ARCHIVE_MAP, BloomConfig
    from .models.byt5 import ByT5Tokenizer
    from .models.camembert import CAMEMBERT_PRETRAINED_CONFIG_ARCHIVE_MAP, CamembertConfig
    from .models.canine import CANINE_PRETRAINED_CONFIG_ARCHIVE_MAP, CanineConfig, CanineTokenizer
    from .models.chinese_clip import (
        CHINESE_CLIP_PRETRAINED_CONFIG_ARCHIVE_MAP,
        ChineseCLIPConfig,
        ChineseCLIPProcessor,
        ChineseCLIPTextConfig,
        ChineseCLIPVisionConfig,
    )
    from .models.clip import (
        CLIP_PRETRAINED_CONFIG_ARCHIVE_MAP,
        CLIPConfig,
        CLIPProcessor,
        CLIPTextConfig,
        CLIPTokenizer,
        CLIPVisionConfig,
    )
    from .models.clipseg import (
        CLIPSEG_PRETRAINED_CONFIG_ARCHIVE_MAP,
        CLIPSegConfig,
        CLIPSegProcessor,
        CLIPSegTextConfig,
        CLIPSegVisionConfig,
    )
    from .models.codegen import CODEGEN_PRETRAINED_CONFIG_ARCHIVE_MAP, CodeGenConfig, CodeGenTokenizer
    from .models.conditional_detr import CONDITIONAL_DETR_PRETRAINED_CONFIG_ARCHIVE_MAP, ConditionalDetrConfig
    from .models.convbert import CONVBERT_PRETRAINED_CONFIG_ARCHIVE_MAP, ConvBertConfig, ConvBertTokenizer
    from .models.convnext import CONVNEXT_PRETRAINED_CONFIG_ARCHIVE_MAP, ConvNextConfig
    from .models.ctrl import CTRL_PRETRAINED_CONFIG_ARCHIVE_MAP, CTRLConfig, CTRLTokenizer
    from .models.cvt import CVT_PRETRAINED_CONFIG_ARCHIVE_MAP, CvtConfig
    from .models.data2vec import (
        DATA2VEC_TEXT_PRETRAINED_CONFIG_ARCHIVE_MAP,
        DATA2VEC_VISION_PRETRAINED_CONFIG_ARCHIVE_MAP,
        Data2VecAudioConfig,
        Data2VecTextConfig,
        Data2VecVisionConfig,
    )
    from .models.deberta import DEBERTA_PRETRAINED_CONFIG_ARCHIVE_MAP, DebertaConfig, DebertaTokenizer
    from .models.deberta_v2 import DEBERTA_V2_PRETRAINED_CONFIG_ARCHIVE_MAP, DebertaV2Config
    from .models.decision_transformer import (
        DECISION_TRANSFORMER_PRETRAINED_CONFIG_ARCHIVE_MAP,
        DecisionTransformerConfig,
    )
    from .models.deformable_detr import DEFORMABLE_DETR_PRETRAINED_CONFIG_ARCHIVE_MAP, DeformableDetrConfig
    from .models.deit import DEIT_PRETRAINED_CONFIG_ARCHIVE_MAP, DeiTConfig
    from .models.detr import DETR_PRETRAINED_CONFIG_ARCHIVE_MAP, DetrConfig
    from .models.dinat import DINAT_PRETRAINED_CONFIG_ARCHIVE_MAP, DinatConfig
    from .models.distilbert import DISTILBERT_PRETRAINED_CONFIG_ARCHIVE_MAP, DistilBertConfig, DistilBertTokenizer
    from .models.donut import DONUT_SWIN_PRETRAINED_CONFIG_ARCHIVE_MAP, DonutProcessor, DonutSwinConfig
    from .models.dpr import (
        DPR_PRETRAINED_CONFIG_ARCHIVE_MAP,
        DPRConfig,
        DPRContextEncoderTokenizer,
        DPRQuestionEncoderTokenizer,
        DPRReaderOutput,
        DPRReaderTokenizer,
    )
    from .models.dpt import DPT_PRETRAINED_CONFIG_ARCHIVE_MAP, DPTConfig
    from .models.electra import ELECTRA_PRETRAINED_CONFIG_ARCHIVE_MAP, ElectraConfig, ElectraTokenizer
    from .models.encoder_decoder import EncoderDecoderConfig
    from .models.ernie import ERNIE_PRETRAINED_CONFIG_ARCHIVE_MAP, ErnieConfig
    from .models.esm import ESM_PRETRAINED_CONFIG_ARCHIVE_MAP, EsmConfig, EsmTokenizer
    from .models.flaubert import FLAUBERT_PRETRAINED_CONFIG_ARCHIVE_MAP, FlaubertConfig, FlaubertTokenizer
    from .models.flava import (
        FLAVA_PRETRAINED_CONFIG_ARCHIVE_MAP,
        FlavaConfig,
        FlavaImageCodebookConfig,
        FlavaImageConfig,
        FlavaMultimodalConfig,
        FlavaTextConfig,
    )
    from .models.fnet import FNET_PRETRAINED_CONFIG_ARCHIVE_MAP, FNetConfig
    from .models.fsmt import FSMT_PRETRAINED_CONFIG_ARCHIVE_MAP, FSMTConfig, FSMTTokenizer
    from .models.funnel import FUNNEL_PRETRAINED_CONFIG_ARCHIVE_MAP, FunnelConfig, FunnelTokenizer
    from .models.glpn import GLPN_PRETRAINED_CONFIG_ARCHIVE_MAP, GLPNConfig
    from .models.gpt2 import GPT2_PRETRAINED_CONFIG_ARCHIVE_MAP, GPT2Config, GPT2Tokenizer
    from .models.gpt_neo import GPT_NEO_PRETRAINED_CONFIG_ARCHIVE_MAP, GPTNeoConfig
    from .models.gpt_neox import GPT_NEOX_PRETRAINED_CONFIG_ARCHIVE_MAP, GPTNeoXConfig
    from .models.gpt_neox_japanese import GPT_NEOX_JAPANESE_PRETRAINED_CONFIG_ARCHIVE_MAP, GPTNeoXJapaneseConfig
    from .models.gptj import GPTJ_PRETRAINED_CONFIG_ARCHIVE_MAP, GPTJConfig
    from .models.groupvit import (
        GROUPVIT_PRETRAINED_CONFIG_ARCHIVE_MAP,
        GroupViTConfig,
        GroupViTTextConfig,
        GroupViTVisionConfig,
    )
    from .models.herbert import HerbertTokenizer
    from .models.hubert import HUBERT_PRETRAINED_CONFIG_ARCHIVE_MAP, HubertConfig
    from .models.ibert import IBERT_PRETRAINED_CONFIG_ARCHIVE_MAP, IBertConfig
    from .models.imagegpt import IMAGEGPT_PRETRAINED_CONFIG_ARCHIVE_MAP, ImageGPTConfig
    from .models.jukebox import (
        JUKEBOX_PRETRAINED_CONFIG_ARCHIVE_MAP,
        JukeboxConfig,
        JukeboxPriorConfig,
        JukeboxTokenizer,
        JukeboxVQVAEConfig,
    )
    from .models.layoutlm import LAYOUTLM_PRETRAINED_CONFIG_ARCHIVE_MAP, LayoutLMConfig, LayoutLMTokenizer
    from .models.layoutlmv2 import (
        LAYOUTLMV2_PRETRAINED_CONFIG_ARCHIVE_MAP,
        LayoutLMv2Config,
        LayoutLMv2FeatureExtractor,
        LayoutLMv2ImageProcessor,
        LayoutLMv2Processor,
        LayoutLMv2Tokenizer,
    )
    from .models.layoutlmv3 import (
        LAYOUTLMV3_PRETRAINED_CONFIG_ARCHIVE_MAP,
        LayoutLMv3Config,
        LayoutLMv3FeatureExtractor,
        LayoutLMv3ImageProcessor,
        LayoutLMv3Processor,
        LayoutLMv3Tokenizer,
    )
    from .models.layoutxlm import LayoutXLMProcessor
    from .models.led import LED_PRETRAINED_CONFIG_ARCHIVE_MAP, LEDConfig, LEDTokenizer
    from .models.levit import LEVIT_PRETRAINED_CONFIG_ARCHIVE_MAP, LevitConfig
    from .models.lilt import LILT_PRETRAINED_CONFIG_ARCHIVE_MAP, LiltConfig
    from .models.longformer import LONGFORMER_PRETRAINED_CONFIG_ARCHIVE_MAP, LongformerConfig, LongformerTokenizer
    from .models.longt5 import LONGT5_PRETRAINED_CONFIG_ARCHIVE_MAP, LongT5Config
    from .models.luke import LUKE_PRETRAINED_CONFIG_ARCHIVE_MAP, LukeConfig, LukeTokenizer
    from .models.lxmert import LXMERT_PRETRAINED_CONFIG_ARCHIVE_MAP, LxmertConfig, LxmertTokenizer
    from .models.m2m_100 import M2M_100_PRETRAINED_CONFIG_ARCHIVE_MAP, M2M100Config
    from .models.marian import MarianConfig
    from .models.markuplm import (
        MARKUPLM_PRETRAINED_CONFIG_ARCHIVE_MAP,
        MarkupLMConfig,
        MarkupLMFeatureExtractor,
        MarkupLMProcessor,
        MarkupLMTokenizer,
    )
    from .models.maskformer import MASKFORMER_PRETRAINED_CONFIG_ARCHIVE_MAP, MaskFormerConfig, MaskFormerSwinConfig
    from .models.mbart import MBartConfig
    from .models.mctct import MCTCT_PRETRAINED_CONFIG_ARCHIVE_MAP, MCTCTConfig, MCTCTProcessor
    from .models.megatron_bert import MEGATRON_BERT_PRETRAINED_CONFIG_ARCHIVE_MAP, MegatronBertConfig
    from .models.mmbt import MMBTConfig
    from .models.mobilebert import MOBILEBERT_PRETRAINED_CONFIG_ARCHIVE_MAP, MobileBertConfig, MobileBertTokenizer
    from .models.mobilenet_v1 import MOBILENET_V1_PRETRAINED_CONFIG_ARCHIVE_MAP, MobileNetV1Config
    from .models.mobilenet_v2 import MOBILENET_V2_PRETRAINED_CONFIG_ARCHIVE_MAP, MobileNetV2Config
    from .models.mobilevit import MOBILEVIT_PRETRAINED_CONFIG_ARCHIVE_MAP, MobileViTConfig
    from .models.mpnet import MPNET_PRETRAINED_CONFIG_ARCHIVE_MAP, MPNetConfig, MPNetTokenizer
    from .models.mt5 import MT5Config
    from .models.mvp import MvpConfig, MvpTokenizer
    from .models.nat import NAT_PRETRAINED_CONFIG_ARCHIVE_MAP, NatConfig
    from .models.nezha import NEZHA_PRETRAINED_CONFIG_ARCHIVE_MAP, NezhaConfig
    from .models.nystromformer import NYSTROMFORMER_PRETRAINED_CONFIG_ARCHIVE_MAP, NystromformerConfig
    from .models.openai import OPENAI_GPT_PRETRAINED_CONFIG_ARCHIVE_MAP, OpenAIGPTConfig, OpenAIGPTTokenizer
    from .models.opt import OPTConfig
    from .models.owlvit import (
        OWLVIT_PRETRAINED_CONFIG_ARCHIVE_MAP,
        OwlViTConfig,
        OwlViTProcessor,
        OwlViTTextConfig,
        OwlViTVisionConfig,
    )
    from .models.pegasus import PEGASUS_PRETRAINED_CONFIG_ARCHIVE_MAP, PegasusConfig, PegasusTokenizer
    from .models.pegasus_x import PEGASUS_X_PRETRAINED_CONFIG_ARCHIVE_MAP, PegasusXConfig
    from .models.perceiver import PERCEIVER_PRETRAINED_CONFIG_ARCHIVE_MAP, PerceiverConfig, PerceiverTokenizer
    from .models.phobert import PhobertTokenizer
    from .models.plbart import PLBART_PRETRAINED_CONFIG_ARCHIVE_MAP, PLBartConfig
    from .models.poolformer import POOLFORMER_PRETRAINED_CONFIG_ARCHIVE_MAP, PoolFormerConfig
    from .models.prophetnet import PROPHETNET_PRETRAINED_CONFIG_ARCHIVE_MAP, ProphetNetConfig, ProphetNetTokenizer
    from .models.qdqbert import QDQBERT_PRETRAINED_CONFIG_ARCHIVE_MAP, QDQBertConfig
    from .models.rag import RagConfig, RagRetriever, RagTokenizer
    from .models.realm import REALM_PRETRAINED_CONFIG_ARCHIVE_MAP, RealmConfig, RealmTokenizer
    from .models.reformer import REFORMER_PRETRAINED_CONFIG_ARCHIVE_MAP, ReformerConfig
    from .models.regnet import REGNET_PRETRAINED_CONFIG_ARCHIVE_MAP, RegNetConfig
    from .models.rembert import REMBERT_PRETRAINED_CONFIG_ARCHIVE_MAP, RemBertConfig
    from .models.resnet import RESNET_PRETRAINED_CONFIG_ARCHIVE_MAP, ResNetConfig
    from .models.retribert import RETRIBERT_PRETRAINED_CONFIG_ARCHIVE_MAP, RetriBertConfig, RetriBertTokenizer
    from .models.roberta import ROBERTA_PRETRAINED_CONFIG_ARCHIVE_MAP, RobertaConfig, RobertaTokenizer
    from .models.roc_bert import ROC_BERT_PRETRAINED_CONFIG_ARCHIVE_MAP, RoCBertConfig, RoCBertTokenizer
    from .models.roformer import ROFORMER_PRETRAINED_CONFIG_ARCHIVE_MAP, RoFormerConfig, RoFormerTokenizer
    from .models.segformer import SEGFORMER_PRETRAINED_CONFIG_ARCHIVE_MAP, SegformerConfig
    from .models.sew import SEW_PRETRAINED_CONFIG_ARCHIVE_MAP, SEWConfig
    from .models.sew_d import SEW_D_PRETRAINED_CONFIG_ARCHIVE_MAP, SEWDConfig
    from .models.speech_encoder_decoder import SpeechEncoderDecoderConfig
    from .models.speech_to_text import SPEECH_TO_TEXT_PRETRAINED_CONFIG_ARCHIVE_MAP, Speech2TextConfig
    from .models.speech_to_text_2 import (
        SPEECH_TO_TEXT_2_PRETRAINED_CONFIG_ARCHIVE_MAP,
        Speech2Text2Config,
        Speech2Text2Processor,
        Speech2Text2Tokenizer,
    )
    from .models.splinter import SPLINTER_PRETRAINED_CONFIG_ARCHIVE_MAP, SplinterConfig, SplinterTokenizer
    from .models.squeezebert import SQUEEZEBERT_PRETRAINED_CONFIG_ARCHIVE_MAP, SqueezeBertConfig, SqueezeBertTokenizer
    from .models.swin import SWIN_PRETRAINED_CONFIG_ARCHIVE_MAP, SwinConfig
    from .models.swin2sr import SWIN2SR_PRETRAINED_CONFIG_ARCHIVE_MAP, Swin2SRConfig
    from .models.swinv2 import SWINV2_PRETRAINED_CONFIG_ARCHIVE_MAP, Swinv2Config
    from .models.switch_transformers import SWITCH_TRANSFORMERS_PRETRAINED_CONFIG_ARCHIVE_MAP, SwitchTransformersConfig
    from .models.t5 import T5_PRETRAINED_CONFIG_ARCHIVE_MAP, T5Config
    from .models.table_transformer import TABLE_TRANSFORMER_PRETRAINED_CONFIG_ARCHIVE_MAP, TableTransformerConfig
    from .models.tapas import TAPAS_PRETRAINED_CONFIG_ARCHIVE_MAP, TapasConfig, TapasTokenizer
    from .models.tapex import TapexTokenizer
    from .models.time_series_transformer import (
        TIME_SERIES_TRANSFORMER_PRETRAINED_CONFIG_ARCHIVE_MAP,
        TimeSeriesTransformerConfig,
    )
    from .models.timesformer import TIMESFORMER_PRETRAINED_CONFIG_ARCHIVE_MAP, TimesformerConfig
    from .models.trajectory_transformer import (
        TRAJECTORY_TRANSFORMER_PRETRAINED_CONFIG_ARCHIVE_MAP,
        TrajectoryTransformerConfig,
    )
    from .models.transfo_xl import (
        TRANSFO_XL_PRETRAINED_CONFIG_ARCHIVE_MAP,
        TransfoXLConfig,
        TransfoXLCorpus,
        TransfoXLTokenizer,
    )
    from .models.trocr import TROCR_PRETRAINED_CONFIG_ARCHIVE_MAP, TrOCRConfig, TrOCRProcessor
    from .models.tvlt import TROCR_PRETRAINED_CONFIG_ARCHIVE_MAP, TvltConfig
    from .models.unispeech import UNISPEECH_PRETRAINED_CONFIG_ARCHIVE_MAP, UniSpeechConfig
    from .models.unispeech_sat import UNISPEECH_SAT_PRETRAINED_CONFIG_ARCHIVE_MAP, UniSpeechSatConfig
    from .models.van import VAN_PRETRAINED_CONFIG_ARCHIVE_MAP, VanConfig
    from .models.videomae import VIDEOMAE_PRETRAINED_CONFIG_ARCHIVE_MAP, VideoMAEConfig
    from .models.vilt import (
        VILT_PRETRAINED_CONFIG_ARCHIVE_MAP,
        ViltConfig,
        ViltFeatureExtractor,
        ViltImageProcessor,
        ViltProcessor,
    )
    from .models.vision_encoder_decoder import VisionEncoderDecoderConfig
    from .models.vision_text_dual_encoder import VisionTextDualEncoderConfig, VisionTextDualEncoderProcessor
    from .models.visual_bert import VISUAL_BERT_PRETRAINED_CONFIG_ARCHIVE_MAP, VisualBertConfig
    from .models.vit import VIT_PRETRAINED_CONFIG_ARCHIVE_MAP, ViTConfig
    from .models.vit_hybrid import VIT_HYBRID_PRETRAINED_CONFIG_ARCHIVE_MAP, ViTHybridConfig
    from .models.vit_mae import VIT_MAE_PRETRAINED_CONFIG_ARCHIVE_MAP, ViTMAEConfig
    from .models.vit_msn import VIT_MSN_PRETRAINED_CONFIG_ARCHIVE_MAP, ViTMSNConfig
    from .models.wav2vec2 import (
        WAV_2_VEC_2_PRETRAINED_CONFIG_ARCHIVE_MAP,
        Wav2Vec2Config,
        Wav2Vec2CTCTokenizer,
        Wav2Vec2FeatureExtractor,
        Wav2Vec2Processor,
        Wav2Vec2Tokenizer,
    )
    from .models.wav2vec2_conformer import WAV2VEC2_CONFORMER_PRETRAINED_CONFIG_ARCHIVE_MAP, Wav2Vec2ConformerConfig
    from .models.wav2vec2_phoneme import Wav2Vec2PhonemeCTCTokenizer
    from .models.wav2vec2_with_lm import Wav2Vec2ProcessorWithLM
    from .models.wavlm import WAVLM_PRETRAINED_CONFIG_ARCHIVE_MAP, WavLMConfig
    from .models.whisper import (
        WHISPER_PRETRAINED_CONFIG_ARCHIVE_MAP,
        WhisperConfig,
        WhisperFeatureExtractor,
        WhisperProcessor,
        WhisperTokenizer,
    )
    from .models.x_clip import (
        XCLIP_PRETRAINED_CONFIG_ARCHIVE_MAP,
        XCLIPConfig,
        XCLIPProcessor,
        XCLIPTextConfig,
        XCLIPVisionConfig,
    )
    from .models.xglm import XGLM_PRETRAINED_CONFIG_ARCHIVE_MAP, XGLMConfig
    from .models.xlm import XLM_PRETRAINED_CONFIG_ARCHIVE_MAP, XLMConfig, XLMTokenizer
    from .models.xlm_prophetnet import XLM_PROPHETNET_PRETRAINED_CONFIG_ARCHIVE_MAP, XLMProphetNetConfig
    from .models.xlm_roberta import XLM_ROBERTA_PRETRAINED_CONFIG_ARCHIVE_MAP, XLMRobertaConfig
    from .models.xlm_roberta_xl import XLM_ROBERTA_XL_PRETRAINED_CONFIG_ARCHIVE_MAP, XLMRobertaXLConfig
    from .models.xlnet import XLNET_PRETRAINED_CONFIG_ARCHIVE_MAP, XLNetConfig
    from .models.yolos import YOLOS_PRETRAINED_CONFIG_ARCHIVE_MAP, YolosConfig
    from .models.yoso import YOSO_PRETRAINED_CONFIG_ARCHIVE_MAP, YosoConfig

    # Pipelines
    from .pipelines import (
        AudioClassificationPipeline,
        AutomaticSpeechRecognitionPipeline,
        Conversation,
        ConversationalPipeline,
        CsvPipelineDataFormat,
        DepthEstimationPipeline,
        DocumentQuestionAnsweringPipeline,
        FeatureExtractionPipeline,
        FillMaskPipeline,
        ImageClassificationPipeline,
        ImageSegmentationPipeline,
        ImageToTextPipeline,
        JsonPipelineDataFormat,
        NerPipeline,
        ObjectDetectionPipeline,
        PipedPipelineDataFormat,
        Pipeline,
        PipelineDataFormat,
        QuestionAnsweringPipeline,
        SummarizationPipeline,
        TableQuestionAnsweringPipeline,
        Text2TextGenerationPipeline,
        TextClassificationPipeline,
        TextGenerationPipeline,
        TokenClassificationPipeline,
        TranslationPipeline,
        VideoClassificationPipeline,
        VisualQuestionAnsweringPipeline,
        ZeroShotClassificationPipeline,
        ZeroShotImageClassificationPipeline,
        ZeroShotObjectDetectionPipeline,
        pipeline,
    )
    from .processing_utils import ProcessorMixin

    # Tokenization
    from .tokenization_utils import PreTrainedTokenizer
    from .tokenization_utils_base import (
        AddedToken,
        BatchEncoding,
        CharSpan,
        PreTrainedTokenizerBase,
        SpecialTokensMixin,
        TokenSpan,
    )

    # Trainer
    from .trainer_callback import (
        DefaultFlowCallback,
        EarlyStoppingCallback,
        PrinterCallback,
        ProgressCallback,
        TrainerCallback,
        TrainerControl,
        TrainerState,
    )
    from .trainer_utils import EvalPrediction, IntervalStrategy, SchedulerType, enable_full_determinism, set_seed
    from .training_args import TrainingArguments
    from .training_args_seq2seq import Seq2SeqTrainingArguments
    from .training_args_tf import TFTrainingArguments

    # Files and general utilities
    from .utils import (
        CONFIG_NAME,
        MODEL_CARD_NAME,
        PYTORCH_PRETRAINED_BERT_CACHE,
        PYTORCH_TRANSFORMERS_CACHE,
        SPIECE_UNDERLINE,
        TF2_WEIGHTS_NAME,
        TF_WEIGHTS_NAME,
        TRANSFORMERS_CACHE,
        WEIGHTS_NAME,
        TensorType,
        add_end_docstrings,
        add_start_docstrings,
        is_apex_available,
        is_datasets_available,
        is_decord_available,
        is_faiss_available,
        is_flax_available,
        is_keras_nlp_available,
        is_phonemizer_available,
        is_psutil_available,
        is_py3nvml_available,
        is_pyctcdecode_available,
        is_safetensors_available,
        is_scipy_available,
        is_sentencepiece_available,
        is_sklearn_available,
        is_speech_available,
        is_tensorflow_text_available,
        is_tf_available,
        is_timm_available,
        is_tokenizers_available,
        is_torch_available,
        is_torch_tpu_available,
        is_vision_available,
        logging,
    )

    try:
        if not is_sentencepiece_available():
            raise OptionalDependencyNotAvailable()
    except OptionalDependencyNotAvailable:
        from .utils.dummy_sentencepiece_objects import *
    else:
        from .models.albert import AlbertTokenizer
        from .models.barthez import BarthezTokenizer
        from .models.bartpho import BartphoTokenizer
        from .models.bert_generation import BertGenerationTokenizer
        from .models.big_bird import BigBirdTokenizer
        from .models.camembert import CamembertTokenizer
        from .models.cpm import CpmTokenizer
        from .models.deberta_v2 import DebertaV2Tokenizer
        from .models.fnet import FNetTokenizer
        from .models.gpt_sw3 import GPTSw3Tokenizer
        from .models.layoutxlm import LayoutXLMTokenizer
        from .models.m2m_100 import M2M100Tokenizer
        from .models.marian import MarianTokenizer
        from .models.mbart import MBart50Tokenizer, MBartTokenizer
        from .models.mluke import MLukeTokenizer
        from .models.mt5 import MT5Tokenizer
        from .models.nllb import NllbTokenizer
        from .models.pegasus import PegasusTokenizer
        from .models.plbart import PLBartTokenizer
        from .models.reformer import ReformerTokenizer
        from .models.rembert import RemBertTokenizer
        from .models.speech_to_text import Speech2TextTokenizer
        from .models.t5 import T5Tokenizer
        from .models.xglm import XGLMTokenizer
        from .models.xlm_prophetnet import XLMProphetNetTokenizer
        from .models.xlm_roberta import XLMRobertaTokenizer
        from .models.xlnet import XLNetTokenizer

    try:
        if not is_tokenizers_available():
            raise OptionalDependencyNotAvailable()
    except OptionalDependencyNotAvailable:
        from .utils.dummy_tokenizers_objects import *
    else:
        # Fast tokenizers imports
        from .models.albert import AlbertTokenizerFast
        from .models.bart import BartTokenizerFast
        from .models.barthez import BarthezTokenizerFast
        from .models.bert import BertTokenizerFast
        from .models.big_bird import BigBirdTokenizerFast
        from .models.blenderbot import BlenderbotTokenizerFast
        from .models.blenderbot_small import BlenderbotSmallTokenizerFast
        from .models.bloom import BloomTokenizerFast
        from .models.camembert import CamembertTokenizerFast
        from .models.clip import CLIPTokenizerFast
        from .models.codegen import CodeGenTokenizerFast
        from .models.convbert import ConvBertTokenizerFast
        from .models.cpm import CpmTokenizerFast
        from .models.deberta import DebertaTokenizerFast
        from .models.deberta_v2 import DebertaV2TokenizerFast
        from .models.distilbert import DistilBertTokenizerFast
        from .models.dpr import DPRContextEncoderTokenizerFast, DPRQuestionEncoderTokenizerFast, DPRReaderTokenizerFast
        from .models.electra import ElectraTokenizerFast
        from .models.fnet import FNetTokenizerFast
        from .models.funnel import FunnelTokenizerFast
        from .models.gpt2 import GPT2TokenizerFast
        from .models.gpt_neox import GPTNeoXTokenizerFast
        from .models.gpt_neox_japanese import GPTNeoXJapaneseTokenizer
        from .models.herbert import HerbertTokenizerFast
        from .models.layoutlm import LayoutLMTokenizerFast
        from .models.layoutlmv2 import LayoutLMv2TokenizerFast
        from .models.layoutlmv3 import LayoutLMv3TokenizerFast
        from .models.layoutxlm import LayoutXLMTokenizerFast
        from .models.led import LEDTokenizerFast
        from .models.longformer import LongformerTokenizerFast
        from .models.lxmert import LxmertTokenizerFast
        from .models.markuplm import MarkupLMTokenizerFast
        from .models.mbart import MBartTokenizerFast
        from .models.mbart50 import MBart50TokenizerFast
        from .models.mobilebert import MobileBertTokenizerFast
        from .models.mpnet import MPNetTokenizerFast
        from .models.mt5 import MT5TokenizerFast
        from .models.mvp import MvpTokenizerFast
        from .models.nllb import NllbTokenizerFast
        from .models.openai import OpenAIGPTTokenizerFast
        from .models.pegasus import PegasusTokenizerFast
        from .models.realm import RealmTokenizerFast
        from .models.reformer import ReformerTokenizerFast
        from .models.rembert import RemBertTokenizerFast
        from .models.retribert import RetriBertTokenizerFast
        from .models.roberta import RobertaTokenizerFast
        from .models.roformer import RoFormerTokenizerFast
        from .models.splinter import SplinterTokenizerFast
        from .models.squeezebert import SqueezeBertTokenizerFast
        from .models.t5 import T5TokenizerFast
        from .models.xglm import XGLMTokenizerFast
        from .models.xlm_roberta import XLMRobertaTokenizerFast
        from .models.xlnet import XLNetTokenizerFast
        from .tokenization_utils_fast import PreTrainedTokenizerFast

    try:
        if not (is_sentencepiece_available() and is_tokenizers_available()):
            raise OptionalDependencyNotAvailable()
    except OptionalDependencyNotAvailable:
        from .utils.dummies_sentencepiece_and_tokenizers_objects import *
    else:
        from .convert_slow_tokenizer import SLOW_TO_FAST_CONVERTERS, convert_slow_tokenizer

    try:
        if not is_speech_available():
            raise OptionalDependencyNotAvailable()
    except OptionalDependencyNotAvailable:
        from .utils.dummy_speech_objects import *
    else:
        from .models.audio_spectrogram_transformer import ASTFeatureExtractor
        from .models.mctct import MCTCTFeatureExtractor
        from .models.speech_to_text import Speech2TextFeatureExtractor

    try:
        if not is_tensorflow_text_available():
            raise OptionalDependencyNotAvailable()
    except OptionalDependencyNotAvailable:
        from .utils.dummy_tensorflow_text_objects import *
    else:
        from .models.bert import TFBertTokenizer

    try:
        if not is_keras_nlp_available():
            raise OptionalDependencyNotAvailable()
    except OptionalDependencyNotAvailable:
        from .utils.dummy_keras_nlp_objects import *
    else:
        from .models.gpt2 import TFGPT2Tokenizer

    try:
        if not (is_speech_available() and is_sentencepiece_available()):
            raise OptionalDependencyNotAvailable()
    except OptionalDependencyNotAvailable:
        from .utils.dummy_sentencepiece_and_speech_objects import *
    else:
        from .models.speech_to_text import Speech2TextProcessor

    try:
        if not is_vision_available():
            raise OptionalDependencyNotAvailable()
    except OptionalDependencyNotAvailable:
        from .utils.dummy_vision_objects import *
    else:
        from .image_processing_utils import ImageProcessingMixin
        from .image_utils import ImageFeatureExtractionMixin
        from .models.beit import BeitFeatureExtractor, BeitImageProcessor
        from .models.bit import BitImageProcessor
        from .models.chinese_clip import ChineseCLIPFeatureExtractor, ChineseCLIPImageProcessor
        from .models.clip import CLIPFeatureExtractor, CLIPImageProcessor
        from .models.conditional_detr import ConditionalDetrFeatureExtractor, ConditionalDetrImageProcessor
        from .models.convnext import ConvNextFeatureExtractor, ConvNextImageProcessor
        from .models.deformable_detr import DeformableDetrFeatureExtractor, DeformableDetrImageProcessor
        from .models.deit import DeiTFeatureExtractor, DeiTImageProcessor
        from .models.detr import DetrFeatureExtractor, DetrImageProcessor
        from .models.donut import DonutFeatureExtractor, DonutImageProcessor
        from .models.dpt import DPTFeatureExtractor, DPTImageProcessor
        from .models.flava import FlavaFeatureExtractor, FlavaImageProcessor, FlavaProcessor
        from .models.glpn import GLPNFeatureExtractor, GLPNImageProcessor
        from .models.imagegpt import ImageGPTFeatureExtractor, ImageGPTImageProcessor
        from .models.layoutlmv2 import LayoutLMv2FeatureExtractor, LayoutLMv2ImageProcessor
        from .models.layoutlmv3 import LayoutLMv3FeatureExtractor, LayoutLMv3ImageProcessor
        from .models.levit import LevitFeatureExtractor, LevitImageProcessor
        from .models.maskformer import MaskFormerFeatureExtractor, MaskFormerImageProcessor
        from .models.mobilenet_v1 import MobileNetV1FeatureExtractor, MobileNetV1ImageProcessor
        from .models.mobilenet_v2 import MobileNetV2FeatureExtractor, MobileNetV2ImageProcessor
        from .models.mobilevit import MobileViTFeatureExtractor, MobileViTImageProcessor
        from .models.owlvit import OwlViTFeatureExtractor, OwlViTImageProcessor
        from .models.perceiver import PerceiverFeatureExtractor, PerceiverImageProcessor
        from .models.poolformer import PoolFormerFeatureExtractor, PoolFormerImageProcessor
        from .models.segformer import SegformerFeatureExtractor, SegformerImageProcessor
<<<<<<< HEAD
        from .models.tvlt import TvltAudioFeatureExtractor, TvltPixelFeatureExtractor, TvltProcessor
=======
        from .models.swin2sr import Swin2SRImageProcessor
>>>>>>> 7032e020
        from .models.videomae import VideoMAEFeatureExtractor, VideoMAEImageProcessor
        from .models.vilt import ViltFeatureExtractor, ViltImageProcessor, ViltProcessor
        from .models.vit import ViTFeatureExtractor, ViTImageProcessor
        from .models.vit_hybrid import ViTHybridImageProcessor
        from .models.yolos import YolosFeatureExtractor, YolosImageProcessor

    # Modeling
    try:
        if not (is_timm_available() and is_vision_available()):
            raise OptionalDependencyNotAvailable()
    except OptionalDependencyNotAvailable:
        from .utils.dummy_timm_and_vision_objects import *
    else:
        from .models.conditional_detr import (
            CONDITIONAL_DETR_PRETRAINED_MODEL_ARCHIVE_LIST,
            ConditionalDetrForObjectDetection,
            ConditionalDetrForSegmentation,
            ConditionalDetrModel,
            ConditionalDetrPreTrainedModel,
        )
        from .models.deformable_detr import (
            DEFORMABLE_DETR_PRETRAINED_MODEL_ARCHIVE_LIST,
            DeformableDetrForObjectDetection,
            DeformableDetrModel,
            DeformableDetrPreTrainedModel,
        )
        from .models.detr import (
            DETR_PRETRAINED_MODEL_ARCHIVE_LIST,
            DetrForObjectDetection,
            DetrForSegmentation,
            DetrModel,
            DetrPreTrainedModel,
        )
        from .models.table_transformer import (
            TABLE_TRANSFORMER_PRETRAINED_MODEL_ARCHIVE_LIST,
            TableTransformerForObjectDetection,
            TableTransformerModel,
            TableTransformerPreTrainedModel,
        )

    try:
        if not is_torch_available():
            raise OptionalDependencyNotAvailable()
    except OptionalDependencyNotAvailable:
        from .utils.dummy_pt_objects import *
    else:
        # Benchmarks
        from .benchmark.benchmark import PyTorchBenchmark
        from .benchmark.benchmark_args import PyTorchBenchmarkArguments
        from .data.datasets import (
            GlueDataset,
            GlueDataTrainingArguments,
            LineByLineTextDataset,
            LineByLineWithRefDataset,
            LineByLineWithSOPTextDataset,
            SquadDataset,
            SquadDataTrainingArguments,
            TextDataset,
            TextDatasetForNextSentencePrediction,
        )
        from .generation import (
            BeamScorer,
            BeamSearchScorer,
            ConstrainedBeamSearchScorer,
            Constraint,
            ConstraintListState,
            DisjunctiveConstraint,
            ForcedBOSTokenLogitsProcessor,
            ForcedEOSTokenLogitsProcessor,
            GenerationMixin,
            HammingDiversityLogitsProcessor,
            InfNanRemoveLogitsProcessor,
            LogitsProcessor,
            LogitsProcessorList,
            LogitsWarper,
            MaxLengthCriteria,
            MaxTimeCriteria,
            MinLengthLogitsProcessor,
            NoBadWordsLogitsProcessor,
            NoRepeatNGramLogitsProcessor,
            PhrasalConstraint,
            PrefixConstrainedLogitsProcessor,
            RepetitionPenaltyLogitsProcessor,
            StoppingCriteria,
            StoppingCriteriaList,
            TemperatureLogitsWarper,
            TopKLogitsWarper,
            TopPLogitsWarper,
            TypicalLogitsWarper,
            top_k_top_p_filtering,
        )
        from .modeling_utils import PreTrainedModel

        # PyTorch model imports
        from .models.albert import (
            ALBERT_PRETRAINED_MODEL_ARCHIVE_LIST,
            AlbertForMaskedLM,
            AlbertForMultipleChoice,
            AlbertForPreTraining,
            AlbertForQuestionAnswering,
            AlbertForSequenceClassification,
            AlbertForTokenClassification,
            AlbertModel,
            AlbertPreTrainedModel,
            load_tf_weights_in_albert,
        )
        from .models.audio_spectrogram_transformer import (
            AUDIO_SPECTROGRAM_TRANSFORMER_PRETRAINED_MODEL_ARCHIVE_LIST,
            ASTForAudioClassification,
            ASTModel,
            ASTPreTrainedModel,
        )
        from .models.auto import (
            MODEL_FOR_AUDIO_CLASSIFICATION_MAPPING,
            MODEL_FOR_AUDIO_XVECTOR_MAPPING,
            MODEL_FOR_BACKBONE_MAPPING,
            MODEL_FOR_CAUSAL_IMAGE_MODELING_MAPPING,
            MODEL_FOR_CAUSAL_LM_MAPPING,
            MODEL_FOR_CTC_MAPPING,
            MODEL_FOR_DEPTH_ESTIMATION_MAPPING,
            MODEL_FOR_DOCUMENT_QUESTION_ANSWERING_MAPPING,
            MODEL_FOR_IMAGE_CLASSIFICATION_MAPPING,
            MODEL_FOR_IMAGE_SEGMENTATION_MAPPING,
            MODEL_FOR_INSTANCE_SEGMENTATION_MAPPING,
            MODEL_FOR_MASKED_IMAGE_MODELING_MAPPING,
            MODEL_FOR_MASKED_LM_MAPPING,
            MODEL_FOR_MULTIPLE_CHOICE_MAPPING,
            MODEL_FOR_NEXT_SENTENCE_PREDICTION_MAPPING,
            MODEL_FOR_OBJECT_DETECTION_MAPPING,
            MODEL_FOR_PRETRAINING_MAPPING,
            MODEL_FOR_QUESTION_ANSWERING_MAPPING,
            MODEL_FOR_SEMANTIC_SEGMENTATION_MAPPING,
            MODEL_FOR_SEQ_TO_SEQ_CAUSAL_LM_MAPPING,
            MODEL_FOR_SEQUENCE_CLASSIFICATION_MAPPING,
            MODEL_FOR_SPEECH_SEQ_2_SEQ_MAPPING,
            MODEL_FOR_TABLE_QUESTION_ANSWERING_MAPPING,
            MODEL_FOR_TOKEN_CLASSIFICATION_MAPPING,
            MODEL_FOR_UNIVERSAL_SEGMENTATION_MAPPING,
            MODEL_FOR_VIDEO_CLASSIFICATION_MAPPING,
            MODEL_FOR_VISION_2_SEQ_MAPPING,
            MODEL_FOR_VISUAL_QUESTION_ANSWERING_MAPPING,
            MODEL_FOR_ZERO_SHOT_OBJECT_DETECTION_MAPPING,
            MODEL_MAPPING,
            MODEL_WITH_LM_HEAD_MAPPING,
            AutoBackbone,
            AutoModel,
            AutoModelForAudioClassification,
            AutoModelForAudioFrameClassification,
            AutoModelForAudioXVector,
            AutoModelForCausalLM,
            AutoModelForCTC,
            AutoModelForDepthEstimation,
            AutoModelForDocumentQuestionAnswering,
            AutoModelForImageClassification,
            AutoModelForImageSegmentation,
            AutoModelForInstanceSegmentation,
            AutoModelForMaskedImageModeling,
            AutoModelForMaskedLM,
            AutoModelForMultipleChoice,
            AutoModelForNextSentencePrediction,
            AutoModelForObjectDetection,
            AutoModelForPreTraining,
            AutoModelForQuestionAnswering,
            AutoModelForSemanticSegmentation,
            AutoModelForSeq2SeqLM,
            AutoModelForSequenceClassification,
            AutoModelForSpeechSeq2Seq,
            AutoModelForTableQuestionAnswering,
            AutoModelForTokenClassification,
            AutoModelForUniversalSegmentation,
            AutoModelForVideoClassification,
            AutoModelForVision2Seq,
            AutoModelForVisualQuestionAnswering,
            AutoModelForZeroShotObjectDetection,
            AutoModelWithLMHead,
        )
        from .models.bart import (
            BART_PRETRAINED_MODEL_ARCHIVE_LIST,
            BartForCausalLM,
            BartForConditionalGeneration,
            BartForQuestionAnswering,
            BartForSequenceClassification,
            BartModel,
            BartPretrainedModel,
            PretrainedBartModel,
        )
        from .models.beit import (
            BEIT_PRETRAINED_MODEL_ARCHIVE_LIST,
            BeitForImageClassification,
            BeitForMaskedImageModeling,
            BeitForSemanticSegmentation,
            BeitModel,
            BeitPreTrainedModel,
        )
        from .models.bert import (
            BERT_PRETRAINED_MODEL_ARCHIVE_LIST,
            BertForMaskedLM,
            BertForMultipleChoice,
            BertForNextSentencePrediction,
            BertForPreTraining,
            BertForQuestionAnswering,
            BertForSequenceClassification,
            BertForTokenClassification,
            BertLayer,
            BertLMHeadModel,
            BertModel,
            BertPreTrainedModel,
            load_tf_weights_in_bert,
        )
        from .models.bert_generation import (
            BertGenerationDecoder,
            BertGenerationEncoder,
            BertGenerationPreTrainedModel,
            load_tf_weights_in_bert_generation,
        )
        from .models.big_bird import (
            BIG_BIRD_PRETRAINED_MODEL_ARCHIVE_LIST,
            BigBirdForCausalLM,
            BigBirdForMaskedLM,
            BigBirdForMultipleChoice,
            BigBirdForPreTraining,
            BigBirdForQuestionAnswering,
            BigBirdForSequenceClassification,
            BigBirdForTokenClassification,
            BigBirdLayer,
            BigBirdModel,
            BigBirdPreTrainedModel,
            load_tf_weights_in_big_bird,
        )
        from .models.bigbird_pegasus import (
            BIGBIRD_PEGASUS_PRETRAINED_MODEL_ARCHIVE_LIST,
            BigBirdPegasusForCausalLM,
            BigBirdPegasusForConditionalGeneration,
            BigBirdPegasusForQuestionAnswering,
            BigBirdPegasusForSequenceClassification,
            BigBirdPegasusModel,
            BigBirdPegasusPreTrainedModel,
        )
        from .models.biogpt import (
            BIOGPT_PRETRAINED_MODEL_ARCHIVE_LIST,
            BioGptForCausalLM,
            BioGptModel,
            BioGptPreTrainedModel,
        )
        from .models.bit import (
            BIT_PRETRAINED_MODEL_ARCHIVE_LIST,
            BitBackbone,
            BitForImageClassification,
            BitModel,
            BitPreTrainedModel,
        )
        from .models.blenderbot import (
            BLENDERBOT_PRETRAINED_MODEL_ARCHIVE_LIST,
            BlenderbotForCausalLM,
            BlenderbotForConditionalGeneration,
            BlenderbotModel,
            BlenderbotPreTrainedModel,
        )
        from .models.blenderbot_small import (
            BLENDERBOT_SMALL_PRETRAINED_MODEL_ARCHIVE_LIST,
            BlenderbotSmallForCausalLM,
            BlenderbotSmallForConditionalGeneration,
            BlenderbotSmallModel,
            BlenderbotSmallPreTrainedModel,
        )
        from .models.bloom import (
            BLOOM_PRETRAINED_MODEL_ARCHIVE_LIST,
            BloomForCausalLM,
            BloomForQuestionAnswering,
            BloomForSequenceClassification,
            BloomForTokenClassification,
            BloomModel,
            BloomPreTrainedModel,
        )
        from .models.camembert import (
            CAMEMBERT_PRETRAINED_MODEL_ARCHIVE_LIST,
            CamembertForCausalLM,
            CamembertForMaskedLM,
            CamembertForMultipleChoice,
            CamembertForQuestionAnswering,
            CamembertForSequenceClassification,
            CamembertForTokenClassification,
            CamembertModel,
            CamembertPreTrainedModel,
        )
        from .models.canine import (
            CANINE_PRETRAINED_MODEL_ARCHIVE_LIST,
            CanineForMultipleChoice,
            CanineForQuestionAnswering,
            CanineForSequenceClassification,
            CanineForTokenClassification,
            CanineLayer,
            CanineModel,
            CaninePreTrainedModel,
            load_tf_weights_in_canine,
        )
        from .models.chinese_clip import (
            CHINESE_CLIP_PRETRAINED_MODEL_ARCHIVE_LIST,
            ChineseCLIPModel,
            ChineseCLIPPreTrainedModel,
            ChineseCLIPTextModel,
            ChineseCLIPVisionModel,
        )
        from .models.clip import (
            CLIP_PRETRAINED_MODEL_ARCHIVE_LIST,
            CLIPModel,
            CLIPPreTrainedModel,
            CLIPTextModel,
            CLIPTextModelWithProjection,
            CLIPVisionModel,
            CLIPVisionModelWithProjection,
        )
        from .models.clipseg import (
            CLIPSEG_PRETRAINED_MODEL_ARCHIVE_LIST,
            CLIPSegForImageSegmentation,
            CLIPSegModel,
            CLIPSegPreTrainedModel,
            CLIPSegTextModel,
            CLIPSegVisionModel,
        )
        from .models.codegen import (
            CODEGEN_PRETRAINED_MODEL_ARCHIVE_LIST,
            CodeGenForCausalLM,
            CodeGenModel,
            CodeGenPreTrainedModel,
        )
        from .models.convbert import (
            CONVBERT_PRETRAINED_MODEL_ARCHIVE_LIST,
            ConvBertForMaskedLM,
            ConvBertForMultipleChoice,
            ConvBertForQuestionAnswering,
            ConvBertForSequenceClassification,
            ConvBertForTokenClassification,
            ConvBertLayer,
            ConvBertModel,
            ConvBertPreTrainedModel,
            load_tf_weights_in_convbert,
        )
        from .models.convnext import (
            CONVNEXT_PRETRAINED_MODEL_ARCHIVE_LIST,
            ConvNextForImageClassification,
            ConvNextModel,
            ConvNextPreTrainedModel,
        )
        from .models.ctrl import (
            CTRL_PRETRAINED_MODEL_ARCHIVE_LIST,
            CTRLForSequenceClassification,
            CTRLLMHeadModel,
            CTRLModel,
            CTRLPreTrainedModel,
        )
        from .models.cvt import (
            CVT_PRETRAINED_MODEL_ARCHIVE_LIST,
            CvtForImageClassification,
            CvtModel,
            CvtPreTrainedModel,
        )
        from .models.data2vec import (
            DATA2VEC_AUDIO_PRETRAINED_MODEL_ARCHIVE_LIST,
            DATA2VEC_TEXT_PRETRAINED_MODEL_ARCHIVE_LIST,
            DATA2VEC_VISION_PRETRAINED_MODEL_ARCHIVE_LIST,
            Data2VecAudioForAudioFrameClassification,
            Data2VecAudioForCTC,
            Data2VecAudioForSequenceClassification,
            Data2VecAudioForXVector,
            Data2VecAudioModel,
            Data2VecAudioPreTrainedModel,
            Data2VecTextForCausalLM,
            Data2VecTextForMaskedLM,
            Data2VecTextForMultipleChoice,
            Data2VecTextForQuestionAnswering,
            Data2VecTextForSequenceClassification,
            Data2VecTextForTokenClassification,
            Data2VecTextModel,
            Data2VecTextPreTrainedModel,
            Data2VecVisionForImageClassification,
            Data2VecVisionForSemanticSegmentation,
            Data2VecVisionModel,
            Data2VecVisionPreTrainedModel,
        )
        from .models.deberta import (
            DEBERTA_PRETRAINED_MODEL_ARCHIVE_LIST,
            DebertaForMaskedLM,
            DebertaForQuestionAnswering,
            DebertaForSequenceClassification,
            DebertaForTokenClassification,
            DebertaModel,
            DebertaPreTrainedModel,
        )
        from .models.deberta_v2 import (
            DEBERTA_V2_PRETRAINED_MODEL_ARCHIVE_LIST,
            DebertaV2ForMaskedLM,
            DebertaV2ForMultipleChoice,
            DebertaV2ForQuestionAnswering,
            DebertaV2ForSequenceClassification,
            DebertaV2ForTokenClassification,
            DebertaV2Model,
            DebertaV2PreTrainedModel,
        )
        from .models.decision_transformer import (
            DECISION_TRANSFORMER_PRETRAINED_MODEL_ARCHIVE_LIST,
            DecisionTransformerGPT2Model,
            DecisionTransformerGPT2PreTrainedModel,
            DecisionTransformerModel,
            DecisionTransformerPreTrainedModel,
        )
        from .models.deit import (
            DEIT_PRETRAINED_MODEL_ARCHIVE_LIST,
            DeiTForImageClassification,
            DeiTForImageClassificationWithTeacher,
            DeiTForMaskedImageModeling,
            DeiTModel,
            DeiTPreTrainedModel,
        )
        from .models.dinat import (
            DINAT_PRETRAINED_MODEL_ARCHIVE_LIST,
            DinatBackbone,
            DinatForImageClassification,
            DinatModel,
            DinatPreTrainedModel,
        )
        from .models.distilbert import (
            DISTILBERT_PRETRAINED_MODEL_ARCHIVE_LIST,
            DistilBertForMaskedLM,
            DistilBertForMultipleChoice,
            DistilBertForQuestionAnswering,
            DistilBertForSequenceClassification,
            DistilBertForTokenClassification,
            DistilBertModel,
            DistilBertPreTrainedModel,
        )
        from .models.donut import DONUT_SWIN_PRETRAINED_MODEL_ARCHIVE_LIST, DonutSwinModel, DonutSwinPreTrainedModel
        from .models.dpr import (
            DPR_CONTEXT_ENCODER_PRETRAINED_MODEL_ARCHIVE_LIST,
            DPR_QUESTION_ENCODER_PRETRAINED_MODEL_ARCHIVE_LIST,
            DPR_READER_PRETRAINED_MODEL_ARCHIVE_LIST,
            DPRContextEncoder,
            DPRPretrainedContextEncoder,
            DPRPreTrainedModel,
            DPRPretrainedQuestionEncoder,
            DPRPretrainedReader,
            DPRQuestionEncoder,
            DPRReader,
        )
        from .models.dpt import (
            DPT_PRETRAINED_MODEL_ARCHIVE_LIST,
            DPTForDepthEstimation,
            DPTForSemanticSegmentation,
            DPTModel,
            DPTPreTrainedModel,
        )
        from .models.electra import (
            ELECTRA_PRETRAINED_MODEL_ARCHIVE_LIST,
            ElectraForCausalLM,
            ElectraForMaskedLM,
            ElectraForMultipleChoice,
            ElectraForPreTraining,
            ElectraForQuestionAnswering,
            ElectraForSequenceClassification,
            ElectraForTokenClassification,
            ElectraModel,
            ElectraPreTrainedModel,
            load_tf_weights_in_electra,
        )
        from .models.encoder_decoder import EncoderDecoderModel
        from .models.ernie import (
            ERNIE_PRETRAINED_MODEL_ARCHIVE_LIST,
            ErnieForCausalLM,
            ErnieForMaskedLM,
            ErnieForMultipleChoice,
            ErnieForNextSentencePrediction,
            ErnieForPreTraining,
            ErnieForQuestionAnswering,
            ErnieForSequenceClassification,
            ErnieForTokenClassification,
            ErnieModel,
            ErniePreTrainedModel,
        )
        from .models.esm import (
            ESM_PRETRAINED_MODEL_ARCHIVE_LIST,
            EsmFoldPreTrainedModel,
            EsmForMaskedLM,
            EsmForProteinFolding,
            EsmForSequenceClassification,
            EsmForTokenClassification,
            EsmModel,
            EsmPreTrainedModel,
        )
        from .models.flaubert import (
            FLAUBERT_PRETRAINED_MODEL_ARCHIVE_LIST,
            FlaubertForMultipleChoice,
            FlaubertForQuestionAnswering,
            FlaubertForQuestionAnsweringSimple,
            FlaubertForSequenceClassification,
            FlaubertForTokenClassification,
            FlaubertModel,
            FlaubertPreTrainedModel,
            FlaubertWithLMHeadModel,
        )
        from .models.flava import (
            FLAVA_PRETRAINED_MODEL_ARCHIVE_LIST,
            FlavaForPreTraining,
            FlavaImageCodebook,
            FlavaImageModel,
            FlavaModel,
            FlavaMultimodalModel,
            FlavaPreTrainedModel,
            FlavaTextModel,
        )
        from .models.fnet import (
            FNET_PRETRAINED_MODEL_ARCHIVE_LIST,
            FNetForMaskedLM,
            FNetForMultipleChoice,
            FNetForNextSentencePrediction,
            FNetForPreTraining,
            FNetForQuestionAnswering,
            FNetForSequenceClassification,
            FNetForTokenClassification,
            FNetLayer,
            FNetModel,
            FNetPreTrainedModel,
        )
        from .models.fsmt import FSMTForConditionalGeneration, FSMTModel, PretrainedFSMTModel
        from .models.funnel import (
            FUNNEL_PRETRAINED_MODEL_ARCHIVE_LIST,
            FunnelBaseModel,
            FunnelForMaskedLM,
            FunnelForMultipleChoice,
            FunnelForPreTraining,
            FunnelForQuestionAnswering,
            FunnelForSequenceClassification,
            FunnelForTokenClassification,
            FunnelModel,
            FunnelPreTrainedModel,
            load_tf_weights_in_funnel,
        )
        from .models.glpn import (
            GLPN_PRETRAINED_MODEL_ARCHIVE_LIST,
            GLPNForDepthEstimation,
            GLPNModel,
            GLPNPreTrainedModel,
        )
        from .models.gpt2 import (
            GPT2_PRETRAINED_MODEL_ARCHIVE_LIST,
            GPT2DoubleHeadsModel,
            GPT2ForSequenceClassification,
            GPT2ForTokenClassification,
            GPT2LMHeadModel,
            GPT2Model,
            GPT2PreTrainedModel,
            load_tf_weights_in_gpt2,
        )
        from .models.gpt_neo import (
            GPT_NEO_PRETRAINED_MODEL_ARCHIVE_LIST,
            GPTNeoForCausalLM,
            GPTNeoForSequenceClassification,
            GPTNeoModel,
            GPTNeoPreTrainedModel,
            load_tf_weights_in_gpt_neo,
        )
        from .models.gpt_neox import (
            GPT_NEOX_PRETRAINED_MODEL_ARCHIVE_LIST,
            GPTNeoXForCausalLM,
            GPTNeoXLayer,
            GPTNeoXModel,
            GPTNeoXPreTrainedModel,
        )
        from .models.gpt_neox_japanese import (
            GPT_NEOX_JAPANESE_PRETRAINED_MODEL_ARCHIVE_LIST,
            GPTNeoXJapaneseForCausalLM,
            GPTNeoXJapaneseLayer,
            GPTNeoXJapaneseModel,
            GPTNeoXJapanesePreTrainedModel,
        )
        from .models.gptj import (
            GPTJ_PRETRAINED_MODEL_ARCHIVE_LIST,
            GPTJForCausalLM,
            GPTJForQuestionAnswering,
            GPTJForSequenceClassification,
            GPTJModel,
            GPTJPreTrainedModel,
        )
        from .models.groupvit import (
            GROUPVIT_PRETRAINED_MODEL_ARCHIVE_LIST,
            GroupViTModel,
            GroupViTPreTrainedModel,
            GroupViTTextModel,
            GroupViTVisionModel,
        )
        from .models.hubert import (
            HUBERT_PRETRAINED_MODEL_ARCHIVE_LIST,
            HubertForCTC,
            HubertForSequenceClassification,
            HubertModel,
            HubertPreTrainedModel,
        )
        from .models.ibert import (
            IBERT_PRETRAINED_MODEL_ARCHIVE_LIST,
            IBertForMaskedLM,
            IBertForMultipleChoice,
            IBertForQuestionAnswering,
            IBertForSequenceClassification,
            IBertForTokenClassification,
            IBertModel,
            IBertPreTrainedModel,
        )
        from .models.imagegpt import (
            IMAGEGPT_PRETRAINED_MODEL_ARCHIVE_LIST,
            ImageGPTForCausalImageModeling,
            ImageGPTForImageClassification,
            ImageGPTModel,
            ImageGPTPreTrainedModel,
            load_tf_weights_in_imagegpt,
        )
        from .models.jukebox import (
            JUKEBOX_PRETRAINED_MODEL_ARCHIVE_LIST,
            JukeboxModel,
            JukeboxPreTrainedModel,
            JukeboxPrior,
            JukeboxVQVAE,
        )
        from .models.layoutlm import (
            LAYOUTLM_PRETRAINED_MODEL_ARCHIVE_LIST,
            LayoutLMForMaskedLM,
            LayoutLMForQuestionAnswering,
            LayoutLMForSequenceClassification,
            LayoutLMForTokenClassification,
            LayoutLMModel,
            LayoutLMPreTrainedModel,
        )
        from .models.layoutlmv2 import (
            LAYOUTLMV2_PRETRAINED_MODEL_ARCHIVE_LIST,
            LayoutLMv2ForQuestionAnswering,
            LayoutLMv2ForSequenceClassification,
            LayoutLMv2ForTokenClassification,
            LayoutLMv2Model,
            LayoutLMv2PreTrainedModel,
        )
        from .models.layoutlmv3 import (
            LAYOUTLMV3_PRETRAINED_MODEL_ARCHIVE_LIST,
            LayoutLMv3ForQuestionAnswering,
            LayoutLMv3ForSequenceClassification,
            LayoutLMv3ForTokenClassification,
            LayoutLMv3Model,
            LayoutLMv3PreTrainedModel,
        )
        from .models.led import (
            LED_PRETRAINED_MODEL_ARCHIVE_LIST,
            LEDForConditionalGeneration,
            LEDForQuestionAnswering,
            LEDForSequenceClassification,
            LEDModel,
            LEDPreTrainedModel,
        )
        from .models.levit import (
            LEVIT_PRETRAINED_MODEL_ARCHIVE_LIST,
            LevitForImageClassification,
            LevitForImageClassificationWithTeacher,
            LevitModel,
            LevitPreTrainedModel,
        )
        from .models.lilt import (
            LILT_PRETRAINED_MODEL_ARCHIVE_LIST,
            LiltForQuestionAnswering,
            LiltForSequenceClassification,
            LiltForTokenClassification,
            LiltModel,
            LiltPreTrainedModel,
        )
        from .models.longformer import (
            LONGFORMER_PRETRAINED_MODEL_ARCHIVE_LIST,
            LongformerForMaskedLM,
            LongformerForMultipleChoice,
            LongformerForQuestionAnswering,
            LongformerForSequenceClassification,
            LongformerForTokenClassification,
            LongformerModel,
            LongformerPreTrainedModel,
            LongformerSelfAttention,
        )
        from .models.longt5 import (
            LONGT5_PRETRAINED_MODEL_ARCHIVE_LIST,
            LongT5EncoderModel,
            LongT5ForConditionalGeneration,
            LongT5Model,
            LongT5PreTrainedModel,
        )
        from .models.luke import (
            LUKE_PRETRAINED_MODEL_ARCHIVE_LIST,
            LukeForEntityClassification,
            LukeForEntityPairClassification,
            LukeForEntitySpanClassification,
            LukeForMaskedLM,
            LukeForMultipleChoice,
            LukeForQuestionAnswering,
            LukeForSequenceClassification,
            LukeForTokenClassification,
            LukeModel,
            LukePreTrainedModel,
        )
        from .models.lxmert import (
            LxmertEncoder,
            LxmertForPreTraining,
            LxmertForQuestionAnswering,
            LxmertModel,
            LxmertPreTrainedModel,
            LxmertVisualFeatureEncoder,
            LxmertXLayer,
        )
        from .models.m2m_100 import (
            M2M_100_PRETRAINED_MODEL_ARCHIVE_LIST,
            M2M100ForConditionalGeneration,
            M2M100Model,
            M2M100PreTrainedModel,
        )
        from .models.marian import MarianForCausalLM, MarianModel, MarianMTModel
        from .models.markuplm import (
            MARKUPLM_PRETRAINED_MODEL_ARCHIVE_LIST,
            MarkupLMForQuestionAnswering,
            MarkupLMForSequenceClassification,
            MarkupLMForTokenClassification,
            MarkupLMModel,
            MarkupLMPreTrainedModel,
        )
        from .models.maskformer import (
            MASKFORMER_PRETRAINED_MODEL_ARCHIVE_LIST,
            MaskFormerForInstanceSegmentation,
            MaskFormerModel,
            MaskFormerPreTrainedModel,
            MaskFormerSwinBackbone,
        )
        from .models.mbart import (
            MBartForCausalLM,
            MBartForConditionalGeneration,
            MBartForQuestionAnswering,
            MBartForSequenceClassification,
            MBartModel,
            MBartPreTrainedModel,
        )
        from .models.mctct import MCTCT_PRETRAINED_MODEL_ARCHIVE_LIST, MCTCTForCTC, MCTCTModel, MCTCTPreTrainedModel
        from .models.megatron_bert import (
            MEGATRON_BERT_PRETRAINED_MODEL_ARCHIVE_LIST,
            MegatronBertForCausalLM,
            MegatronBertForMaskedLM,
            MegatronBertForMultipleChoice,
            MegatronBertForNextSentencePrediction,
            MegatronBertForPreTraining,
            MegatronBertForQuestionAnswering,
            MegatronBertForSequenceClassification,
            MegatronBertForTokenClassification,
            MegatronBertModel,
            MegatronBertPreTrainedModel,
        )
        from .models.mmbt import MMBTForClassification, MMBTModel, ModalEmbeddings
        from .models.mobilebert import (
            MOBILEBERT_PRETRAINED_MODEL_ARCHIVE_LIST,
            MobileBertForMaskedLM,
            MobileBertForMultipleChoice,
            MobileBertForNextSentencePrediction,
            MobileBertForPreTraining,
            MobileBertForQuestionAnswering,
            MobileBertForSequenceClassification,
            MobileBertForTokenClassification,
            MobileBertLayer,
            MobileBertModel,
            MobileBertPreTrainedModel,
            load_tf_weights_in_mobilebert,
        )
        from .models.mobilenet_v1 import (
            MOBILENET_V1_PRETRAINED_MODEL_ARCHIVE_LIST,
            MobileNetV1ForImageClassification,
            MobileNetV1Model,
            MobileNetV1PreTrainedModel,
            load_tf_weights_in_mobilenet_v1,
        )
        from .models.mobilenet_v2 import (
            MOBILENET_V2_PRETRAINED_MODEL_ARCHIVE_LIST,
            MobileNetV2ForImageClassification,
            MobileNetV2ForSemanticSegmentation,
            MobileNetV2Model,
            MobileNetV2PreTrainedModel,
            load_tf_weights_in_mobilenet_v2,
        )
        from .models.mobilevit import (
            MOBILEVIT_PRETRAINED_MODEL_ARCHIVE_LIST,
            MobileViTForImageClassification,
            MobileViTForSemanticSegmentation,
            MobileViTModel,
            MobileViTPreTrainedModel,
        )
        from .models.mpnet import (
            MPNET_PRETRAINED_MODEL_ARCHIVE_LIST,
            MPNetForMaskedLM,
            MPNetForMultipleChoice,
            MPNetForQuestionAnswering,
            MPNetForSequenceClassification,
            MPNetForTokenClassification,
            MPNetLayer,
            MPNetModel,
            MPNetPreTrainedModel,
        )
        from .models.mt5 import MT5EncoderModel, MT5ForConditionalGeneration, MT5Model
        from .models.mvp import (
            MVP_PRETRAINED_MODEL_ARCHIVE_LIST,
            MvpForCausalLM,
            MvpForConditionalGeneration,
            MvpForQuestionAnswering,
            MvpForSequenceClassification,
            MvpModel,
            MvpPreTrainedModel,
        )
        from .models.nat import (
            NAT_PRETRAINED_MODEL_ARCHIVE_LIST,
            NatBackbone,
            NatForImageClassification,
            NatModel,
            NatPreTrainedModel,
        )
        from .models.nezha import (
            NEZHA_PRETRAINED_MODEL_ARCHIVE_LIST,
            NezhaForMaskedLM,
            NezhaForMultipleChoice,
            NezhaForNextSentencePrediction,
            NezhaForPreTraining,
            NezhaForQuestionAnswering,
            NezhaForSequenceClassification,
            NezhaForTokenClassification,
            NezhaModel,
            NezhaPreTrainedModel,
        )
        from .models.nystromformer import (
            NYSTROMFORMER_PRETRAINED_MODEL_ARCHIVE_LIST,
            NystromformerForMaskedLM,
            NystromformerForMultipleChoice,
            NystromformerForQuestionAnswering,
            NystromformerForSequenceClassification,
            NystromformerForTokenClassification,
            NystromformerLayer,
            NystromformerModel,
            NystromformerPreTrainedModel,
        )
        from .models.openai import (
            OPENAI_GPT_PRETRAINED_MODEL_ARCHIVE_LIST,
            OpenAIGPTDoubleHeadsModel,
            OpenAIGPTForSequenceClassification,
            OpenAIGPTLMHeadModel,
            OpenAIGPTModel,
            OpenAIGPTPreTrainedModel,
            load_tf_weights_in_openai_gpt,
        )
        from .models.opt import (
            OPT_PRETRAINED_MODEL_ARCHIVE_LIST,
            OPTForCausalLM,
            OPTForQuestionAnswering,
            OPTForSequenceClassification,
            OPTModel,
            OPTPreTrainedModel,
        )
        from .models.owlvit import (
            OWLVIT_PRETRAINED_MODEL_ARCHIVE_LIST,
            OwlViTForObjectDetection,
            OwlViTModel,
            OwlViTPreTrainedModel,
            OwlViTTextModel,
            OwlViTVisionModel,
        )
        from .models.pegasus import (
            PegasusForCausalLM,
            PegasusForConditionalGeneration,
            PegasusModel,
            PegasusPreTrainedModel,
        )
        from .models.pegasus_x import (
            PEGASUS_X_PRETRAINED_MODEL_ARCHIVE_LIST,
            PegasusXForConditionalGeneration,
            PegasusXModel,
            PegasusXPreTrainedModel,
        )
        from .models.perceiver import (
            PERCEIVER_PRETRAINED_MODEL_ARCHIVE_LIST,
            PerceiverForImageClassificationConvProcessing,
            PerceiverForImageClassificationFourier,
            PerceiverForImageClassificationLearned,
            PerceiverForMaskedLM,
            PerceiverForMultimodalAutoencoding,
            PerceiverForOpticalFlow,
            PerceiverForSequenceClassification,
            PerceiverLayer,
            PerceiverModel,
            PerceiverPreTrainedModel,
        )
        from .models.plbart import (
            PLBART_PRETRAINED_MODEL_ARCHIVE_LIST,
            PLBartForCausalLM,
            PLBartForConditionalGeneration,
            PLBartForSequenceClassification,
            PLBartModel,
            PLBartPreTrainedModel,
        )
        from .models.poolformer import (
            POOLFORMER_PRETRAINED_MODEL_ARCHIVE_LIST,
            PoolFormerForImageClassification,
            PoolFormerModel,
            PoolFormerPreTrainedModel,
        )
        from .models.prophetnet import (
            PROPHETNET_PRETRAINED_MODEL_ARCHIVE_LIST,
            ProphetNetDecoder,
            ProphetNetEncoder,
            ProphetNetForCausalLM,
            ProphetNetForConditionalGeneration,
            ProphetNetModel,
            ProphetNetPreTrainedModel,
        )
        from .models.qdqbert import (
            QDQBERT_PRETRAINED_MODEL_ARCHIVE_LIST,
            QDQBertForMaskedLM,
            QDQBertForMultipleChoice,
            QDQBertForNextSentencePrediction,
            QDQBertForQuestionAnswering,
            QDQBertForSequenceClassification,
            QDQBertForTokenClassification,
            QDQBertLayer,
            QDQBertLMHeadModel,
            QDQBertModel,
            QDQBertPreTrainedModel,
            load_tf_weights_in_qdqbert,
        )
        from .models.rag import RagModel, RagPreTrainedModel, RagSequenceForGeneration, RagTokenForGeneration
        from .models.realm import (
            REALM_PRETRAINED_MODEL_ARCHIVE_LIST,
            RealmEmbedder,
            RealmForOpenQA,
            RealmKnowledgeAugEncoder,
            RealmPreTrainedModel,
            RealmReader,
            RealmRetriever,
            RealmScorer,
            load_tf_weights_in_realm,
        )
        from .models.reformer import (
            REFORMER_PRETRAINED_MODEL_ARCHIVE_LIST,
            ReformerAttention,
            ReformerForMaskedLM,
            ReformerForQuestionAnswering,
            ReformerForSequenceClassification,
            ReformerLayer,
            ReformerModel,
            ReformerModelWithLMHead,
            ReformerPreTrainedModel,
        )
        from .models.regnet import (
            REGNET_PRETRAINED_MODEL_ARCHIVE_LIST,
            RegNetForImageClassification,
            RegNetModel,
            RegNetPreTrainedModel,
        )
        from .models.rembert import (
            REMBERT_PRETRAINED_MODEL_ARCHIVE_LIST,
            RemBertForCausalLM,
            RemBertForMaskedLM,
            RemBertForMultipleChoice,
            RemBertForQuestionAnswering,
            RemBertForSequenceClassification,
            RemBertForTokenClassification,
            RemBertLayer,
            RemBertModel,
            RemBertPreTrainedModel,
            load_tf_weights_in_rembert,
        )
        from .models.resnet import (
            RESNET_PRETRAINED_MODEL_ARCHIVE_LIST,
            ResNetBackbone,
            ResNetForImageClassification,
            ResNetModel,
            ResNetPreTrainedModel,
        )
        from .models.retribert import RETRIBERT_PRETRAINED_MODEL_ARCHIVE_LIST, RetriBertModel, RetriBertPreTrainedModel
        from .models.roberta import (
            ROBERTA_PRETRAINED_MODEL_ARCHIVE_LIST,
            RobertaForCausalLM,
            RobertaForMaskedLM,
            RobertaForMultipleChoice,
            RobertaForQuestionAnswering,
            RobertaForSequenceClassification,
            RobertaForTokenClassification,
            RobertaModel,
            RobertaPreTrainedModel,
        )
        from .models.roc_bert import (
            ROC_BERT_PRETRAINED_MODEL_ARCHIVE_LIST,
            RoCBertForCausalLM,
            RoCBertForMaskedLM,
            RoCBertForMultipleChoice,
            RoCBertForPreTraining,
            RoCBertForQuestionAnswering,
            RoCBertForSequenceClassification,
            RoCBertForTokenClassification,
            RoCBertLayer,
            RoCBertModel,
            RoCBertPreTrainedModel,
            load_tf_weights_in_roc_bert,
        )
        from .models.roformer import (
            ROFORMER_PRETRAINED_MODEL_ARCHIVE_LIST,
            RoFormerForCausalLM,
            RoFormerForMaskedLM,
            RoFormerForMultipleChoice,
            RoFormerForQuestionAnswering,
            RoFormerForSequenceClassification,
            RoFormerForTokenClassification,
            RoFormerLayer,
            RoFormerModel,
            RoFormerPreTrainedModel,
            load_tf_weights_in_roformer,
        )
        from .models.segformer import (
            SEGFORMER_PRETRAINED_MODEL_ARCHIVE_LIST,
            SegformerDecodeHead,
            SegformerForImageClassification,
            SegformerForSemanticSegmentation,
            SegformerLayer,
            SegformerModel,
            SegformerPreTrainedModel,
        )
        from .models.sew import (
            SEW_PRETRAINED_MODEL_ARCHIVE_LIST,
            SEWForCTC,
            SEWForSequenceClassification,
            SEWModel,
            SEWPreTrainedModel,
        )
        from .models.sew_d import (
            SEW_D_PRETRAINED_MODEL_ARCHIVE_LIST,
            SEWDForCTC,
            SEWDForSequenceClassification,
            SEWDModel,
            SEWDPreTrainedModel,
        )
        from .models.speech_encoder_decoder import SpeechEncoderDecoderModel
        from .models.speech_to_text import (
            SPEECH_TO_TEXT_PRETRAINED_MODEL_ARCHIVE_LIST,
            Speech2TextForConditionalGeneration,
            Speech2TextModel,
            Speech2TextPreTrainedModel,
        )
        from .models.speech_to_text_2 import Speech2Text2ForCausalLM, Speech2Text2PreTrainedModel
        from .models.splinter import (
            SPLINTER_PRETRAINED_MODEL_ARCHIVE_LIST,
            SplinterForPreTraining,
            SplinterForQuestionAnswering,
            SplinterLayer,
            SplinterModel,
            SplinterPreTrainedModel,
        )
        from .models.squeezebert import (
            SQUEEZEBERT_PRETRAINED_MODEL_ARCHIVE_LIST,
            SqueezeBertForMaskedLM,
            SqueezeBertForMultipleChoice,
            SqueezeBertForQuestionAnswering,
            SqueezeBertForSequenceClassification,
            SqueezeBertForTokenClassification,
            SqueezeBertModel,
            SqueezeBertModule,
            SqueezeBertPreTrainedModel,
        )
        from .models.swin import (
            SWIN_PRETRAINED_MODEL_ARCHIVE_LIST,
            SwinBackbone,
            SwinForImageClassification,
            SwinForMaskedImageModeling,
            SwinModel,
            SwinPreTrainedModel,
        )
        from .models.swin2sr import (
            SWIN2SR_PRETRAINED_MODEL_ARCHIVE_LIST,
            Swin2SRForImageSuperResolution,
            Swin2SRModel,
            Swin2SRPreTrainedModel,
        )
        from .models.swinv2 import (
            SWINV2_PRETRAINED_MODEL_ARCHIVE_LIST,
            Swinv2ForImageClassification,
            Swinv2ForMaskedImageModeling,
            Swinv2Model,
            Swinv2PreTrainedModel,
        )
        from .models.switch_transformers import (
            SWITCH_TRANSFORMERS_PRETRAINED_MODEL_ARCHIVE_LIST,
            SwitchTransformersEncoderModel,
            SwitchTransformersForConditionalGeneration,
            SwitchTransformersModel,
            SwitchTransformersPreTrainedModel,
            SwitchTransformersSparseMLP,
            SwitchTransformersTop1Router,
        )
        from .models.t5 import (
            T5_PRETRAINED_MODEL_ARCHIVE_LIST,
            T5EncoderModel,
            T5ForConditionalGeneration,
            T5Model,
            T5PreTrainedModel,
            load_tf_weights_in_t5,
        )
        from .models.tapas import (
            TAPAS_PRETRAINED_MODEL_ARCHIVE_LIST,
            TapasForMaskedLM,
            TapasForQuestionAnswering,
            TapasForSequenceClassification,
            TapasModel,
            TapasPreTrainedModel,
            load_tf_weights_in_tapas,
        )
        from .models.time_series_transformer import (
            TIME_SERIES_TRANSFORMER_PRETRAINED_MODEL_ARCHIVE_LIST,
            TimeSeriesTransformerForPrediction,
            TimeSeriesTransformerModel,
            TimeSeriesTransformerPreTrainedModel,
        )
        from .models.timesformer import (
            TIMESFORMER_PRETRAINED_MODEL_ARCHIVE_LIST,
            TimesformerForVideoClassification,
            TimesformerModel,
            TimesformerPreTrainedModel,
        )
        from .models.trajectory_transformer import (
            TRAJECTORY_TRANSFORMER_PRETRAINED_MODEL_ARCHIVE_LIST,
            TrajectoryTransformerModel,
            TrajectoryTransformerPreTrainedModel,
        )
        from .models.transfo_xl import (
            TRANSFO_XL_PRETRAINED_MODEL_ARCHIVE_LIST,
            AdaptiveEmbedding,
            TransfoXLForSequenceClassification,
            TransfoXLLMHeadModel,
            TransfoXLModel,
            TransfoXLPreTrainedModel,
            load_tf_weights_in_transfo_xl,
        )
        from .models.trocr import TROCR_PRETRAINED_MODEL_ARCHIVE_LIST, TrOCRForCausalLM, TrOCRPreTrainedModel
        from .models.tvlt import (
            Tvlt_PRETRAINED_MODEL_ARCHIVE_LIST,
            TvltForPreTraining,
            TvltModel,
            TvltForQuestionAnswering,
            TvltForSequenceClassification,
        )
        from .models.unispeech import (
            UNISPEECH_PRETRAINED_MODEL_ARCHIVE_LIST,
            UniSpeechForCTC,
            UniSpeechForPreTraining,
            UniSpeechForSequenceClassification,
            UniSpeechModel,
            UniSpeechPreTrainedModel,
        )
        from .models.unispeech_sat import (
            UNISPEECH_SAT_PRETRAINED_MODEL_ARCHIVE_LIST,
            UniSpeechSatForAudioFrameClassification,
            UniSpeechSatForCTC,
            UniSpeechSatForPreTraining,
            UniSpeechSatForSequenceClassification,
            UniSpeechSatForXVector,
            UniSpeechSatModel,
            UniSpeechSatPreTrainedModel,
        )
        from .models.van import (
            VAN_PRETRAINED_MODEL_ARCHIVE_LIST,
            VanForImageClassification,
            VanModel,
            VanPreTrainedModel,
        )
        from .models.videomae import (
            VIDEOMAE_PRETRAINED_MODEL_ARCHIVE_LIST,
            VideoMAEForPreTraining,
            VideoMAEForVideoClassification,
            VideoMAEModel,
            VideoMAEPreTrainedModel,
        )
        from .models.vilt import (
            VILT_PRETRAINED_MODEL_ARCHIVE_LIST,
            ViltForImageAndTextRetrieval,
            ViltForImagesAndTextClassification,
            ViltForMaskedLM,
            ViltForQuestionAnswering,
            ViltForTokenClassification,
            ViltLayer,
            ViltModel,
            ViltPreTrainedModel,
        )
        from .models.vision_encoder_decoder import VisionEncoderDecoderModel
        from .models.vision_text_dual_encoder import VisionTextDualEncoderModel
        from .models.visual_bert import (
            VISUAL_BERT_PRETRAINED_MODEL_ARCHIVE_LIST,
            VisualBertForMultipleChoice,
            VisualBertForPreTraining,
            VisualBertForQuestionAnswering,
            VisualBertForRegionToPhraseAlignment,
            VisualBertForVisualReasoning,
            VisualBertLayer,
            VisualBertModel,
            VisualBertPreTrainedModel,
        )
        from .models.vit import (
            VIT_PRETRAINED_MODEL_ARCHIVE_LIST,
            ViTForImageClassification,
            ViTForMaskedImageModeling,
            ViTModel,
            ViTPreTrainedModel,
        )
        from .models.vit_hybrid import (
            VIT_HYBRID_PRETRAINED_MODEL_ARCHIVE_LIST,
            ViTHybridForImageClassification,
            ViTHybridModel,
            ViTHybridPreTrainedModel,
        )
        from .models.vit_mae import (
            VIT_MAE_PRETRAINED_MODEL_ARCHIVE_LIST,
            ViTMAEForPreTraining,
            ViTMAELayer,
            ViTMAEModel,
            ViTMAEPreTrainedModel,
        )
        from .models.vit_msn import (
            VIT_MSN_PRETRAINED_MODEL_ARCHIVE_LIST,
            ViTMSNForImageClassification,
            ViTMSNModel,
            ViTMSNPreTrainedModel,
        )
        from .models.wav2vec2 import (
            WAV_2_VEC_2_PRETRAINED_MODEL_ARCHIVE_LIST,
            Wav2Vec2ForAudioFrameClassification,
            Wav2Vec2ForCTC,
            Wav2Vec2ForMaskedLM,
            Wav2Vec2ForPreTraining,
            Wav2Vec2ForSequenceClassification,
            Wav2Vec2ForXVector,
            Wav2Vec2Model,
            Wav2Vec2PreTrainedModel,
        )
        from .models.wav2vec2_conformer import (
            WAV2VEC2_CONFORMER_PRETRAINED_MODEL_ARCHIVE_LIST,
            Wav2Vec2ConformerForAudioFrameClassification,
            Wav2Vec2ConformerForCTC,
            Wav2Vec2ConformerForPreTraining,
            Wav2Vec2ConformerForSequenceClassification,
            Wav2Vec2ConformerForXVector,
            Wav2Vec2ConformerModel,
            Wav2Vec2ConformerPreTrainedModel,
        )
        from .models.wavlm import (
            WAVLM_PRETRAINED_MODEL_ARCHIVE_LIST,
            WavLMForAudioFrameClassification,
            WavLMForCTC,
            WavLMForSequenceClassification,
            WavLMForXVector,
            WavLMModel,
            WavLMPreTrainedModel,
        )
        from .models.whisper import (
            WHISPER_PRETRAINED_MODEL_ARCHIVE_LIST,
            WhisperForConditionalGeneration,
            WhisperModel,
            WhisperPreTrainedModel,
        )
        from .models.x_clip import (
            XCLIP_PRETRAINED_MODEL_ARCHIVE_LIST,
            XCLIPModel,
            XCLIPPreTrainedModel,
            XCLIPTextModel,
            XCLIPVisionModel,
        )
        from .models.xglm import XGLM_PRETRAINED_MODEL_ARCHIVE_LIST, XGLMForCausalLM, XGLMModel, XGLMPreTrainedModel
        from .models.xlm import (
            XLM_PRETRAINED_MODEL_ARCHIVE_LIST,
            XLMForMultipleChoice,
            XLMForQuestionAnswering,
            XLMForQuestionAnsweringSimple,
            XLMForSequenceClassification,
            XLMForTokenClassification,
            XLMModel,
            XLMPreTrainedModel,
            XLMWithLMHeadModel,
        )
        from .models.xlm_prophetnet import (
            XLM_PROPHETNET_PRETRAINED_MODEL_ARCHIVE_LIST,
            XLMProphetNetDecoder,
            XLMProphetNetEncoder,
            XLMProphetNetForCausalLM,
            XLMProphetNetForConditionalGeneration,
            XLMProphetNetModel,
            XLMProphetNetPreTrainedModel,
        )
        from .models.xlm_roberta import (
            XLM_ROBERTA_PRETRAINED_MODEL_ARCHIVE_LIST,
            XLMRobertaForCausalLM,
            XLMRobertaForMaskedLM,
            XLMRobertaForMultipleChoice,
            XLMRobertaForQuestionAnswering,
            XLMRobertaForSequenceClassification,
            XLMRobertaForTokenClassification,
            XLMRobertaModel,
            XLMRobertaPreTrainedModel,
        )
        from .models.xlm_roberta_xl import (
            XLM_ROBERTA_XL_PRETRAINED_MODEL_ARCHIVE_LIST,
            XLMRobertaXLForCausalLM,
            XLMRobertaXLForMaskedLM,
            XLMRobertaXLForMultipleChoice,
            XLMRobertaXLForQuestionAnswering,
            XLMRobertaXLForSequenceClassification,
            XLMRobertaXLForTokenClassification,
            XLMRobertaXLModel,
            XLMRobertaXLPreTrainedModel,
        )
        from .models.xlnet import (
            XLNET_PRETRAINED_MODEL_ARCHIVE_LIST,
            XLNetForMultipleChoice,
            XLNetForQuestionAnswering,
            XLNetForQuestionAnsweringSimple,
            XLNetForSequenceClassification,
            XLNetForTokenClassification,
            XLNetLMHeadModel,
            XLNetModel,
            XLNetPreTrainedModel,
            load_tf_weights_in_xlnet,
        )
        from .models.yolos import (
            YOLOS_PRETRAINED_MODEL_ARCHIVE_LIST,
            YolosForObjectDetection,
            YolosModel,
            YolosPreTrainedModel,
        )
        from .models.yoso import (
            YOSO_PRETRAINED_MODEL_ARCHIVE_LIST,
            YosoForMaskedLM,
            YosoForMultipleChoice,
            YosoForQuestionAnswering,
            YosoForSequenceClassification,
            YosoForTokenClassification,
            YosoLayer,
            YosoModel,
            YosoPreTrainedModel,
        )

        # Optimization
        from .optimization import (
            Adafactor,
            AdamW,
            get_constant_schedule,
            get_constant_schedule_with_warmup,
            get_cosine_schedule_with_warmup,
            get_cosine_with_hard_restarts_schedule_with_warmup,
            get_linear_schedule_with_warmup,
            get_polynomial_decay_schedule_with_warmup,
            get_scheduler,
        )
        from .pytorch_utils import Conv1D, apply_chunking_to_forward, prune_layer

        # Trainer
        from .trainer import Trainer
        from .trainer_pt_utils import torch_distributed_zero_first
        from .trainer_seq2seq import Seq2SeqTrainer

    # TensorFlow
    try:
        if not is_tf_available():
            raise OptionalDependencyNotAvailable()
    except OptionalDependencyNotAvailable:
        # Import the same objects as dummies to get them in the namespace.
        # They will raise an import error if the user tries to instantiate / use them.
        from .utils.dummy_tf_objects import *
    else:
        from .benchmark.benchmark_args_tf import TensorFlowBenchmarkArguments

        # Benchmarks
        from .benchmark.benchmark_tf import TensorFlowBenchmark
        from .generation import (
            TFForcedBOSTokenLogitsProcessor,
            TFForcedEOSTokenLogitsProcessor,
            TFGenerationMixin,
            TFLogitsProcessor,
            TFLogitsProcessorList,
            TFLogitsWarper,
            TFMinLengthLogitsProcessor,
            TFNoBadWordsLogitsProcessor,
            TFNoRepeatNGramLogitsProcessor,
            TFRepetitionPenaltyLogitsProcessor,
            TFTemperatureLogitsWarper,
            TFTopKLogitsWarper,
            TFTopPLogitsWarper,
            tf_top_k_top_p_filtering,
        )
        from .keras_callbacks import KerasMetricCallback, PushToHubCallback
        from .modeling_tf_layoutlm import (
            TF_LAYOUTLM_PRETRAINED_MODEL_ARCHIVE_LIST,
            TFLayoutLMForMaskedLM,
            TFLayoutLMForQuestionAnswering,
            TFLayoutLMForSequenceClassification,
            TFLayoutLMForTokenClassification,
            TFLayoutLMMainLayer,
            TFLayoutLMModel,
            TFLayoutLMPreTrainedModel,
        )
        from .modeling_tf_utils import TFPreTrainedModel, TFSequenceSummary, TFSharedEmbeddings, shape_list

        # TensorFlow model imports
        from .models.albert import (
            TF_ALBERT_PRETRAINED_MODEL_ARCHIVE_LIST,
            TFAlbertForMaskedLM,
            TFAlbertForMultipleChoice,
            TFAlbertForPreTraining,
            TFAlbertForQuestionAnswering,
            TFAlbertForSequenceClassification,
            TFAlbertForTokenClassification,
            TFAlbertMainLayer,
            TFAlbertModel,
            TFAlbertPreTrainedModel,
        )
        from .models.auto import (
            TF_MODEL_FOR_CAUSAL_LM_MAPPING,
            TF_MODEL_FOR_DOCUMENT_QUESTION_ANSWERING_MAPPING,
            TF_MODEL_FOR_IMAGE_CLASSIFICATION_MAPPING,
            TF_MODEL_FOR_MASKED_IMAGE_MODELING_MAPPING,
            TF_MODEL_FOR_MASKED_LM_MAPPING,
            TF_MODEL_FOR_MULTIPLE_CHOICE_MAPPING,
            TF_MODEL_FOR_NEXT_SENTENCE_PREDICTION_MAPPING,
            TF_MODEL_FOR_PRETRAINING_MAPPING,
            TF_MODEL_FOR_QUESTION_ANSWERING_MAPPING,
            TF_MODEL_FOR_SEMANTIC_SEGMENTATION_MAPPING,
            TF_MODEL_FOR_SEQ_TO_SEQ_CAUSAL_LM_MAPPING,
            TF_MODEL_FOR_SEQUENCE_CLASSIFICATION_MAPPING,
            TF_MODEL_FOR_SPEECH_SEQ_2_SEQ_MAPPING,
            TF_MODEL_FOR_TABLE_QUESTION_ANSWERING_MAPPING,
            TF_MODEL_FOR_TOKEN_CLASSIFICATION_MAPPING,
            TF_MODEL_FOR_VISION_2_SEQ_MAPPING,
            TF_MODEL_MAPPING,
            TF_MODEL_WITH_LM_HEAD_MAPPING,
            TFAutoModel,
            TFAutoModelForCausalLM,
            TFAutoModelForDocumentQuestionAnswering,
            TFAutoModelForImageClassification,
            TFAutoModelForMaskedLM,
            TFAutoModelForMultipleChoice,
            TFAutoModelForNextSentencePrediction,
            TFAutoModelForPreTraining,
            TFAutoModelForQuestionAnswering,
            TFAutoModelForSemanticSegmentation,
            TFAutoModelForSeq2SeqLM,
            TFAutoModelForSequenceClassification,
            TFAutoModelForSpeechSeq2Seq,
            TFAutoModelForTableQuestionAnswering,
            TFAutoModelForTokenClassification,
            TFAutoModelForVision2Seq,
            TFAutoModelWithLMHead,
        )
        from .models.bart import (
            TFBartForConditionalGeneration,
            TFBartForSequenceClassification,
            TFBartModel,
            TFBartPretrainedModel,
        )
        from .models.bert import (
            TF_BERT_PRETRAINED_MODEL_ARCHIVE_LIST,
            TFBertEmbeddings,
            TFBertForMaskedLM,
            TFBertForMultipleChoice,
            TFBertForNextSentencePrediction,
            TFBertForPreTraining,
            TFBertForQuestionAnswering,
            TFBertForSequenceClassification,
            TFBertForTokenClassification,
            TFBertLMHeadModel,
            TFBertMainLayer,
            TFBertModel,
            TFBertPreTrainedModel,
        )
        from .models.blenderbot import (
            TFBlenderbotForConditionalGeneration,
            TFBlenderbotModel,
            TFBlenderbotPreTrainedModel,
        )
        from .models.blenderbot_small import (
            TFBlenderbotSmallForConditionalGeneration,
            TFBlenderbotSmallModel,
            TFBlenderbotSmallPreTrainedModel,
        )
        from .models.camembert import (
            TF_CAMEMBERT_PRETRAINED_MODEL_ARCHIVE_LIST,
            TFCamembertForCausalLM,
            TFCamembertForMaskedLM,
            TFCamembertForMultipleChoice,
            TFCamembertForQuestionAnswering,
            TFCamembertForSequenceClassification,
            TFCamembertForTokenClassification,
            TFCamembertModel,
            TFCamembertPreTrainedModel,
        )
        from .models.clip import (
            TF_CLIP_PRETRAINED_MODEL_ARCHIVE_LIST,
            TFCLIPModel,
            TFCLIPPreTrainedModel,
            TFCLIPTextModel,
            TFCLIPVisionModel,
        )
        from .models.convbert import (
            TF_CONVBERT_PRETRAINED_MODEL_ARCHIVE_LIST,
            TFConvBertForMaskedLM,
            TFConvBertForMultipleChoice,
            TFConvBertForQuestionAnswering,
            TFConvBertForSequenceClassification,
            TFConvBertForTokenClassification,
            TFConvBertLayer,
            TFConvBertModel,
            TFConvBertPreTrainedModel,
        )
        from .models.convnext import TFConvNextForImageClassification, TFConvNextModel, TFConvNextPreTrainedModel
        from .models.ctrl import (
            TF_CTRL_PRETRAINED_MODEL_ARCHIVE_LIST,
            TFCTRLForSequenceClassification,
            TFCTRLLMHeadModel,
            TFCTRLModel,
            TFCTRLPreTrainedModel,
        )
        from .models.cvt import (
            TF_CVT_PRETRAINED_MODEL_ARCHIVE_LIST,
            TFCvtForImageClassification,
            TFCvtModel,
            TFCvtPreTrainedModel,
        )
        from .models.data2vec import (
            TFData2VecVisionForImageClassification,
            TFData2VecVisionForSemanticSegmentation,
            TFData2VecVisionModel,
            TFData2VecVisionPreTrainedModel,
        )
        from .models.deberta import (
            TF_DEBERTA_PRETRAINED_MODEL_ARCHIVE_LIST,
            TFDebertaForMaskedLM,
            TFDebertaForQuestionAnswering,
            TFDebertaForSequenceClassification,
            TFDebertaForTokenClassification,
            TFDebertaModel,
            TFDebertaPreTrainedModel,
        )
        from .models.deberta_v2 import (
            TF_DEBERTA_V2_PRETRAINED_MODEL_ARCHIVE_LIST,
            TFDebertaV2ForMaskedLM,
            TFDebertaV2ForQuestionAnswering,
            TFDebertaV2ForSequenceClassification,
            TFDebertaV2ForTokenClassification,
            TFDebertaV2Model,
            TFDebertaV2PreTrainedModel,
        )
        from .models.deit import (
            TF_DEIT_PRETRAINED_MODEL_ARCHIVE_LIST,
            TFDeiTForImageClassification,
            TFDeiTForImageClassificationWithTeacher,
            TFDeiTForMaskedImageModeling,
            TFDeiTModel,
            TFDeiTPreTrainedModel,
        )
        from .models.distilbert import (
            TF_DISTILBERT_PRETRAINED_MODEL_ARCHIVE_LIST,
            TFDistilBertForMaskedLM,
            TFDistilBertForMultipleChoice,
            TFDistilBertForQuestionAnswering,
            TFDistilBertForSequenceClassification,
            TFDistilBertForTokenClassification,
            TFDistilBertMainLayer,
            TFDistilBertModel,
            TFDistilBertPreTrainedModel,
        )
        from .models.dpr import (
            TF_DPR_CONTEXT_ENCODER_PRETRAINED_MODEL_ARCHIVE_LIST,
            TF_DPR_QUESTION_ENCODER_PRETRAINED_MODEL_ARCHIVE_LIST,
            TF_DPR_READER_PRETRAINED_MODEL_ARCHIVE_LIST,
            TFDPRContextEncoder,
            TFDPRPretrainedContextEncoder,
            TFDPRPretrainedQuestionEncoder,
            TFDPRPretrainedReader,
            TFDPRQuestionEncoder,
            TFDPRReader,
        )
        from .models.electra import (
            TF_ELECTRA_PRETRAINED_MODEL_ARCHIVE_LIST,
            TFElectraForMaskedLM,
            TFElectraForMultipleChoice,
            TFElectraForPreTraining,
            TFElectraForQuestionAnswering,
            TFElectraForSequenceClassification,
            TFElectraForTokenClassification,
            TFElectraModel,
            TFElectraPreTrainedModel,
        )
        from .models.encoder_decoder import TFEncoderDecoderModel
        from .models.esm import (
            ESM_PRETRAINED_MODEL_ARCHIVE_LIST,
            TFEsmForMaskedLM,
            TFEsmForSequenceClassification,
            TFEsmForTokenClassification,
            TFEsmModel,
            TFEsmPreTrainedModel,
        )
        from .models.flaubert import (
            TF_FLAUBERT_PRETRAINED_MODEL_ARCHIVE_LIST,
            TFFlaubertForMultipleChoice,
            TFFlaubertForQuestionAnsweringSimple,
            TFFlaubertForSequenceClassification,
            TFFlaubertForTokenClassification,
            TFFlaubertModel,
            TFFlaubertPreTrainedModel,
            TFFlaubertWithLMHeadModel,
        )
        from .models.funnel import (
            TF_FUNNEL_PRETRAINED_MODEL_ARCHIVE_LIST,
            TFFunnelBaseModel,
            TFFunnelForMaskedLM,
            TFFunnelForMultipleChoice,
            TFFunnelForPreTraining,
            TFFunnelForQuestionAnswering,
            TFFunnelForSequenceClassification,
            TFFunnelForTokenClassification,
            TFFunnelModel,
            TFFunnelPreTrainedModel,
        )
        from .models.gpt2 import (
            TF_GPT2_PRETRAINED_MODEL_ARCHIVE_LIST,
            TFGPT2DoubleHeadsModel,
            TFGPT2ForSequenceClassification,
            TFGPT2LMHeadModel,
            TFGPT2MainLayer,
            TFGPT2Model,
            TFGPT2PreTrainedModel,
        )
        from .models.gptj import (
            TFGPTJForCausalLM,
            TFGPTJForQuestionAnswering,
            TFGPTJForSequenceClassification,
            TFGPTJModel,
            TFGPTJPreTrainedModel,
        )
        from .models.groupvit import (
            TF_GROUPVIT_PRETRAINED_MODEL_ARCHIVE_LIST,
            TFGroupViTModel,
            TFGroupViTPreTrainedModel,
            TFGroupViTTextModel,
            TFGroupViTVisionModel,
        )
        from .models.hubert import (
            TF_HUBERT_PRETRAINED_MODEL_ARCHIVE_LIST,
            TFHubertForCTC,
            TFHubertModel,
            TFHubertPreTrainedModel,
        )
        from .models.layoutlmv3 import (
            TF_LAYOUTLMV3_PRETRAINED_MODEL_ARCHIVE_LIST,
            TFLayoutLMv3ForQuestionAnswering,
            TFLayoutLMv3ForSequenceClassification,
            TFLayoutLMv3ForTokenClassification,
            TFLayoutLMv3Model,
            TFLayoutLMv3PreTrainedModel,
        )
        from .models.led import TFLEDForConditionalGeneration, TFLEDModel, TFLEDPreTrainedModel
        from .models.longformer import (
            TF_LONGFORMER_PRETRAINED_MODEL_ARCHIVE_LIST,
            TFLongformerForMaskedLM,
            TFLongformerForMultipleChoice,
            TFLongformerForQuestionAnswering,
            TFLongformerForSequenceClassification,
            TFLongformerForTokenClassification,
            TFLongformerModel,
            TFLongformerPreTrainedModel,
            TFLongformerSelfAttention,
        )
        from .models.lxmert import (
            TF_LXMERT_PRETRAINED_MODEL_ARCHIVE_LIST,
            TFLxmertForPreTraining,
            TFLxmertMainLayer,
            TFLxmertModel,
            TFLxmertPreTrainedModel,
            TFLxmertVisualFeatureEncoder,
        )
        from .models.marian import TFMarianModel, TFMarianMTModel, TFMarianPreTrainedModel
        from .models.mbart import TFMBartForConditionalGeneration, TFMBartModel, TFMBartPreTrainedModel
        from .models.mobilebert import (
            TF_MOBILEBERT_PRETRAINED_MODEL_ARCHIVE_LIST,
            TF_MOBILEVIT_PRETRAINED_MODEL_ARCHIVE_LIST,
            TFMobileBertForMaskedLM,
            TFMobileBertForMultipleChoice,
            TFMobileBertForNextSentencePrediction,
            TFMobileBertForPreTraining,
            TFMobileBertForQuestionAnswering,
            TFMobileBertForSequenceClassification,
            TFMobileBertForTokenClassification,
            TFMobileBertMainLayer,
            TFMobileBertModel,
            TFMobileBertPreTrainedModel,
            TFMobileViTForImageClassification,
            TFMobileViTForSemanticSegmentation,
            TFMobileViTModel,
            TFMobileViTPreTrainedModel,
        )
        from .models.mpnet import (
            TF_MPNET_PRETRAINED_MODEL_ARCHIVE_LIST,
            TFMPNetForMaskedLM,
            TFMPNetForMultipleChoice,
            TFMPNetForQuestionAnswering,
            TFMPNetForSequenceClassification,
            TFMPNetForTokenClassification,
            TFMPNetMainLayer,
            TFMPNetModel,
            TFMPNetPreTrainedModel,
        )
        from .models.mt5 import TFMT5EncoderModel, TFMT5ForConditionalGeneration, TFMT5Model
        from .models.openai import (
            TF_OPENAI_GPT_PRETRAINED_MODEL_ARCHIVE_LIST,
            TFOpenAIGPTDoubleHeadsModel,
            TFOpenAIGPTForSequenceClassification,
            TFOpenAIGPTLMHeadModel,
            TFOpenAIGPTMainLayer,
            TFOpenAIGPTModel,
            TFOpenAIGPTPreTrainedModel,
        )
        from .models.opt import TFOPTForCausalLM, TFOPTModel, TFOPTPreTrainedModel
        from .models.pegasus import TFPegasusForConditionalGeneration, TFPegasusModel, TFPegasusPreTrainedModel
        from .models.rag import TFRagModel, TFRagPreTrainedModel, TFRagSequenceForGeneration, TFRagTokenForGeneration
        from .models.regnet import (
            TF_REGNET_PRETRAINED_MODEL_ARCHIVE_LIST,
            TFRegNetForImageClassification,
            TFRegNetModel,
            TFRegNetPreTrainedModel,
        )
        from .models.rembert import (
            TF_REMBERT_PRETRAINED_MODEL_ARCHIVE_LIST,
            TFRemBertForCausalLM,
            TFRemBertForMaskedLM,
            TFRemBertForMultipleChoice,
            TFRemBertForQuestionAnswering,
            TFRemBertForSequenceClassification,
            TFRemBertForTokenClassification,
            TFRemBertLayer,
            TFRemBertModel,
            TFRemBertPreTrainedModel,
        )
        from .models.resnet import (
            TF_RESNET_PRETRAINED_MODEL_ARCHIVE_LIST,
            TFResNetForImageClassification,
            TFResNetModel,
            TFResNetPreTrainedModel,
        )
        from .models.roberta import (
            TF_ROBERTA_PRETRAINED_MODEL_ARCHIVE_LIST,
            TFRobertaForCausalLM,
            TFRobertaForMaskedLM,
            TFRobertaForMultipleChoice,
            TFRobertaForQuestionAnswering,
            TFRobertaForSequenceClassification,
            TFRobertaForTokenClassification,
            TFRobertaMainLayer,
            TFRobertaModel,
            TFRobertaPreTrainedModel,
        )
        from .models.roformer import (
            TF_ROFORMER_PRETRAINED_MODEL_ARCHIVE_LIST,
            TFRoFormerForCausalLM,
            TFRoFormerForMaskedLM,
            TFRoFormerForMultipleChoice,
            TFRoFormerForQuestionAnswering,
            TFRoFormerForSequenceClassification,
            TFRoFormerForTokenClassification,
            TFRoFormerLayer,
            TFRoFormerModel,
            TFRoFormerPreTrainedModel,
        )
        from .models.segformer import (
            TF_SEGFORMER_PRETRAINED_MODEL_ARCHIVE_LIST,
            TFSegformerDecodeHead,
            TFSegformerForImageClassification,
            TFSegformerForSemanticSegmentation,
            TFSegformerModel,
            TFSegformerPreTrainedModel,
        )
        from .models.speech_to_text import (
            TF_SPEECH_TO_TEXT_PRETRAINED_MODEL_ARCHIVE_LIST,
            TFSpeech2TextForConditionalGeneration,
            TFSpeech2TextModel,
            TFSpeech2TextPreTrainedModel,
        )
        from .models.swin import (
            TF_SWIN_PRETRAINED_MODEL_ARCHIVE_LIST,
            TFSwinForImageClassification,
            TFSwinForMaskedImageModeling,
            TFSwinModel,
            TFSwinPreTrainedModel,
        )
        from .models.t5 import (
            TF_T5_PRETRAINED_MODEL_ARCHIVE_LIST,
            TFT5EncoderModel,
            TFT5ForConditionalGeneration,
            TFT5Model,
            TFT5PreTrainedModel,
        )
        from .models.tapas import (
            TF_TAPAS_PRETRAINED_MODEL_ARCHIVE_LIST,
            TFTapasForMaskedLM,
            TFTapasForQuestionAnswering,
            TFTapasForSequenceClassification,
            TFTapasModel,
            TFTapasPreTrainedModel,
        )
        from .models.transfo_xl import (
            TF_TRANSFO_XL_PRETRAINED_MODEL_ARCHIVE_LIST,
            TFAdaptiveEmbedding,
            TFTransfoXLForSequenceClassification,
            TFTransfoXLLMHeadModel,
            TFTransfoXLMainLayer,
            TFTransfoXLModel,
            TFTransfoXLPreTrainedModel,
        )
        from .models.vision_encoder_decoder import TFVisionEncoderDecoderModel
        from .models.vit import TFViTForImageClassification, TFViTModel, TFViTPreTrainedModel
        from .models.vit_mae import TFViTMAEForPreTraining, TFViTMAEModel, TFViTMAEPreTrainedModel
        from .models.wav2vec2 import (
            TF_WAV_2_VEC_2_PRETRAINED_MODEL_ARCHIVE_LIST,
            TFWav2Vec2ForCTC,
            TFWav2Vec2Model,
            TFWav2Vec2PreTrainedModel,
        )
        from .models.whisper import (
            TF_WHISPER_PRETRAINED_MODEL_ARCHIVE_LIST,
            TFWhisperForConditionalGeneration,
            TFWhisperModel,
            TFWhisperPreTrainedModel,
        )
        from .models.xglm import (
            TF_XGLM_PRETRAINED_MODEL_ARCHIVE_LIST,
            TFXGLMForCausalLM,
            TFXGLMModel,
            TFXGLMPreTrainedModel,
        )
        from .models.xlm import (
            TF_XLM_PRETRAINED_MODEL_ARCHIVE_LIST,
            TFXLMForMultipleChoice,
            TFXLMForQuestionAnsweringSimple,
            TFXLMForSequenceClassification,
            TFXLMForTokenClassification,
            TFXLMMainLayer,
            TFXLMModel,
            TFXLMPreTrainedModel,
            TFXLMWithLMHeadModel,
        )
        from .models.xlm_roberta import (
            TF_XLM_ROBERTA_PRETRAINED_MODEL_ARCHIVE_LIST,
            TFXLMRobertaForMaskedLM,
            TFXLMRobertaForMultipleChoice,
            TFXLMRobertaForQuestionAnswering,
            TFXLMRobertaForSequenceClassification,
            TFXLMRobertaForTokenClassification,
            TFXLMRobertaModel,
        )
        from .models.xlnet import (
            TF_XLNET_PRETRAINED_MODEL_ARCHIVE_LIST,
            TFXLNetForMultipleChoice,
            TFXLNetForQuestionAnsweringSimple,
            TFXLNetForSequenceClassification,
            TFXLNetForTokenClassification,
            TFXLNetLMHeadModel,
            TFXLNetMainLayer,
            TFXLNetModel,
            TFXLNetPreTrainedModel,
        )

        # Optimization
        from .optimization_tf import AdamWeightDecay, GradientAccumulator, WarmUp, create_optimizer

        # Trainer
        from .trainer_tf import TFTrainer

    try:
        if not is_flax_available():
            raise OptionalDependencyNotAvailable()
    except OptionalDependencyNotAvailable:
        # Import the same objects as dummies to get them in the namespace.
        # They will raise an import error if the user tries to instantiate / use them.
        from .utils.dummy_flax_objects import *
    else:
        from .generation import (
            FlaxForcedBOSTokenLogitsProcessor,
            FlaxForcedEOSTokenLogitsProcessor,
            FlaxGenerationMixin,
            FlaxLogitsProcessor,
            FlaxLogitsProcessorList,
            FlaxLogitsWarper,
            FlaxMinLengthLogitsProcessor,
            FlaxTemperatureLogitsWarper,
            FlaxTopKLogitsWarper,
            FlaxTopPLogitsWarper,
        )
        from .modeling_flax_utils import FlaxPreTrainedModel

        # Flax model imports
        from .models.albert import (
            FlaxAlbertForMaskedLM,
            FlaxAlbertForMultipleChoice,
            FlaxAlbertForPreTraining,
            FlaxAlbertForQuestionAnswering,
            FlaxAlbertForSequenceClassification,
            FlaxAlbertForTokenClassification,
            FlaxAlbertModel,
            FlaxAlbertPreTrainedModel,
        )
        from .models.auto import (
            FLAX_MODEL_FOR_CAUSAL_LM_MAPPING,
            FLAX_MODEL_FOR_IMAGE_CLASSIFICATION_MAPPING,
            FLAX_MODEL_FOR_MASKED_LM_MAPPING,
            FLAX_MODEL_FOR_MULTIPLE_CHOICE_MAPPING,
            FLAX_MODEL_FOR_NEXT_SENTENCE_PREDICTION_MAPPING,
            FLAX_MODEL_FOR_PRETRAINING_MAPPING,
            FLAX_MODEL_FOR_QUESTION_ANSWERING_MAPPING,
            FLAX_MODEL_FOR_SEQ_TO_SEQ_CAUSAL_LM_MAPPING,
            FLAX_MODEL_FOR_SEQUENCE_CLASSIFICATION_MAPPING,
            FLAX_MODEL_FOR_TOKEN_CLASSIFICATION_MAPPING,
            FLAX_MODEL_FOR_VISION_2_SEQ_MAPPING,
            FLAX_MODEL_MAPPING,
            FlaxAutoModel,
            FlaxAutoModelForCausalLM,
            FlaxAutoModelForImageClassification,
            FlaxAutoModelForMaskedLM,
            FlaxAutoModelForMultipleChoice,
            FlaxAutoModelForNextSentencePrediction,
            FlaxAutoModelForPreTraining,
            FlaxAutoModelForQuestionAnswering,
            FlaxAutoModelForSeq2SeqLM,
            FlaxAutoModelForSequenceClassification,
            FlaxAutoModelForTokenClassification,
            FlaxAutoModelForVision2Seq,
        )
        from .models.bart import (
            FlaxBartDecoderPreTrainedModel,
            FlaxBartForCausalLM,
            FlaxBartForConditionalGeneration,
            FlaxBartForQuestionAnswering,
            FlaxBartForSequenceClassification,
            FlaxBartModel,
            FlaxBartPreTrainedModel,
        )
        from .models.beit import (
            FlaxBeitForImageClassification,
            FlaxBeitForMaskedImageModeling,
            FlaxBeitModel,
            FlaxBeitPreTrainedModel,
        )
        from .models.bert import (
            FlaxBertForCausalLM,
            FlaxBertForMaskedLM,
            FlaxBertForMultipleChoice,
            FlaxBertForNextSentencePrediction,
            FlaxBertForPreTraining,
            FlaxBertForQuestionAnswering,
            FlaxBertForSequenceClassification,
            FlaxBertForTokenClassification,
            FlaxBertModel,
            FlaxBertPreTrainedModel,
        )
        from .models.big_bird import (
            FlaxBigBirdForCausalLM,
            FlaxBigBirdForMaskedLM,
            FlaxBigBirdForMultipleChoice,
            FlaxBigBirdForPreTraining,
            FlaxBigBirdForQuestionAnswering,
            FlaxBigBirdForSequenceClassification,
            FlaxBigBirdForTokenClassification,
            FlaxBigBirdModel,
            FlaxBigBirdPreTrainedModel,
        )
        from .models.blenderbot import (
            FlaxBlenderbotForConditionalGeneration,
            FlaxBlenderbotModel,
            FlaxBlenderbotPreTrainedModel,
        )
        from .models.blenderbot_small import (
            FlaxBlenderbotSmallForConditionalGeneration,
            FlaxBlenderbotSmallModel,
            FlaxBlenderbotSmallPreTrainedModel,
        )
        from .models.clip import (
            FlaxCLIPModel,
            FlaxCLIPPreTrainedModel,
            FlaxCLIPTextModel,
            FlaxCLIPTextPreTrainedModel,
            FlaxCLIPVisionModel,
            FlaxCLIPVisionPreTrainedModel,
        )
        from .models.distilbert import (
            FlaxDistilBertForMaskedLM,
            FlaxDistilBertForMultipleChoice,
            FlaxDistilBertForQuestionAnswering,
            FlaxDistilBertForSequenceClassification,
            FlaxDistilBertForTokenClassification,
            FlaxDistilBertModel,
            FlaxDistilBertPreTrainedModel,
        )
        from .models.electra import (
            FlaxElectraForCausalLM,
            FlaxElectraForMaskedLM,
            FlaxElectraForMultipleChoice,
            FlaxElectraForPreTraining,
            FlaxElectraForQuestionAnswering,
            FlaxElectraForSequenceClassification,
            FlaxElectraForTokenClassification,
            FlaxElectraModel,
            FlaxElectraPreTrainedModel,
        )
        from .models.encoder_decoder import FlaxEncoderDecoderModel
        from .models.gpt2 import FlaxGPT2LMHeadModel, FlaxGPT2Model, FlaxGPT2PreTrainedModel
        from .models.gpt_neo import FlaxGPTNeoForCausalLM, FlaxGPTNeoModel, FlaxGPTNeoPreTrainedModel
        from .models.gptj import FlaxGPTJForCausalLM, FlaxGPTJModel, FlaxGPTJPreTrainedModel
        from .models.longt5 import FlaxLongT5ForConditionalGeneration, FlaxLongT5Model, FlaxLongT5PreTrainedModel
        from .models.marian import FlaxMarianModel, FlaxMarianMTModel, FlaxMarianPreTrainedModel
        from .models.mbart import (
            FlaxMBartForConditionalGeneration,
            FlaxMBartForQuestionAnswering,
            FlaxMBartForSequenceClassification,
            FlaxMBartModel,
            FlaxMBartPreTrainedModel,
        )
        from .models.mt5 import FlaxMT5EncoderModel, FlaxMT5ForConditionalGeneration, FlaxMT5Model
        from .models.opt import FlaxOPTForCausalLM, FlaxOPTModel, FlaxOPTPreTrainedModel
        from .models.pegasus import FlaxPegasusForConditionalGeneration, FlaxPegasusModel, FlaxPegasusPreTrainedModel
        from .models.roberta import (
            FlaxRobertaForCausalLM,
            FlaxRobertaForMaskedLM,
            FlaxRobertaForMultipleChoice,
            FlaxRobertaForQuestionAnswering,
            FlaxRobertaForSequenceClassification,
            FlaxRobertaForTokenClassification,
            FlaxRobertaModel,
            FlaxRobertaPreTrainedModel,
        )
        from .models.roformer import (
            FlaxRoFormerForMaskedLM,
            FlaxRoFormerForMultipleChoice,
            FlaxRoFormerForQuestionAnswering,
            FlaxRoFormerForSequenceClassification,
            FlaxRoFormerForTokenClassification,
            FlaxRoFormerModel,
            FlaxRoFormerPreTrainedModel,
        )
        from .models.speech_encoder_decoder import FlaxSpeechEncoderDecoderModel
        from .models.t5 import FlaxT5EncoderModel, FlaxT5ForConditionalGeneration, FlaxT5Model, FlaxT5PreTrainedModel
        from .models.vision_encoder_decoder import FlaxVisionEncoderDecoderModel
        from .models.vision_text_dual_encoder import FlaxVisionTextDualEncoderModel
        from .models.vit import FlaxViTForImageClassification, FlaxViTModel, FlaxViTPreTrainedModel
        from .models.wav2vec2 import (
            FlaxWav2Vec2ForCTC,
            FlaxWav2Vec2ForPreTraining,
            FlaxWav2Vec2Model,
            FlaxWav2Vec2PreTrainedModel,
        )
        from .models.xglm import FlaxXGLMForCausalLM, FlaxXGLMModel, FlaxXGLMPreTrainedModel
        from .models.xlm_roberta import (
            FlaxXLMRobertaForMaskedLM,
            FlaxXLMRobertaForMultipleChoice,
            FlaxXLMRobertaForQuestionAnswering,
            FlaxXLMRobertaForSequenceClassification,
            FlaxXLMRobertaForTokenClassification,
            FlaxXLMRobertaModel,
        )

else:
    import sys

    sys.modules[__name__] = _LazyModule(
        __name__,
        globals()["__file__"],
        _import_structure,
        module_spec=__spec__,
        extra_objects={"__version__": __version__},
    )


if not is_tf_available() and not is_torch_available() and not is_flax_available():
    logger.warning(
        "None of PyTorch, TensorFlow >= 2.0, or Flax have been found. "
        "Models won't be available and only tokenizers, configuration "
        "and file/data utilities can be used."
    )<|MERGE_RESOLUTION|>--- conflicted
+++ resolved
@@ -787,13 +787,8 @@
     _import_structure["models.perceiver"].extend(["PerceiverFeatureExtractor", "PerceiverImageProcessor"])
     _import_structure["models.poolformer"].extend(["PoolFormerFeatureExtractor", "PoolFormerImageProcessor"])
     _import_structure["models.segformer"].extend(["SegformerFeatureExtractor", "SegformerImageProcessor"])
-<<<<<<< HEAD
-    _import_structure["models.tvlt"].extend(
-        ["TvltAudioFeatureExtractor", "TvltPixelFeatureExtractor", "TvltProcessor"]
-    )
-=======
+    _import_structure["models.tvlt"].extend(["TvltAudioFeatureExtractor", "TvltImageProcessor", "TvltProcessor"])
     _import_structure["models.swin2sr"].append("Swin2SRImageProcessor")
->>>>>>> 7032e020
     _import_structure["models.videomae"].extend(["VideoMAEFeatureExtractor", "VideoMAEImageProcessor"])
     _import_structure["models.vilt"].extend(["ViltFeatureExtractor", "ViltImageProcessor", "ViltProcessor"])
     _import_structure["models.vit"].extend(["ViTFeatureExtractor", "ViTImageProcessor"])
@@ -4013,11 +4008,8 @@
         from .models.perceiver import PerceiverFeatureExtractor, PerceiverImageProcessor
         from .models.poolformer import PoolFormerFeatureExtractor, PoolFormerImageProcessor
         from .models.segformer import SegformerFeatureExtractor, SegformerImageProcessor
-<<<<<<< HEAD
-        from .models.tvlt import TvltAudioFeatureExtractor, TvltPixelFeatureExtractor, TvltProcessor
-=======
         from .models.swin2sr import Swin2SRImageProcessor
->>>>>>> 7032e020
+        from .models.tvlt import TvltImageProcessor, TvltAudioFeatureExtractor, TvltProcessor
         from .models.videomae import VideoMAEFeatureExtractor, VideoMAEImageProcessor
         from .models.vilt import ViltFeatureExtractor, ViltImageProcessor, ViltProcessor
         from .models.vit import ViTFeatureExtractor, ViTImageProcessor
