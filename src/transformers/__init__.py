# Copyright 2020 The HuggingFace Team. All rights reserved.
#
# Licensed under the Apache License, Version 2.0 (the "License");
# you may not use this file except in compliance with the License.
# You may obtain a copy of the License at
#
#     http://www.apache.org/licenses/LICENSE-2.0
#
# Unless required by applicable law or agreed to in writing, software
# distributed under the License is distributed on an "AS IS" BASIS,
# WITHOUT WARRANTIES OR CONDITIONS OF ANY KIND, either express or implied.
# See the License for the specific language governing permissions and
# limitations under the License.

# When adding a new object to this init, remember to add it twice: once inside the `_import_structure` dictionary and
# once inside the `if TYPE_CHECKING` branch. The `TYPE_CHECKING` should have import statements as usual, but they are
# only there for type checking. The `_import_structure` is a dictionary submodule to list of object names, and is used
# to defer the actual importing for when the objects are requested. This way `import transformers` provides the names
# in the namespace without actually importing anything (and especially none of the backends).

__version__ = "4.51.0.dev0"

from typing import TYPE_CHECKING

# Check the dependencies satisfy the minimal versions required.
from . import dependency_versions_check
from .utils import (
    OptionalDependencyNotAvailable,
    _LazyModule,
    is_bitsandbytes_available,
    is_essentia_available,
    is_flax_available,
    is_g2p_en_available,
    is_keras_nlp_available,
    is_librosa_available,
    is_pretty_midi_available,
    is_scipy_available,
    is_sentencepiece_available,
    is_speech_available,
    is_tensorflow_text_available,
    is_tf_available,
    is_timm_available,
    is_tokenizers_available,
    is_torch_available,
    is_torchaudio_available,
    is_torchvision_available,
    is_vision_available,
    logging,
)


logger = logging.get_logger(__name__)  # pylint: disable=invalid-name


# Base objects, independent of any specific backend
_import_structure = {
    "agents": [
        "Agent",
        "CodeAgent",
        "HfApiEngine",
        "ManagedAgent",
        "PipelineTool",
        "ReactAgent",
        "ReactCodeAgent",
        "ReactJsonAgent",
        "Tool",
        "Toolbox",
        "ToolCollection",
        "TransformersEngine",
        "launch_gradio_demo",
        "load_tool",
        "stream_to_gradio",
        "tool",
    ],
    "audio_utils": [],
    "commands": [],
    "configuration_utils": ["PretrainedConfig"],
    "convert_graph_to_onnx": [],
    "convert_slow_tokenizers_checkpoints_to_fast": [],
    "convert_tf_hub_seq_to_seq_bert_to_pytorch": [],
    "data": [
        "DataProcessor",
        "InputExample",
        "InputFeatures",
        "SingleSentenceClassificationProcessor",
        "SquadExample",
        "SquadFeatures",
        "SquadV1Processor",
        "SquadV2Processor",
        "glue_compute_metrics",
        "glue_convert_examples_to_features",
        "glue_output_modes",
        "glue_processors",
        "glue_tasks_num_labels",
        "squad_convert_examples_to_features",
        "xnli_compute_metrics",
        "xnli_output_modes",
        "xnli_processors",
        "xnli_tasks_num_labels",
    ],
    "data.data_collator": [
        "DataCollator",
        "DataCollatorForLanguageModeling",
        "DataCollatorForMultipleChoice",
        "DataCollatorForPermutationLanguageModeling",
        "DataCollatorForSeq2Seq",
        "DataCollatorForSOP",
        "DataCollatorForTokenClassification",
        "DataCollatorForWholeWordMask",
        "DataCollatorWithFlattening",
        "DataCollatorWithPadding",
        "DefaultDataCollator",
        "default_data_collator",
    ],
    "data.metrics": [],
    "data.processors": [],
    "debug_utils": [],
    "dependency_versions_check": [],
    "dependency_versions_table": [],
    "dynamic_module_utils": [],
    "feature_extraction_sequence_utils": ["SequenceFeatureExtractor"],
    "feature_extraction_utils": ["BatchFeature", "FeatureExtractionMixin"],
    "file_utils": [],
    "generation": [
        "AsyncTextIteratorStreamer",
        "CompileConfig",
        "GenerationConfig",
        "TextIteratorStreamer",
        "TextStreamer",
        "WatermarkingConfig",
    ],
    "hf_argparser": ["HfArgumentParser"],
    "hyperparameter_search": [],
    "image_transforms": [],
    "integrations": [
        "is_clearml_available",
        "is_comet_available",
        "is_dvclive_available",
        "is_neptune_available",
        "is_optuna_available",
        "is_ray_available",
        "is_ray_tune_available",
        "is_sigopt_available",
        "is_swanlab_available",
        "is_tensorboard_available",
        "is_wandb_available",
    ],
    "loss": [],
    "modelcard": ["ModelCard"],
    # Losses
    "modeling_tf_pytorch_utils": [
        "convert_tf_weight_name_to_pt_weight_name",
        "load_pytorch_checkpoint_in_tf2_model",
        "load_pytorch_model_in_tf2_model",
        "load_pytorch_weights_in_tf2_model",
        "load_tf2_checkpoint_in_pytorch_model",
        "load_tf2_model_in_pytorch_model",
        "load_tf2_weights_in_pytorch_model",
    ],
    # Models
    "models": [],
    "models.albert": ["AlbertConfig"],
    "models.align": [
        "AlignConfig",
        "AlignProcessor",
        "AlignTextConfig",
        "AlignVisionConfig",
    ],
    "models.altclip": [
        "AltCLIPConfig",
        "AltCLIPProcessor",
        "AltCLIPTextConfig",
        "AltCLIPVisionConfig",
    ],
    "models.aria": [
        "AriaConfig",
        "AriaProcessor",
        "AriaTextConfig",
    ],
    "models.audio_spectrogram_transformer": [
        "ASTConfig",
        "ASTFeatureExtractor",
    ],
    "models.auto": [
        "CONFIG_MAPPING",
        "FEATURE_EXTRACTOR_MAPPING",
        "IMAGE_PROCESSOR_MAPPING",
        "MODEL_NAMES_MAPPING",
        "PROCESSOR_MAPPING",
        "TOKENIZER_MAPPING",
        "AutoConfig",
        "AutoFeatureExtractor",
        "AutoImageProcessor",
        "AutoProcessor",
        "AutoTokenizer",
    ],
    "models.autoformer": ["AutoformerConfig"],
    "models.aya_vision": ["AyaVisionConfig", "AyaVisionProcessor"],
    "models.bamba": ["BambaConfig"],
    "models.bark": [
        "BarkCoarseConfig",
        "BarkConfig",
        "BarkFineConfig",
        "BarkProcessor",
        "BarkSemanticConfig",
    ],
    "models.bart": ["BartConfig", "BartTokenizer"],
    "models.barthez": [],
    "models.bartpho": [],
    "models.beit": ["BeitConfig"],
    "models.bert": [
        "BasicTokenizer",
        "BertConfig",
        "BertTokenizer",
        "WordpieceTokenizer",
    ],
    "models.bert_generation": ["BertGenerationConfig"],
    "models.bert_japanese": [
        "BertJapaneseTokenizer",
        "CharacterTokenizer",
        "MecabTokenizer",
    ],
    "models.bertweet": ["BertweetTokenizer"],
    "models.big_bird": ["BigBirdConfig"],
    "models.bigbird_pegasus": ["BigBirdPegasusConfig"],
    "models.biogpt": [
        "BioGptConfig",
        "BioGptTokenizer",
    ],
    "models.bit": ["BitConfig"],
    "models.blenderbot": [
        "BlenderbotConfig",
        "BlenderbotTokenizer",
    ],
    "models.blenderbot_small": [
        "BlenderbotSmallConfig",
        "BlenderbotSmallTokenizer",
    ],
    "models.blip": [
        "BlipConfig",
        "BlipProcessor",
        "BlipTextConfig",
        "BlipVisionConfig",
    ],
    "models.blip_2": [
        "Blip2Config",
        "Blip2Processor",
        "Blip2QFormerConfig",
        "Blip2VisionConfig",
    ],
    "models.bloom": ["BloomConfig"],
    "models.bridgetower": [
        "BridgeTowerConfig",
        "BridgeTowerProcessor",
        "BridgeTowerTextConfig",
        "BridgeTowerVisionConfig",
    ],
    "models.bros": [
        "BrosConfig",
        "BrosProcessor",
    ],
    "models.byt5": ["ByT5Tokenizer"],
    "models.camembert": ["CamembertConfig"],
    "models.canine": [
        "CanineConfig",
        "CanineTokenizer",
    ],
    "models.chameleon": [
        "ChameleonConfig",
        "ChameleonProcessor",
        "ChameleonVQVAEConfig",
    ],
    "models.chinese_clip": [
        "ChineseCLIPConfig",
        "ChineseCLIPProcessor",
        "ChineseCLIPTextConfig",
        "ChineseCLIPVisionConfig",
    ],
    "models.clap": [
        "ClapAudioConfig",
        "ClapConfig",
        "ClapProcessor",
        "ClapTextConfig",
    ],
    "models.clip": [
        "CLIPConfig",
        "CLIPProcessor",
        "CLIPTextConfig",
        "CLIPTokenizer",
        "CLIPVisionConfig",
    ],
    "models.clipseg": [
        "CLIPSegConfig",
        "CLIPSegProcessor",
        "CLIPSegTextConfig",
        "CLIPSegVisionConfig",
    ],
    "models.clvp": [
        "ClvpConfig",
        "ClvpDecoderConfig",
        "ClvpEncoderConfig",
        "ClvpFeatureExtractor",
        "ClvpProcessor",
        "ClvpTokenizer",
    ],
    "models.code_llama": [],
    "models.codegen": [
        "CodeGenConfig",
        "CodeGenTokenizer",
    ],
    "models.cohere": ["CohereConfig"],
    "models.cohere2": ["Cohere2Config"],
    "models.colpali": [
        "ColPaliConfig",
        "ColPaliProcessor",
    ],
    "models.conditional_detr": ["ConditionalDetrConfig"],
    "models.convbert": [
        "ConvBertConfig",
        "ConvBertTokenizer",
    ],
    "models.convnext": ["ConvNextConfig"],
    "models.convnextv2": ["ConvNextV2Config"],
    "models.cpm": [],
    "models.cpmant": [
        "CpmAntConfig",
        "CpmAntTokenizer",
    ],
    "models.ctrl": [
        "CTRLConfig",
        "CTRLTokenizer",
    ],
    "models.cvt": ["CvtConfig"],
    "models.dab_detr": ["DabDetrConfig"],
    "models.dac": ["DacConfig", "DacFeatureExtractor"],
    "models.data2vec": [
        "Data2VecAudioConfig",
        "Data2VecTextConfig",
        "Data2VecVisionConfig",
    ],
    "models.dbrx": ["DbrxConfig"],
    "models.deberta": [
        "DebertaConfig",
        "DebertaTokenizer",
    ],
    "models.deberta_v2": ["DebertaV2Config"],
    "models.decision_transformer": ["DecisionTransformerConfig"],
    "models.deepseek_v3": ["DeepseekV3Config"],
    "models.deformable_detr": ["DeformableDetrConfig"],
    "models.deit": ["DeiTConfig"],
    "models.deprecated": [],
    "models.deprecated.bort": [],
    "models.deprecated.deta": ["DetaConfig"],
    "models.deprecated.efficientformer": ["EfficientFormerConfig"],
    "models.deprecated.ernie_m": ["ErnieMConfig"],
    "models.deprecated.gptsan_japanese": [
        "GPTSanJapaneseConfig",
        "GPTSanJapaneseTokenizer",
    ],
    "models.deprecated.graphormer": ["GraphormerConfig"],
    "models.deprecated.jukebox": [
        "JukeboxConfig",
        "JukeboxPriorConfig",
        "JukeboxTokenizer",
        "JukeboxVQVAEConfig",
    ],
    "models.deprecated.mctct": [
        "MCTCTConfig",
        "MCTCTFeatureExtractor",
        "MCTCTProcessor",
    ],
    "models.deprecated.mega": ["MegaConfig"],
    "models.deprecated.mmbt": ["MMBTConfig"],
    "models.deprecated.nat": ["NatConfig"],
    "models.deprecated.nezha": ["NezhaConfig"],
    "models.deprecated.open_llama": ["OpenLlamaConfig"],
    "models.deprecated.qdqbert": ["QDQBertConfig"],
    "models.deprecated.realm": [
        "RealmConfig",
        "RealmTokenizer",
    ],
    "models.deprecated.retribert": [
        "RetriBertConfig",
        "RetriBertTokenizer",
    ],
    "models.deprecated.speech_to_text_2": [
        "Speech2Text2Config",
        "Speech2Text2Processor",
        "Speech2Text2Tokenizer",
    ],
    "models.deprecated.tapex": ["TapexTokenizer"],
    "models.deprecated.trajectory_transformer": ["TrajectoryTransformerConfig"],
    "models.deprecated.transfo_xl": [
        "TransfoXLConfig",
        "TransfoXLCorpus",
        "TransfoXLTokenizer",
    ],
    "models.deprecated.tvlt": [
        "TvltConfig",
        "TvltFeatureExtractor",
        "TvltProcessor",
    ],
    "models.deprecated.van": ["VanConfig"],
    "models.deprecated.vit_hybrid": ["ViTHybridConfig"],
    "models.deprecated.xlm_prophetnet": ["XLMProphetNetConfig"],
    "models.depth_anything": ["DepthAnythingConfig"],
    "models.depth_pro": ["DepthProConfig"],
    "models.detr": ["DetrConfig"],
    "models.dialogpt": [],
    "models.diffllama": ["DiffLlamaConfig"],
    "models.dinat": ["DinatConfig"],
    "models.dinov2": ["Dinov2Config"],
    "models.dinov2_with_registers": ["Dinov2WithRegistersConfig"],
    "models.distilbert": [
        "DistilBertConfig",
        "DistilBertTokenizer",
    ],
    "models.dit": [],
    "models.donut": [
        "DonutProcessor",
        "DonutSwinConfig",
    ],
    "models.dpr": [
        "DPRConfig",
        "DPRContextEncoderTokenizer",
        "DPRQuestionEncoderTokenizer",
        "DPRReaderOutput",
        "DPRReaderTokenizer",
    ],
    "models.dpt": ["DPTConfig"],
    "models.efficientnet": ["EfficientNetConfig"],
    "models.electra": [
        "ElectraConfig",
        "ElectraTokenizer",
    ],
    "models.emu3": [
        "Emu3Config",
        "Emu3Processor",
        "Emu3TextConfig",
        "Emu3VQVAEConfig",
    ],
    "models.encodec": [
        "EncodecConfig",
        "EncodecFeatureExtractor",
    ],
    "models.encoder_decoder": ["EncoderDecoderConfig"],
    "models.ernie": ["ErnieConfig"],
    "models.esm": ["EsmConfig", "EsmTokenizer"],
    "models.falcon": ["FalconConfig"],
    "models.falcon_mamba": ["FalconMambaConfig"],
    "models.fastspeech2_conformer": [
        "FastSpeech2ConformerConfig",
        "FastSpeech2ConformerHifiGanConfig",
        "FastSpeech2ConformerTokenizer",
        "FastSpeech2ConformerWithHifiGanConfig",
    ],
    "models.flaubert": ["FlaubertConfig", "FlaubertTokenizer"],
    "models.flava": [
        "FlavaConfig",
        "FlavaImageCodebookConfig",
        "FlavaImageConfig",
        "FlavaMultimodalConfig",
        "FlavaTextConfig",
    ],
    "models.fnet": ["FNetConfig"],
    "models.focalnet": ["FocalNetConfig"],
    "models.fsmt": [
        "FSMTConfig",
        "FSMTTokenizer",
    ],
    "models.funnel": [
        "FunnelConfig",
        "FunnelTokenizer",
    ],
    "models.fuyu": ["FuyuConfig"],
    "models.gemma": ["GemmaConfig"],
    "models.gemma2": ["Gemma2Config"],
    "models.gemma3": ["Gemma3Config", "Gemma3Processor", "Gemma3TextConfig"],
    "models.git": [
        "GitConfig",
        "GitProcessor",
        "GitVisionConfig",
    ],
    "models.glm": ["GlmConfig"],
    "models.glpn": ["GLPNConfig"],
    "models.got_ocr2": [
        "GotOcr2Config",
        "GotOcr2Processor",
        "GotOcr2VisionConfig",
    ],
    "models.gpt2": [
        "GPT2Config",
        "GPT2Tokenizer",
    ],
    "models.gpt_bigcode": ["GPTBigCodeConfig"],
    "models.gpt_neo": ["GPTNeoConfig"],
    "models.gpt_neox": ["GPTNeoXConfig"],
    "models.gpt_neox_japanese": ["GPTNeoXJapaneseConfig"],
    "models.gpt_sw3": [],
    "models.gptj": ["GPTJConfig"],
    "models.granite": ["GraniteConfig"],
    "models.granitemoe": ["GraniteMoeConfig"],
    "models.granitemoeshared": ["GraniteMoeSharedConfig"],
    "models.grounding_dino": [
        "GroundingDinoConfig",
        "GroundingDinoProcessor",
    ],
    "models.groupvit": [
        "GroupViTConfig",
        "GroupViTTextConfig",
        "GroupViTVisionConfig",
    ],
    "models.helium": ["HeliumConfig"],
    "models.herbert": ["HerbertTokenizer"],
    "models.hiera": ["HieraConfig"],
    "models.hubert": ["HubertConfig"],
    "models.ibert": ["IBertConfig"],
    "models.idefics": ["IdeficsConfig"],
    "models.idefics2": ["Idefics2Config"],
    "models.idefics3": ["Idefics3Config"],
    "models.ijepa": ["IJepaConfig"],
    "models.imagegpt": ["ImageGPTConfig"],
    "models.informer": ["InformerConfig"],
    "models.instructblip": [
        "InstructBlipConfig",
        "InstructBlipProcessor",
        "InstructBlipQFormerConfig",
        "InstructBlipVisionConfig",
    ],
    "models.instructblipvideo": [
        "InstructBlipVideoConfig",
        "InstructBlipVideoProcessor",
        "InstructBlipVideoQFormerConfig",
        "InstructBlipVideoVisionConfig",
    ],
    "models.jamba": ["JambaConfig"],
    "models.jetmoe": ["JetMoeConfig"],
    "models.kosmos2": [
        "Kosmos2Config",
        "Kosmos2Processor",
    ],
    "models.layoutlm": [
        "LayoutLMConfig",
        "LayoutLMTokenizer",
    ],
    "models.layoutlmv2": [
        "LayoutLMv2Config",
        "LayoutLMv2FeatureExtractor",
        "LayoutLMv2ImageProcessor",
        "LayoutLMv2Processor",
        "LayoutLMv2Tokenizer",
    ],
    "models.layoutlmv3": [
        "LayoutLMv3Config",
        "LayoutLMv3FeatureExtractor",
        "LayoutLMv3ImageProcessor",
        "LayoutLMv3Processor",
        "LayoutLMv3Tokenizer",
    ],
    "models.layoutxlm": ["LayoutXLMProcessor"],
    "models.led": ["LEDConfig", "LEDTokenizer"],
    "models.levit": ["LevitConfig"],
    "models.lilt": ["LiltConfig"],
    "models.llama": ["LlamaConfig"],
    "models.llava": [
        "LlavaConfig",
        "LlavaProcessor",
    ],
    "models.llava_next": [
        "LlavaNextConfig",
        "LlavaNextProcessor",
    ],
    "models.llava_next_video": [
        "LlavaNextVideoConfig",
        "LlavaNextVideoProcessor",
    ],
    "models.llava_onevision": ["LlavaOnevisionConfig", "LlavaOnevisionProcessor"],
    "models.longformer": [
        "LongformerConfig",
        "LongformerTokenizer",
    ],
    "models.longt5": ["LongT5Config"],
    "models.luke": [
        "LukeConfig",
        "LukeTokenizer",
    ],
    "models.lxmert": [
        "LxmertConfig",
        "LxmertTokenizer",
    ],
    "models.m2m_100": ["M2M100Config"],
    "models.mamba": ["MambaConfig"],
    "models.mamba2": ["Mamba2Config"],
    "models.marian": ["MarianConfig"],
    "models.markuplm": [
        "MarkupLMConfig",
        "MarkupLMFeatureExtractor",
        "MarkupLMProcessor",
        "MarkupLMTokenizer",
    ],
    "models.mask2former": ["Mask2FormerConfig"],
    "models.maskformer": [
        "MaskFormerConfig",
        "MaskFormerSwinConfig",
    ],
    "models.mbart": ["MBartConfig"],
    "models.mbart50": [],
    "models.megatron_bert": ["MegatronBertConfig"],
    "models.megatron_gpt2": [],
    "models.mgp_str": [
        "MgpstrConfig",
        "MgpstrProcessor",
        "MgpstrTokenizer",
    ],
    "models.mimi": ["MimiConfig"],
    "models.mistral": ["MistralConfig"],
    "models.mistral3": ["Mistral3Config"],
    "models.mixtral": ["MixtralConfig"],
    "models.mllama": [
        "MllamaConfig",
        "MllamaProcessor",
    ],
    "models.mluke": [],
    "models.mobilebert": [
        "MobileBertConfig",
        "MobileBertTokenizer",
    ],
    "models.mobilenet_v1": ["MobileNetV1Config"],
    "models.mobilenet_v2": ["MobileNetV2Config"],
    "models.mobilevit": ["MobileViTConfig"],
    "models.mobilevitv2": ["MobileViTV2Config"],
    "models.modernbert": ["ModernBertConfig"],
    "models.moonshine": ["MoonshineConfig"],
    "models.moshi": [
        "MoshiConfig",
        "MoshiDepthConfig",
    ],
    "models.mpnet": [
        "MPNetConfig",
        "MPNetTokenizer",
    ],
    "models.mpt": ["MptConfig"],
    "models.mra": ["MraConfig"],
    "models.mt5": ["MT5Config"],
    "models.musicgen": [
        "MusicgenConfig",
        "MusicgenDecoderConfig",
    ],
    "models.musicgen_melody": [
        "MusicgenMelodyConfig",
        "MusicgenMelodyDecoderConfig",
    ],
    "models.mvp": ["MvpConfig", "MvpTokenizer"],
    "models.myt5": ["MyT5Tokenizer"],
    "models.nemotron": ["NemotronConfig"],
    "models.nllb": [],
    "models.nllb_moe": ["NllbMoeConfig"],
    "models.nougat": ["NougatProcessor"],
    "models.nystromformer": ["NystromformerConfig"],
    "models.olmo": ["OlmoConfig"],
    "models.olmo2": ["Olmo2Config"],
    "models.olmoe": ["OlmoeConfig"],
    "models.omdet_turbo": [
        "OmDetTurboConfig",
        "OmDetTurboProcessor",
    ],
    "models.oneformer": [
        "OneFormerConfig",
        "OneFormerProcessor",
    ],
    "models.openai": [
        "OpenAIGPTConfig",
        "OpenAIGPTTokenizer",
    ],
    "models.opt": ["OPTConfig"],
    "models.owlv2": [
        "Owlv2Config",
        "Owlv2Processor",
        "Owlv2TextConfig",
        "Owlv2VisionConfig",
    ],
    "models.owlvit": [
        "OwlViTConfig",
        "OwlViTProcessor",
        "OwlViTTextConfig",
        "OwlViTVisionConfig",
    ],
    "models.paligemma": ["PaliGemmaConfig"],
    "models.patchtsmixer": ["PatchTSMixerConfig"],
    "models.patchtst": ["PatchTSTConfig"],
    "models.pegasus": [
        "PegasusConfig",
        "PegasusTokenizer",
    ],
    "models.pegasus_x": ["PegasusXConfig"],
    "models.perceiver": [
        "PerceiverConfig",
        "PerceiverTokenizer",
    ],
    "models.persimmon": ["PersimmonConfig"],
    "models.phi": ["PhiConfig"],
    "models.phi3": ["Phi3Config"],
    "models.phi4_multimodal": [
        "Phi4MultimodalAudioConfig",
        "Phi4MultimodalConfig",
        "Phi4MultimodalFeatureExtractor",
        "Phi4MultimodalProcessor",
        "Phi4MultimodalVisionConfig",
    ],
    "models.phimoe": ["PhimoeConfig"],
    "models.phobert": ["PhobertTokenizer"],
    "models.pix2struct": [
        "Pix2StructConfig",
        "Pix2StructProcessor",
        "Pix2StructTextConfig",
        "Pix2StructVisionConfig",
    ],
    "models.pixtral": ["PixtralProcessor", "PixtralVisionConfig"],
    "models.plbart": ["PLBartConfig"],
    "models.poolformer": ["PoolFormerConfig"],
    "models.pop2piano": ["Pop2PianoConfig"],
    "models.prompt_depth_anything": ["PromptDepthAnythingConfig"],
    "models.prophetnet": [
        "ProphetNetConfig",
        "ProphetNetTokenizer",
    ],
    "models.pvt": ["PvtConfig"],
    "models.pvt_v2": ["PvtV2Config"],
    "models.qwen2": [
        "Qwen2Config",
        "Qwen2Tokenizer",
    ],
    "models.qwen2_5_vl": [
        "Qwen2_5_VLConfig",
        "Qwen2_5_VLProcessor",
    ],
    "models.qwen2_audio": [
        "Qwen2AudioConfig",
        "Qwen2AudioEncoderConfig",
        "Qwen2AudioProcessor",
    ],
    "models.qwen2_moe": ["Qwen2MoeConfig"],
    "models.qwen2_vl": [
        "Qwen2VLConfig",
        "Qwen2VLProcessor",
    ],
    "models.qwen3": ["Qwen3Config"],
    "models.qwen3_moe": ["Qwen3MoeConfig"],
    "models.rag": ["RagConfig", "RagRetriever", "RagTokenizer"],
    "models.recurrent_gemma": ["RecurrentGemmaConfig"],
    "models.reformer": ["ReformerConfig"],
    "models.regnet": ["RegNetConfig"],
    "models.rembert": ["RemBertConfig"],
    "models.resnet": ["ResNetConfig"],
    "models.roberta": [
        "RobertaConfig",
        "RobertaTokenizer",
    ],
    "models.roberta_prelayernorm": ["RobertaPreLayerNormConfig"],
    "models.roc_bert": [
        "RoCBertConfig",
        "RoCBertTokenizer",
    ],
    "models.roformer": [
        "RoFormerConfig",
        "RoFormerTokenizer",
    ],
    "models.rt_detr": ["RTDetrConfig", "RTDetrResNetConfig"],
    "models.rt_detr_v2": ["RTDetrV2Config"],
    "models.rwkv": ["RwkvConfig"],
    "models.sam": [
        "SamConfig",
        "SamMaskDecoderConfig",
        "SamProcessor",
        "SamPromptEncoderConfig",
        "SamVisionConfig",
    ],
    "models.seamless_m4t": [
        "SeamlessM4TConfig",
        "SeamlessM4TFeatureExtractor",
        "SeamlessM4TProcessor",
    ],
    "models.seamless_m4t_v2": ["SeamlessM4Tv2Config"],
    "models.segformer": ["SegformerConfig"],
    "models.seggpt": ["SegGptConfig"],
    "models.sew": ["SEWConfig"],
    "models.sew_d": ["SEWDConfig"],
    "models.shieldgemma2": [
        "ShieldGemma2Config",
        "ShieldGemma2Processor",
    ],
    "models.siglip": [
        "SiglipConfig",
        "SiglipProcessor",
        "SiglipTextConfig",
        "SiglipVisionConfig",
    ],
    "models.siglip2": [
        "Siglip2Config",
        "Siglip2Processor",
        "Siglip2TextConfig",
        "Siglip2VisionConfig",
    ],
    "models.smolvlm": ["SmolVLMConfig"],
    "models.speech_encoder_decoder": ["SpeechEncoderDecoderConfig"],
    "models.speech_to_text": [
        "Speech2TextConfig",
        "Speech2TextFeatureExtractor",
        "Speech2TextProcessor",
    ],
    "models.speecht5": [
        "SpeechT5Config",
        "SpeechT5FeatureExtractor",
        "SpeechT5HifiGanConfig",
        "SpeechT5Processor",
    ],
    "models.splinter": [
        "SplinterConfig",
        "SplinterTokenizer",
    ],
    "models.squeezebert": [
        "SqueezeBertConfig",
        "SqueezeBertTokenizer",
    ],
    "models.stablelm": ["StableLmConfig"],
    "models.starcoder2": ["Starcoder2Config"],
    "models.superglue": ["SuperGlueConfig"],
    "models.superpoint": ["SuperPointConfig"],
    "models.swiftformer": ["SwiftFormerConfig"],
    "models.swin": ["SwinConfig"],
    "models.swin2sr": ["Swin2SRConfig"],
    "models.swinv2": ["Swinv2Config"],
    "models.switch_transformers": ["SwitchTransformersConfig"],
    "models.t5": ["T5Config"],
    "models.table_transformer": ["TableTransformerConfig"],
    "models.tapas": [
        "TapasConfig",
        "TapasTokenizer",
    ],
    "models.textnet": ["TextNetConfig"],
    "models.time_series_transformer": ["TimeSeriesTransformerConfig"],
    "models.timesformer": ["TimesformerConfig"],
    "models.timm_backbone": ["TimmBackboneConfig"],
    "models.timm_wrapper": ["TimmWrapperConfig"],
    "models.trocr": [
        "TrOCRConfig",
        "TrOCRProcessor",
    ],
    "models.tvp": [
        "TvpConfig",
        "TvpProcessor",
    ],
    "models.udop": [
        "UdopConfig",
        "UdopProcessor",
    ],
    "models.umt5": ["UMT5Config"],
    "models.unispeech": ["UniSpeechConfig"],
    "models.unispeech_sat": ["UniSpeechSatConfig"],
    "models.univnet": [
        "UnivNetConfig",
        "UnivNetFeatureExtractor",
    ],
    "models.upernet": ["UperNetConfig"],
    "models.video_llava": ["VideoLlavaConfig"],
    "models.videomae": ["VideoMAEConfig"],
    "models.vilt": [
        "ViltConfig",
        "ViltFeatureExtractor",
        "ViltImageProcessor",
        "ViltProcessor",
    ],
    "models.vipllava": ["VipLlavaConfig"],
    "models.vision_encoder_decoder": ["VisionEncoderDecoderConfig"],
    "models.vision_text_dual_encoder": [
        "VisionTextDualEncoderConfig",
        "VisionTextDualEncoderProcessor",
    ],
    "models.visual_bert": ["VisualBertConfig"],
    "models.vit": ["ViTConfig"],
    "models.vit_mae": ["ViTMAEConfig"],
    "models.vit_msn": ["ViTMSNConfig"],
    "models.vitdet": ["VitDetConfig"],
    "models.vitmatte": ["VitMatteConfig"],
    "models.vitpose": ["VitPoseConfig"],
    "models.vitpose_backbone": ["VitPoseBackboneConfig"],
    "models.vits": [
        "VitsConfig",
        "VitsTokenizer",
    ],
    "models.vivit": ["VivitConfig"],
    "models.wav2vec2": [
        "Wav2Vec2Config",
        "Wav2Vec2CTCTokenizer",
        "Wav2Vec2FeatureExtractor",
        "Wav2Vec2Processor",
        "Wav2Vec2Tokenizer",
    ],
    "models.wav2vec2_bert": [
        "Wav2Vec2BertConfig",
        "Wav2Vec2BertProcessor",
    ],
    "models.wav2vec2_conformer": ["Wav2Vec2ConformerConfig"],
    "models.wav2vec2_phoneme": ["Wav2Vec2PhonemeCTCTokenizer"],
    "models.wav2vec2_with_lm": ["Wav2Vec2ProcessorWithLM"],
    "models.wavlm": ["WavLMConfig"],
    "models.whisper": [
        "WhisperConfig",
        "WhisperFeatureExtractor",
        "WhisperProcessor",
        "WhisperTokenizer",
    ],
    "models.x_clip": [
        "XCLIPConfig",
        "XCLIPProcessor",
        "XCLIPTextConfig",
        "XCLIPVisionConfig",
    ],
    "models.xglm": ["XGLMConfig"],
    "models.xlm": ["XLMConfig", "XLMTokenizer"],
    "models.xlm_roberta": ["XLMRobertaConfig"],
    "models.xlm_roberta_xl": ["XLMRobertaXLConfig"],
    "models.xlnet": ["XLNetConfig"],
    "models.xmod": ["XmodConfig"],
    "models.yolos": ["YolosConfig"],
    "models.yoso": ["YosoConfig"],
    "models.zamba": ["ZambaConfig"],
    "models.zamba2": ["Zamba2Config"],
    "models.zoedepth": ["ZoeDepthConfig"],
    "onnx": [],
    "pipelines": [
        "AudioClassificationPipeline",
        "AutomaticSpeechRecognitionPipeline",
        "CsvPipelineDataFormat",
        "DepthEstimationPipeline",
        "DocumentQuestionAnsweringPipeline",
        "FeatureExtractionPipeline",
        "FillMaskPipeline",
        "ImageClassificationPipeline",
        "ImageFeatureExtractionPipeline",
        "ImageSegmentationPipeline",
        "ImageTextToTextPipeline",
        "ImageToImagePipeline",
        "ImageToTextPipeline",
        "JsonPipelineDataFormat",
        "MaskGenerationPipeline",
        "NerPipeline",
        "ObjectDetectionPipeline",
        "PipedPipelineDataFormat",
        "Pipeline",
        "PipelineDataFormat",
        "QuestionAnsweringPipeline",
        "SummarizationPipeline",
        "TableQuestionAnsweringPipeline",
        "Text2TextGenerationPipeline",
        "TextClassificationPipeline",
        "TextGenerationPipeline",
        "TextToAudioPipeline",
        "TokenClassificationPipeline",
        "TranslationPipeline",
        "VideoClassificationPipeline",
        "VisualQuestionAnsweringPipeline",
        "ZeroShotAudioClassificationPipeline",
        "ZeroShotClassificationPipeline",
        "ZeroShotImageClassificationPipeline",
        "ZeroShotObjectDetectionPipeline",
        "pipeline",
    ],
    "processing_utils": ["ProcessorMixin"],
    "quantizers": [],
    "testing_utils": [],
    "tokenization_utils": ["PreTrainedTokenizer"],
    "tokenization_utils_base": [
        "AddedToken",
        "BatchEncoding",
        "CharSpan",
        "PreTrainedTokenizerBase",
        "SpecialTokensMixin",
        "TokenSpan",
    ],
    "trainer_callback": [
        "DefaultFlowCallback",
        "EarlyStoppingCallback",
        "PrinterCallback",
        "ProgressCallback",
        "TrainerCallback",
        "TrainerControl",
        "TrainerState",
    ],
    "trainer_utils": [
        "EvalPrediction",
        "IntervalStrategy",
        "SchedulerType",
        "enable_full_determinism",
        "set_seed",
    ],
    "training_args": ["TrainingArguments"],
    "training_args_seq2seq": ["Seq2SeqTrainingArguments"],
    "training_args_tf": ["TFTrainingArguments"],
    "utils": [
        "CONFIG_NAME",
        "MODEL_CARD_NAME",
        "PYTORCH_PRETRAINED_BERT_CACHE",
        "PYTORCH_TRANSFORMERS_CACHE",
        "SPIECE_UNDERLINE",
        "TF2_WEIGHTS_NAME",
        "TF_WEIGHTS_NAME",
        "TRANSFORMERS_CACHE",
        "WEIGHTS_NAME",
        "TensorType",
        "add_end_docstrings",
        "add_start_docstrings",
        "is_apex_available",
        "is_av_available",
        "is_bitsandbytes_available",
        "is_datasets_available",
        "is_faiss_available",
        "is_flax_available",
        "is_keras_nlp_available",
        "is_phonemizer_available",
        "is_psutil_available",
        "is_py3nvml_available",
        "is_pyctcdecode_available",
        "is_sacremoses_available",
        "is_safetensors_available",
        "is_scipy_available",
        "is_sentencepiece_available",
        "is_sklearn_available",
        "is_speech_available",
        "is_tensorflow_text_available",
        "is_tf_available",
        "is_timm_available",
        "is_tokenizers_available",
        "is_torch_available",
        "is_torch_hpu_available",
        "is_torch_mlu_available",
        "is_torch_musa_available",
        "is_torch_neuroncore_available",
        "is_torch_npu_available",
        "is_torchvision_available",
        "is_torch_xla_available",
        "is_torch_xpu_available",
        "is_vision_available",
        "logging",
    ],
    "utils.quantization_config": [
        "AqlmConfig",
        "AwqConfig",
        "BitNetConfig",
        "BitsAndBytesConfig",
        "CompressedTensorsConfig",
        "EetqConfig",
        "FbgemmFp8Config",
        "FineGrainedFP8Config",
        "GPTQConfig",
        "HiggsConfig",
        "HqqConfig",
        "QuantoConfig",
        "QuarkConfig",
        "SpQRConfig",
        "TorchAoConfig",
        "VptqConfig",
    ],
}

# sentencepiece-backed objects
try:
    if not is_sentencepiece_available():
        raise OptionalDependencyNotAvailable()
except OptionalDependencyNotAvailable:
    from .utils import dummy_sentencepiece_objects

    _import_structure["utils.dummy_sentencepiece_objects"] = [
        name for name in dir(dummy_sentencepiece_objects) if not name.startswith("_")
    ]
else:
    _import_structure["models.albert"].append("AlbertTokenizer")
    _import_structure["models.barthez"].append("BarthezTokenizer")
    _import_structure["models.bartpho"].append("BartphoTokenizer")
    _import_structure["models.bert_generation"].append("BertGenerationTokenizer")
    _import_structure["models.big_bird"].append("BigBirdTokenizer")
    _import_structure["models.camembert"].append("CamembertTokenizer")
    _import_structure["models.code_llama"].append("CodeLlamaTokenizer")
    _import_structure["models.cpm"].append("CpmTokenizer")
    _import_structure["models.deberta_v2"].append("DebertaV2Tokenizer")
    _import_structure["models.deprecated.ernie_m"].append("ErnieMTokenizer")
    _import_structure["models.deprecated.xlm_prophetnet"].append("XLMProphetNetTokenizer")
    _import_structure["models.fnet"].append("FNetTokenizer")
    _import_structure["models.gemma"].append("GemmaTokenizer")
    _import_structure["models.gpt_sw3"].append("GPTSw3Tokenizer")
    _import_structure["models.layoutxlm"].append("LayoutXLMTokenizer")
    _import_structure["models.llama"].append("LlamaTokenizer")
    _import_structure["models.m2m_100"].append("M2M100Tokenizer")
    _import_structure["models.marian"].append("MarianTokenizer")
    _import_structure["models.mbart"].append("MBartTokenizer")
    _import_structure["models.mbart50"].append("MBart50Tokenizer")
    _import_structure["models.mluke"].append("MLukeTokenizer")
    _import_structure["models.mt5"].append("MT5Tokenizer")
    _import_structure["models.nllb"].append("NllbTokenizer")
    _import_structure["models.pegasus"].append("PegasusTokenizer")
    _import_structure["models.plbart"].append("PLBartTokenizer")
    _import_structure["models.reformer"].append("ReformerTokenizer")
    _import_structure["models.rembert"].append("RemBertTokenizer")
    _import_structure["models.seamless_m4t"].append("SeamlessM4TTokenizer")
    _import_structure["models.siglip"].append("SiglipTokenizer")
    _import_structure["models.speech_to_text"].append("Speech2TextTokenizer")
    _import_structure["models.speecht5"].append("SpeechT5Tokenizer")
    _import_structure["models.t5"].append("T5Tokenizer")
    _import_structure["models.udop"].append("UdopTokenizer")
    _import_structure["models.xglm"].append("XGLMTokenizer")
    _import_structure["models.xlm_roberta"].append("XLMRobertaTokenizer")
    _import_structure["models.xlnet"].append("XLNetTokenizer")

# tokenizers-backed objects
try:
    if not is_tokenizers_available():
        raise OptionalDependencyNotAvailable()
except OptionalDependencyNotAvailable:
    from .utils import dummy_tokenizers_objects

    _import_structure["utils.dummy_tokenizers_objects"] = [
        name for name in dir(dummy_tokenizers_objects) if not name.startswith("_")
    ]
else:
    # Fast tokenizers structure
    _import_structure["models.albert"].append("AlbertTokenizerFast")
    _import_structure["models.bart"].append("BartTokenizerFast")
    _import_structure["models.barthez"].append("BarthezTokenizerFast")
    _import_structure["models.bert"].append("BertTokenizerFast")
    _import_structure["models.big_bird"].append("BigBirdTokenizerFast")
    _import_structure["models.blenderbot"].append("BlenderbotTokenizerFast")
    _import_structure["models.blenderbot_small"].append("BlenderbotSmallTokenizerFast")
    _import_structure["models.bloom"].append("BloomTokenizerFast")
    _import_structure["models.camembert"].append("CamembertTokenizerFast")
    _import_structure["models.clip"].append("CLIPTokenizerFast")
    _import_structure["models.code_llama"].append("CodeLlamaTokenizerFast")
    _import_structure["models.codegen"].append("CodeGenTokenizerFast")
    _import_structure["models.cohere"].append("CohereTokenizerFast")
    _import_structure["models.convbert"].append("ConvBertTokenizerFast")
    _import_structure["models.cpm"].append("CpmTokenizerFast")
    _import_structure["models.deberta"].append("DebertaTokenizerFast")
    _import_structure["models.deberta_v2"].append("DebertaV2TokenizerFast")
    _import_structure["models.deprecated.realm"].append("RealmTokenizerFast")
    _import_structure["models.deprecated.retribert"].append("RetriBertTokenizerFast")
    _import_structure["models.distilbert"].append("DistilBertTokenizerFast")
    _import_structure["models.dpr"].extend(
        [
            "DPRContextEncoderTokenizerFast",
            "DPRQuestionEncoderTokenizerFast",
            "DPRReaderTokenizerFast",
        ]
    )
    _import_structure["models.electra"].append("ElectraTokenizerFast")
    _import_structure["models.fnet"].append("FNetTokenizerFast")
    _import_structure["models.funnel"].append("FunnelTokenizerFast")
    _import_structure["models.gemma"].append("GemmaTokenizerFast")
    _import_structure["models.gpt2"].append("GPT2TokenizerFast")
    _import_structure["models.gpt_neox"].append("GPTNeoXTokenizerFast")
    _import_structure["models.gpt_neox_japanese"].append("GPTNeoXJapaneseTokenizer")
    _import_structure["models.herbert"].append("HerbertTokenizerFast")
    _import_structure["models.layoutlm"].append("LayoutLMTokenizerFast")
    _import_structure["models.layoutlmv2"].append("LayoutLMv2TokenizerFast")
    _import_structure["models.layoutlmv3"].append("LayoutLMv3TokenizerFast")
    _import_structure["models.layoutxlm"].append("LayoutXLMTokenizerFast")
    _import_structure["models.led"].append("LEDTokenizerFast")
    _import_structure["models.llama"].append("LlamaTokenizerFast")
    _import_structure["models.longformer"].append("LongformerTokenizerFast")
    _import_structure["models.lxmert"].append("LxmertTokenizerFast")
    _import_structure["models.markuplm"].append("MarkupLMTokenizerFast")
    _import_structure["models.mbart"].append("MBartTokenizerFast")
    _import_structure["models.mbart50"].append("MBart50TokenizerFast")
    _import_structure["models.mobilebert"].append("MobileBertTokenizerFast")
    _import_structure["models.mpnet"].append("MPNetTokenizerFast")
    _import_structure["models.mt5"].append("MT5TokenizerFast")
    _import_structure["models.mvp"].append("MvpTokenizerFast")
    _import_structure["models.nllb"].append("NllbTokenizerFast")
    _import_structure["models.nougat"].append("NougatTokenizerFast")
    _import_structure["models.openai"].append("OpenAIGPTTokenizerFast")
    _import_structure["models.pegasus"].append("PegasusTokenizerFast")
    _import_structure["models.qwen2"].append("Qwen2TokenizerFast")
    _import_structure["models.reformer"].append("ReformerTokenizerFast")
    _import_structure["models.rembert"].append("RemBertTokenizerFast")
    _import_structure["models.roberta"].append("RobertaTokenizerFast")
    _import_structure["models.roformer"].append("RoFormerTokenizerFast")
    _import_structure["models.seamless_m4t"].append("SeamlessM4TTokenizerFast")
    _import_structure["models.splinter"].append("SplinterTokenizerFast")
    _import_structure["models.squeezebert"].append("SqueezeBertTokenizerFast")
    _import_structure["models.t5"].append("T5TokenizerFast")
    _import_structure["models.udop"].append("UdopTokenizerFast")
    _import_structure["models.whisper"].append("WhisperTokenizerFast")
    _import_structure["models.xglm"].append("XGLMTokenizerFast")
    _import_structure["models.xlm_roberta"].append("XLMRobertaTokenizerFast")
    _import_structure["models.xlnet"].append("XLNetTokenizerFast")
    _import_structure["tokenization_utils_fast"] = ["PreTrainedTokenizerFast"]


try:
    if not (is_sentencepiece_available() and is_tokenizers_available()):
        raise OptionalDependencyNotAvailable()
except OptionalDependencyNotAvailable:
    from .utils import dummy_sentencepiece_and_tokenizers_objects

    _import_structure["utils.dummy_sentencepiece_and_tokenizers_objects"] = [
        name for name in dir(dummy_sentencepiece_and_tokenizers_objects) if not name.startswith("_")
    ]
else:
    _import_structure["convert_slow_tokenizer"] = [
        "SLOW_TO_FAST_CONVERTERS",
        "convert_slow_tokenizer",
    ]

# Tensorflow-text-specific objects
try:
    if not is_tensorflow_text_available():
        raise OptionalDependencyNotAvailable()
except OptionalDependencyNotAvailable:
    from .utils import dummy_tensorflow_text_objects

    _import_structure["utils.dummy_tensorflow_text_objects"] = [
        name for name in dir(dummy_tensorflow_text_objects) if not name.startswith("_")
    ]
else:
    _import_structure["models.bert"].append("TFBertTokenizer")

# keras-nlp-specific objects
try:
    if not is_keras_nlp_available():
        raise OptionalDependencyNotAvailable()
except OptionalDependencyNotAvailable:
    from .utils import dummy_keras_nlp_objects

    _import_structure["utils.dummy_keras_nlp_objects"] = [
        name for name in dir(dummy_keras_nlp_objects) if not name.startswith("_")
    ]
else:
    _import_structure["models.gpt2"].append("TFGPT2Tokenizer")

# Vision-specific objects
try:
    if not is_vision_available():
        raise OptionalDependencyNotAvailable()
except OptionalDependencyNotAvailable:
    from .utils import dummy_vision_objects

    _import_structure["utils.dummy_vision_objects"] = [
        name for name in dir(dummy_vision_objects) if not name.startswith("_")
    ]
else:
    _import_structure["image_processing_base"] = ["ImageProcessingMixin"]
    _import_structure["image_processing_utils"] = ["BaseImageProcessor"]
    _import_structure["image_utils"] = ["ImageFeatureExtractionMixin"]
    _import_structure["models.aria"].extend(["AriaImageProcessor"])
    _import_structure["models.beit"].extend(["BeitFeatureExtractor", "BeitImageProcessor"])
    _import_structure["models.bit"].extend(["BitImageProcessor"])
    _import_structure["models.blip"].extend(["BlipImageProcessor"])
    _import_structure["models.bridgetower"].append("BridgeTowerImageProcessor")
    _import_structure["models.chameleon"].append("ChameleonImageProcessor")
    _import_structure["models.chinese_clip"].extend(["ChineseCLIPFeatureExtractor", "ChineseCLIPImageProcessor"])
    _import_structure["models.clip"].extend(["CLIPFeatureExtractor", "CLIPImageProcessor"])
    _import_structure["models.conditional_detr"].extend(
        ["ConditionalDetrFeatureExtractor", "ConditionalDetrImageProcessor"]
    )
    _import_structure["models.convnext"].extend(["ConvNextFeatureExtractor", "ConvNextImageProcessor"])
    _import_structure["models.deformable_detr"].extend(
        ["DeformableDetrFeatureExtractor", "DeformableDetrImageProcessor"]
    )
    _import_structure["models.deit"].extend(["DeiTFeatureExtractor", "DeiTImageProcessor"])
    _import_structure["models.deprecated.deta"].append("DetaImageProcessor")
    _import_structure["models.deprecated.efficientformer"].append("EfficientFormerImageProcessor")
    _import_structure["models.deprecated.tvlt"].append("TvltImageProcessor")
    _import_structure["models.deprecated.vit_hybrid"].extend(["ViTHybridImageProcessor"])
    _import_structure["models.depth_pro"].extend(["DepthProImageProcessor", "DepthProImageProcessorFast"])
    _import_structure["models.detr"].extend(["DetrFeatureExtractor", "DetrImageProcessor"])
    _import_structure["models.donut"].extend(["DonutFeatureExtractor", "DonutImageProcessor"])
    _import_structure["models.dpt"].extend(["DPTFeatureExtractor", "DPTImageProcessor"])
    _import_structure["models.efficientnet"].append("EfficientNetImageProcessor")
    _import_structure["models.emu3"].append("Emu3ImageProcessor")
    _import_structure["models.flava"].extend(["FlavaFeatureExtractor", "FlavaImageProcessor", "FlavaProcessor"])
    _import_structure["models.fuyu"].extend(["FuyuImageProcessor", "FuyuProcessor"])
    _import_structure["models.gemma3"].append("Gemma3ImageProcessor")
    _import_structure["models.glpn"].extend(["GLPNFeatureExtractor", "GLPNImageProcessor"])
    _import_structure["models.got_ocr2"].extend(["GotOcr2ImageProcessor"])
    _import_structure["models.grounding_dino"].extend(["GroundingDinoImageProcessor"])
    _import_structure["models.idefics"].extend(["IdeficsImageProcessor"])
    _import_structure["models.idefics2"].extend(["Idefics2ImageProcessor"])
    _import_structure["models.idefics3"].extend(["Idefics3ImageProcessor"])
    _import_structure["models.imagegpt"].extend(["ImageGPTFeatureExtractor", "ImageGPTImageProcessor"])
    _import_structure["models.instructblipvideo"].extend(["InstructBlipVideoImageProcessor"])
    _import_structure["models.layoutlmv2"].extend(["LayoutLMv2FeatureExtractor", "LayoutLMv2ImageProcessor"])
    _import_structure["models.layoutlmv3"].extend(["LayoutLMv3FeatureExtractor", "LayoutLMv3ImageProcessor"])
    _import_structure["models.levit"].extend(["LevitFeatureExtractor", "LevitImageProcessor"])
    _import_structure["models.llava"].append("LlavaImageProcessor")
    _import_structure["models.llava_next"].append("LlavaNextImageProcessor")
    _import_structure["models.llava_next_video"].append("LlavaNextVideoImageProcessor")
    _import_structure["models.llava_onevision"].extend(
        ["LlavaOnevisionImageProcessor", "LlavaOnevisionVideoProcessor"]
    )
    _import_structure["models.mask2former"].append("Mask2FormerImageProcessor")
    _import_structure["models.maskformer"].extend(["MaskFormerFeatureExtractor", "MaskFormerImageProcessor"])
    _import_structure["models.mllama"].extend(["MllamaImageProcessor"])
    _import_structure["models.mobilenet_v1"].extend(["MobileNetV1FeatureExtractor", "MobileNetV1ImageProcessor"])
    _import_structure["models.mobilenet_v2"].extend(["MobileNetV2FeatureExtractor", "MobileNetV2ImageProcessor"])
    _import_structure["models.mobilevit"].extend(["MobileViTFeatureExtractor", "MobileViTImageProcessor"])
    _import_structure["models.nougat"].append("NougatImageProcessor")
    _import_structure["models.oneformer"].extend(["OneFormerImageProcessor"])
    _import_structure["models.owlv2"].append("Owlv2ImageProcessor")
    _import_structure["models.owlvit"].extend(["OwlViTFeatureExtractor", "OwlViTImageProcessor"])
    _import_structure["models.perceiver"].extend(["PerceiverFeatureExtractor", "PerceiverImageProcessor"])
    _import_structure["models.pix2struct"].extend(["Pix2StructImageProcessor"])
    _import_structure["models.pixtral"].append("PixtralImageProcessor")
    _import_structure["models.poolformer"].extend(["PoolFormerFeatureExtractor", "PoolFormerImageProcessor"])
    _import_structure["models.prompt_depth_anything"].extend(["PromptDepthAnythingImageProcessor"])
    _import_structure["models.pvt"].extend(["PvtImageProcessor"])
    _import_structure["models.qwen2_vl"].extend(["Qwen2VLImageProcessor"])
    _import_structure["models.rt_detr"].extend(["RTDetrImageProcessor"])
    _import_structure["models.sam"].extend(["SamImageProcessor"])
    _import_structure["models.segformer"].extend(["SegformerFeatureExtractor", "SegformerImageProcessor"])
    _import_structure["models.seggpt"].extend(["SegGptImageProcessor"])
    _import_structure["models.siglip"].append("SiglipImageProcessor")
    _import_structure["models.siglip2"].append("Siglip2ImageProcessor")
    _import_structure["models.smolvlm"].extend(["SmolVLMImageProcessor"])
    _import_structure["models.superglue"].extend(["SuperGlueImageProcessor"])
    _import_structure["models.superpoint"].extend(["SuperPointImageProcessor"])
    _import_structure["models.swin2sr"].append("Swin2SRImageProcessor")
    _import_structure["models.textnet"].extend(["TextNetImageProcessor"])
    _import_structure["models.tvp"].append("TvpImageProcessor")
    _import_structure["models.video_llava"].append("VideoLlavaImageProcessor")
    _import_structure["models.videomae"].extend(["VideoMAEFeatureExtractor", "VideoMAEImageProcessor"])
    _import_structure["models.vilt"].extend(["ViltFeatureExtractor", "ViltImageProcessor", "ViltProcessor"])
    _import_structure["models.vit"].extend(["ViTFeatureExtractor", "ViTImageProcessor"])
    _import_structure["models.vitmatte"].append("VitMatteImageProcessor")
    _import_structure["models.vitpose"].append("VitPoseImageProcessor")
    _import_structure["models.vivit"].append("VivitImageProcessor")
    _import_structure["models.yolos"].extend(["YolosFeatureExtractor", "YolosImageProcessor"])
    _import_structure["models.zoedepth"].append("ZoeDepthImageProcessor")

try:
    if not is_torchvision_available():
        raise OptionalDependencyNotAvailable()
except OptionalDependencyNotAvailable:
    from .utils import dummy_torchvision_objects

    _import_structure["utils.dummy_torchvision_objects"] = [
        name for name in dir(dummy_torchvision_objects) if not name.startswith("_")
    ]
else:
    _import_structure["image_processing_utils_fast"] = ["BaseImageProcessorFast"]
    _import_structure["models.blip"].append("BlipImageProcessorFast")
    _import_structure["models.clip"].append("CLIPImageProcessorFast")
    _import_structure["models.convnext"].append("ConvNextImageProcessorFast")
    _import_structure["models.deformable_detr"].append("DeformableDetrImageProcessorFast")
    _import_structure["models.deit"].append("DeiTImageProcessorFast")
    _import_structure["models.depth_pro"].append("DepthProImageProcessorFast")
    _import_structure["models.detr"].append("DetrImageProcessorFast")
    _import_structure["models.gemma3"].append("Gemma3ImageProcessorFast")
    _import_structure["models.got_ocr2"].append("GotOcr2ImageProcessorFast")
    _import_structure["models.llava"].append("LlavaImageProcessorFast")
    _import_structure["models.llava_next"].append("LlavaNextImageProcessorFast")
    _import_structure["models.llava_onevision"].append("LlavaOnevisionImageProcessorFast")
    _import_structure["models.phi4_multimodal"].append("Phi4MultimodalImageProcessorFast")
    _import_structure["models.pixtral"].append("PixtralImageProcessorFast")
    _import_structure["models.qwen2_vl"].append("Qwen2VLImageProcessorFast")
    _import_structure["models.rt_detr"].append("RTDetrImageProcessorFast")
    _import_structure["models.siglip"].append("SiglipImageProcessorFast")
    _import_structure["models.siglip2"].append("Siglip2ImageProcessorFast")
    _import_structure["models.vit"].append("ViTImageProcessorFast")

try:
    if not (is_torchvision_available() and is_timm_available()):
        raise OptionalDependencyNotAvailable()
except OptionalDependencyNotAvailable:
    from .utils import dummy_timm_and_torchvision_objects

    _import_structure["utils.dummy_timm_and_torchvision_objects"] = [
        name for name in dir(dummy_timm_and_torchvision_objects) if not name.startswith("_")
    ]
else:
    _import_structure["models.timm_wrapper"].extend(["TimmWrapperImageProcessor"])

# PyTorch-backed objects
try:
    if not is_torch_available():
        raise OptionalDependencyNotAvailable()
except OptionalDependencyNotAvailable:
    from .utils import dummy_pt_objects

    _import_structure["utils.dummy_pt_objects"] = [name for name in dir(dummy_pt_objects) if not name.startswith("_")]
else:
    _import_structure["model_debugging_utils"] = [
        "model_addition_debugger",
        "model_addition_debugger_context",
    ]
    _import_structure["activations"] = []
    _import_structure["cache_utils"] = [
        "Cache",
        "CacheConfig",
        "DynamicCache",
        "EncoderDecoderCache",
        "HQQQuantizedCache",
        "HybridCache",
        "MambaCache",
        "OffloadedCache",
        "OffloadedStaticCache",
        "QuantizedCache",
        "QuantizedCacheConfig",
        "QuantoQuantizedCache",
        "SinkCache",
        "SlidingWindowCache",
        "StaticCache",
    ]
    _import_structure["data.datasets"] = [
        "GlueDataset",
        "GlueDataTrainingArguments",
        "LineByLineTextDataset",
        "LineByLineWithRefDataset",
        "LineByLineWithSOPTextDataset",
        "SquadDataset",
        "SquadDataTrainingArguments",
        "TextDataset",
        "TextDatasetForNextSentencePrediction",
    ]
    _import_structure["generation"].extend(
        [
            "AlternatingCodebooksLogitsProcessor",
            "BayesianDetectorConfig",
            "BayesianDetectorModel",
            "BeamScorer",
            "BeamSearchScorer",
            "ClassifierFreeGuidanceLogitsProcessor",
            "ConstrainedBeamSearchScorer",
            "Constraint",
            "ConstraintListState",
            "DisjunctiveConstraint",
            "EncoderNoRepeatNGramLogitsProcessor",
            "EncoderRepetitionPenaltyLogitsProcessor",
            "EosTokenCriteria",
            "EpsilonLogitsWarper",
            "EtaLogitsWarper",
            "ExponentialDecayLengthPenalty",
            "ForcedBOSTokenLogitsProcessor",
            "ForcedEOSTokenLogitsProcessor",
            "GenerationMixin",
            "HammingDiversityLogitsProcessor",
            "InfNanRemoveLogitsProcessor",
            "LogitNormalization",
            "LogitsProcessor",
            "LogitsProcessorList",
            "MaxLengthCriteria",
            "MaxTimeCriteria",
            "MinLengthLogitsProcessor",
            "MinNewTokensLengthLogitsProcessor",
            "MinPLogitsWarper",
            "NoBadWordsLogitsProcessor",
            "NoRepeatNGramLogitsProcessor",
            "PhrasalConstraint",
            "PrefixConstrainedLogitsProcessor",
            "RepetitionPenaltyLogitsProcessor",
            "SequenceBiasLogitsProcessor",
            "StoppingCriteria",
            "StoppingCriteriaList",
            "StopStringCriteria",
            "SuppressTokensAtBeginLogitsProcessor",
            "SuppressTokensLogitsProcessor",
            "SynthIDTextWatermarkDetector",
            "SynthIDTextWatermarkingConfig",
            "SynthIDTextWatermarkLogitsProcessor",
            "TemperatureLogitsWarper",
            "TopKLogitsWarper",
            "TopPLogitsWarper",
            "TypicalLogitsWarper",
            "UnbatchedClassifierFreeGuidanceLogitsProcessor",
            "WatermarkDetector",
            "WatermarkLogitsProcessor",
            "WhisperTimeStampLogitsProcessor",
        ]
    )

    # PyTorch domain libraries integration
    _import_structure["integrations.executorch"] = [
        "TorchExportableModuleWithStaticCache",
        "convert_and_export_with_cache",
    ]

    _import_structure["modeling_flash_attention_utils"] = []
    _import_structure["modeling_outputs"] = []
    _import_structure["modeling_rope_utils"] = ["ROPE_INIT_FUNCTIONS", "dynamic_rope_update"]
    _import_structure["modeling_utils"] = ["PreTrainedModel", "AttentionInterface"]
    _import_structure["modeling_layers"] = ["GradientCheckpointingLayer"]

    # PyTorch models structure

    _import_structure["models.albert"].extend(
        [
            "AlbertForMaskedLM",
            "AlbertForMultipleChoice",
            "AlbertForPreTraining",
            "AlbertForQuestionAnswering",
            "AlbertForSequenceClassification",
            "AlbertForTokenClassification",
            "AlbertModel",
            "AlbertPreTrainedModel",
            "load_tf_weights_in_albert",
        ]
    )

    _import_structure["models.align"].extend(
        [
            "AlignModel",
            "AlignPreTrainedModel",
            "AlignTextModel",
            "AlignVisionModel",
        ]
    )
    _import_structure["models.altclip"].extend(
        [
            "AltCLIPModel",
            "AltCLIPPreTrainedModel",
            "AltCLIPTextModel",
            "AltCLIPVisionModel",
        ]
    )
    _import_structure["models.aria"].extend(
        [
            "AriaForConditionalGeneration",
            "AriaPreTrainedModel",
            "AriaTextForCausalLM",
            "AriaTextModel",
            "AriaTextPreTrainedModel",
        ]
    )
    _import_structure["models.audio_spectrogram_transformer"].extend(
        [
            "ASTForAudioClassification",
            "ASTModel",
            "ASTPreTrainedModel",
        ]
    )
    _import_structure["models.auto"].extend(
        [
            "MODEL_FOR_AUDIO_CLASSIFICATION_MAPPING",
            "MODEL_FOR_AUDIO_FRAME_CLASSIFICATION_MAPPING",
            "MODEL_FOR_AUDIO_XVECTOR_MAPPING",
            "MODEL_FOR_BACKBONE_MAPPING",
            "MODEL_FOR_CAUSAL_IMAGE_MODELING_MAPPING",
            "MODEL_FOR_CAUSAL_LM_MAPPING",
            "MODEL_FOR_CTC_MAPPING",
            "MODEL_FOR_DEPTH_ESTIMATION_MAPPING",
            "MODEL_FOR_DOCUMENT_QUESTION_ANSWERING_MAPPING",
            "MODEL_FOR_IMAGE_CLASSIFICATION_MAPPING",
            "MODEL_FOR_IMAGE_MAPPING",
            "MODEL_FOR_IMAGE_SEGMENTATION_MAPPING",
            "MODEL_FOR_IMAGE_TEXT_TO_TEXT_MAPPING",
            "MODEL_FOR_IMAGE_TO_IMAGE_MAPPING",
            "MODEL_FOR_INSTANCE_SEGMENTATION_MAPPING",
            "MODEL_FOR_KEYPOINT_DETECTION_MAPPING",
            "MODEL_FOR_MASKED_IMAGE_MODELING_MAPPING",
            "MODEL_FOR_MASKED_LM_MAPPING",
            "MODEL_FOR_MASK_GENERATION_MAPPING",
            "MODEL_FOR_MULTIPLE_CHOICE_MAPPING",
            "MODEL_FOR_NEXT_SENTENCE_PREDICTION_MAPPING",
            "MODEL_FOR_OBJECT_DETECTION_MAPPING",
            "MODEL_FOR_PRETRAINING_MAPPING",
            "MODEL_FOR_QUESTION_ANSWERING_MAPPING",
            "MODEL_FOR_RETRIEVAL_MAPPING",
            "MODEL_FOR_SEMANTIC_SEGMENTATION_MAPPING",
            "MODEL_FOR_SEQ_TO_SEQ_CAUSAL_LM_MAPPING",
            "MODEL_FOR_SEQUENCE_CLASSIFICATION_MAPPING",
            "MODEL_FOR_SPEECH_SEQ_2_SEQ_MAPPING",
            "MODEL_FOR_TABLE_QUESTION_ANSWERING_MAPPING",
            "MODEL_FOR_TEXT_ENCODING_MAPPING",
            "MODEL_FOR_TEXT_TO_SPECTROGRAM_MAPPING",
            "MODEL_FOR_TEXT_TO_WAVEFORM_MAPPING",
            "MODEL_FOR_TIME_SERIES_CLASSIFICATION_MAPPING",
            "MODEL_FOR_TIME_SERIES_REGRESSION_MAPPING",
            "MODEL_FOR_TOKEN_CLASSIFICATION_MAPPING",
            "MODEL_FOR_UNIVERSAL_SEGMENTATION_MAPPING",
            "MODEL_FOR_VIDEO_CLASSIFICATION_MAPPING",
            "MODEL_FOR_VISION_2_SEQ_MAPPING",
            "MODEL_FOR_VISUAL_QUESTION_ANSWERING_MAPPING",
            "MODEL_FOR_ZERO_SHOT_IMAGE_CLASSIFICATION_MAPPING",
            "MODEL_FOR_ZERO_SHOT_OBJECT_DETECTION_MAPPING",
            "MODEL_MAPPING",
            "MODEL_WITH_LM_HEAD_MAPPING",
            "AutoBackbone",
            "AutoModel",
            "AutoModelForAudioClassification",
            "AutoModelForAudioFrameClassification",
            "AutoModelForAudioXVector",
            "AutoModelForCausalLM",
            "AutoModelForCTC",
            "AutoModelForDepthEstimation",
            "AutoModelForDocumentQuestionAnswering",
            "AutoModelForImageClassification",
            "AutoModelForImageSegmentation",
            "AutoModelForImageTextToText",
            "AutoModelForImageToImage",
            "AutoModelForInstanceSegmentation",
            "AutoModelForKeypointDetection",
            "AutoModelForMaskedImageModeling",
            "AutoModelForMaskedLM",
            "AutoModelForMaskGeneration",
            "AutoModelForMultipleChoice",
            "AutoModelForNextSentencePrediction",
            "AutoModelForObjectDetection",
            "AutoModelForPreTraining",
            "AutoModelForQuestionAnswering",
            "AutoModelForSemanticSegmentation",
            "AutoModelForSeq2SeqLM",
            "AutoModelForSequenceClassification",
            "AutoModelForSpeechSeq2Seq",
            "AutoModelForTableQuestionAnswering",
            "AutoModelForTextEncoding",
            "AutoModelForTextToSpectrogram",
            "AutoModelForTextToWaveform",
            "AutoModelForTokenClassification",
            "AutoModelForUniversalSegmentation",
            "AutoModelForVideoClassification",
            "AutoModelForVision2Seq",
            "AutoModelForVisualQuestionAnswering",
            "AutoModelForZeroShotImageClassification",
            "AutoModelForZeroShotObjectDetection",
            "AutoModelWithLMHead",
        ]
    )
    _import_structure["models.autoformer"].extend(
        [
            "AutoformerForPrediction",
            "AutoformerModel",
            "AutoformerPreTrainedModel",
        ]
    )
    _import_structure["models.aya_vision"].extend(["AyaVisionForConditionalGeneration", "AyaVisionPreTrainedModel"])
    _import_structure["models.bamba"].extend(
        [
            "BambaForCausalLM",
            "BambaModel",
            "BambaPreTrainedModel",
        ]
    )
    _import_structure["models.bark"].extend(
        [
            "BarkCausalModel",
            "BarkCoarseModel",
            "BarkFineModel",
            "BarkModel",
            "BarkPreTrainedModel",
            "BarkSemanticModel",
        ]
    )
    _import_structure["models.bart"].extend(
        [
            "BartForCausalLM",
            "BartForConditionalGeneration",
            "BartForQuestionAnswering",
            "BartForSequenceClassification",
            "BartModel",
            "BartPretrainedModel",
            "BartPreTrainedModel",
            "PretrainedBartModel",
        ]
    )
    _import_structure["models.beit"].extend(
        [
            "BeitBackbone",
            "BeitForImageClassification",
            "BeitForMaskedImageModeling",
            "BeitForSemanticSegmentation",
            "BeitModel",
            "BeitPreTrainedModel",
        ]
    )
    _import_structure["models.bert"].extend(
        [
            "BertForMaskedLM",
            "BertForMultipleChoice",
            "BertForNextSentencePrediction",
            "BertForPreTraining",
            "BertForQuestionAnswering",
            "BertForSequenceClassification",
            "BertForTokenClassification",
            "BertLMHeadModel",
            "BertModel",
            "BertPreTrainedModel",
            "load_tf_weights_in_bert",
        ]
    )
    _import_structure["models.bert_generation"].extend(
        [
            "BertGenerationDecoder",
            "BertGenerationEncoder",
            "BertGenerationPreTrainedModel",
            "load_tf_weights_in_bert_generation",
        ]
    )
    _import_structure["models.big_bird"].extend(
        [
            "BigBirdForCausalLM",
            "BigBirdForMaskedLM",
            "BigBirdForMultipleChoice",
            "BigBirdForPreTraining",
            "BigBirdForQuestionAnswering",
            "BigBirdForSequenceClassification",
            "BigBirdForTokenClassification",
            "BigBirdModel",
            "BigBirdPreTrainedModel",
            "load_tf_weights_in_big_bird",
        ]
    )
    _import_structure["models.bigbird_pegasus"].extend(
        [
            "BigBirdPegasusForCausalLM",
            "BigBirdPegasusForConditionalGeneration",
            "BigBirdPegasusForQuestionAnswering",
            "BigBirdPegasusForSequenceClassification",
            "BigBirdPegasusModel",
            "BigBirdPegasusPreTrainedModel",
        ]
    )
    _import_structure["models.biogpt"].extend(
        [
            "BioGptForCausalLM",
            "BioGptForSequenceClassification",
            "BioGptForTokenClassification",
            "BioGptModel",
            "BioGptPreTrainedModel",
        ]
    )
    _import_structure["models.bit"].extend(
        [
            "BitBackbone",
            "BitForImageClassification",
            "BitModel",
            "BitPreTrainedModel",
        ]
    )
    _import_structure["models.blenderbot"].extend(
        [
            "BlenderbotForCausalLM",
            "BlenderbotForConditionalGeneration",
            "BlenderbotModel",
            "BlenderbotPreTrainedModel",
        ]
    )
    _import_structure["models.blenderbot_small"].extend(
        [
            "BlenderbotSmallForCausalLM",
            "BlenderbotSmallForConditionalGeneration",
            "BlenderbotSmallModel",
            "BlenderbotSmallPreTrainedModel",
        ]
    )
    _import_structure["models.blip"].extend(
        [
            "BlipForConditionalGeneration",
            "BlipForImageTextRetrieval",
            "BlipForQuestionAnswering",
            "BlipModel",
            "BlipPreTrainedModel",
            "BlipTextModel",
            "BlipVisionModel",
        ]
    )
    _import_structure["models.blip_2"].extend(
        [
            "Blip2ForConditionalGeneration",
            "Blip2ForImageTextRetrieval",
            "Blip2Model",
            "Blip2PreTrainedModel",
            "Blip2QFormerModel",
            "Blip2TextModelWithProjection",
            "Blip2VisionModel",
            "Blip2VisionModelWithProjection",
        ]
    )
    _import_structure["models.bloom"].extend(
        [
            "BloomForCausalLM",
            "BloomForQuestionAnswering",
            "BloomForSequenceClassification",
            "BloomForTokenClassification",
            "BloomModel",
            "BloomPreTrainedModel",
        ]
    )
    _import_structure["models.bridgetower"].extend(
        [
            "BridgeTowerForContrastiveLearning",
            "BridgeTowerForImageAndTextRetrieval",
            "BridgeTowerForMaskedLM",
            "BridgeTowerModel",
            "BridgeTowerPreTrainedModel",
        ]
    )
    _import_structure["models.bros"].extend(
        [
            "BrosForTokenClassification",
            "BrosModel",
            "BrosPreTrainedModel",
            "BrosProcessor",
            "BrosSpadeEEForTokenClassification",
            "BrosSpadeELForTokenClassification",
        ]
    )
    _import_structure["models.camembert"].extend(
        [
            "CamembertForCausalLM",
            "CamembertForMaskedLM",
            "CamembertForMultipleChoice",
            "CamembertForQuestionAnswering",
            "CamembertForSequenceClassification",
            "CamembertForTokenClassification",
            "CamembertModel",
            "CamembertPreTrainedModel",
        ]
    )
    _import_structure["models.canine"].extend(
        [
            "CanineForMultipleChoice",
            "CanineForQuestionAnswering",
            "CanineForSequenceClassification",
            "CanineForTokenClassification",
            "CanineModel",
            "CaninePreTrainedModel",
            "load_tf_weights_in_canine",
        ]
    )
    _import_structure["models.chameleon"].extend(
        [
            "ChameleonForConditionalGeneration",
            "ChameleonModel",
            "ChameleonPreTrainedModel",
            "ChameleonProcessor",
            "ChameleonVQVAE",
        ]
    )
    _import_structure["models.chinese_clip"].extend(
        [
            "ChineseCLIPModel",
            "ChineseCLIPPreTrainedModel",
            "ChineseCLIPTextModel",
            "ChineseCLIPVisionModel",
        ]
    )
    _import_structure["models.clap"].extend(
        [
            "ClapAudioModel",
            "ClapAudioModelWithProjection",
            "ClapFeatureExtractor",
            "ClapModel",
            "ClapPreTrainedModel",
            "ClapTextModel",
            "ClapTextModelWithProjection",
        ]
    )
    _import_structure["models.clip"].extend(
        [
            "CLIPForImageClassification",
            "CLIPModel",
            "CLIPPreTrainedModel",
            "CLIPTextModel",
            "CLIPTextModelWithProjection",
            "CLIPVisionModel",
            "CLIPVisionModelWithProjection",
        ]
    )
    _import_structure["models.clipseg"].extend(
        [
            "CLIPSegForImageSegmentation",
            "CLIPSegModel",
            "CLIPSegPreTrainedModel",
            "CLIPSegTextModel",
            "CLIPSegVisionModel",
        ]
    )
    _import_structure["models.clvp"].extend(
        [
            "ClvpDecoder",
            "ClvpEncoder",
            "ClvpForCausalLM",
            "ClvpModel",
            "ClvpModelForConditionalGeneration",
            "ClvpPreTrainedModel",
        ]
    )
    _import_structure["models.codegen"].extend(
        [
            "CodeGenForCausalLM",
            "CodeGenModel",
            "CodeGenPreTrainedModel",
        ]
    )
    _import_structure["models.cohere"].extend(["CohereForCausalLM", "CohereModel", "CoherePreTrainedModel"])
    _import_structure["models.cohere2"].extend(["Cohere2ForCausalLM", "Cohere2Model", "Cohere2PreTrainedModel"])
    _import_structure["models.colpali"].extend(
        [
            "ColPaliForRetrieval",
            "ColPaliPreTrainedModel",
        ]
    )
    _import_structure["models.conditional_detr"].extend(
        [
            "ConditionalDetrForObjectDetection",
            "ConditionalDetrForSegmentation",
            "ConditionalDetrModel",
            "ConditionalDetrPreTrainedModel",
        ]
    )
    _import_structure["models.convbert"].extend(
        [
            "ConvBertForMaskedLM",
            "ConvBertForMultipleChoice",
            "ConvBertForQuestionAnswering",
            "ConvBertForSequenceClassification",
            "ConvBertForTokenClassification",
            "ConvBertModel",
            "ConvBertPreTrainedModel",
            "load_tf_weights_in_convbert",
        ]
    )
    _import_structure["models.convnext"].extend(
        [
            "ConvNextBackbone",
            "ConvNextForImageClassification",
            "ConvNextModel",
            "ConvNextPreTrainedModel",
        ]
    )
    _import_structure["models.convnextv2"].extend(
        [
            "ConvNextV2Backbone",
            "ConvNextV2ForImageClassification",
            "ConvNextV2Model",
            "ConvNextV2PreTrainedModel",
        ]
    )
    _import_structure["models.cpmant"].extend(
        [
            "CpmAntForCausalLM",
            "CpmAntModel",
            "CpmAntPreTrainedModel",
        ]
    )
    _import_structure["models.ctrl"].extend(
        [
            "CTRLForSequenceClassification",
            "CTRLLMHeadModel",
            "CTRLModel",
            "CTRLPreTrainedModel",
        ]
    )
    _import_structure["models.cvt"].extend(
        [
            "CvtForImageClassification",
            "CvtModel",
            "CvtPreTrainedModel",
        ]
    )
    _import_structure["models.dab_detr"].extend(
        [
            "DabDetrForObjectDetection",
            "DabDetrModel",
            "DabDetrPreTrainedModel",
        ]
    )
    _import_structure["models.dac"].extend(
        [
            "DacModel",
            "DacPreTrainedModel",
        ]
    )
    _import_structure["models.data2vec"].extend(
        [
            "Data2VecAudioForAudioFrameClassification",
            "Data2VecAudioForCTC",
            "Data2VecAudioForSequenceClassification",
            "Data2VecAudioForXVector",
            "Data2VecAudioModel",
            "Data2VecAudioPreTrainedModel",
            "Data2VecTextForCausalLM",
            "Data2VecTextForMaskedLM",
            "Data2VecTextForMultipleChoice",
            "Data2VecTextForQuestionAnswering",
            "Data2VecTextForSequenceClassification",
            "Data2VecTextForTokenClassification",
            "Data2VecTextModel",
            "Data2VecTextPreTrainedModel",
            "Data2VecVisionForImageClassification",
            "Data2VecVisionForSemanticSegmentation",
            "Data2VecVisionModel",
            "Data2VecVisionPreTrainedModel",
        ]
    )
    _import_structure["models.dbrx"].extend(
        [
            "DbrxForCausalLM",
            "DbrxModel",
            "DbrxPreTrainedModel",
        ]
    )
    _import_structure["models.deberta"].extend(
        [
            "DebertaForMaskedLM",
            "DebertaForQuestionAnswering",
            "DebertaForSequenceClassification",
            "DebertaForTokenClassification",
            "DebertaModel",
            "DebertaPreTrainedModel",
        ]
    )
    _import_structure["models.deberta_v2"].extend(
        [
            "DebertaV2ForMaskedLM",
            "DebertaV2ForMultipleChoice",
            "DebertaV2ForQuestionAnswering",
            "DebertaV2ForSequenceClassification",
            "DebertaV2ForTokenClassification",
            "DebertaV2Model",
            "DebertaV2PreTrainedModel",
        ]
    )
    _import_structure["models.decision_transformer"].extend(
        [
            "DecisionTransformerGPT2Model",
            "DecisionTransformerGPT2PreTrainedModel",
            "DecisionTransformerModel",
            "DecisionTransformerPreTrainedModel",
        ]
    )
    _import_structure["models.deepseek_v3"].extend(
        [
            "DeepseekV3ForCausalLM",
            "DeepseekV3Model",
            "DeepseekV3PreTrainedModel",
        ]
    )
    _import_structure["models.deformable_detr"].extend(
        [
            "DeformableDetrForObjectDetection",
            "DeformableDetrModel",
            "DeformableDetrPreTrainedModel",
        ]
    )
    _import_structure["models.deit"].extend(
        [
            "DeiTForImageClassification",
            "DeiTForImageClassificationWithTeacher",
            "DeiTForMaskedImageModeling",
            "DeiTModel",
            "DeiTPreTrainedModel",
        ]
    )
    _import_structure["models.deprecated.deta"].extend(
        [
            "DetaForObjectDetection",
            "DetaModel",
            "DetaPreTrainedModel",
        ]
    )
    _import_structure["models.deprecated.efficientformer"].extend(
        [
            "EfficientFormerForImageClassification",
            "EfficientFormerForImageClassificationWithTeacher",
            "EfficientFormerModel",
            "EfficientFormerPreTrainedModel",
        ]
    )
    _import_structure["models.deprecated.ernie_m"].extend(
        [
            "ErnieMForInformationExtraction",
            "ErnieMForMultipleChoice",
            "ErnieMForQuestionAnswering",
            "ErnieMForSequenceClassification",
            "ErnieMForTokenClassification",
            "ErnieMModel",
            "ErnieMPreTrainedModel",
        ]
    )
    _import_structure["models.deprecated.gptsan_japanese"].extend(
        [
            "GPTSanJapaneseForConditionalGeneration",
            "GPTSanJapaneseModel",
            "GPTSanJapanesePreTrainedModel",
        ]
    )
    _import_structure["models.deprecated.graphormer"].extend(
        [
            "GraphormerForGraphClassification",
            "GraphormerModel",
            "GraphormerPreTrainedModel",
        ]
    )
    _import_structure["models.deprecated.jukebox"].extend(
        [
            "JukeboxModel",
            "JukeboxPreTrainedModel",
            "JukeboxPrior",
            "JukeboxVQVAE",
        ]
    )
    _import_structure["models.deprecated.mctct"].extend(
        [
            "MCTCTForCTC",
            "MCTCTModel",
            "MCTCTPreTrainedModel",
        ]
    )
    _import_structure["models.deprecated.mega"].extend(
        [
            "MegaForCausalLM",
            "MegaForMaskedLM",
            "MegaForMultipleChoice",
            "MegaForQuestionAnswering",
            "MegaForSequenceClassification",
            "MegaForTokenClassification",
            "MegaModel",
            "MegaPreTrainedModel",
        ]
    )
    _import_structure["models.deprecated.mmbt"].extend(["MMBTForClassification", "MMBTModel", "ModalEmbeddings"])
    _import_structure["models.deprecated.nat"].extend(
        [
            "NatBackbone",
            "NatForImageClassification",
            "NatModel",
            "NatPreTrainedModel",
        ]
    )
    _import_structure["models.deprecated.nezha"].extend(
        [
            "NezhaForMaskedLM",
            "NezhaForMultipleChoice",
            "NezhaForNextSentencePrediction",
            "NezhaForPreTraining",
            "NezhaForQuestionAnswering",
            "NezhaForSequenceClassification",
            "NezhaForTokenClassification",
            "NezhaModel",
            "NezhaPreTrainedModel",
        ]
    )
    _import_structure["models.deprecated.open_llama"].extend(
        [
            "OpenLlamaForCausalLM",
            "OpenLlamaForSequenceClassification",
            "OpenLlamaModel",
            "OpenLlamaPreTrainedModel",
        ]
    )
    _import_structure["models.deprecated.qdqbert"].extend(
        [
            "QDQBertForMaskedLM",
            "QDQBertForMultipleChoice",
            "QDQBertForNextSentencePrediction",
            "QDQBertForQuestionAnswering",
            "QDQBertForSequenceClassification",
            "QDQBertForTokenClassification",
            "QDQBertLMHeadModel",
            "QDQBertModel",
            "QDQBertPreTrainedModel",
            "load_tf_weights_in_qdqbert",
        ]
    )
    _import_structure["models.deprecated.realm"].extend(
        [
            "RealmEmbedder",
            "RealmForOpenQA",
            "RealmKnowledgeAugEncoder",
            "RealmPreTrainedModel",
            "RealmReader",
            "RealmRetriever",
            "RealmScorer",
            "load_tf_weights_in_realm",
        ]
    )
    _import_structure["models.deprecated.retribert"].extend(
        [
            "RetriBertModel",
            "RetriBertPreTrainedModel",
        ]
    )
    _import_structure["models.deprecated.speech_to_text_2"].extend(
        ["Speech2Text2ForCausalLM", "Speech2Text2PreTrainedModel"]
    )
    _import_structure["models.deprecated.trajectory_transformer"].extend(
        [
            "TrajectoryTransformerModel",
            "TrajectoryTransformerPreTrainedModel",
        ]
    )
    _import_structure["models.deprecated.transfo_xl"].extend(
        [
            "AdaptiveEmbedding",
            "TransfoXLForSequenceClassification",
            "TransfoXLLMHeadModel",
            "TransfoXLModel",
            "TransfoXLPreTrainedModel",
            "load_tf_weights_in_transfo_xl",
        ]
    )
    _import_structure["models.deprecated.tvlt"].extend(
        [
            "TvltForAudioVisualClassification",
            "TvltForPreTraining",
            "TvltModel",
            "TvltPreTrainedModel",
        ]
    )
    _import_structure["models.deprecated.van"].extend(
        [
            "VanForImageClassification",
            "VanModel",
            "VanPreTrainedModel",
        ]
    )
    _import_structure["models.deprecated.vit_hybrid"].extend(
        [
            "ViTHybridForImageClassification",
            "ViTHybridModel",
            "ViTHybridPreTrainedModel",
        ]
    )
    _import_structure["models.deprecated.xlm_prophetnet"].extend(
        [
            "XLMProphetNetDecoder",
            "XLMProphetNetEncoder",
            "XLMProphetNetForCausalLM",
            "XLMProphetNetForConditionalGeneration",
            "XLMProphetNetModel",
            "XLMProphetNetPreTrainedModel",
        ]
    )
    _import_structure["models.depth_anything"].extend(
        [
            "DepthAnythingForDepthEstimation",
            "DepthAnythingPreTrainedModel",
        ]
    )
    _import_structure["models.depth_pro"].extend(
        [
            "DepthProForDepthEstimation",
            "DepthProModel",
            "DepthProPreTrainedModel",
        ]
    )
    _import_structure["models.detr"].extend(
        [
            "DetrForObjectDetection",
            "DetrForSegmentation",
            "DetrModel",
            "DetrPreTrainedModel",
        ]
    )
    _import_structure["models.diffllama"].extend(
        [
            "DiffLlamaForCausalLM",
            "DiffLlamaForQuestionAnswering",
            "DiffLlamaForSequenceClassification",
            "DiffLlamaForTokenClassification",
            "DiffLlamaModel",
            "DiffLlamaPreTrainedModel",
        ]
    )
    _import_structure["models.dinat"].extend(
        [
            "DinatBackbone",
            "DinatForImageClassification",
            "DinatModel",
            "DinatPreTrainedModel",
        ]
    )
    _import_structure["models.dinov2"].extend(
        [
            "Dinov2Backbone",
            "Dinov2ForImageClassification",
            "Dinov2Model",
            "Dinov2PreTrainedModel",
        ]
    )
    _import_structure["models.dinov2_with_registers"].extend(
        [
            "Dinov2WithRegistersBackbone",
            "Dinov2WithRegistersForImageClassification",
            "Dinov2WithRegistersModel",
            "Dinov2WithRegistersPreTrainedModel",
        ]
    )
    _import_structure["models.distilbert"].extend(
        [
            "DistilBertForMaskedLM",
            "DistilBertForMultipleChoice",
            "DistilBertForQuestionAnswering",
            "DistilBertForSequenceClassification",
            "DistilBertForTokenClassification",
            "DistilBertModel",
            "DistilBertPreTrainedModel",
        ]
    )
    _import_structure["models.donut"].extend(
        [
            "DonutSwinModel",
            "DonutSwinPreTrainedModel",
        ]
    )
    _import_structure["models.dpr"].extend(
        [
            "DPRContextEncoder",
            "DPRPretrainedContextEncoder",
            "DPRPreTrainedModel",
            "DPRPretrainedQuestionEncoder",
            "DPRPretrainedReader",
            "DPRQuestionEncoder",
            "DPRReader",
        ]
    )
    _import_structure["models.dpt"].extend(
        [
            "DPTForDepthEstimation",
            "DPTForSemanticSegmentation",
            "DPTModel",
            "DPTPreTrainedModel",
        ]
    )
    _import_structure["models.efficientnet"].extend(
        [
            "EfficientNetForImageClassification",
            "EfficientNetModel",
            "EfficientNetPreTrainedModel",
        ]
    )
    _import_structure["models.electra"].extend(
        [
            "ElectraForCausalLM",
            "ElectraForMaskedLM",
            "ElectraForMultipleChoice",
            "ElectraForPreTraining",
            "ElectraForQuestionAnswering",
            "ElectraForSequenceClassification",
            "ElectraForTokenClassification",
            "ElectraModel",
            "ElectraPreTrainedModel",
            "load_tf_weights_in_electra",
        ]
    )
    _import_structure["models.emu3"].extend(
        [
            "Emu3ForCausalLM",
            "Emu3ForConditionalGeneration",
            "Emu3PreTrainedModel",
            "Emu3TextModel",
            "Emu3VQVAE",
        ]
    )
    _import_structure["models.encodec"].extend(
        [
            "EncodecModel",
            "EncodecPreTrainedModel",
        ]
    )
    _import_structure["models.encoder_decoder"].append("EncoderDecoderModel")
    _import_structure["models.ernie"].extend(
        [
            "ErnieForCausalLM",
            "ErnieForMaskedLM",
            "ErnieForMultipleChoice",
            "ErnieForNextSentencePrediction",
            "ErnieForPreTraining",
            "ErnieForQuestionAnswering",
            "ErnieForSequenceClassification",
            "ErnieForTokenClassification",
            "ErnieModel",
            "ErniePreTrainedModel",
        ]
    )
    _import_structure["models.esm"].extend(
        [
            "EsmFoldPreTrainedModel",
            "EsmForMaskedLM",
            "EsmForProteinFolding",
            "EsmForSequenceClassification",
            "EsmForTokenClassification",
            "EsmModel",
            "EsmPreTrainedModel",
        ]
    )
    _import_structure["models.falcon"].extend(
        [
            "FalconForCausalLM",
            "FalconForQuestionAnswering",
            "FalconForSequenceClassification",
            "FalconForTokenClassification",
            "FalconModel",
            "FalconPreTrainedModel",
        ]
    )
    _import_structure["models.falcon_mamba"].extend(
        [
            "FalconMambaForCausalLM",
            "FalconMambaModel",
            "FalconMambaPreTrainedModel",
        ]
    )
    _import_structure["models.fastspeech2_conformer"].extend(
        [
            "FastSpeech2ConformerHifiGan",
            "FastSpeech2ConformerModel",
            "FastSpeech2ConformerPreTrainedModel",
            "FastSpeech2ConformerWithHifiGan",
        ]
    )
    _import_structure["models.flaubert"].extend(
        [
            "FlaubertForMultipleChoice",
            "FlaubertForQuestionAnswering",
            "FlaubertForQuestionAnsweringSimple",
            "FlaubertForSequenceClassification",
            "FlaubertForTokenClassification",
            "FlaubertModel",
            "FlaubertPreTrainedModel",
            "FlaubertWithLMHeadModel",
        ]
    )
    _import_structure["models.flava"].extend(
        [
            "FlavaForPreTraining",
            "FlavaImageCodebook",
            "FlavaImageModel",
            "FlavaModel",
            "FlavaMultimodalModel",
            "FlavaPreTrainedModel",
            "FlavaTextModel",
        ]
    )
    _import_structure["models.fnet"].extend(
        [
            "FNetForMaskedLM",
            "FNetForMultipleChoice",
            "FNetForNextSentencePrediction",
            "FNetForPreTraining",
            "FNetForQuestionAnswering",
            "FNetForSequenceClassification",
            "FNetForTokenClassification",
            "FNetModel",
            "FNetPreTrainedModel",
        ]
    )
    _import_structure["models.focalnet"].extend(
        [
            "FocalNetBackbone",
            "FocalNetForImageClassification",
            "FocalNetForMaskedImageModeling",
            "FocalNetModel",
            "FocalNetPreTrainedModel",
        ]
    )
    _import_structure["models.fsmt"].extend(["FSMTForConditionalGeneration", "FSMTModel", "PretrainedFSMTModel"])
    _import_structure["models.funnel"].extend(
        [
            "FunnelBaseModel",
            "FunnelForMaskedLM",
            "FunnelForMultipleChoice",
            "FunnelForPreTraining",
            "FunnelForQuestionAnswering",
            "FunnelForSequenceClassification",
            "FunnelForTokenClassification",
            "FunnelModel",
            "FunnelPreTrainedModel",
            "load_tf_weights_in_funnel",
        ]
    )
    _import_structure["models.fuyu"].extend(["FuyuForCausalLM", "FuyuPreTrainedModel"])
    _import_structure["models.gemma"].extend(
        [
            "GemmaForCausalLM",
            "GemmaForSequenceClassification",
            "GemmaForTokenClassification",
            "GemmaModel",
            "GemmaPreTrainedModel",
        ]
    )
    _import_structure["models.gemma2"].extend(
        [
            "Gemma2ForCausalLM",
            "Gemma2ForSequenceClassification",
            "Gemma2ForTokenClassification",
            "Gemma2Model",
            "Gemma2PreTrainedModel",
        ]
    )
    _import_structure["models.gemma3"].extend(
        [
            "Gemma3ForCausalLM",
            "Gemma3ForConditionalGeneration",
            "Gemma3PreTrainedModel",
            "Gemma3TextModel",
        ]
    )
    _import_structure["models.git"].extend(
        [
            "GitForCausalLM",
            "GitModel",
            "GitPreTrainedModel",
            "GitVisionModel",
        ]
    )
    _import_structure["models.glm"].extend(
        [
            "GlmForCausalLM",
            "GlmForSequenceClassification",
            "GlmForTokenClassification",
            "GlmModel",
            "GlmPreTrainedModel",
        ]
    )
    _import_structure["models.glpn"].extend(
        [
            "GLPNForDepthEstimation",
            "GLPNModel",
            "GLPNPreTrainedModel",
        ]
    )
    _import_structure["models.got_ocr2"].extend(
        [
            "GotOcr2ForConditionalGeneration",
            "GotOcr2PreTrainedModel",
        ]
    )
    _import_structure["models.gpt2"].extend(
        [
            "GPT2DoubleHeadsModel",
            "GPT2ForQuestionAnswering",
            "GPT2ForSequenceClassification",
            "GPT2ForTokenClassification",
            "GPT2LMHeadModel",
            "GPT2Model",
            "GPT2PreTrainedModel",
            "load_tf_weights_in_gpt2",
        ]
    )
    _import_structure["models.gpt_bigcode"].extend(
        [
            "GPTBigCodeForCausalLM",
            "GPTBigCodeForSequenceClassification",
            "GPTBigCodeForTokenClassification",
            "GPTBigCodeModel",
            "GPTBigCodePreTrainedModel",
        ]
    )
    _import_structure["models.gpt_neo"].extend(
        [
            "GPTNeoForCausalLM",
            "GPTNeoForQuestionAnswering",
            "GPTNeoForSequenceClassification",
            "GPTNeoForTokenClassification",
            "GPTNeoModel",
            "GPTNeoPreTrainedModel",
            "load_tf_weights_in_gpt_neo",
        ]
    )
    _import_structure["models.gpt_neox"].extend(
        [
            "GPTNeoXForCausalLM",
            "GPTNeoXForQuestionAnswering",
            "GPTNeoXForSequenceClassification",
            "GPTNeoXForTokenClassification",
            "GPTNeoXModel",
            "GPTNeoXPreTrainedModel",
        ]
    )
    _import_structure["models.gpt_neox_japanese"].extend(
        [
            "GPTNeoXJapaneseForCausalLM",
            "GPTNeoXJapaneseModel",
            "GPTNeoXJapanesePreTrainedModel",
        ]
    )
    _import_structure["models.gptj"].extend(
        [
            "GPTJForCausalLM",
            "GPTJForQuestionAnswering",
            "GPTJForSequenceClassification",
            "GPTJModel",
            "GPTJPreTrainedModel",
        ]
    )
    _import_structure["models.granite"].extend(
        [
            "GraniteForCausalLM",
            "GraniteModel",
            "GranitePreTrainedModel",
        ]
    )
    _import_structure["models.granitemoe"].extend(
        [
            "GraniteMoeForCausalLM",
            "GraniteMoeModel",
            "GraniteMoePreTrainedModel",
        ]
    )

    _import_structure["models.granitemoeshared"].extend(
        [
            "GraniteMoeSharedForCausalLM",
            "GraniteMoeSharedModel",
            "GraniteMoeSharedPreTrainedModel",
        ]
    )
    _import_structure["models.grounding_dino"].extend(
        [
            "GroundingDinoForObjectDetection",
            "GroundingDinoModel",
            "GroundingDinoPreTrainedModel",
        ]
    )
    _import_structure["models.groupvit"].extend(
        [
            "GroupViTModel",
            "GroupViTPreTrainedModel",
            "GroupViTTextModel",
            "GroupViTVisionModel",
        ]
    )
    _import_structure["models.helium"].extend(
        [
            "HeliumForCausalLM",
            "HeliumForSequenceClassification",
            "HeliumForTokenClassification",
            "HeliumModel",
            "HeliumPreTrainedModel",
        ]
    )
    _import_structure["models.hiera"].extend(
        [
            "HieraBackbone",
            "HieraForImageClassification",
            "HieraForPreTraining",
            "HieraModel",
            "HieraPreTrainedModel",
        ]
    )
    _import_structure["models.hubert"].extend(
        [
            "HubertForCTC",
            "HubertForSequenceClassification",
            "HubertModel",
            "HubertPreTrainedModel",
        ]
    )
    _import_structure["models.ibert"].extend(
        [
            "IBertForMaskedLM",
            "IBertForMultipleChoice",
            "IBertForQuestionAnswering",
            "IBertForSequenceClassification",
            "IBertForTokenClassification",
            "IBertModel",
            "IBertPreTrainedModel",
        ]
    )
    _import_structure["models.idefics"].extend(
        [
            "IdeficsForVisionText2Text",
            "IdeficsModel",
            "IdeficsPreTrainedModel",
            "IdeficsProcessor",
        ]
    )
    _import_structure["models.idefics2"].extend(
        [
            "Idefics2ForConditionalGeneration",
            "Idefics2Model",
            "Idefics2PreTrainedModel",
            "Idefics2Processor",
        ]
    )
    _import_structure["models.idefics3"].extend(
        [
            "Idefics3ForConditionalGeneration",
            "Idefics3Model",
            "Idefics3PreTrainedModel",
            "Idefics3Processor",
            "Idefics3VisionConfig",
            "Idefics3VisionTransformer",
        ]
    )
    _import_structure["models.ijepa"].extend(
        [
            "IJepaForImageClassification",
            "IJepaModel",
            "IJepaPreTrainedModel",
        ]
    )
    _import_structure["models.imagegpt"].extend(
        [
            "ImageGPTForCausalImageModeling",
            "ImageGPTForImageClassification",
            "ImageGPTModel",
            "ImageGPTPreTrainedModel",
            "load_tf_weights_in_imagegpt",
        ]
    )
    _import_structure["models.informer"].extend(
        [
            "InformerForPrediction",
            "InformerModel",
            "InformerPreTrainedModel",
        ]
    )
    _import_structure["models.instructblip"].extend(
        [
            "InstructBlipForConditionalGeneration",
            "InstructBlipPreTrainedModel",
            "InstructBlipQFormerModel",
            "InstructBlipVisionModel",
        ]
    )
    _import_structure["models.instructblipvideo"].extend(
        [
            "InstructBlipVideoForConditionalGeneration",
            "InstructBlipVideoPreTrainedModel",
            "InstructBlipVideoQFormerModel",
            "InstructBlipVideoVisionModel",
        ]
    )
    _import_structure["models.jamba"].extend(
        [
            "JambaForCausalLM",
            "JambaForSequenceClassification",
            "JambaModel",
            "JambaPreTrainedModel",
        ]
    )
    _import_structure["models.jetmoe"].extend(
        [
            "JetMoeForCausalLM",
            "JetMoeForSequenceClassification",
            "JetMoeModel",
            "JetMoePreTrainedModel",
        ]
    )
    _import_structure["models.kosmos2"].extend(
        [
            "Kosmos2ForConditionalGeneration",
            "Kosmos2Model",
            "Kosmos2PreTrainedModel",
        ]
    )
    _import_structure["models.layoutlm"].extend(
        [
            "LayoutLMForMaskedLM",
            "LayoutLMForQuestionAnswering",
            "LayoutLMForSequenceClassification",
            "LayoutLMForTokenClassification",
            "LayoutLMModel",
            "LayoutLMPreTrainedModel",
        ]
    )
    _import_structure["models.layoutlmv2"].extend(
        [
            "LayoutLMv2ForQuestionAnswering",
            "LayoutLMv2ForSequenceClassification",
            "LayoutLMv2ForTokenClassification",
            "LayoutLMv2Model",
            "LayoutLMv2PreTrainedModel",
        ]
    )
    _import_structure["models.layoutlmv3"].extend(
        [
            "LayoutLMv3ForQuestionAnswering",
            "LayoutLMv3ForSequenceClassification",
            "LayoutLMv3ForTokenClassification",
            "LayoutLMv3Model",
            "LayoutLMv3PreTrainedModel",
        ]
    )
    _import_structure["models.led"].extend(
        [
            "LEDForConditionalGeneration",
            "LEDForQuestionAnswering",
            "LEDForSequenceClassification",
            "LEDModel",
            "LEDPreTrainedModel",
        ]
    )
    _import_structure["models.levit"].extend(
        [
            "LevitForImageClassification",
            "LevitForImageClassificationWithTeacher",
            "LevitModel",
            "LevitPreTrainedModel",
        ]
    )
    _import_structure["models.lilt"].extend(
        [
            "LiltForQuestionAnswering",
            "LiltForSequenceClassification",
            "LiltForTokenClassification",
            "LiltModel",
            "LiltPreTrainedModel",
        ]
    )
    _import_structure["models.llama"].extend(
        [
            "LlamaForCausalLM",
            "LlamaForQuestionAnswering",
            "LlamaForSequenceClassification",
            "LlamaForTokenClassification",
            "LlamaModel",
            "LlamaPreTrainedModel",
        ]
    )
    _import_structure["models.llava"].extend(
        [
            "LlavaForConditionalGeneration",
            "LlavaPreTrainedModel",
        ]
    )
    _import_structure["models.llava_next"].extend(
        [
            "LlavaNextForConditionalGeneration",
            "LlavaNextPreTrainedModel",
        ]
    )
    _import_structure["models.phi4_multimodal"].extend(
        [
            "Phi4MultimodalForCausalLM",
            "Phi4MultimodalPreTrainedModel",
            "Phi4MultimodalAudioModel",
            "Phi4MultimodalAudioPreTrainedModel",
            "Phi4MultimodalModel",
            "Phi4MultimodalVisionModel",
            "Phi4MultimodalVisionPreTrainedModel",
        ]
    )
    _import_structure["models.llava_next_video"].extend(
        [
            "LlavaNextVideoForConditionalGeneration",
            "LlavaNextVideoPreTrainedModel",
        ]
    )
    _import_structure["models.llava_onevision"].extend(
        [
            "LlavaOnevisionForConditionalGeneration",
            "LlavaOnevisionPreTrainedModel",
        ]
    )
    _import_structure["models.longformer"].extend(
        [
            "LongformerForMaskedLM",
            "LongformerForMultipleChoice",
            "LongformerForQuestionAnswering",
            "LongformerForSequenceClassification",
            "LongformerForTokenClassification",
            "LongformerModel",
            "LongformerPreTrainedModel",
        ]
    )
    _import_structure["models.longt5"].extend(
        [
            "LongT5EncoderModel",
            "LongT5ForConditionalGeneration",
            "LongT5Model",
            "LongT5PreTrainedModel",
        ]
    )
    _import_structure["models.luke"].extend(
        [
            "LukeForEntityClassification",
            "LukeForEntityPairClassification",
            "LukeForEntitySpanClassification",
            "LukeForMaskedLM",
            "LukeForMultipleChoice",
            "LukeForQuestionAnswering",
            "LukeForSequenceClassification",
            "LukeForTokenClassification",
            "LukeModel",
            "LukePreTrainedModel",
        ]
    )
    _import_structure["models.lxmert"].extend(
        [
            "LxmertEncoder",
            "LxmertForPreTraining",
            "LxmertForQuestionAnswering",
            "LxmertModel",
            "LxmertPreTrainedModel",
            "LxmertVisualFeatureEncoder",
        ]
    )
    _import_structure["models.m2m_100"].extend(
        [
            "M2M100ForConditionalGeneration",
            "M2M100Model",
            "M2M100PreTrainedModel",
        ]
    )
    _import_structure["models.mamba"].extend(
        [
            "MambaForCausalLM",
            "MambaModel",
            "MambaPreTrainedModel",
        ]
    )
    _import_structure["models.mamba2"].extend(
        [
            "Mamba2ForCausalLM",
            "Mamba2Model",
            "Mamba2PreTrainedModel",
        ]
    )
    _import_structure["models.marian"].extend(
        ["MarianForCausalLM", "MarianModel", "MarianMTModel", "MarianPreTrainedModel"]
    )
    _import_structure["models.markuplm"].extend(
        [
            "MarkupLMForQuestionAnswering",
            "MarkupLMForSequenceClassification",
            "MarkupLMForTokenClassification",
            "MarkupLMModel",
            "MarkupLMPreTrainedModel",
        ]
    )
    _import_structure["models.mask2former"].extend(
        [
            "Mask2FormerForUniversalSegmentation",
            "Mask2FormerModel",
            "Mask2FormerPreTrainedModel",
        ]
    )
    _import_structure["models.maskformer"].extend(
        [
            "MaskFormerForInstanceSegmentation",
            "MaskFormerModel",
            "MaskFormerPreTrainedModel",
            "MaskFormerSwinBackbone",
        ]
    )
    _import_structure["models.mbart"].extend(
        [
            "MBartForCausalLM",
            "MBartForConditionalGeneration",
            "MBartForQuestionAnswering",
            "MBartForSequenceClassification",
            "MBartModel",
            "MBartPreTrainedModel",
        ]
    )
    _import_structure["models.megatron_bert"].extend(
        [
            "MegatronBertForCausalLM",
            "MegatronBertForMaskedLM",
            "MegatronBertForMultipleChoice",
            "MegatronBertForNextSentencePrediction",
            "MegatronBertForPreTraining",
            "MegatronBertForQuestionAnswering",
            "MegatronBertForSequenceClassification",
            "MegatronBertForTokenClassification",
            "MegatronBertModel",
            "MegatronBertPreTrainedModel",
        ]
    )
    _import_structure["models.mgp_str"].extend(
        [
            "MgpstrForSceneTextRecognition",
            "MgpstrModel",
            "MgpstrPreTrainedModel",
        ]
    )
    _import_structure["models.mimi"].extend(
        [
            "MimiModel",
            "MimiPreTrainedModel",
        ]
    )
    _import_structure["models.mistral"].extend(
        [
            "MistralForCausalLM",
            "MistralForQuestionAnswering",
            "MistralForSequenceClassification",
            "MistralForTokenClassification",
            "MistralModel",
            "MistralPreTrainedModel",
        ]
    )
    _import_structure["models.mistral3"].extend(
        [
            "Mistral3ForConditionalGeneration",
            "Mistral3PreTrainedModel",
        ]
    )
    _import_structure["models.mixtral"].extend(
        [
            "MixtralForCausalLM",
            "MixtralForQuestionAnswering",
            "MixtralForSequenceClassification",
            "MixtralForTokenClassification",
            "MixtralModel",
            "MixtralPreTrainedModel",
        ]
    )
    _import_structure["models.mllama"].extend(
        [
            "MllamaForCausalLM",
            "MllamaForConditionalGeneration",
            "MllamaPreTrainedModel",
            "MllamaProcessor",
            "MllamaTextModel",
            "MllamaVisionModel",
        ]
    )
    _import_structure["models.mobilebert"].extend(
        [
            "MobileBertForMaskedLM",
            "MobileBertForMultipleChoice",
            "MobileBertForNextSentencePrediction",
            "MobileBertForPreTraining",
            "MobileBertForQuestionAnswering",
            "MobileBertForSequenceClassification",
            "MobileBertForTokenClassification",
            "MobileBertModel",
            "MobileBertPreTrainedModel",
            "load_tf_weights_in_mobilebert",
        ]
    )
    _import_structure["models.mobilenet_v1"].extend(
        [
            "MobileNetV1ForImageClassification",
            "MobileNetV1Model",
            "MobileNetV1PreTrainedModel",
            "load_tf_weights_in_mobilenet_v1",
        ]
    )
    _import_structure["models.mobilenet_v2"].extend(
        [
            "MobileNetV2ForImageClassification",
            "MobileNetV2ForSemanticSegmentation",
            "MobileNetV2Model",
            "MobileNetV2PreTrainedModel",
            "load_tf_weights_in_mobilenet_v2",
        ]
    )
    _import_structure["models.mobilevit"].extend(
        [
            "MobileViTForImageClassification",
            "MobileViTForSemanticSegmentation",
            "MobileViTModel",
            "MobileViTPreTrainedModel",
        ]
    )
    _import_structure["models.mobilevitv2"].extend(
        [
            "MobileViTV2ForImageClassification",
            "MobileViTV2ForSemanticSegmentation",
            "MobileViTV2Model",
            "MobileViTV2PreTrainedModel",
        ]
    )
    _import_structure["models.modernbert"].extend(
        [
            "ModernBertForMaskedLM",
            "ModernBertForQuestionAnswering",
            "ModernBertForSequenceClassification",
            "ModernBertForTokenClassification",
            "ModernBertModel",
            "ModernBertPreTrainedModel",
        ]
    )
    _import_structure["models.moonshine"].extend(
        [
            "MoonshineForConditionalGeneration",
            "MoonshineModel",
            "MoonshinePreTrainedModel",
        ]
    )
    _import_structure["models.moshi"].extend(
        [
            "MoshiForCausalLM",
            "MoshiForConditionalGeneration",
            "MoshiModel",
            "MoshiPreTrainedModel",
        ]
    )
    _import_structure["models.mpnet"].extend(
        [
            "MPNetForMaskedLM",
            "MPNetForMultipleChoice",
            "MPNetForQuestionAnswering",
            "MPNetForSequenceClassification",
            "MPNetForTokenClassification",
            "MPNetModel",
            "MPNetPreTrainedModel",
        ]
    )
    _import_structure["models.mpt"].extend(
        [
            "MptForCausalLM",
            "MptForQuestionAnswering",
            "MptForSequenceClassification",
            "MptForTokenClassification",
            "MptModel",
            "MptPreTrainedModel",
        ]
    )
    _import_structure["models.mra"].extend(
        [
            "MraForMaskedLM",
            "MraForMultipleChoice",
            "MraForQuestionAnswering",
            "MraForSequenceClassification",
            "MraForTokenClassification",
            "MraModel",
            "MraPreTrainedModel",
        ]
    )
    _import_structure["models.mt5"].extend(
        [
            "MT5EncoderModel",
            "MT5ForConditionalGeneration",
            "MT5ForQuestionAnswering",
            "MT5ForSequenceClassification",
            "MT5ForTokenClassification",
            "MT5Model",
            "MT5PreTrainedModel",
        ]
    )
    _import_structure["models.musicgen"].extend(
        [
            "MusicgenForCausalLM",
            "MusicgenForConditionalGeneration",
            "MusicgenModel",
            "MusicgenPreTrainedModel",
            "MusicgenProcessor",
        ]
    )
    _import_structure["models.musicgen_melody"].extend(
        [
            "MusicgenMelodyForCausalLM",
            "MusicgenMelodyForConditionalGeneration",
            "MusicgenMelodyModel",
            "MusicgenMelodyPreTrainedModel",
        ]
    )
    _import_structure["models.mvp"].extend(
        [
            "MvpForCausalLM",
            "MvpForConditionalGeneration",
            "MvpForQuestionAnswering",
            "MvpForSequenceClassification",
            "MvpModel",
            "MvpPreTrainedModel",
        ]
    )
    _import_structure["models.nemotron"].extend(
        [
            "NemotronForCausalLM",
            "NemotronForQuestionAnswering",
            "NemotronForSequenceClassification",
            "NemotronForTokenClassification",
            "NemotronModel",
            "NemotronPreTrainedModel",
        ]
    )
    _import_structure["models.nllb_moe"].extend(
        [
            "NllbMoeForConditionalGeneration",
            "NllbMoeModel",
            "NllbMoePreTrainedModel",
            "NllbMoeSparseMLP",
            "NllbMoeTop2Router",
        ]
    )
    _import_structure["models.nystromformer"].extend(
        [
            "NystromformerForMaskedLM",
            "NystromformerForMultipleChoice",
            "NystromformerForQuestionAnswering",
            "NystromformerForSequenceClassification",
            "NystromformerForTokenClassification",
            "NystromformerModel",
            "NystromformerPreTrainedModel",
        ]
    )
    _import_structure["models.olmo"].extend(
        [
            "OlmoForCausalLM",
            "OlmoModel",
            "OlmoPreTrainedModel",
        ]
    )
    _import_structure["models.olmo2"].extend(
        [
            "Olmo2ForCausalLM",
            "Olmo2Model",
            "Olmo2PreTrainedModel",
        ]
    )
    _import_structure["models.olmoe"].extend(
        [
            "OlmoeForCausalLM",
            "OlmoeModel",
            "OlmoePreTrainedModel",
        ]
    )
    _import_structure["models.omdet_turbo"].extend(
        [
            "OmDetTurboForObjectDetection",
            "OmDetTurboPreTrainedModel",
        ]
    )
    _import_structure["models.oneformer"].extend(
        [
            "OneFormerForUniversalSegmentation",
            "OneFormerModel",
            "OneFormerPreTrainedModel",
        ]
    )
    _import_structure["models.openai"].extend(
        [
            "OpenAIGPTDoubleHeadsModel",
            "OpenAIGPTForSequenceClassification",
            "OpenAIGPTLMHeadModel",
            "OpenAIGPTModel",
            "OpenAIGPTPreTrainedModel",
            "load_tf_weights_in_openai_gpt",
        ]
    )
    _import_structure["models.opt"].extend(
        [
            "OPTForCausalLM",
            "OPTForQuestionAnswering",
            "OPTForSequenceClassification",
            "OPTModel",
            "OPTPreTrainedModel",
        ]
    )
    _import_structure["models.owlv2"].extend(
        [
            "Owlv2ForObjectDetection",
            "Owlv2Model",
            "Owlv2PreTrainedModel",
            "Owlv2TextModel",
            "Owlv2VisionModel",
        ]
    )
    _import_structure["models.owlvit"].extend(
        [
            "OwlViTForObjectDetection",
            "OwlViTModel",
            "OwlViTPreTrainedModel",
            "OwlViTTextModel",
            "OwlViTVisionModel",
        ]
    )
    _import_structure["models.paligemma"].extend(
        [
            "PaliGemmaForConditionalGeneration",
            "PaliGemmaPreTrainedModel",
            "PaliGemmaProcessor",
        ]
    )
    _import_structure["models.patchtsmixer"].extend(
        [
            "PatchTSMixerForPrediction",
            "PatchTSMixerForPretraining",
            "PatchTSMixerForRegression",
            "PatchTSMixerForTimeSeriesClassification",
            "PatchTSMixerModel",
            "PatchTSMixerPreTrainedModel",
        ]
    )
    _import_structure["models.patchtst"].extend(
        [
            "PatchTSTForClassification",
            "PatchTSTForPrediction",
            "PatchTSTForPretraining",
            "PatchTSTForRegression",
            "PatchTSTModel",
            "PatchTSTPreTrainedModel",
        ]
    )
    _import_structure["models.pegasus"].extend(
        [
            "PegasusForCausalLM",
            "PegasusForConditionalGeneration",
            "PegasusModel",
            "PegasusPreTrainedModel",
        ]
    )
    _import_structure["models.pegasus_x"].extend(
        [
            "PegasusXForConditionalGeneration",
            "PegasusXModel",
            "PegasusXPreTrainedModel",
        ]
    )
    _import_structure["models.perceiver"].extend(
        [
            "PerceiverForImageClassificationConvProcessing",
            "PerceiverForImageClassificationFourier",
            "PerceiverForImageClassificationLearned",
            "PerceiverForMaskedLM",
            "PerceiverForMultimodalAutoencoding",
            "PerceiverForOpticalFlow",
            "PerceiverForSequenceClassification",
            "PerceiverModel",
            "PerceiverPreTrainedModel",
        ]
    )
    _import_structure["models.persimmon"].extend(
        [
            "PersimmonForCausalLM",
            "PersimmonForSequenceClassification",
            "PersimmonForTokenClassification",
            "PersimmonModel",
            "PersimmonPreTrainedModel",
        ]
    )
    _import_structure["models.phi"].extend(
        [
            "PhiForCausalLM",
            "PhiForSequenceClassification",
            "PhiForTokenClassification",
            "PhiModel",
            "PhiPreTrainedModel",
        ]
    )
    _import_structure["models.phi3"].extend(
        [
            "Phi3ForCausalLM",
            "Phi3ForSequenceClassification",
            "Phi3ForTokenClassification",
            "Phi3Model",
            "Phi3PreTrainedModel",
        ]
    )
    _import_structure["models.phimoe"].extend(
        [
            "PhimoeForCausalLM",
            "PhimoeForSequenceClassification",
            "PhimoeModel",
            "PhimoePreTrainedModel",
        ]
    )
    _import_structure["models.pix2struct"].extend(
        [
            "Pix2StructForConditionalGeneration",
            "Pix2StructPreTrainedModel",
            "Pix2StructTextModel",
            "Pix2StructVisionModel",
        ]
    )
    _import_structure["models.pixtral"].extend(["PixtralPreTrainedModel", "PixtralVisionModel"])
    _import_structure["models.plbart"].extend(
        [
            "PLBartForCausalLM",
            "PLBartForConditionalGeneration",
            "PLBartForSequenceClassification",
            "PLBartModel",
            "PLBartPreTrainedModel",
        ]
    )
    _import_structure["models.poolformer"].extend(
        [
            "PoolFormerForImageClassification",
            "PoolFormerModel",
            "PoolFormerPreTrainedModel",
        ]
    )
    _import_structure["models.pop2piano"].extend(
        [
            "Pop2PianoForConditionalGeneration",
            "Pop2PianoPreTrainedModel",
        ]
    )
    _import_structure["models.prompt_depth_anything"].extend(
        [
            "PromptDepthAnythingForDepthEstimation",
            "PromptDepthAnythingPreTrainedModel",
        ]
    )
    _import_structure["models.prophetnet"].extend(
        [
            "ProphetNetDecoder",
            "ProphetNetEncoder",
            "ProphetNetForCausalLM",
            "ProphetNetForConditionalGeneration",
            "ProphetNetModel",
            "ProphetNetPreTrainedModel",
        ]
    )
    _import_structure["models.pvt"].extend(
        [
            "PvtForImageClassification",
            "PvtModel",
            "PvtPreTrainedModel",
        ]
    )
    _import_structure["models.pvt_v2"].extend(
        [
            "PvtV2Backbone",
            "PvtV2ForImageClassification",
            "PvtV2Model",
            "PvtV2PreTrainedModel",
        ]
    )
    _import_structure["models.qwen2"].extend(
        [
            "Qwen2ForCausalLM",
            "Qwen2ForQuestionAnswering",
            "Qwen2ForSequenceClassification",
            "Qwen2ForTokenClassification",
            "Qwen2Model",
            "Qwen2PreTrainedModel",
        ]
    )
    _import_structure["models.qwen2_5_vl"].extend(
        [
            "Qwen2_5_VLForConditionalGeneration",
            "Qwen2_5_VLModel",
            "Qwen2_5_VLPreTrainedModel",
        ]
    )
    _import_structure["models.qwen2_audio"].extend(
        [
            "Qwen2AudioEncoder",
            "Qwen2AudioForConditionalGeneration",
            "Qwen2AudioPreTrainedModel",
        ]
    )
    _import_structure["models.qwen2_moe"].extend(
        [
            "Qwen2MoeForCausalLM",
            "Qwen2MoeForQuestionAnswering",
            "Qwen2MoeForSequenceClassification",
            "Qwen2MoeForTokenClassification",
            "Qwen2MoeModel",
            "Qwen2MoePreTrainedModel",
        ]
    )
    _import_structure["models.qwen2_vl"].extend(
        [
            "Qwen2VLForConditionalGeneration",
            "Qwen2VLModel",
            "Qwen2VLPreTrainedModel",
        ]
    )
    _import_structure["models.qwen3"].extend(
        [
            "Qwen3ForCausalLM",
            "Qwen3ForQuestionAnswering",
            "Qwen3ForSequenceClassification",
            "Qwen3ForTokenClassification",
            "Qwen3Model",
            "Qwen3PreTrainedModel",
        ]
    )
    _import_structure["models.qwen3_moe"].extend(
        [
            "Qwen3MoeForCausalLM",
            "Qwen3MoeForQuestionAnswering",
            "Qwen3MoeForSequenceClassification",
            "Qwen3MoeForTokenClassification",
            "Qwen3MoeModel",
            "Qwen3MoePreTrainedModel",
        ]
    )
    _import_structure["models.rag"].extend(
        [
            "RagModel",
            "RagPreTrainedModel",
            "RagSequenceForGeneration",
            "RagTokenForGeneration",
        ]
    )
    _import_structure["models.recurrent_gemma"].extend(
        [
            "RecurrentGemmaForCausalLM",
            "RecurrentGemmaModel",
            "RecurrentGemmaPreTrainedModel",
        ]
    )
    _import_structure["models.reformer"].extend(
        [
            "ReformerForMaskedLM",
            "ReformerForQuestionAnswering",
            "ReformerForSequenceClassification",
            "ReformerModel",
            "ReformerModelWithLMHead",
            "ReformerPreTrainedModel",
        ]
    )
    _import_structure["models.regnet"].extend(
        [
            "RegNetForImageClassification",
            "RegNetModel",
            "RegNetPreTrainedModel",
        ]
    )
    _import_structure["models.rembert"].extend(
        [
            "RemBertForCausalLM",
            "RemBertForMaskedLM",
            "RemBertForMultipleChoice",
            "RemBertForQuestionAnswering",
            "RemBertForSequenceClassification",
            "RemBertForTokenClassification",
            "RemBertModel",
            "RemBertPreTrainedModel",
            "load_tf_weights_in_rembert",
        ]
    )
    _import_structure["models.resnet"].extend(
        [
            "ResNetBackbone",
            "ResNetForImageClassification",
            "ResNetModel",
            "ResNetPreTrainedModel",
        ]
    )
    _import_structure["models.roberta"].extend(
        [
            "RobertaForCausalLM",
            "RobertaForMaskedLM",
            "RobertaForMultipleChoice",
            "RobertaForQuestionAnswering",
            "RobertaForSequenceClassification",
            "RobertaForTokenClassification",
            "RobertaModel",
            "RobertaPreTrainedModel",
        ]
    )
    _import_structure["models.roberta_prelayernorm"].extend(
        [
            "RobertaPreLayerNormForCausalLM",
            "RobertaPreLayerNormForMaskedLM",
            "RobertaPreLayerNormForMultipleChoice",
            "RobertaPreLayerNormForQuestionAnswering",
            "RobertaPreLayerNormForSequenceClassification",
            "RobertaPreLayerNormForTokenClassification",
            "RobertaPreLayerNormModel",
            "RobertaPreLayerNormPreTrainedModel",
        ]
    )
    _import_structure["models.roc_bert"].extend(
        [
            "RoCBertForCausalLM",
            "RoCBertForMaskedLM",
            "RoCBertForMultipleChoice",
            "RoCBertForPreTraining",
            "RoCBertForQuestionAnswering",
            "RoCBertForSequenceClassification",
            "RoCBertForTokenClassification",
            "RoCBertModel",
            "RoCBertPreTrainedModel",
            "load_tf_weights_in_roc_bert",
        ]
    )
    _import_structure["models.roformer"].extend(
        [
            "RoFormerForCausalLM",
            "RoFormerForMaskedLM",
            "RoFormerForMultipleChoice",
            "RoFormerForQuestionAnswering",
            "RoFormerForSequenceClassification",
            "RoFormerForTokenClassification",
            "RoFormerModel",
            "RoFormerPreTrainedModel",
            "load_tf_weights_in_roformer",
        ]
    )
    _import_structure["models.rt_detr"].extend(
        [
            "RTDetrForObjectDetection",
            "RTDetrModel",
            "RTDetrPreTrainedModel",
            "RTDetrResNetBackbone",
            "RTDetrResNetPreTrainedModel",
        ]
    )
    _import_structure["models.rt_detr_v2"].extend(
        ["RTDetrV2ForObjectDetection", "RTDetrV2Model", "RTDetrV2PreTrainedModel"]
    )
    _import_structure["models.rwkv"].extend(
        [
            "RwkvForCausalLM",
            "RwkvModel",
            "RwkvPreTrainedModel",
        ]
    )
    _import_structure["models.sam"].extend(
        [
            "SamModel",
            "SamPreTrainedModel",
            "SamVisionModel",
        ]
    )
    _import_structure["models.seamless_m4t"].extend(
        [
            "SeamlessM4TCodeHifiGan",
            "SeamlessM4TForSpeechToSpeech",
            "SeamlessM4TForSpeechToText",
            "SeamlessM4TForTextToSpeech",
            "SeamlessM4TForTextToText",
            "SeamlessM4THifiGan",
            "SeamlessM4TModel",
            "SeamlessM4TPreTrainedModel",
            "SeamlessM4TTextToUnitForConditionalGeneration",
            "SeamlessM4TTextToUnitModel",
        ]
    )
    _import_structure["models.seamless_m4t_v2"].extend(
        [
            "SeamlessM4Tv2ForSpeechToSpeech",
            "SeamlessM4Tv2ForSpeechToText",
            "SeamlessM4Tv2ForTextToSpeech",
            "SeamlessM4Tv2ForTextToText",
            "SeamlessM4Tv2Model",
            "SeamlessM4Tv2PreTrainedModel",
        ]
    )
    _import_structure["models.segformer"].extend(
        [
            "SegformerDecodeHead",
            "SegformerForImageClassification",
            "SegformerForSemanticSegmentation",
            "SegformerModel",
            "SegformerPreTrainedModel",
        ]
    )
    _import_structure["models.seggpt"].extend(
        [
            "SegGptForImageSegmentation",
            "SegGptModel",
            "SegGptPreTrainedModel",
        ]
    )
    _import_structure["models.sew"].extend(
        [
            "SEWForCTC",
            "SEWForSequenceClassification",
            "SEWModel",
            "SEWPreTrainedModel",
        ]
    )
    _import_structure["models.sew_d"].extend(
        [
            "SEWDForCTC",
            "SEWDForSequenceClassification",
            "SEWDModel",
            "SEWDPreTrainedModel",
        ]
    )
    _import_structure["models.shieldgemma2"].append("ShieldGemma2ForImageClassification")
    _import_structure["models.siglip"].extend(
        [
            "SiglipForImageClassification",
            "SiglipModel",
            "SiglipPreTrainedModel",
            "SiglipTextModel",
            "SiglipVisionModel",
        ]
    )
    _import_structure["models.siglip2"].extend(
        [
            "Siglip2ForImageClassification",
            "Siglip2Model",
            "Siglip2PreTrainedModel",
            "Siglip2TextModel",
            "Siglip2VisionModel",
        ]
    )
    _import_structure["models.smolvlm"].extend(
        [
            "SmolVLMForConditionalGeneration",
            "SmolVLMModel",
            "SmolVLMPreTrainedModel",
            "SmolVLMProcessor",
            "SmolVLMVisionConfig",
            "SmolVLMVisionTransformer",
        ]
    )
    _import_structure["models.speech_encoder_decoder"].extend(["SpeechEncoderDecoderModel"])
    _import_structure["models.speech_to_text"].extend(
        [
            "Speech2TextForConditionalGeneration",
            "Speech2TextModel",
            "Speech2TextPreTrainedModel",
        ]
    )
    _import_structure["models.speecht5"].extend(
        [
            "SpeechT5ForSpeechToSpeech",
            "SpeechT5ForSpeechToText",
            "SpeechT5ForTextToSpeech",
            "SpeechT5HifiGan",
            "SpeechT5Model",
            "SpeechT5PreTrainedModel",
        ]
    )
    _import_structure["models.splinter"].extend(
        [
            "SplinterForPreTraining",
            "SplinterForQuestionAnswering",
            "SplinterModel",
            "SplinterPreTrainedModel",
        ]
    )
    _import_structure["models.squeezebert"].extend(
        [
            "SqueezeBertForMaskedLM",
            "SqueezeBertForMultipleChoice",
            "SqueezeBertForQuestionAnswering",
            "SqueezeBertForSequenceClassification",
            "SqueezeBertForTokenClassification",
            "SqueezeBertModel",
            "SqueezeBertPreTrainedModel",
        ]
    )
    _import_structure["models.stablelm"].extend(
        [
            "StableLmForCausalLM",
            "StableLmForSequenceClassification",
            "StableLmForTokenClassification",
            "StableLmModel",
            "StableLmPreTrainedModel",
        ]
    )
    _import_structure["models.starcoder2"].extend(
        [
            "Starcoder2ForCausalLM",
            "Starcoder2ForSequenceClassification",
            "Starcoder2ForTokenClassification",
            "Starcoder2Model",
            "Starcoder2PreTrainedModel",
        ]
    )
    _import_structure["models.superglue"].extend(
        [
            "SuperGlueForKeypointMatching",
            "SuperGluePreTrainedModel",
        ]
    )
    _import_structure["models.superpoint"].extend(
        [
            "SuperPointForKeypointDetection",
            "SuperPointPreTrainedModel",
        ]
    )
    _import_structure["models.swiftformer"].extend(
        [
            "SwiftFormerForImageClassification",
            "SwiftFormerModel",
            "SwiftFormerPreTrainedModel",
        ]
    )
    _import_structure["models.swin"].extend(
        [
            "SwinBackbone",
            "SwinForImageClassification",
            "SwinForMaskedImageModeling",
            "SwinModel",
            "SwinPreTrainedModel",
        ]
    )
    _import_structure["models.swin2sr"].extend(
        [
            "Swin2SRForImageSuperResolution",
            "Swin2SRModel",
            "Swin2SRPreTrainedModel",
        ]
    )
    _import_structure["models.swinv2"].extend(
        [
            "Swinv2Backbone",
            "Swinv2ForImageClassification",
            "Swinv2ForMaskedImageModeling",
            "Swinv2Model",
            "Swinv2PreTrainedModel",
        ]
    )
    _import_structure["models.switch_transformers"].extend(
        [
            "SwitchTransformersEncoderModel",
            "SwitchTransformersForConditionalGeneration",
            "SwitchTransformersModel",
            "SwitchTransformersPreTrainedModel",
            "SwitchTransformersSparseMLP",
            "SwitchTransformersTop1Router",
        ]
    )
    _import_structure["models.t5"].extend(
        [
            "T5EncoderModel",
            "T5ForConditionalGeneration",
            "T5ForQuestionAnswering",
            "T5ForSequenceClassification",
            "T5ForTokenClassification",
            "T5Model",
            "T5PreTrainedModel",
            "load_tf_weights_in_t5",
        ]
    )
    _import_structure["models.table_transformer"].extend(
        [
            "TableTransformerForObjectDetection",
            "TableTransformerModel",
            "TableTransformerPreTrainedModel",
        ]
    )
    _import_structure["models.tapas"].extend(
        [
            "TapasForMaskedLM",
            "TapasForQuestionAnswering",
            "TapasForSequenceClassification",
            "TapasModel",
            "TapasPreTrainedModel",
            "load_tf_weights_in_tapas",
        ]
    )
    _import_structure["models.textnet"].extend(
        [
            "TextNetBackbone",
            "TextNetForImageClassification",
            "TextNetModel",
            "TextNetPreTrainedModel",
        ]
    )
    _import_structure["models.time_series_transformer"].extend(
        [
            "TimeSeriesTransformerForPrediction",
            "TimeSeriesTransformerModel",
            "TimeSeriesTransformerPreTrainedModel",
        ]
    )
    _import_structure["models.timesformer"].extend(
        [
            "TimesformerForVideoClassification",
            "TimesformerModel",
            "TimesformerPreTrainedModel",
        ]
    )
    _import_structure["models.timm_backbone"].extend(["TimmBackbone"])
    _import_structure["models.timm_wrapper"].extend(
        ["TimmWrapperForImageClassification", "TimmWrapperModel", "TimmWrapperPreTrainedModel"]
    )
    _import_structure["models.trocr"].extend(
        [
            "TrOCRForCausalLM",
            "TrOCRPreTrainedModel",
        ]
    )
    _import_structure["models.tvp"].extend(
        [
            "TvpForVideoGrounding",
            "TvpModel",
            "TvpPreTrainedModel",
        ]
    )
    _import_structure["models.udop"].extend(
        [
            "UdopEncoderModel",
            "UdopForConditionalGeneration",
            "UdopModel",
            "UdopPreTrainedModel",
        ],
    )
    _import_structure["models.umt5"].extend(
        [
            "UMT5EncoderModel",
            "UMT5ForConditionalGeneration",
            "UMT5ForQuestionAnswering",
            "UMT5ForSequenceClassification",
            "UMT5ForTokenClassification",
            "UMT5Model",
            "UMT5PreTrainedModel",
        ]
    )
    _import_structure["models.unispeech"].extend(
        [
            "UniSpeechForCTC",
            "UniSpeechForPreTraining",
            "UniSpeechForSequenceClassification",
            "UniSpeechModel",
            "UniSpeechPreTrainedModel",
        ]
    )
    _import_structure["models.unispeech_sat"].extend(
        [
            "UniSpeechSatForAudioFrameClassification",
            "UniSpeechSatForCTC",
            "UniSpeechSatForPreTraining",
            "UniSpeechSatForSequenceClassification",
            "UniSpeechSatForXVector",
            "UniSpeechSatModel",
            "UniSpeechSatPreTrainedModel",
        ]
    )
    _import_structure["models.univnet"].extend(
        [
            "UnivNetModel",
        ]
    )
    _import_structure["models.upernet"].extend(
        [
            "UperNetForSemanticSegmentation",
            "UperNetPreTrainedModel",
        ]
    )
    _import_structure["models.video_llava"].extend(
        [
            "VideoLlavaForConditionalGeneration",
            "VideoLlavaPreTrainedModel",
            "VideoLlavaProcessor",
        ]
    )
    _import_structure["models.videomae"].extend(
        [
            "VideoMAEForPreTraining",
            "VideoMAEForVideoClassification",
            "VideoMAEModel",
            "VideoMAEPreTrainedModel",
        ]
    )
    _import_structure["models.vilt"].extend(
        [
            "ViltForImageAndTextRetrieval",
            "ViltForImagesAndTextClassification",
            "ViltForMaskedLM",
            "ViltForQuestionAnswering",
            "ViltForTokenClassification",
            "ViltModel",
            "ViltPreTrainedModel",
        ]
    )
    _import_structure["models.vipllava"].extend(
        [
            "VipLlavaForConditionalGeneration",
            "VipLlavaPreTrainedModel",
        ]
    )
    _import_structure["models.vision_encoder_decoder"].extend(["VisionEncoderDecoderModel"])
    _import_structure["models.vision_text_dual_encoder"].extend(["VisionTextDualEncoderModel"])
    _import_structure["models.visual_bert"].extend(
        [
            "VisualBertForMultipleChoice",
            "VisualBertForPreTraining",
            "VisualBertForQuestionAnswering",
            "VisualBertForRegionToPhraseAlignment",
            "VisualBertForVisualReasoning",
            "VisualBertModel",
            "VisualBertPreTrainedModel",
        ]
    )
    _import_structure["models.vit"].extend(
        [
            "ViTForImageClassification",
            "ViTForMaskedImageModeling",
            "ViTModel",
            "ViTPreTrainedModel",
        ]
    )
    _import_structure["models.vit_mae"].extend(
        [
            "ViTMAEForPreTraining",
            "ViTMAEModel",
            "ViTMAEPreTrainedModel",
        ]
    )
    _import_structure["models.vit_msn"].extend(
        [
            "ViTMSNForImageClassification",
            "ViTMSNModel",
            "ViTMSNPreTrainedModel",
        ]
    )
    _import_structure["models.vitdet"].extend(
        [
            "VitDetBackbone",
            "VitDetModel",
            "VitDetPreTrainedModel",
        ]
    )
    _import_structure["models.vitmatte"].extend(
        [
            "VitMatteForImageMatting",
            "VitMattePreTrainedModel",
        ]
    )
    _import_structure["models.vitpose"].extend(
        [
            "VitPoseForPoseEstimation",
            "VitPosePreTrainedModel",
        ]
    )
    _import_structure["models.vitpose_backbone"].extend(
        [
            "VitPoseBackbone",
            "VitPoseBackbonePreTrainedModel",
        ]
    )
    _import_structure["models.vits"].extend(
        [
            "VitsModel",
            "VitsPreTrainedModel",
        ]
    )
    _import_structure["models.vivit"].extend(
        [
            "VivitForVideoClassification",
            "VivitModel",
            "VivitPreTrainedModel",
        ]
    )
    _import_structure["models.wav2vec2"].extend(
        [
            "Wav2Vec2ForAudioFrameClassification",
            "Wav2Vec2ForCTC",
            "Wav2Vec2ForMaskedLM",
            "Wav2Vec2ForPreTraining",
            "Wav2Vec2ForSequenceClassification",
            "Wav2Vec2ForXVector",
            "Wav2Vec2Model",
            "Wav2Vec2PreTrainedModel",
        ]
    )
    _import_structure["models.wav2vec2_bert"].extend(
        [
            "Wav2Vec2BertForAudioFrameClassification",
            "Wav2Vec2BertForCTC",
            "Wav2Vec2BertForSequenceClassification",
            "Wav2Vec2BertForXVector",
            "Wav2Vec2BertModel",
            "Wav2Vec2BertPreTrainedModel",
        ]
    )
    _import_structure["models.wav2vec2_conformer"].extend(
        [
            "Wav2Vec2ConformerForAudioFrameClassification",
            "Wav2Vec2ConformerForCTC",
            "Wav2Vec2ConformerForPreTraining",
            "Wav2Vec2ConformerForSequenceClassification",
            "Wav2Vec2ConformerForXVector",
            "Wav2Vec2ConformerModel",
            "Wav2Vec2ConformerPreTrainedModel",
        ]
    )
    _import_structure["models.wavlm"].extend(
        [
            "WavLMForAudioFrameClassification",
            "WavLMForCTC",
            "WavLMForSequenceClassification",
            "WavLMForXVector",
            "WavLMModel",
            "WavLMPreTrainedModel",
        ]
    )
    _import_structure["models.whisper"].extend(
        [
            "WhisperForAudioClassification",
            "WhisperForCausalLM",
            "WhisperForConditionalGeneration",
            "WhisperModel",
            "WhisperPreTrainedModel",
        ]
    )
    _import_structure["models.x_clip"].extend(
        [
            "XCLIPModel",
            "XCLIPPreTrainedModel",
            "XCLIPTextModel",
            "XCLIPVisionModel",
        ]
    )
    _import_structure["models.xglm"].extend(
        [
            "XGLMForCausalLM",
            "XGLMModel",
            "XGLMPreTrainedModel",
        ]
    )
    _import_structure["models.xlm"].extend(
        [
            "XLMForMultipleChoice",
            "XLMForQuestionAnswering",
            "XLMForQuestionAnsweringSimple",
            "XLMForSequenceClassification",
            "XLMForTokenClassification",
            "XLMModel",
            "XLMPreTrainedModel",
            "XLMWithLMHeadModel",
        ]
    )
    _import_structure["models.xlm_roberta"].extend(
        [
            "XLMRobertaForCausalLM",
            "XLMRobertaForMaskedLM",
            "XLMRobertaForMultipleChoice",
            "XLMRobertaForQuestionAnswering",
            "XLMRobertaForSequenceClassification",
            "XLMRobertaForTokenClassification",
            "XLMRobertaModel",
            "XLMRobertaPreTrainedModel",
        ]
    )
    _import_structure["models.xlm_roberta_xl"].extend(
        [
            "XLMRobertaXLForCausalLM",
            "XLMRobertaXLForMaskedLM",
            "XLMRobertaXLForMultipleChoice",
            "XLMRobertaXLForQuestionAnswering",
            "XLMRobertaXLForSequenceClassification",
            "XLMRobertaXLForTokenClassification",
            "XLMRobertaXLModel",
            "XLMRobertaXLPreTrainedModel",
        ]
    )
    _import_structure["models.xlnet"].extend(
        [
            "XLNetForMultipleChoice",
            "XLNetForQuestionAnswering",
            "XLNetForQuestionAnsweringSimple",
            "XLNetForSequenceClassification",
            "XLNetForTokenClassification",
            "XLNetLMHeadModel",
            "XLNetModel",
            "XLNetPreTrainedModel",
            "load_tf_weights_in_xlnet",
        ]
    )
    _import_structure["models.xmod"].extend(
        [
            "XmodForCausalLM",
            "XmodForMaskedLM",
            "XmodForMultipleChoice",
            "XmodForQuestionAnswering",
            "XmodForSequenceClassification",
            "XmodForTokenClassification",
            "XmodModel",
            "XmodPreTrainedModel",
        ]
    )
    _import_structure["models.yolos"].extend(
        [
            "YolosForObjectDetection",
            "YolosModel",
            "YolosPreTrainedModel",
        ]
    )
    _import_structure["models.yoso"].extend(
        [
            "YosoForMaskedLM",
            "YosoForMultipleChoice",
            "YosoForQuestionAnswering",
            "YosoForSequenceClassification",
            "YosoForTokenClassification",
            "YosoModel",
            "YosoPreTrainedModel",
        ]
    )
    _import_structure["models.zamba"].extend(
        [
            "ZambaForCausalLM",
            "ZambaForSequenceClassification",
            "ZambaModel",
            "ZambaPreTrainedModel",
        ]
    )
    _import_structure["models.zamba2"].extend(
        [
            "Zamba2ForCausalLM",
            "Zamba2ForSequenceClassification",
            "Zamba2Model",
            "Zamba2PreTrainedModel",
        ]
    )
    _import_structure["models.zoedepth"].extend(
        [
            "ZoeDepthForDepthEstimation",
            "ZoeDepthPreTrainedModel",
        ]
    )
    _import_structure["optimization"] = [
        "Adafactor",
        "get_constant_schedule",
        "get_constant_schedule_with_warmup",
        "get_cosine_schedule_with_warmup",
        "get_cosine_with_hard_restarts_schedule_with_warmup",
        "get_inverse_sqrt_schedule",
        "get_linear_schedule_with_warmup",
        "get_polynomial_decay_schedule_with_warmup",
        "get_scheduler",
        "get_wsd_schedule",
    ]
    _import_structure["pytorch_utils"] = [
        "Conv1D",
        "apply_chunking_to_forward",
        "prune_layer",
    ]
    _import_structure["sagemaker"] = []
    _import_structure["time_series_utils"] = []
    _import_structure["trainer"] = ["Trainer"]
    _import_structure["trainer_pt_utils"] = ["torch_distributed_zero_first"]
    _import_structure["trainer_seq2seq"] = ["Seq2SeqTrainer"]

# TensorFlow-backed objects
try:
    if not is_tf_available():
        raise OptionalDependencyNotAvailable()
except OptionalDependencyNotAvailable:
    from .utils import dummy_tf_objects

    _import_structure["utils.dummy_tf_objects"] = [name for name in dir(dummy_tf_objects) if not name.startswith("_")]
else:
    _import_structure["activations_tf"] = []
    _import_structure["generation"].extend(
        [
            "TFForcedBOSTokenLogitsProcessor",
            "TFForcedEOSTokenLogitsProcessor",
            "TFForceTokensLogitsProcessor",
            "TFGenerationMixin",
            "TFLogitsProcessor",
            "TFLogitsProcessorList",
            "TFLogitsWarper",
            "TFMinLengthLogitsProcessor",
            "TFNoBadWordsLogitsProcessor",
            "TFNoRepeatNGramLogitsProcessor",
            "TFRepetitionPenaltyLogitsProcessor",
            "TFSuppressTokensAtBeginLogitsProcessor",
            "TFSuppressTokensLogitsProcessor",
            "TFTemperatureLogitsWarper",
            "TFTopKLogitsWarper",
            "TFTopPLogitsWarper",
        ]
    )
    _import_structure["keras_callbacks"] = ["KerasMetricCallback", "PushToHubCallback"]
    _import_structure["modeling_tf_outputs"] = []
    _import_structure["modeling_tf_utils"] = [
        "TFPreTrainedModel",
        "TFSequenceSummary",
        "TFSharedEmbeddings",
        "shape_list",
    ]
    # TensorFlow models structure
    _import_structure["models.albert"].extend(
        [
            "TFAlbertForMaskedLM",
            "TFAlbertForMultipleChoice",
            "TFAlbertForPreTraining",
            "TFAlbertForQuestionAnswering",
            "TFAlbertForSequenceClassification",
            "TFAlbertForTokenClassification",
            "TFAlbertMainLayer",
            "TFAlbertModel",
            "TFAlbertPreTrainedModel",
        ]
    )
    _import_structure["models.auto"].extend(
        [
            "TF_MODEL_FOR_AUDIO_CLASSIFICATION_MAPPING",
            "TF_MODEL_FOR_CAUSAL_LM_MAPPING",
            "TF_MODEL_FOR_DOCUMENT_QUESTION_ANSWERING_MAPPING",
            "TF_MODEL_FOR_IMAGE_CLASSIFICATION_MAPPING",
            "TF_MODEL_FOR_MASKED_IMAGE_MODELING_MAPPING",
            "TF_MODEL_FOR_MASKED_LM_MAPPING",
            "TF_MODEL_FOR_MASK_GENERATION_MAPPING",
            "TF_MODEL_FOR_MULTIPLE_CHOICE_MAPPING",
            "TF_MODEL_FOR_NEXT_SENTENCE_PREDICTION_MAPPING",
            "TF_MODEL_FOR_PRETRAINING_MAPPING",
            "TF_MODEL_FOR_QUESTION_ANSWERING_MAPPING",
            "TF_MODEL_FOR_SEMANTIC_SEGMENTATION_MAPPING",
            "TF_MODEL_FOR_SEQ_TO_SEQ_CAUSAL_LM_MAPPING",
            "TF_MODEL_FOR_SEQUENCE_CLASSIFICATION_MAPPING",
            "TF_MODEL_FOR_SPEECH_SEQ_2_SEQ_MAPPING",
            "TF_MODEL_FOR_TABLE_QUESTION_ANSWERING_MAPPING",
            "TF_MODEL_FOR_TEXT_ENCODING_MAPPING",
            "TF_MODEL_FOR_TOKEN_CLASSIFICATION_MAPPING",
            "TF_MODEL_FOR_VISION_2_SEQ_MAPPING",
            "TF_MODEL_FOR_ZERO_SHOT_IMAGE_CLASSIFICATION_MAPPING",
            "TF_MODEL_MAPPING",
            "TF_MODEL_WITH_LM_HEAD_MAPPING",
            "TFAutoModel",
            "TFAutoModelForAudioClassification",
            "TFAutoModelForCausalLM",
            "TFAutoModelForDocumentQuestionAnswering",
            "TFAutoModelForImageClassification",
            "TFAutoModelForMaskedImageModeling",
            "TFAutoModelForMaskedLM",
            "TFAutoModelForMaskGeneration",
            "TFAutoModelForMultipleChoice",
            "TFAutoModelForNextSentencePrediction",
            "TFAutoModelForPreTraining",
            "TFAutoModelForQuestionAnswering",
            "TFAutoModelForSemanticSegmentation",
            "TFAutoModelForSeq2SeqLM",
            "TFAutoModelForSequenceClassification",
            "TFAutoModelForSpeechSeq2Seq",
            "TFAutoModelForTableQuestionAnswering",
            "TFAutoModelForTextEncoding",
            "TFAutoModelForTokenClassification",
            "TFAutoModelForVision2Seq",
            "TFAutoModelForZeroShotImageClassification",
            "TFAutoModelWithLMHead",
        ]
    )
    _import_structure["models.bart"].extend(
        [
            "TFBartForConditionalGeneration",
            "TFBartForSequenceClassification",
            "TFBartModel",
            "TFBartPretrainedModel",
        ]
    )
    _import_structure["models.bert"].extend(
        [
            "TFBertForMaskedLM",
            "TFBertForMultipleChoice",
            "TFBertForNextSentencePrediction",
            "TFBertForPreTraining",
            "TFBertForQuestionAnswering",
            "TFBertForSequenceClassification",
            "TFBertForTokenClassification",
            "TFBertLMHeadModel",
            "TFBertMainLayer",
            "TFBertModel",
            "TFBertPreTrainedModel",
        ]
    )
    _import_structure["models.blenderbot"].extend(
        [
            "TFBlenderbotForConditionalGeneration",
            "TFBlenderbotModel",
            "TFBlenderbotPreTrainedModel",
        ]
    )
    _import_structure["models.blenderbot_small"].extend(
        [
            "TFBlenderbotSmallForConditionalGeneration",
            "TFBlenderbotSmallModel",
            "TFBlenderbotSmallPreTrainedModel",
        ]
    )
    _import_structure["models.blip"].extend(
        [
            "TFBlipForConditionalGeneration",
            "TFBlipForImageTextRetrieval",
            "TFBlipForQuestionAnswering",
            "TFBlipModel",
            "TFBlipPreTrainedModel",
            "TFBlipTextModel",
            "TFBlipVisionModel",
        ]
    )
    _import_structure["models.camembert"].extend(
        [
            "TFCamembertForCausalLM",
            "TFCamembertForMaskedLM",
            "TFCamembertForMultipleChoice",
            "TFCamembertForQuestionAnswering",
            "TFCamembertForSequenceClassification",
            "TFCamembertForTokenClassification",
            "TFCamembertModel",
            "TFCamembertPreTrainedModel",
        ]
    )
    _import_structure["models.clip"].extend(
        [
            "TFCLIPModel",
            "TFCLIPPreTrainedModel",
            "TFCLIPTextModel",
            "TFCLIPVisionModel",
        ]
    )
    _import_structure["models.convbert"].extend(
        [
            "TFConvBertForMaskedLM",
            "TFConvBertForMultipleChoice",
            "TFConvBertForQuestionAnswering",
            "TFConvBertForSequenceClassification",
            "TFConvBertForTokenClassification",
            "TFConvBertModel",
            "TFConvBertPreTrainedModel",
        ]
    )
    _import_structure["models.convnext"].extend(
        [
            "TFConvNextForImageClassification",
            "TFConvNextModel",
            "TFConvNextPreTrainedModel",
        ]
    )
    _import_structure["models.convnextv2"].extend(
        [
            "TFConvNextV2ForImageClassification",
            "TFConvNextV2Model",
            "TFConvNextV2PreTrainedModel",
        ]
    )
    _import_structure["models.ctrl"].extend(
        [
            "TFCTRLForSequenceClassification",
            "TFCTRLLMHeadModel",
            "TFCTRLModel",
            "TFCTRLPreTrainedModel",
        ]
    )
    _import_structure["models.cvt"].extend(
        [
            "TFCvtForImageClassification",
            "TFCvtModel",
            "TFCvtPreTrainedModel",
        ]
    )
    _import_structure["models.data2vec"].extend(
        [
            "TFData2VecVisionForImageClassification",
            "TFData2VecVisionForSemanticSegmentation",
            "TFData2VecVisionModel",
            "TFData2VecVisionPreTrainedModel",
        ]
    )
    _import_structure["models.deberta"].extend(
        [
            "TFDebertaForMaskedLM",
            "TFDebertaForQuestionAnswering",
            "TFDebertaForSequenceClassification",
            "TFDebertaForTokenClassification",
            "TFDebertaModel",
            "TFDebertaPreTrainedModel",
        ]
    )
    _import_structure["models.deberta_v2"].extend(
        [
            "TFDebertaV2ForMaskedLM",
            "TFDebertaV2ForMultipleChoice",
            "TFDebertaV2ForQuestionAnswering",
            "TFDebertaV2ForSequenceClassification",
            "TFDebertaV2ForTokenClassification",
            "TFDebertaV2Model",
            "TFDebertaV2PreTrainedModel",
        ]
    )
    _import_structure["models.deit"].extend(
        [
            "TFDeiTForImageClassification",
            "TFDeiTForImageClassificationWithTeacher",
            "TFDeiTForMaskedImageModeling",
            "TFDeiTModel",
            "TFDeiTPreTrainedModel",
        ]
    )
    _import_structure["models.deprecated.efficientformer"].extend(
        [
            "TFEfficientFormerForImageClassification",
            "TFEfficientFormerForImageClassificationWithTeacher",
            "TFEfficientFormerModel",
            "TFEfficientFormerPreTrainedModel",
        ]
    )
    _import_structure["models.deprecated.transfo_xl"].extend(
        [
            "TFAdaptiveEmbedding",
            "TFTransfoXLForSequenceClassification",
            "TFTransfoXLLMHeadModel",
            "TFTransfoXLMainLayer",
            "TFTransfoXLModel",
            "TFTransfoXLPreTrainedModel",
        ]
    )
    _import_structure["models.distilbert"].extend(
        [
            "TFDistilBertForMaskedLM",
            "TFDistilBertForMultipleChoice",
            "TFDistilBertForQuestionAnswering",
            "TFDistilBertForSequenceClassification",
            "TFDistilBertForTokenClassification",
            "TFDistilBertMainLayer",
            "TFDistilBertModel",
            "TFDistilBertPreTrainedModel",
        ]
    )
    _import_structure["models.dpr"].extend(
        [
            "TFDPRContextEncoder",
            "TFDPRPretrainedContextEncoder",
            "TFDPRPretrainedQuestionEncoder",
            "TFDPRPretrainedReader",
            "TFDPRQuestionEncoder",
            "TFDPRReader",
        ]
    )
    _import_structure["models.electra"].extend(
        [
            "TFElectraForMaskedLM",
            "TFElectraForMultipleChoice",
            "TFElectraForPreTraining",
            "TFElectraForQuestionAnswering",
            "TFElectraForSequenceClassification",
            "TFElectraForTokenClassification",
            "TFElectraModel",
            "TFElectraPreTrainedModel",
        ]
    )
    _import_structure["models.encoder_decoder"].append("TFEncoderDecoderModel")
    _import_structure["models.esm"].extend(
        [
            "TFEsmForMaskedLM",
            "TFEsmForSequenceClassification",
            "TFEsmForTokenClassification",
            "TFEsmModel",
            "TFEsmPreTrainedModel",
        ]
    )
    _import_structure["models.flaubert"].extend(
        [
            "TFFlaubertForMultipleChoice",
            "TFFlaubertForQuestionAnsweringSimple",
            "TFFlaubertForSequenceClassification",
            "TFFlaubertForTokenClassification",
            "TFFlaubertModel",
            "TFFlaubertPreTrainedModel",
            "TFFlaubertWithLMHeadModel",
        ]
    )
    _import_structure["models.funnel"].extend(
        [
            "TFFunnelBaseModel",
            "TFFunnelForMaskedLM",
            "TFFunnelForMultipleChoice",
            "TFFunnelForPreTraining",
            "TFFunnelForQuestionAnswering",
            "TFFunnelForSequenceClassification",
            "TFFunnelForTokenClassification",
            "TFFunnelModel",
            "TFFunnelPreTrainedModel",
        ]
    )
    _import_structure["models.gpt2"].extend(
        [
            "TFGPT2DoubleHeadsModel",
            "TFGPT2ForSequenceClassification",
            "TFGPT2LMHeadModel",
            "TFGPT2MainLayer",
            "TFGPT2Model",
            "TFGPT2PreTrainedModel",
        ]
    )
    _import_structure["models.gptj"].extend(
        [
            "TFGPTJForCausalLM",
            "TFGPTJForQuestionAnswering",
            "TFGPTJForSequenceClassification",
            "TFGPTJModel",
            "TFGPTJPreTrainedModel",
        ]
    )
    _import_structure["models.groupvit"].extend(
        [
            "TFGroupViTModel",
            "TFGroupViTPreTrainedModel",
            "TFGroupViTTextModel",
            "TFGroupViTVisionModel",
        ]
    )
    _import_structure["models.hubert"].extend(
        [
            "TFHubertForCTC",
            "TFHubertModel",
            "TFHubertPreTrainedModel",
        ]
    )

    _import_structure["models.idefics"].extend(
        [
            "TFIdeficsForVisionText2Text",
            "TFIdeficsModel",
            "TFIdeficsPreTrainedModel",
        ]
    )

    _import_structure["models.layoutlm"].extend(
        [
            "TFLayoutLMForMaskedLM",
            "TFLayoutLMForQuestionAnswering",
            "TFLayoutLMForSequenceClassification",
            "TFLayoutLMForTokenClassification",
            "TFLayoutLMMainLayer",
            "TFLayoutLMModel",
            "TFLayoutLMPreTrainedModel",
        ]
    )
    _import_structure["models.layoutlmv3"].extend(
        [
            "TFLayoutLMv3ForQuestionAnswering",
            "TFLayoutLMv3ForSequenceClassification",
            "TFLayoutLMv3ForTokenClassification",
            "TFLayoutLMv3Model",
            "TFLayoutLMv3PreTrainedModel",
        ]
    )
    _import_structure["models.led"].extend(["TFLEDForConditionalGeneration", "TFLEDModel", "TFLEDPreTrainedModel"])
    _import_structure["models.longformer"].extend(
        [
            "TFLongformerForMaskedLM",
            "TFLongformerForMultipleChoice",
            "TFLongformerForQuestionAnswering",
            "TFLongformerForSequenceClassification",
            "TFLongformerForTokenClassification",
            "TFLongformerModel",
            "TFLongformerPreTrainedModel",
        ]
    )
    _import_structure["models.lxmert"].extend(
        [
            "TFLxmertForPreTraining",
            "TFLxmertMainLayer",
            "TFLxmertModel",
            "TFLxmertPreTrainedModel",
            "TFLxmertVisualFeatureEncoder",
        ]
    )
    _import_structure["models.marian"].extend(["TFMarianModel", "TFMarianMTModel", "TFMarianPreTrainedModel"])
    _import_structure["models.mbart"].extend(
        ["TFMBartForConditionalGeneration", "TFMBartModel", "TFMBartPreTrainedModel"]
    )
    _import_structure["models.mistral"].extend(
        ["TFMistralForCausalLM", "TFMistralForSequenceClassification", "TFMistralModel", "TFMistralPreTrainedModel"]
    )
    _import_structure["models.mobilebert"].extend(
        [
            "TFMobileBertForMaskedLM",
            "TFMobileBertForMultipleChoice",
            "TFMobileBertForNextSentencePrediction",
            "TFMobileBertForPreTraining",
            "TFMobileBertForQuestionAnswering",
            "TFMobileBertForSequenceClassification",
            "TFMobileBertForTokenClassification",
            "TFMobileBertMainLayer",
            "TFMobileBertModel",
            "TFMobileBertPreTrainedModel",
        ]
    )
    _import_structure["models.mobilevit"].extend(
        [
            "TFMobileViTForImageClassification",
            "TFMobileViTForSemanticSegmentation",
            "TFMobileViTModel",
            "TFMobileViTPreTrainedModel",
        ]
    )
    _import_structure["models.mpnet"].extend(
        [
            "TFMPNetForMaskedLM",
            "TFMPNetForMultipleChoice",
            "TFMPNetForQuestionAnswering",
            "TFMPNetForSequenceClassification",
            "TFMPNetForTokenClassification",
            "TFMPNetMainLayer",
            "TFMPNetModel",
            "TFMPNetPreTrainedModel",
        ]
    )
    _import_structure["models.mt5"].extend(["TFMT5EncoderModel", "TFMT5ForConditionalGeneration", "TFMT5Model"])
    _import_structure["models.openai"].extend(
        [
            "TFOpenAIGPTDoubleHeadsModel",
            "TFOpenAIGPTForSequenceClassification",
            "TFOpenAIGPTLMHeadModel",
            "TFOpenAIGPTMainLayer",
            "TFOpenAIGPTModel",
            "TFOpenAIGPTPreTrainedModel",
        ]
    )
    _import_structure["models.opt"].extend(
        [
            "TFOPTForCausalLM",
            "TFOPTModel",
            "TFOPTPreTrainedModel",
        ]
    )
    _import_structure["models.pegasus"].extend(
        [
            "TFPegasusForConditionalGeneration",
            "TFPegasusModel",
            "TFPegasusPreTrainedModel",
        ]
    )
    _import_structure["models.rag"].extend(
        [
            "TFRagModel",
            "TFRagPreTrainedModel",
            "TFRagSequenceForGeneration",
            "TFRagTokenForGeneration",
        ]
    )
    _import_structure["models.regnet"].extend(
        [
            "TFRegNetForImageClassification",
            "TFRegNetModel",
            "TFRegNetPreTrainedModel",
        ]
    )
    _import_structure["models.rembert"].extend(
        [
            "TFRemBertForCausalLM",
            "TFRemBertForMaskedLM",
            "TFRemBertForMultipleChoice",
            "TFRemBertForQuestionAnswering",
            "TFRemBertForSequenceClassification",
            "TFRemBertForTokenClassification",
            "TFRemBertModel",
            "TFRemBertPreTrainedModel",
        ]
    )
    _import_structure["models.resnet"].extend(
        [
            "TFResNetForImageClassification",
            "TFResNetModel",
            "TFResNetPreTrainedModel",
        ]
    )
    _import_structure["models.roberta"].extend(
        [
            "TFRobertaForCausalLM",
            "TFRobertaForMaskedLM",
            "TFRobertaForMultipleChoice",
            "TFRobertaForQuestionAnswering",
            "TFRobertaForSequenceClassification",
            "TFRobertaForTokenClassification",
            "TFRobertaMainLayer",
            "TFRobertaModel",
            "TFRobertaPreTrainedModel",
        ]
    )
    _import_structure["models.roberta_prelayernorm"].extend(
        [
            "TFRobertaPreLayerNormForCausalLM",
            "TFRobertaPreLayerNormForMaskedLM",
            "TFRobertaPreLayerNormForMultipleChoice",
            "TFRobertaPreLayerNormForQuestionAnswering",
            "TFRobertaPreLayerNormForSequenceClassification",
            "TFRobertaPreLayerNormForTokenClassification",
            "TFRobertaPreLayerNormMainLayer",
            "TFRobertaPreLayerNormModel",
            "TFRobertaPreLayerNormPreTrainedModel",
        ]
    )
    _import_structure["models.roformer"].extend(
        [
            "TFRoFormerForCausalLM",
            "TFRoFormerForMaskedLM",
            "TFRoFormerForMultipleChoice",
            "TFRoFormerForQuestionAnswering",
            "TFRoFormerForSequenceClassification",
            "TFRoFormerForTokenClassification",
            "TFRoFormerModel",
            "TFRoFormerPreTrainedModel",
        ]
    )
    _import_structure["models.sam"].extend(
        [
            "TFSamModel",
            "TFSamPreTrainedModel",
            "TFSamVisionModel",
        ]
    )
    _import_structure["models.segformer"].extend(
        [
            "TFSegformerDecodeHead",
            "TFSegformerForImageClassification",
            "TFSegformerForSemanticSegmentation",
            "TFSegformerModel",
            "TFSegformerPreTrainedModel",
        ]
    )
    _import_structure["models.speech_to_text"].extend(
        [
            "TFSpeech2TextForConditionalGeneration",
            "TFSpeech2TextModel",
            "TFSpeech2TextPreTrainedModel",
        ]
    )
    _import_structure["models.swiftformer"].extend(
        [
            "TFSwiftFormerForImageClassification",
            "TFSwiftFormerModel",
            "TFSwiftFormerPreTrainedModel",
        ]
    )
    _import_structure["models.swin"].extend(
        [
            "TFSwinForImageClassification",
            "TFSwinForMaskedImageModeling",
            "TFSwinModel",
            "TFSwinPreTrainedModel",
        ]
    )
    _import_structure["models.t5"].extend(
        [
            "TFT5EncoderModel",
            "TFT5ForConditionalGeneration",
            "TFT5Model",
            "TFT5PreTrainedModel",
        ]
    )
    _import_structure["models.tapas"].extend(
        [
            "TFTapasForMaskedLM",
            "TFTapasForQuestionAnswering",
            "TFTapasForSequenceClassification",
            "TFTapasModel",
            "TFTapasPreTrainedModel",
        ]
    )
    _import_structure["models.vision_encoder_decoder"].extend(["TFVisionEncoderDecoderModel"])
    _import_structure["models.vision_text_dual_encoder"].extend(["TFVisionTextDualEncoderModel"])
    _import_structure["models.vit"].extend(
        [
            "TFViTForImageClassification",
            "TFViTModel",
            "TFViTPreTrainedModel",
        ]
    )
    _import_structure["models.vit_mae"].extend(
        [
            "TFViTMAEForPreTraining",
            "TFViTMAEModel",
            "TFViTMAEPreTrainedModel",
        ]
    )
    _import_structure["models.wav2vec2"].extend(
        [
            "TFWav2Vec2ForCTC",
            "TFWav2Vec2ForSequenceClassification",
            "TFWav2Vec2Model",
            "TFWav2Vec2PreTrainedModel",
        ]
    )
    _import_structure["models.whisper"].extend(
        [
            "TFWhisperForConditionalGeneration",
            "TFWhisperModel",
            "TFWhisperPreTrainedModel",
        ]
    )
    _import_structure["models.xglm"].extend(
        [
            "TFXGLMForCausalLM",
            "TFXGLMModel",
            "TFXGLMPreTrainedModel",
        ]
    )
    _import_structure["models.xlm"].extend(
        [
            "TFXLMForMultipleChoice",
            "TFXLMForQuestionAnsweringSimple",
            "TFXLMForSequenceClassification",
            "TFXLMForTokenClassification",
            "TFXLMMainLayer",
            "TFXLMModel",
            "TFXLMPreTrainedModel",
            "TFXLMWithLMHeadModel",
        ]
    )
    _import_structure["models.xlm_roberta"].extend(
        [
            "TFXLMRobertaForCausalLM",
            "TFXLMRobertaForMaskedLM",
            "TFXLMRobertaForMultipleChoice",
            "TFXLMRobertaForQuestionAnswering",
            "TFXLMRobertaForSequenceClassification",
            "TFXLMRobertaForTokenClassification",
            "TFXLMRobertaModel",
            "TFXLMRobertaPreTrainedModel",
        ]
    )
    _import_structure["models.xlnet"].extend(
        [
            "TFXLNetForMultipleChoice",
            "TFXLNetForQuestionAnsweringSimple",
            "TFXLNetForSequenceClassification",
            "TFXLNetForTokenClassification",
            "TFXLNetLMHeadModel",
            "TFXLNetMainLayer",
            "TFXLNetModel",
            "TFXLNetPreTrainedModel",
        ]
    )
    _import_structure["optimization_tf"] = [
        "AdamWeightDecay",
        "GradientAccumulator",
        "WarmUp",
        "create_optimizer",
    ]
    _import_structure["tf_utils"] = []


try:
    if not (
        is_librosa_available()
        and is_essentia_available()
        and is_scipy_available()
        and is_torch_available()
        and is_pretty_midi_available()
    ):
        raise OptionalDependencyNotAvailable()
except OptionalDependencyNotAvailable:
    from .utils import (
        dummy_essentia_and_librosa_and_pretty_midi_and_scipy_and_torch_objects,
    )

    _import_structure["utils.dummy_essentia_and_librosa_and_pretty_midi_and_scipy_and_torch_objects"] = [
        name
        for name in dir(dummy_essentia_and_librosa_and_pretty_midi_and_scipy_and_torch_objects)
        if not name.startswith("_")
    ]
else:
    _import_structure["models.pop2piano"].append("Pop2PianoFeatureExtractor")
    _import_structure["models.pop2piano"].append("Pop2PianoTokenizer")
    _import_structure["models.pop2piano"].append("Pop2PianoProcessor")

try:
    if not is_torchaudio_available():
        raise OptionalDependencyNotAvailable()
except OptionalDependencyNotAvailable:
    from .utils import (
        dummy_torchaudio_objects,
    )

    _import_structure["utils.dummy_torchaudio_objects"] = [
        name for name in dir(dummy_torchaudio_objects) if not name.startswith("_")
    ]
else:
    _import_structure["models.musicgen_melody"].append("MusicgenMelodyFeatureExtractor")
    _import_structure["models.musicgen_melody"].append("MusicgenMelodyProcessor")


# FLAX-backed objects
try:
    if not is_flax_available():
        raise OptionalDependencyNotAvailable()
except OptionalDependencyNotAvailable:
    from .utils import dummy_flax_objects

    _import_structure["utils.dummy_flax_objects"] = [
        name for name in dir(dummy_flax_objects) if not name.startswith("_")
    ]
else:
    _import_structure["generation"].extend(
        [
            "FlaxForcedBOSTokenLogitsProcessor",
            "FlaxForcedEOSTokenLogitsProcessor",
            "FlaxForceTokensLogitsProcessor",
            "FlaxGenerationMixin",
            "FlaxLogitsProcessor",
            "FlaxLogitsProcessorList",
            "FlaxLogitsWarper",
            "FlaxMinLengthLogitsProcessor",
            "FlaxTemperatureLogitsWarper",
            "FlaxSuppressTokensAtBeginLogitsProcessor",
            "FlaxSuppressTokensLogitsProcessor",
            "FlaxTopKLogitsWarper",
            "FlaxTopPLogitsWarper",
            "FlaxWhisperTimeStampLogitsProcessor",
        ]
    )
    _import_structure["modeling_flax_outputs"] = []
    _import_structure["modeling_flax_utils"] = ["FlaxPreTrainedModel"]
    _import_structure["models.albert"].extend(
        [
            "FlaxAlbertForMaskedLM",
            "FlaxAlbertForMultipleChoice",
            "FlaxAlbertForPreTraining",
            "FlaxAlbertForQuestionAnswering",
            "FlaxAlbertForSequenceClassification",
            "FlaxAlbertForTokenClassification",
            "FlaxAlbertModel",
            "FlaxAlbertPreTrainedModel",
        ]
    )
    _import_structure["models.auto"].extend(
        [
            "FLAX_MODEL_FOR_AUDIO_CLASSIFICATION_MAPPING",
            "FLAX_MODEL_FOR_CAUSAL_LM_MAPPING",
            "FLAX_MODEL_FOR_IMAGE_CLASSIFICATION_MAPPING",
            "FLAX_MODEL_FOR_MASKED_LM_MAPPING",
            "FLAX_MODEL_FOR_MULTIPLE_CHOICE_MAPPING",
            "FLAX_MODEL_FOR_NEXT_SENTENCE_PREDICTION_MAPPING",
            "FLAX_MODEL_FOR_PRETRAINING_MAPPING",
            "FLAX_MODEL_FOR_QUESTION_ANSWERING_MAPPING",
            "FLAX_MODEL_FOR_SEQ_TO_SEQ_CAUSAL_LM_MAPPING",
            "FLAX_MODEL_FOR_SEQUENCE_CLASSIFICATION_MAPPING",
            "FLAX_MODEL_FOR_SPEECH_SEQ_2_SEQ_MAPPING",
            "FLAX_MODEL_FOR_TOKEN_CLASSIFICATION_MAPPING",
            "FLAX_MODEL_FOR_VISION_2_SEQ_MAPPING",
            "FLAX_MODEL_MAPPING",
            "FlaxAutoModel",
            "FlaxAutoModelForCausalLM",
            "FlaxAutoModelForImageClassification",
            "FlaxAutoModelForMaskedLM",
            "FlaxAutoModelForMultipleChoice",
            "FlaxAutoModelForNextSentencePrediction",
            "FlaxAutoModelForPreTraining",
            "FlaxAutoModelForQuestionAnswering",
            "FlaxAutoModelForSeq2SeqLM",
            "FlaxAutoModelForSequenceClassification",
            "FlaxAutoModelForSpeechSeq2Seq",
            "FlaxAutoModelForTokenClassification",
            "FlaxAutoModelForVision2Seq",
        ]
    )

    # Flax models structure

    _import_structure["models.bart"].extend(
        [
            "FlaxBartDecoderPreTrainedModel",
            "FlaxBartForCausalLM",
            "FlaxBartForConditionalGeneration",
            "FlaxBartForQuestionAnswering",
            "FlaxBartForSequenceClassification",
            "FlaxBartModel",
            "FlaxBartPreTrainedModel",
        ]
    )
    _import_structure["models.beit"].extend(
        [
            "FlaxBeitForImageClassification",
            "FlaxBeitForMaskedImageModeling",
            "FlaxBeitModel",
            "FlaxBeitPreTrainedModel",
        ]
    )

    _import_structure["models.bert"].extend(
        [
            "FlaxBertForCausalLM",
            "FlaxBertForMaskedLM",
            "FlaxBertForMultipleChoice",
            "FlaxBertForNextSentencePrediction",
            "FlaxBertForPreTraining",
            "FlaxBertForQuestionAnswering",
            "FlaxBertForSequenceClassification",
            "FlaxBertForTokenClassification",
            "FlaxBertModel",
            "FlaxBertPreTrainedModel",
        ]
    )
    _import_structure["models.big_bird"].extend(
        [
            "FlaxBigBirdForCausalLM",
            "FlaxBigBirdForMaskedLM",
            "FlaxBigBirdForMultipleChoice",
            "FlaxBigBirdForPreTraining",
            "FlaxBigBirdForQuestionAnswering",
            "FlaxBigBirdForSequenceClassification",
            "FlaxBigBirdForTokenClassification",
            "FlaxBigBirdModel",
            "FlaxBigBirdPreTrainedModel",
        ]
    )
    _import_structure["models.blenderbot"].extend(
        [
            "FlaxBlenderbotForConditionalGeneration",
            "FlaxBlenderbotModel",
            "FlaxBlenderbotPreTrainedModel",
        ]
    )
    _import_structure["models.blenderbot_small"].extend(
        [
            "FlaxBlenderbotSmallForConditionalGeneration",
            "FlaxBlenderbotSmallModel",
            "FlaxBlenderbotSmallPreTrainedModel",
        ]
    )
    _import_structure["models.bloom"].extend(
        [
            "FlaxBloomForCausalLM",
            "FlaxBloomModel",
            "FlaxBloomPreTrainedModel",
        ]
    )
    _import_structure["models.clip"].extend(
        [
            "FlaxCLIPModel",
            "FlaxCLIPPreTrainedModel",
            "FlaxCLIPTextModel",
            "FlaxCLIPTextPreTrainedModel",
            "FlaxCLIPTextModelWithProjection",
            "FlaxCLIPVisionModel",
            "FlaxCLIPVisionPreTrainedModel",
        ]
    )
    _import_structure["models.dinov2"].extend(
        [
            "FlaxDinov2Model",
            "FlaxDinov2ForImageClassification",
            "FlaxDinov2PreTrainedModel",
        ]
    )
    _import_structure["models.distilbert"].extend(
        [
            "FlaxDistilBertForMaskedLM",
            "FlaxDistilBertForMultipleChoice",
            "FlaxDistilBertForQuestionAnswering",
            "FlaxDistilBertForSequenceClassification",
            "FlaxDistilBertForTokenClassification",
            "FlaxDistilBertModel",
            "FlaxDistilBertPreTrainedModel",
        ]
    )
    _import_structure["models.electra"].extend(
        [
            "FlaxElectraForCausalLM",
            "FlaxElectraForMaskedLM",
            "FlaxElectraForMultipleChoice",
            "FlaxElectraForPreTraining",
            "FlaxElectraForQuestionAnswering",
            "FlaxElectraForSequenceClassification",
            "FlaxElectraForTokenClassification",
            "FlaxElectraModel",
            "FlaxElectraPreTrainedModel",
        ]
    )
    _import_structure["models.encoder_decoder"].append("FlaxEncoderDecoderModel")
    _import_structure["models.gpt2"].extend(["FlaxGPT2LMHeadModel", "FlaxGPT2Model", "FlaxGPT2PreTrainedModel"])
    _import_structure["models.gpt_neo"].extend(
        ["FlaxGPTNeoForCausalLM", "FlaxGPTNeoModel", "FlaxGPTNeoPreTrainedModel"]
    )
    _import_structure["models.gptj"].extend(["FlaxGPTJForCausalLM", "FlaxGPTJModel", "FlaxGPTJPreTrainedModel"])
    _import_structure["models.llama"].extend(["FlaxLlamaForCausalLM", "FlaxLlamaModel", "FlaxLlamaPreTrainedModel"])
    _import_structure["models.gemma"].extend(["FlaxGemmaForCausalLM", "FlaxGemmaModel", "FlaxGemmaPreTrainedModel"])
    _import_structure["models.longt5"].extend(
        [
            "FlaxLongT5ForConditionalGeneration",
            "FlaxLongT5Model",
            "FlaxLongT5PreTrainedModel",
        ]
    )
    _import_structure["models.marian"].extend(
        [
            "FlaxMarianModel",
            "FlaxMarianMTModel",
            "FlaxMarianPreTrainedModel",
        ]
    )
    _import_structure["models.mbart"].extend(
        [
            "FlaxMBartForConditionalGeneration",
            "FlaxMBartForQuestionAnswering",
            "FlaxMBartForSequenceClassification",
            "FlaxMBartModel",
            "FlaxMBartPreTrainedModel",
        ]
    )
    _import_structure["models.mistral"].extend(
        [
            "FlaxMistralForCausalLM",
            "FlaxMistralModel",
            "FlaxMistralPreTrainedModel",
        ]
    )
    _import_structure["models.mt5"].extend(["FlaxMT5EncoderModel", "FlaxMT5ForConditionalGeneration", "FlaxMT5Model"])
    _import_structure["models.opt"].extend(
        [
            "FlaxOPTForCausalLM",
            "FlaxOPTModel",
            "FlaxOPTPreTrainedModel",
        ]
    )
    _import_structure["models.pegasus"].extend(
        [
            "FlaxPegasusForConditionalGeneration",
            "FlaxPegasusModel",
            "FlaxPegasusPreTrainedModel",
        ]
    )
    _import_structure["models.regnet"].extend(
        [
            "FlaxRegNetForImageClassification",
            "FlaxRegNetModel",
            "FlaxRegNetPreTrainedModel",
        ]
    )
    _import_structure["models.resnet"].extend(
        [
            "FlaxResNetForImageClassification",
            "FlaxResNetModel",
            "FlaxResNetPreTrainedModel",
        ]
    )
    _import_structure["models.roberta"].extend(
        [
            "FlaxRobertaForCausalLM",
            "FlaxRobertaForMaskedLM",
            "FlaxRobertaForMultipleChoice",
            "FlaxRobertaForQuestionAnswering",
            "FlaxRobertaForSequenceClassification",
            "FlaxRobertaForTokenClassification",
            "FlaxRobertaModel",
            "FlaxRobertaPreTrainedModel",
        ]
    )
    _import_structure["models.roberta_prelayernorm"].extend(
        [
            "FlaxRobertaPreLayerNormForCausalLM",
            "FlaxRobertaPreLayerNormForMaskedLM",
            "FlaxRobertaPreLayerNormForMultipleChoice",
            "FlaxRobertaPreLayerNormForQuestionAnswering",
            "FlaxRobertaPreLayerNormForSequenceClassification",
            "FlaxRobertaPreLayerNormForTokenClassification",
            "FlaxRobertaPreLayerNormModel",
            "FlaxRobertaPreLayerNormPreTrainedModel",
        ]
    )
    _import_structure["models.roformer"].extend(
        [
            "FlaxRoFormerForMaskedLM",
            "FlaxRoFormerForMultipleChoice",
            "FlaxRoFormerForQuestionAnswering",
            "FlaxRoFormerForSequenceClassification",
            "FlaxRoFormerForTokenClassification",
            "FlaxRoFormerModel",
            "FlaxRoFormerPreTrainedModel",
        ]
    )
    _import_structure["models.speech_encoder_decoder"].append("FlaxSpeechEncoderDecoderModel")
    _import_structure["models.t5"].extend(
        [
            "FlaxT5EncoderModel",
            "FlaxT5ForConditionalGeneration",
            "FlaxT5Model",
            "FlaxT5PreTrainedModel",
        ]
    )
    _import_structure["models.vision_encoder_decoder"].append("FlaxVisionEncoderDecoderModel")
    _import_structure["models.vision_text_dual_encoder"].extend(["FlaxVisionTextDualEncoderModel"])
    _import_structure["models.vit"].extend(["FlaxViTForImageClassification", "FlaxViTModel", "FlaxViTPreTrainedModel"])
    _import_structure["models.wav2vec2"].extend(
        [
            "FlaxWav2Vec2ForCTC",
            "FlaxWav2Vec2ForPreTraining",
            "FlaxWav2Vec2Model",
            "FlaxWav2Vec2PreTrainedModel",
        ]
    )
    _import_structure["models.whisper"].extend(
        [
            "FlaxWhisperForConditionalGeneration",
            "FlaxWhisperModel",
            "FlaxWhisperPreTrainedModel",
            "FlaxWhisperForAudioClassification",
        ]
    )
    _import_structure["models.xglm"].extend(
        [
            "FlaxXGLMForCausalLM",
            "FlaxXGLMModel",
            "FlaxXGLMPreTrainedModel",
        ]
    )
    _import_structure["models.xlm_roberta"].extend(
        [
            "FlaxXLMRobertaForMaskedLM",
            "FlaxXLMRobertaForMultipleChoice",
            "FlaxXLMRobertaForQuestionAnswering",
            "FlaxXLMRobertaForSequenceClassification",
            "FlaxXLMRobertaForTokenClassification",
            "FlaxXLMRobertaModel",
            "FlaxXLMRobertaForCausalLM",
            "FlaxXLMRobertaPreTrainedModel",
        ]
    )


# Direct imports for type-checking
if TYPE_CHECKING:
    # Configuration
    # Agents
    from .agents import (
        Agent,
        CodeAgent,
        HfApiEngine,
        ManagedAgent,
        PipelineTool,
        ReactAgent,
        ReactCodeAgent,
        ReactJsonAgent,
        Tool,
        Toolbox,
        ToolCollection,
        TransformersEngine,
        launch_gradio_demo,
        load_tool,
        stream_to_gradio,
        tool,
    )
    from .configuration_utils import PretrainedConfig

    # Data
    from .data import (
        DataProcessor,
        InputExample,
        InputFeatures,
        SingleSentenceClassificationProcessor,
        SquadExample,
        SquadFeatures,
        SquadV1Processor,
        SquadV2Processor,
        glue_compute_metrics,
        glue_convert_examples_to_features,
        glue_output_modes,
        glue_processors,
        glue_tasks_num_labels,
        squad_convert_examples_to_features,
        xnli_compute_metrics,
        xnli_output_modes,
        xnli_processors,
        xnli_tasks_num_labels,
    )
    from .data.data_collator import (
        DataCollator,
        DataCollatorForLanguageModeling,
        DataCollatorForMultipleChoice,
        DataCollatorForPermutationLanguageModeling,
        DataCollatorForSeq2Seq,
        DataCollatorForSOP,
        DataCollatorForTokenClassification,
        DataCollatorForWholeWordMask,
        DataCollatorWithFlattening,
        DataCollatorWithPadding,
        DefaultDataCollator,
        default_data_collator,
    )
    from .feature_extraction_sequence_utils import SequenceFeatureExtractor

    # Feature Extractor
    from .feature_extraction_utils import BatchFeature, FeatureExtractionMixin

    # Generation
    from .generation import (
        AsyncTextIteratorStreamer,
        CompileConfig,
        GenerationConfig,
        TextIteratorStreamer,
        TextStreamer,
        WatermarkingConfig,
    )
    from .hf_argparser import HfArgumentParser

    # Integrations
    from .integrations import (
        is_clearml_available,
        is_comet_available,
        is_dvclive_available,
        is_neptune_available,
        is_optuna_available,
        is_ray_available,
        is_ray_tune_available,
        is_sigopt_available,
        is_swanlab_available,
        is_tensorboard_available,
        is_wandb_available,
    )

    # Model Cards
    from .modelcard import ModelCard

    # TF 2.0 <=> PyTorch conversion utilities
    from .modeling_tf_pytorch_utils import (
        convert_tf_weight_name_to_pt_weight_name,
        load_pytorch_checkpoint_in_tf2_model,
        load_pytorch_model_in_tf2_model,
        load_pytorch_weights_in_tf2_model,
        load_tf2_checkpoint_in_pytorch_model,
        load_tf2_model_in_pytorch_model,
        load_tf2_weights_in_pytorch_model,
    )
    from .models.albert import AlbertConfig
    from .models.align import (
        AlignConfig,
        AlignProcessor,
        AlignTextConfig,
        AlignVisionConfig,
    )
    from .models.altclip import (
        AltCLIPConfig,
        AltCLIPProcessor,
        AltCLIPTextConfig,
        AltCLIPVisionConfig,
    )
    from .models.aria import (
        AriaConfig,
        AriaProcessor,
        AriaTextConfig,
    )
    from .models.audio_spectrogram_transformer import (
        ASTConfig,
        ASTFeatureExtractor,
    )
    from .models.auto import (
        CONFIG_MAPPING,
        FEATURE_EXTRACTOR_MAPPING,
        IMAGE_PROCESSOR_MAPPING,
        MODEL_NAMES_MAPPING,
        PROCESSOR_MAPPING,
        TOKENIZER_MAPPING,
        AutoConfig,
        AutoFeatureExtractor,
        AutoImageProcessor,
        AutoProcessor,
        AutoTokenizer,
    )
    from .models.autoformer import (
        AutoformerConfig,
    )
    from .models.aya_vision import (
        AyaVisionConfig,
        AyaVisionProcessor,
    )
    from .models.bamba import BambaConfig
    from .models.bark import (
        BarkCoarseConfig,
        BarkConfig,
        BarkFineConfig,
        BarkProcessor,
        BarkSemanticConfig,
    )
    from .models.bart import BartConfig, BartTokenizer
    from .models.beit import BeitConfig
    from .models.bert import (
        BasicTokenizer,
        BertConfig,
        BertTokenizer,
        WordpieceTokenizer,
    )
    from .models.bert_generation import BertGenerationConfig
    from .models.bert_japanese import (
        BertJapaneseTokenizer,
        CharacterTokenizer,
        MecabTokenizer,
    )
    from .models.bertweet import BertweetTokenizer
    from .models.big_bird import BigBirdConfig
    from .models.bigbird_pegasus import (
        BigBirdPegasusConfig,
    )
    from .models.biogpt import (
        BioGptConfig,
        BioGptTokenizer,
    )
    from .models.bit import BitConfig
    from .models.blenderbot import (
        BlenderbotConfig,
        BlenderbotTokenizer,
    )
    from .models.blenderbot_small import (
        BlenderbotSmallConfig,
        BlenderbotSmallTokenizer,
    )
    from .models.blip import (
        BlipConfig,
        BlipProcessor,
        BlipTextConfig,
        BlipVisionConfig,
    )
    from .models.blip_2 import (
        Blip2Config,
        Blip2Processor,
        Blip2QFormerConfig,
        Blip2VisionConfig,
    )
    from .models.bloom import BloomConfig
    from .models.bridgetower import (
        BridgeTowerConfig,
        BridgeTowerProcessor,
        BridgeTowerTextConfig,
        BridgeTowerVisionConfig,
    )
    from .models.bros import (
        BrosConfig,
        BrosProcessor,
    )
    from .models.byt5 import ByT5Tokenizer
    from .models.camembert import (
        CamembertConfig,
    )
    from .models.canine import (
        CanineConfig,
        CanineTokenizer,
    )
    from .models.chameleon import (
        ChameleonConfig,
        ChameleonProcessor,
        ChameleonVQVAEConfig,
    )
    from .models.chinese_clip import (
        ChineseCLIPConfig,
        ChineseCLIPProcessor,
        ChineseCLIPTextConfig,
        ChineseCLIPVisionConfig,
    )
    from .models.clap import (
        ClapAudioConfig,
        ClapConfig,
        ClapProcessor,
        ClapTextConfig,
    )
    from .models.clip import (
        CLIPConfig,
        CLIPProcessor,
        CLIPTextConfig,
        CLIPTokenizer,
        CLIPVisionConfig,
    )
    from .models.clipseg import (
        CLIPSegConfig,
        CLIPSegProcessor,
        CLIPSegTextConfig,
        CLIPSegVisionConfig,
    )
    from .models.clvp import (
        ClvpConfig,
        ClvpDecoderConfig,
        ClvpEncoderConfig,
        ClvpFeatureExtractor,
        ClvpProcessor,
        ClvpTokenizer,
    )
    from .models.codegen import (
        CodeGenConfig,
        CodeGenTokenizer,
    )
    from .models.cohere import CohereConfig
    from .models.cohere2 import Cohere2Config
    from .models.colpali import (
        ColPaliConfig,
        ColPaliProcessor,
    )
    from .models.conditional_detr import (
        ConditionalDetrConfig,
    )
    from .models.convbert import (
        ConvBertConfig,
        ConvBertTokenizer,
    )
    from .models.convnext import ConvNextConfig
    from .models.convnextv2 import (
        ConvNextV2Config,
    )
    from .models.cpmant import (
        CpmAntConfig,
        CpmAntTokenizer,
    )
    from .models.ctrl import (
        CTRLConfig,
        CTRLTokenizer,
    )
    from .models.cvt import CvtConfig
    from .models.dab_detr import (
        DabDetrConfig,
    )
    from .models.dac import (
        DacConfig,
        DacFeatureExtractor,
    )
    from .models.data2vec import (
        Data2VecAudioConfig,
        Data2VecTextConfig,
        Data2VecVisionConfig,
    )
    from .models.dbrx import DbrxConfig
    from .models.deberta import (
        DebertaConfig,
        DebertaTokenizer,
    )
    from .models.deberta_v2 import (
        DebertaV2Config,
    )
    from .models.decision_transformer import (
        DecisionTransformerConfig,
    )
    from .models.deepseek_v3 import (
        DeepseekV3Config,
    )
    from .models.deformable_detr import (
        DeformableDetrConfig,
    )
    from .models.deit import DeiTConfig
    from .models.deprecated.deta import DetaConfig
    from .models.deprecated.efficientformer import (
        EfficientFormerConfig,
    )
    from .models.deprecated.ernie_m import ErnieMConfig
    from .models.deprecated.gptsan_japanese import (
        GPTSanJapaneseConfig,
        GPTSanJapaneseTokenizer,
    )
    from .models.deprecated.graphormer import GraphormerConfig
    from .models.deprecated.jukebox import (
        JukeboxConfig,
        JukeboxPriorConfig,
        JukeboxTokenizer,
        JukeboxVQVAEConfig,
    )
    from .models.deprecated.mctct import (
        MCTCTConfig,
        MCTCTFeatureExtractor,
        MCTCTProcessor,
    )
    from .models.deprecated.mega import MegaConfig
    from .models.deprecated.mmbt import MMBTConfig
    from .models.deprecated.nat import NatConfig
    from .models.deprecated.nezha import NezhaConfig
    from .models.deprecated.open_llama import (
        OpenLlamaConfig,
    )
    from .models.deprecated.qdqbert import QDQBertConfig
    from .models.deprecated.realm import (
        RealmConfig,
        RealmTokenizer,
    )
    from .models.deprecated.retribert import (
        RetriBertConfig,
        RetriBertTokenizer,
    )
    from .models.deprecated.speech_to_text_2 import (
        Speech2Text2Config,
        Speech2Text2Processor,
        Speech2Text2Tokenizer,
    )
    from .models.deprecated.tapex import TapexTokenizer
    from .models.deprecated.trajectory_transformer import (
        TrajectoryTransformerConfig,
    )
    from .models.deprecated.transfo_xl import (
        TransfoXLConfig,
        TransfoXLCorpus,
        TransfoXLTokenizer,
    )
    from .models.deprecated.tvlt import (
        TvltConfig,
        TvltFeatureExtractor,
        TvltProcessor,
    )
    from .models.deprecated.van import VanConfig
    from .models.deprecated.vit_hybrid import (
        ViTHybridConfig,
    )
    from .models.deprecated.xlm_prophetnet import (
        XLMProphetNetConfig,
    )
    from .models.depth_anything import DepthAnythingConfig
    from .models.depth_pro import DepthProConfig
    from .models.detr import DetrConfig
    from .models.diffllama import DiffLlamaConfig
    from .models.dinat import DinatConfig
    from .models.dinov2 import Dinov2Config
    from .models.dinov2_with_registers import Dinov2WithRegistersConfig
    from .models.distilbert import (
        DistilBertConfig,
        DistilBertTokenizer,
    )
    from .models.donut import (
        DonutProcessor,
        DonutSwinConfig,
    )
    from .models.dpr import (
        DPRConfig,
        DPRContextEncoderTokenizer,
        DPRQuestionEncoderTokenizer,
        DPRReaderOutput,
        DPRReaderTokenizer,
    )
    from .models.dpt import DPTConfig
    from .models.efficientnet import (
        EfficientNetConfig,
    )
    from .models.electra import (
        ElectraConfig,
        ElectraTokenizer,
    )
    from .models.emu3 import (
        Emu3Config,
        Emu3Processor,
        Emu3TextConfig,
        Emu3VQVAEConfig,
    )
    from .models.encodec import (
        EncodecConfig,
        EncodecFeatureExtractor,
    )
    from .models.encoder_decoder import EncoderDecoderConfig
    from .models.ernie import ErnieConfig
    from .models.esm import EsmConfig, EsmTokenizer
    from .models.falcon import FalconConfig
    from .models.falcon_mamba import FalconMambaConfig
    from .models.fastspeech2_conformer import (
        FastSpeech2ConformerConfig,
        FastSpeech2ConformerHifiGanConfig,
        FastSpeech2ConformerTokenizer,
        FastSpeech2ConformerWithHifiGanConfig,
    )
    from .models.flaubert import FlaubertConfig, FlaubertTokenizer
    from .models.flava import (
        FlavaConfig,
        FlavaImageCodebookConfig,
        FlavaImageConfig,
        FlavaMultimodalConfig,
        FlavaTextConfig,
    )
    from .models.fnet import FNetConfig
    from .models.focalnet import FocalNetConfig
    from .models.fsmt import (
        FSMTConfig,
        FSMTTokenizer,
    )
    from .models.funnel import (
        FunnelConfig,
        FunnelTokenizer,
    )
    from .models.fuyu import FuyuConfig
    from .models.gemma import GemmaConfig
    from .models.gemma2 import Gemma2Config
    from .models.gemma3 import Gemma3Config, Gemma3Processor, Gemma3TextConfig
    from .models.git import (
        GitConfig,
        GitProcessor,
        GitVisionConfig,
    )
    from .models.glm import GlmConfig
    from .models.glpn import GLPNConfig
    from .models.got_ocr2 import GotOcr2Config, GotOcr2Processor, GotOcr2VisionConfig
    from .models.gpt2 import (
        GPT2Config,
        GPT2Tokenizer,
    )
    from .models.gpt_bigcode import (
        GPTBigCodeConfig,
    )
    from .models.gpt_neo import GPTNeoConfig
    from .models.gpt_neox import GPTNeoXConfig
    from .models.gpt_neox_japanese import (
        GPTNeoXJapaneseConfig,
    )
    from .models.gptj import GPTJConfig
    from .models.granite import GraniteConfig
    from .models.granitemoe import GraniteMoeConfig
    from .models.granitemoeshared import GraniteMoeSharedConfig
    from .models.grounding_dino import (
        GroundingDinoConfig,
        GroundingDinoProcessor,
    )
    from .models.groupvit import (
        GroupViTConfig,
        GroupViTTextConfig,
        GroupViTVisionConfig,
    )
    from .models.helium import HeliumConfig
    from .models.herbert import HerbertTokenizer
    from .models.hiera import HieraConfig
    from .models.hubert import HubertConfig
    from .models.ibert import IBertConfig
    from .models.idefics import (
        IdeficsConfig,
    )
    from .models.idefics2 import Idefics2Config
    from .models.idefics3 import Idefics3Config
    from .models.ijepa import IJepaConfig
    from .models.imagegpt import ImageGPTConfig
    from .models.informer import InformerConfig
    from .models.instructblip import (
        InstructBlipConfig,
        InstructBlipProcessor,
        InstructBlipQFormerConfig,
        InstructBlipVisionConfig,
    )
    from .models.instructblipvideo import (
        InstructBlipVideoConfig,
        InstructBlipVideoProcessor,
        InstructBlipVideoQFormerConfig,
        InstructBlipVideoVisionConfig,
    )
    from .models.jamba import JambaConfig
    from .models.jetmoe import JetMoeConfig
    from .models.kosmos2 import (
        Kosmos2Config,
        Kosmos2Processor,
    )
    from .models.layoutlm import (
        LayoutLMConfig,
        LayoutLMTokenizer,
    )
    from .models.layoutlmv2 import (
        LayoutLMv2Config,
        LayoutLMv2FeatureExtractor,
        LayoutLMv2ImageProcessor,
        LayoutLMv2Processor,
        LayoutLMv2Tokenizer,
    )
    from .models.layoutlmv3 import (
        LayoutLMv3Config,
        LayoutLMv3FeatureExtractor,
        LayoutLMv3ImageProcessor,
        LayoutLMv3Processor,
        LayoutLMv3Tokenizer,
    )
    from .models.layoutxlm import LayoutXLMProcessor
    from .models.led import LEDConfig, LEDTokenizer
    from .models.levit import LevitConfig
    from .models.lilt import LiltConfig
    from .models.llama import LlamaConfig
    from .models.llava import (
        LlavaConfig,
        LlavaProcessor,
    )
    from .models.llava_next import (
        LlavaNextConfig,
        LlavaNextProcessor,
    )
    from .models.llava_next_video import (
        LlavaNextVideoConfig,
        LlavaNextVideoProcessor,
    )
    from .models.llava_onevision import (
        LlavaOnevisionConfig,
        LlavaOnevisionProcessor,
    )
    from .models.longformer import (
        LongformerConfig,
        LongformerTokenizer,
    )
    from .models.longt5 import LongT5Config
    from .models.luke import (
        LukeConfig,
        LukeTokenizer,
    )
    from .models.lxmert import (
        LxmertConfig,
        LxmertTokenizer,
    )
    from .models.m2m_100 import M2M100Config
    from .models.mamba import MambaConfig
    from .models.mamba2 import Mamba2Config
    from .models.marian import MarianConfig
    from .models.markuplm import (
        MarkupLMConfig,
        MarkupLMFeatureExtractor,
        MarkupLMProcessor,
        MarkupLMTokenizer,
    )
    from .models.mask2former import (
        Mask2FormerConfig,
    )
    from .models.maskformer import (
        MaskFormerConfig,
        MaskFormerSwinConfig,
    )
    from .models.mbart import MBartConfig
    from .models.megatron_bert import (
        MegatronBertConfig,
    )
    from .models.mgp_str import (
        MgpstrConfig,
        MgpstrProcessor,
        MgpstrTokenizer,
    )
    from .models.mimi import (
        MimiConfig,
    )
    from .models.mistral import MistralConfig
    from .models.mistral3 import Mistral3Config
    from .models.mixtral import MixtralConfig
    from .models.mllama import (
        MllamaConfig,
        MllamaProcessor,
    )
    from .models.mobilebert import (
        MobileBertConfig,
        MobileBertTokenizer,
    )
    from .models.mobilenet_v1 import (
        MobileNetV1Config,
    )
    from .models.mobilenet_v2 import (
        MobileNetV2Config,
    )
    from .models.mobilevit import (
        MobileViTConfig,
    )
    from .models.mobilevitv2 import (
        MobileViTV2Config,
    )
    from .models.modernbert import ModernBertConfig
    from .models.moonshine import MoonshineConfig
    from .models.moshi import (
        MoshiConfig,
        MoshiDepthConfig,
    )
    from .models.mpnet import (
        MPNetConfig,
        MPNetTokenizer,
    )
    from .models.mpt import MptConfig
    from .models.mra import MraConfig
    from .models.mt5 import MT5Config
    from .models.musicgen import (
        MusicgenConfig,
        MusicgenDecoderConfig,
    )
    from .models.musicgen_melody import (
        MusicgenMelodyConfig,
        MusicgenMelodyDecoderConfig,
    )
    from .models.mvp import MvpConfig, MvpTokenizer
    from .models.myt5 import MyT5Tokenizer
    from .models.nemotron import NemotronConfig
    from .models.nllb_moe import NllbMoeConfig
    from .models.nougat import NougatProcessor
    from .models.nystromformer import (
        NystromformerConfig,
    )
    from .models.olmo import OlmoConfig
    from .models.olmo2 import Olmo2Config
    from .models.olmoe import OlmoeConfig
    from .models.omdet_turbo import (
        OmDetTurboConfig,
        OmDetTurboProcessor,
    )
    from .models.oneformer import (
        OneFormerConfig,
        OneFormerProcessor,
    )
    from .models.openai import (
        OpenAIGPTConfig,
        OpenAIGPTTokenizer,
    )
    from .models.opt import OPTConfig
    from .models.owlv2 import (
        Owlv2Config,
        Owlv2Processor,
        Owlv2TextConfig,
        Owlv2VisionConfig,
    )
    from .models.owlvit import (
        OwlViTConfig,
        OwlViTProcessor,
        OwlViTTextConfig,
        OwlViTVisionConfig,
    )
    from .models.paligemma import (
        PaliGemmaConfig,
    )
    from .models.patchtsmixer import (
        PatchTSMixerConfig,
    )
    from .models.patchtst import PatchTSTConfig
    from .models.pegasus import (
        PegasusConfig,
        PegasusTokenizer,
    )
    from .models.pegasus_x import (
        PegasusXConfig,
    )
    from .models.perceiver import (
        PerceiverConfig,
        PerceiverTokenizer,
    )
    from .models.persimmon import (
        PersimmonConfig,
    )
    from .models.phi import PhiConfig
    from .models.phi3 import Phi3Config
    from .models.phi4_multimodal import (
        Phi4MultimodalAudioConfig,
        Phi4MultimodalConfig,
        Phi4MultimodalFeatureExtractor,
        Phi4MultimodalProcessor,
        Phi4MultimodalVisionConfig,
    )
    from .models.phimoe import PhimoeConfig
    from .models.phobert import PhobertTokenizer
    from .models.pix2struct import (
        Pix2StructConfig,
        Pix2StructProcessor,
        Pix2StructTextConfig,
        Pix2StructVisionConfig,
    )
    from .models.pixtral import (
        PixtralProcessor,
        PixtralVisionConfig,
    )
    from .models.plbart import PLBartConfig
    from .models.poolformer import (
        PoolFormerConfig,
    )
    from .models.pop2piano import (
        Pop2PianoConfig,
    )
    from .models.prompt_depth_anything import PromptDepthAnythingConfig
    from .models.prophetnet import (
        ProphetNetConfig,
        ProphetNetTokenizer,
    )
    from .models.pvt import PvtConfig
    from .models.pvt_v2 import PvtV2Config
    from .models.qwen2 import Qwen2Config, Qwen2Tokenizer
    from .models.qwen2_5_vl import (
        Qwen2_5_VLConfig,
        Qwen2_5_VLProcessor,
    )
    from .models.qwen2_audio import (
        Qwen2AudioConfig,
        Qwen2AudioEncoderConfig,
        Qwen2AudioProcessor,
    )
    from .models.qwen2_moe import Qwen2MoeConfig
    from .models.qwen2_vl import (
        Qwen2VLConfig,
        Qwen2VLProcessor,
    )
    from .models.qwen3 import Qwen3Config
    from .models.qwen3_moe import Qwen3MoeConfig
    from .models.rag import RagConfig, RagRetriever, RagTokenizer
    from .models.recurrent_gemma import RecurrentGemmaConfig
    from .models.reformer import ReformerConfig
    from .models.regnet import RegNetConfig
    from .models.rembert import RemBertConfig
    from .models.resnet import ResNetConfig
    from .models.roberta import (
        RobertaConfig,
        RobertaTokenizer,
    )
    from .models.roberta_prelayernorm import (
        RobertaPreLayerNormConfig,
    )
    from .models.roc_bert import (
        RoCBertConfig,
        RoCBertTokenizer,
    )
    from .models.roformer import (
        RoFormerConfig,
        RoFormerTokenizer,
    )
    from .models.rt_detr import (
        RTDetrConfig,
        RTDetrResNetConfig,
    )
    from .models.rt_detr_v2 import RTDetrV2Config
    from .models.rwkv import RwkvConfig
    from .models.sam import (
        SamConfig,
        SamMaskDecoderConfig,
        SamProcessor,
        SamPromptEncoderConfig,
        SamVisionConfig,
    )
    from .models.seamless_m4t import (
        SeamlessM4TConfig,
        SeamlessM4TFeatureExtractor,
        SeamlessM4TProcessor,
    )
    from .models.seamless_m4t_v2 import (
        SeamlessM4Tv2Config,
    )
    from .models.segformer import SegformerConfig
    from .models.seggpt import SegGptConfig
    from .models.sew import SEWConfig
    from .models.sew_d import SEWDConfig
    from .models.shieldgemma2 import (
        ShieldGemma2Config,
        ShieldGemma2Processor,
    )
    from .models.siglip import (
        SiglipConfig,
        SiglipProcessor,
        SiglipTextConfig,
        SiglipVisionConfig,
    )
    from .models.siglip2 import (
        Siglip2Config,
        Siglip2Processor,
        Siglip2TextConfig,
        Siglip2VisionConfig,
    )
    from .models.smolvlm import SmolVLMConfig
    from .models.speech_encoder_decoder import SpeechEncoderDecoderConfig
    from .models.speech_to_text import (
        Speech2TextConfig,
        Speech2TextFeatureExtractor,
        Speech2TextProcessor,
    )
    from .models.speecht5 import (
        SpeechT5Config,
        SpeechT5FeatureExtractor,
        SpeechT5HifiGanConfig,
        SpeechT5Processor,
    )
    from .models.splinter import (
        SplinterConfig,
        SplinterTokenizer,
    )
    from .models.squeezebert import (
        SqueezeBertConfig,
        SqueezeBertTokenizer,
    )
    from .models.stablelm import StableLmConfig
    from .models.starcoder2 import Starcoder2Config
    from .models.superglue import SuperGlueConfig
    from .models.superpoint import SuperPointConfig
    from .models.swiftformer import (
        SwiftFormerConfig,
    )
    from .models.swin import SwinConfig
    from .models.swin2sr import Swin2SRConfig
    from .models.swinv2 import Swinv2Config
    from .models.switch_transformers import (
        SwitchTransformersConfig,
    )
    from .models.t5 import T5Config
    from .models.table_transformer import (
        TableTransformerConfig,
    )
    from .models.tapas import (
        TapasConfig,
        TapasTokenizer,
    )
    from .models.textnet import TextNetConfig
    from .models.time_series_transformer import (
        TimeSeriesTransformerConfig,
    )
    from .models.timesformer import (
        TimesformerConfig,
    )
    from .models.timm_backbone import TimmBackboneConfig
    from .models.timm_wrapper import TimmWrapperConfig
    from .models.trocr import (
        TrOCRConfig,
        TrOCRProcessor,
    )
    from .models.tvp import (
        TvpConfig,
        TvpProcessor,
    )
    from .models.udop import UdopConfig, UdopProcessor
    from .models.umt5 import UMT5Config
    from .models.unispeech import (
        UniSpeechConfig,
    )
    from .models.unispeech_sat import (
        UniSpeechSatConfig,
    )
    from .models.univnet import (
        UnivNetConfig,
        UnivNetFeatureExtractor,
    )
    from .models.upernet import UperNetConfig
    from .models.video_llava import VideoLlavaConfig
    from .models.videomae import VideoMAEConfig
    from .models.vilt import (
        ViltConfig,
        ViltFeatureExtractor,
        ViltImageProcessor,
        ViltProcessor,
    )
    from .models.vipllava import (
        VipLlavaConfig,
    )
    from .models.vision_encoder_decoder import VisionEncoderDecoderConfig
    from .models.vision_text_dual_encoder import (
        VisionTextDualEncoderConfig,
        VisionTextDualEncoderProcessor,
    )
    from .models.visual_bert import (
        VisualBertConfig,
    )
    from .models.vit import ViTConfig
    from .models.vit_mae import ViTMAEConfig
    from .models.vit_msn import ViTMSNConfig
    from .models.vitdet import VitDetConfig
    from .models.vitmatte import VitMatteConfig
    from .models.vitpose import VitPoseConfig
    from .models.vitpose_backbone import VitPoseBackboneConfig
    from .models.vits import (
        VitsConfig,
        VitsTokenizer,
    )
    from .models.vivit import VivitConfig
    from .models.wav2vec2 import (
        Wav2Vec2Config,
        Wav2Vec2CTCTokenizer,
        Wav2Vec2FeatureExtractor,
        Wav2Vec2Processor,
        Wav2Vec2Tokenizer,
    )
    from .models.wav2vec2_bert import (
        Wav2Vec2BertConfig,
        Wav2Vec2BertProcessor,
    )
    from .models.wav2vec2_conformer import (
        Wav2Vec2ConformerConfig,
    )
    from .models.wav2vec2_phoneme import Wav2Vec2PhonemeCTCTokenizer
    from .models.wav2vec2_with_lm import Wav2Vec2ProcessorWithLM
    from .models.wavlm import WavLMConfig
    from .models.whisper import (
        WhisperConfig,
        WhisperFeatureExtractor,
        WhisperProcessor,
        WhisperTokenizer,
    )
    from .models.x_clip import (
        XCLIPConfig,
        XCLIPProcessor,
        XCLIPTextConfig,
        XCLIPVisionConfig,
    )
    from .models.xglm import XGLMConfig
    from .models.xlm import XLMConfig, XLMTokenizer
    from .models.xlm_roberta import (
        XLMRobertaConfig,
    )
    from .models.xlm_roberta_xl import (
        XLMRobertaXLConfig,
    )
    from .models.xlnet import XLNetConfig
    from .models.xmod import XmodConfig
    from .models.yolos import YolosConfig
    from .models.yoso import YosoConfig
    from .models.zamba import ZambaConfig
    from .models.zamba2 import Zamba2Config
    from .models.zoedepth import ZoeDepthConfig

    # Pipelines
    from .pipelines import (
        AudioClassificationPipeline,
        AutomaticSpeechRecognitionPipeline,
        CsvPipelineDataFormat,
        DepthEstimationPipeline,
        DocumentQuestionAnsweringPipeline,
        FeatureExtractionPipeline,
        FillMaskPipeline,
        ImageClassificationPipeline,
        ImageFeatureExtractionPipeline,
        ImageSegmentationPipeline,
        ImageTextToTextPipeline,
        ImageToImagePipeline,
        ImageToTextPipeline,
        JsonPipelineDataFormat,
        MaskGenerationPipeline,
        NerPipeline,
        ObjectDetectionPipeline,
        PipedPipelineDataFormat,
        Pipeline,
        PipelineDataFormat,
        QuestionAnsweringPipeline,
        SummarizationPipeline,
        TableQuestionAnsweringPipeline,
        Text2TextGenerationPipeline,
        TextClassificationPipeline,
        TextGenerationPipeline,
        TextToAudioPipeline,
        TokenClassificationPipeline,
        TranslationPipeline,
        VideoClassificationPipeline,
        VisualQuestionAnsweringPipeline,
        ZeroShotAudioClassificationPipeline,
        ZeroShotClassificationPipeline,
        ZeroShotImageClassificationPipeline,
        ZeroShotObjectDetectionPipeline,
        pipeline,
    )
    from .processing_utils import ProcessorMixin

    # Tokenization
    from .tokenization_utils import PreTrainedTokenizer
    from .tokenization_utils_base import (
        AddedToken,
        BatchEncoding,
        CharSpan,
        PreTrainedTokenizerBase,
        SpecialTokensMixin,
        TokenSpan,
    )

    # Trainer
    from .trainer_callback import (
        DefaultFlowCallback,
        EarlyStoppingCallback,
        PrinterCallback,
        ProgressCallback,
        TrainerCallback,
        TrainerControl,
        TrainerState,
    )
    from .trainer_utils import (
        EvalPrediction,
        IntervalStrategy,
        SchedulerType,
        enable_full_determinism,
        set_seed,
    )
    from .training_args import TrainingArguments
    from .training_args_seq2seq import Seq2SeqTrainingArguments
    from .training_args_tf import TFTrainingArguments

    # Files and general utilities
    from .utils import (
        CONFIG_NAME,
        MODEL_CARD_NAME,
        PYTORCH_PRETRAINED_BERT_CACHE,
        PYTORCH_TRANSFORMERS_CACHE,
        SPIECE_UNDERLINE,
        TF2_WEIGHTS_NAME,
        TF_WEIGHTS_NAME,
        TRANSFORMERS_CACHE,
        WEIGHTS_NAME,
        TensorType,
        add_end_docstrings,
        add_start_docstrings,
        is_apex_available,
        is_av_available,
        is_bitsandbytes_available,
        is_datasets_available,
        is_faiss_available,
        is_flax_available,
        is_keras_nlp_available,
        is_phonemizer_available,
        is_psutil_available,
        is_py3nvml_available,
        is_pyctcdecode_available,
        is_sacremoses_available,
        is_safetensors_available,
        is_scipy_available,
        is_sentencepiece_available,
        is_sklearn_available,
        is_speech_available,
        is_tensorflow_text_available,
        is_tf_available,
        is_timm_available,
        is_tokenizers_available,
        is_torch_available,
        is_torch_hpu_available,
        is_torch_mlu_available,
        is_torch_musa_available,
        is_torch_neuroncore_available,
        is_torch_npu_available,
        is_torch_xla_available,
        is_torch_xpu_available,
        is_torchvision_available,
        is_vision_available,
        logging,
    )

    # bitsandbytes config
    from .utils.quantization_config import (
        AqlmConfig,
        AwqConfig,
        BitNetConfig,
        BitsAndBytesConfig,
        CompressedTensorsConfig,
        EetqConfig,
        FbgemmFp8Config,
        FineGrainedFP8Config,
        GPTQConfig,
        HiggsConfig,
        HqqConfig,
        QuantoConfig,
        QuarkConfig,
        SpQRConfig,
        TorchAoConfig,
        VptqConfig,
    )

    try:
        if not is_sentencepiece_available():
            raise OptionalDependencyNotAvailable()
    except OptionalDependencyNotAvailable:
        from .utils.dummy_sentencepiece_objects import *
    else:
        from .models.albert import AlbertTokenizer
        from .models.barthez import BarthezTokenizer
        from .models.bartpho import BartphoTokenizer
        from .models.bert_generation import BertGenerationTokenizer
        from .models.big_bird import BigBirdTokenizer
        from .models.camembert import CamembertTokenizer
        from .models.code_llama import CodeLlamaTokenizer
        from .models.cpm import CpmTokenizer
        from .models.deberta_v2 import DebertaV2Tokenizer
        from .models.deprecated.ernie_m import ErnieMTokenizer
        from .models.deprecated.xlm_prophetnet import XLMProphetNetTokenizer
        from .models.fnet import FNetTokenizer
        from .models.gemma import GemmaTokenizer
        from .models.gpt_sw3 import GPTSw3Tokenizer
        from .models.layoutxlm import LayoutXLMTokenizer
        from .models.llama import LlamaTokenizer
        from .models.m2m_100 import M2M100Tokenizer
        from .models.marian import MarianTokenizer
        from .models.mbart import MBartTokenizer
        from .models.mbart50 import MBart50Tokenizer
        from .models.mluke import MLukeTokenizer
        from .models.mt5 import MT5Tokenizer
        from .models.nllb import NllbTokenizer
        from .models.pegasus import PegasusTokenizer
        from .models.plbart import PLBartTokenizer
        from .models.reformer import ReformerTokenizer
        from .models.rembert import RemBertTokenizer
        from .models.seamless_m4t import SeamlessM4TTokenizer
        from .models.siglip import SiglipTokenizer
        from .models.speech_to_text import Speech2TextTokenizer
        from .models.speecht5 import SpeechT5Tokenizer
        from .models.t5 import T5Tokenizer
        from .models.udop import UdopTokenizer
        from .models.xglm import XGLMTokenizer
        from .models.xlm_roberta import XLMRobertaTokenizer
        from .models.xlnet import XLNetTokenizer

    try:
        if not is_tokenizers_available():
            raise OptionalDependencyNotAvailable()
    except OptionalDependencyNotAvailable:
        from .utils.dummy_tokenizers_objects import *
    else:
        # Fast tokenizers imports
        from .models.albert import AlbertTokenizerFast
        from .models.bart import BartTokenizerFast
        from .models.barthez import BarthezTokenizerFast
        from .models.bert import BertTokenizerFast
        from .models.big_bird import BigBirdTokenizerFast
        from .models.blenderbot import BlenderbotTokenizerFast
        from .models.blenderbot_small import BlenderbotSmallTokenizerFast
        from .models.bloom import BloomTokenizerFast
        from .models.camembert import CamembertTokenizerFast
        from .models.clip import CLIPTokenizerFast
        from .models.code_llama import CodeLlamaTokenizerFast
        from .models.codegen import CodeGenTokenizerFast
        from .models.cohere import CohereTokenizerFast
        from .models.convbert import ConvBertTokenizerFast
        from .models.cpm import CpmTokenizerFast
        from .models.deberta import DebertaTokenizerFast
        from .models.deberta_v2 import DebertaV2TokenizerFast
        from .models.deprecated.realm import RealmTokenizerFast
        from .models.deprecated.retribert import RetriBertTokenizerFast
        from .models.distilbert import DistilBertTokenizerFast
        from .models.dpr import (
            DPRContextEncoderTokenizerFast,
            DPRQuestionEncoderTokenizerFast,
            DPRReaderTokenizerFast,
        )
        from .models.electra import ElectraTokenizerFast
        from .models.fnet import FNetTokenizerFast
        from .models.funnel import FunnelTokenizerFast
        from .models.gemma import GemmaTokenizerFast
        from .models.gpt2 import GPT2TokenizerFast
        from .models.gpt_neox import GPTNeoXTokenizerFast
        from .models.gpt_neox_japanese import GPTNeoXJapaneseTokenizer
        from .models.herbert import HerbertTokenizerFast
        from .models.layoutlm import LayoutLMTokenizerFast
        from .models.layoutlmv2 import LayoutLMv2TokenizerFast
        from .models.layoutlmv3 import LayoutLMv3TokenizerFast
        from .models.layoutxlm import LayoutXLMTokenizerFast
        from .models.led import LEDTokenizerFast
        from .models.llama import LlamaTokenizerFast
        from .models.longformer import LongformerTokenizerFast
        from .models.lxmert import LxmertTokenizerFast
        from .models.markuplm import MarkupLMTokenizerFast
        from .models.mbart import MBartTokenizerFast
        from .models.mbart50 import MBart50TokenizerFast
        from .models.mobilebert import MobileBertTokenizerFast
        from .models.mpnet import MPNetTokenizerFast
        from .models.mt5 import MT5TokenizerFast
        from .models.mvp import MvpTokenizerFast
        from .models.nllb import NllbTokenizerFast
        from .models.nougat import NougatTokenizerFast
        from .models.openai import OpenAIGPTTokenizerFast
        from .models.pegasus import PegasusTokenizerFast
        from .models.qwen2 import Qwen2TokenizerFast
        from .models.reformer import ReformerTokenizerFast
        from .models.rembert import RemBertTokenizerFast
        from .models.roberta import RobertaTokenizerFast
        from .models.roformer import RoFormerTokenizerFast
        from .models.seamless_m4t import SeamlessM4TTokenizerFast
        from .models.splinter import SplinterTokenizerFast
        from .models.squeezebert import SqueezeBertTokenizerFast
        from .models.t5 import T5TokenizerFast
        from .models.udop import UdopTokenizerFast
        from .models.whisper import WhisperTokenizerFast
        from .models.xglm import XGLMTokenizerFast
        from .models.xlm_roberta import XLMRobertaTokenizerFast
        from .models.xlnet import XLNetTokenizerFast
        from .tokenization_utils_fast import PreTrainedTokenizerFast

    try:
        if not (is_sentencepiece_available() and is_tokenizers_available()):
            raise OptionalDependencyNotAvailable()
    except OptionalDependencyNotAvailable:
        from .utils.dummies_sentencepiece_and_tokenizers_objects import *
    else:
        from .convert_slow_tokenizer import (
            SLOW_TO_FAST_CONVERTERS,
            convert_slow_tokenizer,
        )

    try:
        if not is_tensorflow_text_available():
            raise OptionalDependencyNotAvailable()
    except OptionalDependencyNotAvailable:
        from .utils.dummy_tensorflow_text_objects import *
    else:
        from .models.bert import TFBertTokenizer

    try:
        if not is_keras_nlp_available():
            raise OptionalDependencyNotAvailable()
    except OptionalDependencyNotAvailable:
        from .utils.dummy_keras_nlp_objects import *
    else:
        from .models.gpt2 import TFGPT2Tokenizer

    try:
        if not is_vision_available():
            raise OptionalDependencyNotAvailable()
    except OptionalDependencyNotAvailable:
        from .utils.dummy_vision_objects import *
    else:
        from .image_processing_base import ImageProcessingMixin
        from .image_processing_utils import BaseImageProcessor
        from .image_utils import ImageFeatureExtractionMixin
        from .models.aria import AriaImageProcessor
        from .models.beit import BeitFeatureExtractor, BeitImageProcessor
        from .models.bit import BitImageProcessor
        from .models.blip import BlipImageProcessor
        from .models.bridgetower import BridgeTowerImageProcessor
        from .models.chameleon import ChameleonImageProcessor
        from .models.chinese_clip import (
            ChineseCLIPFeatureExtractor,
            ChineseCLIPImageProcessor,
        )
        from .models.clip import CLIPFeatureExtractor, CLIPImageProcessor
        from .models.conditional_detr import (
            ConditionalDetrFeatureExtractor,
            ConditionalDetrImageProcessor,
        )
        from .models.convnext import ConvNextFeatureExtractor, ConvNextImageProcessor
        from .models.deformable_detr import DeformableDetrFeatureExtractor, DeformableDetrImageProcessor
        from .models.deit import DeiTFeatureExtractor, DeiTImageProcessor
        from .models.deprecated.deta import DetaImageProcessor
        from .models.deprecated.efficientformer import EfficientFormerImageProcessor
        from .models.deprecated.tvlt import TvltImageProcessor
        from .models.deprecated.vit_hybrid import ViTHybridImageProcessor
        from .models.depth_pro import DepthProImageProcessor, DepthProImageProcessorFast
        from .models.detr import DetrFeatureExtractor, DetrImageProcessor
        from .models.donut import DonutFeatureExtractor, DonutImageProcessor
        from .models.dpt import DPTFeatureExtractor, DPTImageProcessor
        from .models.efficientnet import EfficientNetImageProcessor
        from .models.emu3 import Emu3ImageProcessor
        from .models.flava import (
            FlavaFeatureExtractor,
            FlavaImageProcessor,
            FlavaProcessor,
        )
        from .models.fuyu import FuyuImageProcessor, FuyuProcessor
        from .models.gemma3 import Gemma3ImageProcessor
        from .models.glpn import GLPNFeatureExtractor, GLPNImageProcessor
        from .models.got_ocr2 import GotOcr2ImageProcessor
        from .models.grounding_dino import GroundingDinoImageProcessor
        from .models.idefics import IdeficsImageProcessor
        from .models.idefics2 import Idefics2ImageProcessor
        from .models.idefics3 import Idefics3ImageProcessor
        from .models.imagegpt import ImageGPTFeatureExtractor, ImageGPTImageProcessor
        from .models.instructblipvideo import InstructBlipVideoImageProcessor
        from .models.layoutlmv2 import (
            LayoutLMv2FeatureExtractor,
            LayoutLMv2ImageProcessor,
        )
        from .models.layoutlmv3 import (
            LayoutLMv3FeatureExtractor,
            LayoutLMv3ImageProcessor,
        )
        from .models.levit import LevitFeatureExtractor, LevitImageProcessor
        from .models.llava import LlavaImageProcessor
        from .models.llava_next import LlavaNextImageProcessor
        from .models.llava_next_video import LlavaNextVideoImageProcessor
        from .models.llava_onevision import LlavaOnevisionImageProcessor, LlavaOnevisionVideoProcessor
        from .models.mask2former import Mask2FormerImageProcessor
        from .models.maskformer import (
            MaskFormerFeatureExtractor,
            MaskFormerImageProcessor,
        )
        from .models.mllama import MllamaImageProcessor
        from .models.mobilenet_v1 import (
            MobileNetV1FeatureExtractor,
            MobileNetV1ImageProcessor,
        )
        from .models.mobilenet_v2 import (
            MobileNetV2FeatureExtractor,
            MobileNetV2ImageProcessor,
        )
        from .models.mobilevit import MobileViTFeatureExtractor, MobileViTImageProcessor
        from .models.nougat import NougatImageProcessor
        from .models.oneformer import OneFormerImageProcessor
        from .models.owlv2 import Owlv2ImageProcessor
        from .models.owlvit import OwlViTFeatureExtractor, OwlViTImageProcessor
        from .models.perceiver import PerceiverFeatureExtractor, PerceiverImageProcessor
        from .models.pix2struct import Pix2StructImageProcessor
        from .models.pixtral import PixtralImageProcessor
        from .models.poolformer import (
            PoolFormerFeatureExtractor,
            PoolFormerImageProcessor,
        )
        from .models.prompt_depth_anything import PromptDepthAnythingImageProcessor
        from .models.pvt import PvtImageProcessor
        from .models.qwen2_vl import Qwen2VLImageProcessor
        from .models.rt_detr import RTDetrImageProcessor
        from .models.sam import SamImageProcessor
        from .models.segformer import SegformerFeatureExtractor, SegformerImageProcessor
        from .models.seggpt import SegGptImageProcessor
        from .models.siglip import SiglipImageProcessor
        from .models.siglip2 import Siglip2ImageProcessor
        from .models.smolvlm import SmolVLMImageProcessor
        from .models.superglue import SuperGlueImageProcessor
        from .models.superpoint import SuperPointImageProcessor
        from .models.swin2sr import Swin2SRImageProcessor
        from .models.textnet import TextNetImageProcessor
        from .models.tvp import TvpImageProcessor
        from .models.video_llava import VideoLlavaImageProcessor
        from .models.videomae import VideoMAEFeatureExtractor, VideoMAEImageProcessor
        from .models.vilt import ViltFeatureExtractor, ViltImageProcessor, ViltProcessor
        from .models.vit import ViTFeatureExtractor, ViTImageProcessor
        from .models.vitmatte import VitMatteImageProcessor
        from .models.vitpose import VitPoseImageProcessor
        from .models.vivit import VivitImageProcessor
        from .models.yolos import YolosFeatureExtractor, YolosImageProcessor
        from .models.zoedepth import ZoeDepthImageProcessor

    try:
        if not is_torchvision_available():
            raise OptionalDependencyNotAvailable()
    except OptionalDependencyNotAvailable:
        from .utils.dummy_torchvision_objects import *
    else:
        from .image_processing_utils_fast import BaseImageProcessorFast
        from .models.blip import BlipImageProcessorFast
        from .models.clip import CLIPImageProcessorFast
        from .models.convnext import ConvNextImageProcessorFast
        from .models.deformable_detr import DeformableDetrImageProcessorFast
        from .models.deit import DeiTImageProcessorFast
        from .models.depth_pro import DepthProImageProcessorFast
        from .models.detr import DetrImageProcessorFast
        from .models.gemma3 import Gemma3ImageProcessorFast
        from .models.got_ocr2 import GotOcr2ImageProcessorFast
        from .models.llava import LlavaImageProcessorFast
        from .models.llava_next import LlavaNextImageProcessorFast
        from .models.llava_onevision import LlavaOnevisionImageProcessorFast
        from .models.phi4_multimodal import Phi4MultimodalImageProcessorFast
        from .models.pixtral import PixtralImageProcessorFast
        from .models.qwen2_vl import Qwen2VLImageProcessorFast
        from .models.rt_detr import RTDetrImageProcessorFast
        from .models.siglip import SiglipImageProcessorFast
        from .models.siglip2 import Siglip2ImageProcessorFast
        from .models.vit import ViTImageProcessorFast

    try:
        if not (is_torchvision_available() and is_timm_available()):
            raise OptionalDependencyNotAvailable()
    except OptionalDependencyNotAvailable:
        from .utils.dummy_timm_and_torchvision_objects import *
    else:
        from .models.timm_wrapper import TimmWrapperImageProcessor

    # Modeling
    try:
        if not is_torch_available():
            raise OptionalDependencyNotAvailable()
    except OptionalDependencyNotAvailable:
        from .utils.dummy_pt_objects import *
    else:
        # Debugging
        from .cache_utils import (
            Cache,
            CacheConfig,
            DynamicCache,
            EncoderDecoderCache,
            HQQQuantizedCache,
            HybridCache,
            MambaCache,
            OffloadedCache,
            OffloadedStaticCache,
            QuantizedCache,
            QuantizedCacheConfig,
            QuantoQuantizedCache,
            SinkCache,
            SlidingWindowCache,
            StaticCache,
        )
        from .data.datasets import (
            GlueDataset,
            GlueDataTrainingArguments,
            LineByLineTextDataset,
            LineByLineWithRefDataset,
            LineByLineWithSOPTextDataset,
            SquadDataset,
            SquadDataTrainingArguments,
            TextDataset,
            TextDatasetForNextSentencePrediction,
        )
        from .generation import (
            AlternatingCodebooksLogitsProcessor,
            BayesianDetectorConfig,
            BayesianDetectorModel,
            BeamScorer,
            BeamSearchScorer,
            ClassifierFreeGuidanceLogitsProcessor,
            ConstrainedBeamSearchScorer,
            Constraint,
            ConstraintListState,
            DisjunctiveConstraint,
            EncoderNoRepeatNGramLogitsProcessor,
            EncoderRepetitionPenaltyLogitsProcessor,
            EosTokenCriteria,
            EpsilonLogitsWarper,
            EtaLogitsWarper,
            ExponentialDecayLengthPenalty,
            ForcedBOSTokenLogitsProcessor,
            ForcedEOSTokenLogitsProcessor,
            GenerationMixin,
            HammingDiversityLogitsProcessor,
            InfNanRemoveLogitsProcessor,
            LogitNormalization,
            LogitsProcessor,
            LogitsProcessorList,
            MaxLengthCriteria,
            MaxTimeCriteria,
            MinLengthLogitsProcessor,
            MinNewTokensLengthLogitsProcessor,
            MinPLogitsWarper,
            NoBadWordsLogitsProcessor,
            NoRepeatNGramLogitsProcessor,
            PhrasalConstraint,
            PrefixConstrainedLogitsProcessor,
            RepetitionPenaltyLogitsProcessor,
            SequenceBiasLogitsProcessor,
            StoppingCriteria,
            StoppingCriteriaList,
            StopStringCriteria,
            SuppressTokensAtBeginLogitsProcessor,
            SuppressTokensLogitsProcessor,
            SynthIDTextWatermarkDetector,
            SynthIDTextWatermarkingConfig,
            SynthIDTextWatermarkLogitsProcessor,
            TemperatureLogitsWarper,
            TopKLogitsWarper,
            TopPLogitsWarper,
            TypicalLogitsWarper,
            UnbatchedClassifierFreeGuidanceLogitsProcessor,
            WatermarkDetector,
            WatermarkLogitsProcessor,
            WhisperTimeStampLogitsProcessor,
        )
        from .integrations.executorch import (
            TorchExportableModuleWithStaticCache,
            convert_and_export_with_cache,
        )
        from .model_debugging_utils import (
            model_addition_debugger,
            model_addition_debugger_context,
        )
<<<<<<< HEAD
        from .modeling_layers import GradientCheckpointingLayer
        from .modeling_rope_utils import ROPE_INIT_FUNCTIONS
=======
        from .modeling_rope_utils import ROPE_INIT_FUNCTIONS, dynamic_rope_update
>>>>>>> 8ebc4352
        from .modeling_utils import AttentionInterface, PreTrainedModel
        from .models.albert import (
            AlbertForMaskedLM,
            AlbertForMultipleChoice,
            AlbertForPreTraining,
            AlbertForQuestionAnswering,
            AlbertForSequenceClassification,
            AlbertForTokenClassification,
            AlbertModel,
            AlbertPreTrainedModel,
            load_tf_weights_in_albert,
        )
        from .models.align import (
            AlignModel,
            AlignPreTrainedModel,
            AlignTextModel,
            AlignVisionModel,
        )
        from .models.altclip import (
            AltCLIPModel,
            AltCLIPPreTrainedModel,
            AltCLIPTextModel,
            AltCLIPVisionModel,
        )
        from .models.aria import (
            AriaForConditionalGeneration,
            AriaPreTrainedModel,
            AriaTextForCausalLM,
            AriaTextModel,
            AriaTextPreTrainedModel,
        )
        from .models.audio_spectrogram_transformer import (
            ASTForAudioClassification,
            ASTModel,
            ASTPreTrainedModel,
        )
        from .models.auto import (
            MODEL_FOR_AUDIO_CLASSIFICATION_MAPPING,
            MODEL_FOR_AUDIO_FRAME_CLASSIFICATION_MAPPING,
            MODEL_FOR_AUDIO_XVECTOR_MAPPING,
            MODEL_FOR_BACKBONE_MAPPING,
            MODEL_FOR_CAUSAL_IMAGE_MODELING_MAPPING,
            MODEL_FOR_CAUSAL_LM_MAPPING,
            MODEL_FOR_CTC_MAPPING,
            MODEL_FOR_DEPTH_ESTIMATION_MAPPING,
            MODEL_FOR_DOCUMENT_QUESTION_ANSWERING_MAPPING,
            MODEL_FOR_IMAGE_CLASSIFICATION_MAPPING,
            MODEL_FOR_IMAGE_MAPPING,
            MODEL_FOR_IMAGE_SEGMENTATION_MAPPING,
            MODEL_FOR_IMAGE_TEXT_TO_TEXT_MAPPING,
            MODEL_FOR_IMAGE_TO_IMAGE_MAPPING,
            MODEL_FOR_INSTANCE_SEGMENTATION_MAPPING,
            MODEL_FOR_KEYPOINT_DETECTION_MAPPING,
            MODEL_FOR_MASK_GENERATION_MAPPING,
            MODEL_FOR_MASKED_IMAGE_MODELING_MAPPING,
            MODEL_FOR_MASKED_LM_MAPPING,
            MODEL_FOR_MULTIPLE_CHOICE_MAPPING,
            MODEL_FOR_NEXT_SENTENCE_PREDICTION_MAPPING,
            MODEL_FOR_OBJECT_DETECTION_MAPPING,
            MODEL_FOR_PRETRAINING_MAPPING,
            MODEL_FOR_QUESTION_ANSWERING_MAPPING,
            MODEL_FOR_RETRIEVAL_MAPPING,
            MODEL_FOR_SEMANTIC_SEGMENTATION_MAPPING,
            MODEL_FOR_SEQ_TO_SEQ_CAUSAL_LM_MAPPING,
            MODEL_FOR_SEQUENCE_CLASSIFICATION_MAPPING,
            MODEL_FOR_SPEECH_SEQ_2_SEQ_MAPPING,
            MODEL_FOR_TABLE_QUESTION_ANSWERING_MAPPING,
            MODEL_FOR_TEXT_ENCODING_MAPPING,
            MODEL_FOR_TEXT_TO_SPECTROGRAM_MAPPING,
            MODEL_FOR_TEXT_TO_WAVEFORM_MAPPING,
            MODEL_FOR_TIME_SERIES_CLASSIFICATION_MAPPING,
            MODEL_FOR_TIME_SERIES_REGRESSION_MAPPING,
            MODEL_FOR_TOKEN_CLASSIFICATION_MAPPING,
            MODEL_FOR_UNIVERSAL_SEGMENTATION_MAPPING,
            MODEL_FOR_VIDEO_CLASSIFICATION_MAPPING,
            MODEL_FOR_VISION_2_SEQ_MAPPING,
            MODEL_FOR_VISUAL_QUESTION_ANSWERING_MAPPING,
            MODEL_FOR_ZERO_SHOT_IMAGE_CLASSIFICATION_MAPPING,
            MODEL_FOR_ZERO_SHOT_OBJECT_DETECTION_MAPPING,
            MODEL_MAPPING,
            MODEL_WITH_LM_HEAD_MAPPING,
            AutoBackbone,
            AutoModel,
            AutoModelForAudioClassification,
            AutoModelForAudioFrameClassification,
            AutoModelForAudioXVector,
            AutoModelForCausalLM,
            AutoModelForCTC,
            AutoModelForDepthEstimation,
            AutoModelForDocumentQuestionAnswering,
            AutoModelForImageClassification,
            AutoModelForImageSegmentation,
            AutoModelForImageTextToText,
            AutoModelForImageToImage,
            AutoModelForInstanceSegmentation,
            AutoModelForKeypointDetection,
            AutoModelForMaskedImageModeling,
            AutoModelForMaskedLM,
            AutoModelForMaskGeneration,
            AutoModelForMultipleChoice,
            AutoModelForNextSentencePrediction,
            AutoModelForObjectDetection,
            AutoModelForPreTraining,
            AutoModelForQuestionAnswering,
            AutoModelForSemanticSegmentation,
            AutoModelForSeq2SeqLM,
            AutoModelForSequenceClassification,
            AutoModelForSpeechSeq2Seq,
            AutoModelForTableQuestionAnswering,
            AutoModelForTextEncoding,
            AutoModelForTextToSpectrogram,
            AutoModelForTextToWaveform,
            AutoModelForTokenClassification,
            AutoModelForUniversalSegmentation,
            AutoModelForVideoClassification,
            AutoModelForVision2Seq,
            AutoModelForVisualQuestionAnswering,
            AutoModelForZeroShotImageClassification,
            AutoModelForZeroShotObjectDetection,
            AutoModelWithLMHead,
        )
        from .models.autoformer import (
            AutoformerForPrediction,
            AutoformerModel,
            AutoformerPreTrainedModel,
        )
        from .models.aya_vision import AyaVisionForConditionalGeneration, AyaVisionPreTrainedModel
        from .models.bamba import BambaForCausalLM, BambaModel, BambaPreTrainedModel
        from .models.bark import (
            BarkCausalModel,
            BarkCoarseModel,
            BarkFineModel,
            BarkModel,
            BarkPreTrainedModel,
            BarkSemanticModel,
        )
        from .models.bart import (
            BartForCausalLM,
            BartForConditionalGeneration,
            BartForQuestionAnswering,
            BartForSequenceClassification,
            BartModel,
            BartPreTrainedModel,
            BartPretrainedModel,
            PretrainedBartModel,
        )
        from .models.beit import (
            BeitBackbone,
            BeitForImageClassification,
            BeitForMaskedImageModeling,
            BeitForSemanticSegmentation,
            BeitModel,
            BeitPreTrainedModel,
        )
        from .models.bert import (
            BertForMaskedLM,
            BertForMultipleChoice,
            BertForNextSentencePrediction,
            BertForPreTraining,
            BertForQuestionAnswering,
            BertForSequenceClassification,
            BertForTokenClassification,
            BertLMHeadModel,
            BertModel,
            BertPreTrainedModel,
            load_tf_weights_in_bert,
        )
        from .models.bert_generation import (
            BertGenerationDecoder,
            BertGenerationEncoder,
            BertGenerationPreTrainedModel,
            load_tf_weights_in_bert_generation,
        )
        from .models.big_bird import (
            BigBirdForCausalLM,
            BigBirdForMaskedLM,
            BigBirdForMultipleChoice,
            BigBirdForPreTraining,
            BigBirdForQuestionAnswering,
            BigBirdForSequenceClassification,
            BigBirdForTokenClassification,
            BigBirdModel,
            BigBirdPreTrainedModel,
            load_tf_weights_in_big_bird,
        )
        from .models.bigbird_pegasus import (
            BigBirdPegasusForCausalLM,
            BigBirdPegasusForConditionalGeneration,
            BigBirdPegasusForQuestionAnswering,
            BigBirdPegasusForSequenceClassification,
            BigBirdPegasusModel,
            BigBirdPegasusPreTrainedModel,
        )
        from .models.biogpt import (
            BioGptForCausalLM,
            BioGptForSequenceClassification,
            BioGptForTokenClassification,
            BioGptModel,
            BioGptPreTrainedModel,
        )
        from .models.bit import (
            BitBackbone,
            BitForImageClassification,
            BitModel,
            BitPreTrainedModel,
        )
        from .models.blenderbot import (
            BlenderbotForCausalLM,
            BlenderbotForConditionalGeneration,
            BlenderbotModel,
            BlenderbotPreTrainedModel,
        )
        from .models.blenderbot_small import (
            BlenderbotSmallForCausalLM,
            BlenderbotSmallForConditionalGeneration,
            BlenderbotSmallModel,
            BlenderbotSmallPreTrainedModel,
        )
        from .models.blip import (
            BlipForConditionalGeneration,
            BlipForImageTextRetrieval,
            BlipForQuestionAnswering,
            BlipModel,
            BlipPreTrainedModel,
            BlipTextModel,
            BlipVisionModel,
        )
        from .models.blip_2 import (
            Blip2ForConditionalGeneration,
            Blip2ForImageTextRetrieval,
            Blip2Model,
            Blip2PreTrainedModel,
            Blip2QFormerModel,
            Blip2TextModelWithProjection,
            Blip2VisionModel,
            Blip2VisionModelWithProjection,
        )
        from .models.bloom import (
            BloomForCausalLM,
            BloomForQuestionAnswering,
            BloomForSequenceClassification,
            BloomForTokenClassification,
            BloomModel,
            BloomPreTrainedModel,
        )
        from .models.bridgetower import (
            BridgeTowerForContrastiveLearning,
            BridgeTowerForImageAndTextRetrieval,
            BridgeTowerForMaskedLM,
            BridgeTowerModel,
            BridgeTowerPreTrainedModel,
        )
        from .models.bros import (
            BrosForTokenClassification,
            BrosModel,
            BrosPreTrainedModel,
            BrosProcessor,
            BrosSpadeEEForTokenClassification,
            BrosSpadeELForTokenClassification,
        )
        from .models.camembert import (
            CamembertForCausalLM,
            CamembertForMaskedLM,
            CamembertForMultipleChoice,
            CamembertForQuestionAnswering,
            CamembertForSequenceClassification,
            CamembertForTokenClassification,
            CamembertModel,
            CamembertPreTrainedModel,
        )
        from .models.canine import (
            CanineForMultipleChoice,
            CanineForQuestionAnswering,
            CanineForSequenceClassification,
            CanineForTokenClassification,
            CanineModel,
            CaninePreTrainedModel,
            load_tf_weights_in_canine,
        )
        from .models.chameleon import (
            ChameleonForConditionalGeneration,
            ChameleonModel,
            ChameleonPreTrainedModel,
            ChameleonProcessor,
            ChameleonVQVAE,
        )
        from .models.chinese_clip import (
            ChineseCLIPModel,
            ChineseCLIPPreTrainedModel,
            ChineseCLIPTextModel,
            ChineseCLIPVisionModel,
        )
        from .models.clap import (
            ClapAudioModel,
            ClapAudioModelWithProjection,
            ClapFeatureExtractor,
            ClapModel,
            ClapPreTrainedModel,
            ClapTextModel,
            ClapTextModelWithProjection,
        )
        from .models.clip import (
            CLIPForImageClassification,
            CLIPModel,
            CLIPPreTrainedModel,
            CLIPTextModel,
            CLIPTextModelWithProjection,
            CLIPVisionModel,
            CLIPVisionModelWithProjection,
        )
        from .models.clipseg import (
            CLIPSegForImageSegmentation,
            CLIPSegModel,
            CLIPSegPreTrainedModel,
            CLIPSegTextModel,
            CLIPSegVisionModel,
        )
        from .models.clvp import (
            ClvpDecoder,
            ClvpEncoder,
            ClvpForCausalLM,
            ClvpModel,
            ClvpModelForConditionalGeneration,
            ClvpPreTrainedModel,
        )
        from .models.codegen import (
            CodeGenForCausalLM,
            CodeGenModel,
            CodeGenPreTrainedModel,
        )
        from .models.cohere import (
            CohereForCausalLM,
            CohereModel,
            CoherePreTrainedModel,
        )
        from .models.cohere2 import (
            Cohere2ForCausalLM,
            Cohere2Model,
            Cohere2PreTrainedModel,
        )
        from .models.colpali import (
            ColPaliForRetrieval,
            ColPaliPreTrainedModel,
        )
        from .models.conditional_detr import (
            ConditionalDetrForObjectDetection,
            ConditionalDetrForSegmentation,
            ConditionalDetrModel,
            ConditionalDetrPreTrainedModel,
        )
        from .models.convbert import (
            ConvBertForMaskedLM,
            ConvBertForMultipleChoice,
            ConvBertForQuestionAnswering,
            ConvBertForSequenceClassification,
            ConvBertForTokenClassification,
            ConvBertModel,
            ConvBertPreTrainedModel,
            load_tf_weights_in_convbert,
        )
        from .models.convnext import (
            ConvNextBackbone,
            ConvNextForImageClassification,
            ConvNextModel,
            ConvNextPreTrainedModel,
        )
        from .models.convnextv2 import (
            ConvNextV2Backbone,
            ConvNextV2ForImageClassification,
            ConvNextV2Model,
            ConvNextV2PreTrainedModel,
        )
        from .models.cpmant import (
            CpmAntForCausalLM,
            CpmAntModel,
            CpmAntPreTrainedModel,
        )
        from .models.ctrl import (
            CTRLForSequenceClassification,
            CTRLLMHeadModel,
            CTRLModel,
            CTRLPreTrainedModel,
        )
        from .models.cvt import (
            CvtForImageClassification,
            CvtModel,
            CvtPreTrainedModel,
        )
        from .models.dab_detr import (
            DabDetrForObjectDetection,
            DabDetrModel,
            DabDetrPreTrainedModel,
        )
        from .models.dac import (
            DacModel,
            DacPreTrainedModel,
        )
        from .models.data2vec import (
            Data2VecAudioForAudioFrameClassification,
            Data2VecAudioForCTC,
            Data2VecAudioForSequenceClassification,
            Data2VecAudioForXVector,
            Data2VecAudioModel,
            Data2VecAudioPreTrainedModel,
            Data2VecTextForCausalLM,
            Data2VecTextForMaskedLM,
            Data2VecTextForMultipleChoice,
            Data2VecTextForQuestionAnswering,
            Data2VecTextForSequenceClassification,
            Data2VecTextForTokenClassification,
            Data2VecTextModel,
            Data2VecTextPreTrainedModel,
            Data2VecVisionForImageClassification,
            Data2VecVisionForSemanticSegmentation,
            Data2VecVisionModel,
            Data2VecVisionPreTrainedModel,
        )

        # PyTorch model imports
        from .models.dbrx import (
            DbrxForCausalLM,
            DbrxModel,
            DbrxPreTrainedModel,
        )
        from .models.deberta import (
            DebertaForMaskedLM,
            DebertaForQuestionAnswering,
            DebertaForSequenceClassification,
            DebertaForTokenClassification,
            DebertaModel,
            DebertaPreTrainedModel,
        )
        from .models.deberta_v2 import (
            DebertaV2ForMaskedLM,
            DebertaV2ForMultipleChoice,
            DebertaV2ForQuestionAnswering,
            DebertaV2ForSequenceClassification,
            DebertaV2ForTokenClassification,
            DebertaV2Model,
            DebertaV2PreTrainedModel,
        )
        from .models.decision_transformer import (
            DecisionTransformerGPT2Model,
            DecisionTransformerGPT2PreTrainedModel,
            DecisionTransformerModel,
            DecisionTransformerPreTrainedModel,
        )
        from .models.deepseek_v3 import (
            DeepseekV3ForCausalLM,
            DeepseekV3Model,
            DeepseekV3PreTrainedModel,
        )
        from .models.deformable_detr import (
            DeformableDetrForObjectDetection,
            DeformableDetrModel,
            DeformableDetrPreTrainedModel,
        )
        from .models.deit import (
            DeiTForImageClassification,
            DeiTForImageClassificationWithTeacher,
            DeiTForMaskedImageModeling,
            DeiTModel,
            DeiTPreTrainedModel,
        )
        from .models.deprecated.deta import (
            DetaForObjectDetection,
            DetaModel,
            DetaPreTrainedModel,
        )
        from .models.deprecated.efficientformer import (
            EfficientFormerForImageClassification,
            EfficientFormerForImageClassificationWithTeacher,
            EfficientFormerModel,
            EfficientFormerPreTrainedModel,
        )
        from .models.deprecated.ernie_m import (
            ErnieMForInformationExtraction,
            ErnieMForMultipleChoice,
            ErnieMForQuestionAnswering,
            ErnieMForSequenceClassification,
            ErnieMForTokenClassification,
            ErnieMModel,
            ErnieMPreTrainedModel,
        )
        from .models.deprecated.gptsan_japanese import (
            GPTSanJapaneseForConditionalGeneration,
            GPTSanJapaneseModel,
            GPTSanJapanesePreTrainedModel,
        )
        from .models.deprecated.graphormer import (
            GraphormerForGraphClassification,
            GraphormerModel,
            GraphormerPreTrainedModel,
        )
        from .models.deprecated.jukebox import (
            JukeboxModel,
            JukeboxPreTrainedModel,
            JukeboxPrior,
            JukeboxVQVAE,
        )
        from .models.deprecated.mctct import (
            MCTCTForCTC,
            MCTCTModel,
            MCTCTPreTrainedModel,
        )
        from .models.deprecated.mega import (
            MegaForCausalLM,
            MegaForMaskedLM,
            MegaForMultipleChoice,
            MegaForQuestionAnswering,
            MegaForSequenceClassification,
            MegaForTokenClassification,
            MegaModel,
            MegaPreTrainedModel,
        )
        from .models.deprecated.mmbt import (
            MMBTForClassification,
            MMBTModel,
            ModalEmbeddings,
        )
        from .models.deprecated.nat import (
            NatBackbone,
            NatForImageClassification,
            NatModel,
            NatPreTrainedModel,
        )
        from .models.deprecated.nezha import (
            NezhaForMaskedLM,
            NezhaForMultipleChoice,
            NezhaForNextSentencePrediction,
            NezhaForPreTraining,
            NezhaForQuestionAnswering,
            NezhaForSequenceClassification,
            NezhaForTokenClassification,
            NezhaModel,
            NezhaPreTrainedModel,
        )
        from .models.deprecated.open_llama import (
            OpenLlamaForCausalLM,
            OpenLlamaForSequenceClassification,
            OpenLlamaModel,
            OpenLlamaPreTrainedModel,
        )
        from .models.deprecated.qdqbert import (
            QDQBertForMaskedLM,
            QDQBertForMultipleChoice,
            QDQBertForNextSentencePrediction,
            QDQBertForQuestionAnswering,
            QDQBertForSequenceClassification,
            QDQBertForTokenClassification,
            QDQBertLMHeadModel,
            QDQBertModel,
            QDQBertPreTrainedModel,
            load_tf_weights_in_qdqbert,
        )
        from .models.deprecated.realm import (
            RealmEmbedder,
            RealmForOpenQA,
            RealmKnowledgeAugEncoder,
            RealmPreTrainedModel,
            RealmReader,
            RealmRetriever,
            RealmScorer,
            load_tf_weights_in_realm,
        )
        from .models.deprecated.retribert import (
            RetriBertModel,
            RetriBertPreTrainedModel,
        )
        from .models.deprecated.speech_to_text_2 import (
            Speech2Text2ForCausalLM,
            Speech2Text2PreTrainedModel,
        )
        from .models.deprecated.trajectory_transformer import (
            TrajectoryTransformerModel,
            TrajectoryTransformerPreTrainedModel,
        )
        from .models.deprecated.transfo_xl import (
            AdaptiveEmbedding,
            TransfoXLForSequenceClassification,
            TransfoXLLMHeadModel,
            TransfoXLModel,
            TransfoXLPreTrainedModel,
            load_tf_weights_in_transfo_xl,
        )
        from .models.deprecated.tvlt import (
            TvltForAudioVisualClassification,
            TvltForPreTraining,
            TvltModel,
            TvltPreTrainedModel,
        )
        from .models.deprecated.van import (
            VanForImageClassification,
            VanModel,
            VanPreTrainedModel,
        )
        from .models.deprecated.vit_hybrid import (
            ViTHybridForImageClassification,
            ViTHybridModel,
            ViTHybridPreTrainedModel,
        )
        from .models.deprecated.xlm_prophetnet import (
            XLMProphetNetDecoder,
            XLMProphetNetEncoder,
            XLMProphetNetForCausalLM,
            XLMProphetNetForConditionalGeneration,
            XLMProphetNetModel,
            XLMProphetNetPreTrainedModel,
        )
        from .models.depth_anything import (
            DepthAnythingForDepthEstimation,
            DepthAnythingPreTrainedModel,
        )
        from .models.depth_pro import (
            DepthProForDepthEstimation,
            DepthProModel,
            DepthProPreTrainedModel,
        )
        from .models.detr import (
            DetrForObjectDetection,
            DetrForSegmentation,
            DetrModel,
            DetrPreTrainedModel,
        )
        from .models.diffllama import (
            DiffLlamaForCausalLM,
            DiffLlamaForQuestionAnswering,
            DiffLlamaForSequenceClassification,
            DiffLlamaForTokenClassification,
            DiffLlamaModel,
            DiffLlamaPreTrainedModel,
        )
        from .models.dinat import (
            DinatBackbone,
            DinatForImageClassification,
            DinatModel,
            DinatPreTrainedModel,
        )
        from .models.dinov2 import (
            Dinov2Backbone,
            Dinov2ForImageClassification,
            Dinov2Model,
            Dinov2PreTrainedModel,
        )
        from .models.dinov2_with_registers import (
            Dinov2WithRegistersBackbone,
            Dinov2WithRegistersForImageClassification,
            Dinov2WithRegistersModel,
            Dinov2WithRegistersPreTrainedModel,
        )
        from .models.distilbert import (
            DistilBertForMaskedLM,
            DistilBertForMultipleChoice,
            DistilBertForQuestionAnswering,
            DistilBertForSequenceClassification,
            DistilBertForTokenClassification,
            DistilBertModel,
            DistilBertPreTrainedModel,
        )
        from .models.donut import (
            DonutSwinModel,
            DonutSwinPreTrainedModel,
        )
        from .models.dpr import (
            DPRContextEncoder,
            DPRPretrainedContextEncoder,
            DPRPreTrainedModel,
            DPRPretrainedQuestionEncoder,
            DPRPretrainedReader,
            DPRQuestionEncoder,
            DPRReader,
        )
        from .models.dpt import (
            DPTForDepthEstimation,
            DPTForSemanticSegmentation,
            DPTModel,
            DPTPreTrainedModel,
        )
        from .models.efficientnet import (
            EfficientNetForImageClassification,
            EfficientNetModel,
            EfficientNetPreTrainedModel,
        )
        from .models.electra import (
            ElectraForCausalLM,
            ElectraForMaskedLM,
            ElectraForMultipleChoice,
            ElectraForPreTraining,
            ElectraForQuestionAnswering,
            ElectraForSequenceClassification,
            ElectraForTokenClassification,
            ElectraModel,
            ElectraPreTrainedModel,
            load_tf_weights_in_electra,
        )
        from .models.emu3 import (
            Emu3ForCausalLM,
            Emu3ForConditionalGeneration,
            Emu3PreTrainedModel,
            Emu3TextModel,
            Emu3VQVAE,
        )
        from .models.encodec import (
            EncodecModel,
            EncodecPreTrainedModel,
        )
        from .models.encoder_decoder import EncoderDecoderModel
        from .models.ernie import (
            ErnieForCausalLM,
            ErnieForMaskedLM,
            ErnieForMultipleChoice,
            ErnieForNextSentencePrediction,
            ErnieForPreTraining,
            ErnieForQuestionAnswering,
            ErnieForSequenceClassification,
            ErnieForTokenClassification,
            ErnieModel,
            ErniePreTrainedModel,
        )
        from .models.esm import (
            EsmFoldPreTrainedModel,
            EsmForMaskedLM,
            EsmForProteinFolding,
            EsmForSequenceClassification,
            EsmForTokenClassification,
            EsmModel,
            EsmPreTrainedModel,
        )
        from .models.falcon import (
            FalconForCausalLM,
            FalconForQuestionAnswering,
            FalconForSequenceClassification,
            FalconForTokenClassification,
            FalconModel,
            FalconPreTrainedModel,
        )
        from .models.falcon_mamba import (
            FalconMambaForCausalLM,
            FalconMambaModel,
            FalconMambaPreTrainedModel,
        )
        from .models.fastspeech2_conformer import (
            FastSpeech2ConformerHifiGan,
            FastSpeech2ConformerModel,
            FastSpeech2ConformerPreTrainedModel,
            FastSpeech2ConformerWithHifiGan,
        )
        from .models.flaubert import (
            FlaubertForMultipleChoice,
            FlaubertForQuestionAnswering,
            FlaubertForQuestionAnsweringSimple,
            FlaubertForSequenceClassification,
            FlaubertForTokenClassification,
            FlaubertModel,
            FlaubertPreTrainedModel,
            FlaubertWithLMHeadModel,
        )
        from .models.flava import (
            FlavaForPreTraining,
            FlavaImageCodebook,
            FlavaImageModel,
            FlavaModel,
            FlavaMultimodalModel,
            FlavaPreTrainedModel,
            FlavaTextModel,
        )
        from .models.fnet import (
            FNetForMaskedLM,
            FNetForMultipleChoice,
            FNetForNextSentencePrediction,
            FNetForPreTraining,
            FNetForQuestionAnswering,
            FNetForSequenceClassification,
            FNetForTokenClassification,
            FNetModel,
            FNetPreTrainedModel,
        )
        from .models.focalnet import (
            FocalNetBackbone,
            FocalNetForImageClassification,
            FocalNetForMaskedImageModeling,
            FocalNetModel,
            FocalNetPreTrainedModel,
        )
        from .models.fsmt import (
            FSMTForConditionalGeneration,
            FSMTModel,
            PretrainedFSMTModel,
        )
        from .models.funnel import (
            FunnelBaseModel,
            FunnelForMaskedLM,
            FunnelForMultipleChoice,
            FunnelForPreTraining,
            FunnelForQuestionAnswering,
            FunnelForSequenceClassification,
            FunnelForTokenClassification,
            FunnelModel,
            FunnelPreTrainedModel,
            load_tf_weights_in_funnel,
        )
        from .models.fuyu import (
            FuyuForCausalLM,
            FuyuPreTrainedModel,
        )
        from .models.gemma import (
            GemmaForCausalLM,
            GemmaForSequenceClassification,
            GemmaForTokenClassification,
            GemmaModel,
            GemmaPreTrainedModel,
        )
        from .models.gemma2 import (
            Gemma2ForCausalLM,
            Gemma2ForSequenceClassification,
            Gemma2ForTokenClassification,
            Gemma2Model,
            Gemma2PreTrainedModel,
        )
        from .models.gemma3 import (
            Gemma3ForCausalLM,
            Gemma3ForConditionalGeneration,
            Gemma3PreTrainedModel,
            Gemma3TextModel,
        )
        from .models.git import (
            GitForCausalLM,
            GitModel,
            GitPreTrainedModel,
            GitVisionModel,
        )
        from .models.glm import (
            GlmForCausalLM,
            GlmForSequenceClassification,
            GlmForTokenClassification,
            GlmModel,
            GlmPreTrainedModel,
        )
        from .models.glpn import (
            GLPNForDepthEstimation,
            GLPNModel,
            GLPNPreTrainedModel,
        )
        from .models.got_ocr2 import (
            GotOcr2ForConditionalGeneration,
            GotOcr2PreTrainedModel,
        )
        from .models.gpt2 import (
            GPT2DoubleHeadsModel,
            GPT2ForQuestionAnswering,
            GPT2ForSequenceClassification,
            GPT2ForTokenClassification,
            GPT2LMHeadModel,
            GPT2Model,
            GPT2PreTrainedModel,
            load_tf_weights_in_gpt2,
        )
        from .models.gpt_bigcode import (
            GPTBigCodeForCausalLM,
            GPTBigCodeForSequenceClassification,
            GPTBigCodeForTokenClassification,
            GPTBigCodeModel,
            GPTBigCodePreTrainedModel,
        )
        from .models.gpt_neo import (
            GPTNeoForCausalLM,
            GPTNeoForQuestionAnswering,
            GPTNeoForSequenceClassification,
            GPTNeoForTokenClassification,
            GPTNeoModel,
            GPTNeoPreTrainedModel,
            load_tf_weights_in_gpt_neo,
        )
        from .models.gpt_neox import (
            GPTNeoXForCausalLM,
            GPTNeoXForQuestionAnswering,
            GPTNeoXForSequenceClassification,
            GPTNeoXForTokenClassification,
            GPTNeoXModel,
            GPTNeoXPreTrainedModel,
        )
        from .models.gpt_neox_japanese import (
            GPTNeoXJapaneseForCausalLM,
            GPTNeoXJapaneseModel,
            GPTNeoXJapanesePreTrainedModel,
        )
        from .models.gptj import (
            GPTJForCausalLM,
            GPTJForQuestionAnswering,
            GPTJForSequenceClassification,
            GPTJModel,
            GPTJPreTrainedModel,
        )
        from .models.granite import (
            GraniteForCausalLM,
            GraniteModel,
            GranitePreTrainedModel,
        )
        from .models.granitemoe import (
            GraniteMoeForCausalLM,
            GraniteMoeModel,
            GraniteMoePreTrainedModel,
        )
        from .models.granitemoeshared import (
            GraniteMoeSharedForCausalLM,
            GraniteMoeSharedModel,
            GraniteMoeSharedPreTrainedModel,
        )
        from .models.grounding_dino import (
            GroundingDinoForObjectDetection,
            GroundingDinoModel,
            GroundingDinoPreTrainedModel,
        )
        from .models.groupvit import (
            GroupViTModel,
            GroupViTPreTrainedModel,
            GroupViTTextModel,
            GroupViTVisionModel,
        )
        from .models.helium import (
            HeliumForCausalLM,
            HeliumForSequenceClassification,
            HeliumForTokenClassification,
            HeliumModel,
            HeliumPreTrainedModel,
        )
        from .models.hiera import (
            HieraBackbone,
            HieraForImageClassification,
            HieraForPreTraining,
            HieraModel,
            HieraPreTrainedModel,
        )
        from .models.hubert import (
            HubertForCTC,
            HubertForSequenceClassification,
            HubertModel,
            HubertPreTrainedModel,
        )
        from .models.ibert import (
            IBertForMaskedLM,
            IBertForMultipleChoice,
            IBertForQuestionAnswering,
            IBertForSequenceClassification,
            IBertForTokenClassification,
            IBertModel,
            IBertPreTrainedModel,
        )
        from .models.idefics import (
            IdeficsForVisionText2Text,
            IdeficsModel,
            IdeficsPreTrainedModel,
            IdeficsProcessor,
        )
        from .models.idefics2 import (
            Idefics2ForConditionalGeneration,
            Idefics2Model,
            Idefics2PreTrainedModel,
            Idefics2Processor,
        )
        from .models.idefics3 import (
            Idefics3ForConditionalGeneration,
            Idefics3Model,
            Idefics3PreTrainedModel,
            Idefics3Processor,
            Idefics3VisionConfig,
            Idefics3VisionTransformer,
        )
        from .models.ijepa import (
            IJepaForImageClassification,
            IJepaModel,
            IJepaPreTrainedModel,
        )
        from .models.imagegpt import (
            ImageGPTForCausalImageModeling,
            ImageGPTForImageClassification,
            ImageGPTModel,
            ImageGPTPreTrainedModel,
            load_tf_weights_in_imagegpt,
        )
        from .models.informer import (
            InformerForPrediction,
            InformerModel,
            InformerPreTrainedModel,
        )
        from .models.instructblip import (
            InstructBlipForConditionalGeneration,
            InstructBlipPreTrainedModel,
            InstructBlipQFormerModel,
            InstructBlipVisionModel,
        )
        from .models.instructblipvideo import (
            InstructBlipVideoForConditionalGeneration,
            InstructBlipVideoPreTrainedModel,
            InstructBlipVideoQFormerModel,
            InstructBlipVideoVisionModel,
        )
        from .models.jamba import (
            JambaForCausalLM,
            JambaForSequenceClassification,
            JambaModel,
            JambaPreTrainedModel,
        )
        from .models.jetmoe import (
            JetMoeForCausalLM,
            JetMoeForSequenceClassification,
            JetMoeModel,
            JetMoePreTrainedModel,
        )
        from .models.kosmos2 import (
            Kosmos2ForConditionalGeneration,
            Kosmos2Model,
            Kosmos2PreTrainedModel,
        )
        from .models.layoutlm import (
            LayoutLMForMaskedLM,
            LayoutLMForQuestionAnswering,
            LayoutLMForSequenceClassification,
            LayoutLMForTokenClassification,
            LayoutLMModel,
            LayoutLMPreTrainedModel,
        )
        from .models.layoutlmv2 import (
            LayoutLMv2ForQuestionAnswering,
            LayoutLMv2ForSequenceClassification,
            LayoutLMv2ForTokenClassification,
            LayoutLMv2Model,
            LayoutLMv2PreTrainedModel,
        )
        from .models.layoutlmv3 import (
            LayoutLMv3ForQuestionAnswering,
            LayoutLMv3ForSequenceClassification,
            LayoutLMv3ForTokenClassification,
            LayoutLMv3Model,
            LayoutLMv3PreTrainedModel,
        )
        from .models.led import (
            LEDForConditionalGeneration,
            LEDForQuestionAnswering,
            LEDForSequenceClassification,
            LEDModel,
            LEDPreTrainedModel,
        )
        from .models.levit import (
            LevitForImageClassification,
            LevitForImageClassificationWithTeacher,
            LevitModel,
            LevitPreTrainedModel,
        )
        from .models.lilt import (
            LiltForQuestionAnswering,
            LiltForSequenceClassification,
            LiltForTokenClassification,
            LiltModel,
            LiltPreTrainedModel,
        )
        from .models.llama import (
            LlamaForCausalLM,
            LlamaForQuestionAnswering,
            LlamaForSequenceClassification,
            LlamaForTokenClassification,
            LlamaModel,
            LlamaPreTrainedModel,
        )
        from .models.llava import (
            LlavaForConditionalGeneration,
            LlavaPreTrainedModel,
        )
        from .models.llava_next import (
            LlavaNextForConditionalGeneration,
            LlavaNextPreTrainedModel,
        )
        from .models.llava_next_video import (
            LlavaNextVideoForConditionalGeneration,
            LlavaNextVideoPreTrainedModel,
        )
        from .models.llava_onevision import (
            LlavaOnevisionForConditionalGeneration,
            LlavaOnevisionPreTrainedModel,
        )
        from .models.longformer import (
            LongformerForMaskedLM,
            LongformerForMultipleChoice,
            LongformerForQuestionAnswering,
            LongformerForSequenceClassification,
            LongformerForTokenClassification,
            LongformerModel,
            LongformerPreTrainedModel,
        )
        from .models.longt5 import (
            LongT5EncoderModel,
            LongT5ForConditionalGeneration,
            LongT5Model,
            LongT5PreTrainedModel,
        )
        from .models.luke import (
            LukeForEntityClassification,
            LukeForEntityPairClassification,
            LukeForEntitySpanClassification,
            LukeForMaskedLM,
            LukeForMultipleChoice,
            LukeForQuestionAnswering,
            LukeForSequenceClassification,
            LukeForTokenClassification,
            LukeModel,
            LukePreTrainedModel,
        )
        from .models.lxmert import (
            LxmertEncoder,
            LxmertForPreTraining,
            LxmertForQuestionAnswering,
            LxmertModel,
            LxmertPreTrainedModel,
            LxmertVisualFeatureEncoder,
        )
        from .models.m2m_100 import (
            M2M100ForConditionalGeneration,
            M2M100Model,
            M2M100PreTrainedModel,
        )
        from .models.mamba import (
            MambaForCausalLM,
            MambaModel,
            MambaPreTrainedModel,
        )
        from .models.mamba2 import (
            Mamba2ForCausalLM,
            Mamba2Model,
            Mamba2PreTrainedModel,
        )
        from .models.marian import MarianForCausalLM, MarianModel, MarianMTModel, MarianPreTrainedModel
        from .models.markuplm import (
            MarkupLMForQuestionAnswering,
            MarkupLMForSequenceClassification,
            MarkupLMForTokenClassification,
            MarkupLMModel,
            MarkupLMPreTrainedModel,
        )
        from .models.mask2former import (
            Mask2FormerForUniversalSegmentation,
            Mask2FormerModel,
            Mask2FormerPreTrainedModel,
        )
        from .models.maskformer import (
            MaskFormerForInstanceSegmentation,
            MaskFormerModel,
            MaskFormerPreTrainedModel,
            MaskFormerSwinBackbone,
        )
        from .models.mbart import (
            MBartForCausalLM,
            MBartForConditionalGeneration,
            MBartForQuestionAnswering,
            MBartForSequenceClassification,
            MBartModel,
            MBartPreTrainedModel,
        )
        from .models.megatron_bert import (
            MegatronBertForCausalLM,
            MegatronBertForMaskedLM,
            MegatronBertForMultipleChoice,
            MegatronBertForNextSentencePrediction,
            MegatronBertForPreTraining,
            MegatronBertForQuestionAnswering,
            MegatronBertForSequenceClassification,
            MegatronBertForTokenClassification,
            MegatronBertModel,
            MegatronBertPreTrainedModel,
        )
        from .models.mgp_str import (
            MgpstrForSceneTextRecognition,
            MgpstrModel,
            MgpstrPreTrainedModel,
        )
        from .models.mimi import (
            MimiModel,
            MimiPreTrainedModel,
        )
        from .models.mistral import (
            MistralForCausalLM,
            MistralForQuestionAnswering,
            MistralForSequenceClassification,
            MistralForTokenClassification,
            MistralModel,
            MistralPreTrainedModel,
        )
        from .models.mistral3 import (
            Mistral3ForConditionalGeneration,
            Mistral3PreTrainedModel,
        )
        from .models.mixtral import (
            MixtralForCausalLM,
            MixtralForQuestionAnswering,
            MixtralForSequenceClassification,
            MixtralForTokenClassification,
            MixtralModel,
            MixtralPreTrainedModel,
        )
        from .models.mllama import (
            MllamaForCausalLM,
            MllamaForConditionalGeneration,
            MllamaPreTrainedModel,
            MllamaProcessor,
            MllamaTextModel,
            MllamaVisionModel,
        )
        from .models.mobilebert import (
            MobileBertForMaskedLM,
            MobileBertForMultipleChoice,
            MobileBertForNextSentencePrediction,
            MobileBertForPreTraining,
            MobileBertForQuestionAnswering,
            MobileBertForSequenceClassification,
            MobileBertForTokenClassification,
            MobileBertModel,
            MobileBertPreTrainedModel,
            load_tf_weights_in_mobilebert,
        )
        from .models.mobilenet_v1 import (
            MobileNetV1ForImageClassification,
            MobileNetV1Model,
            MobileNetV1PreTrainedModel,
            load_tf_weights_in_mobilenet_v1,
        )
        from .models.mobilenet_v2 import (
            MobileNetV2ForImageClassification,
            MobileNetV2ForSemanticSegmentation,
            MobileNetV2Model,
            MobileNetV2PreTrainedModel,
            load_tf_weights_in_mobilenet_v2,
        )
        from .models.mobilevit import (
            MobileViTForImageClassification,
            MobileViTForSemanticSegmentation,
            MobileViTModel,
            MobileViTPreTrainedModel,
        )
        from .models.mobilevitv2 import (
            MobileViTV2ForImageClassification,
            MobileViTV2ForSemanticSegmentation,
            MobileViTV2Model,
            MobileViTV2PreTrainedModel,
        )
        from .models.modernbert import (
            ModernBertForMaskedLM,
            ModernBertForQuestionAnswering,
            ModernBertForSequenceClassification,
            ModernBertForTokenClassification,
            ModernBertModel,
            ModernBertPreTrainedModel,
        )
        from .models.moonshine import (
            MoonshineForConditionalGeneration,
            MoonshineModel,
            MoonshinePreTrainedModel,
        )
        from .models.moshi import (
            MoshiForCausalLM,
            MoshiForConditionalGeneration,
            MoshiModel,
            MoshiPreTrainedModel,
        )
        from .models.mpnet import (
            MPNetForMaskedLM,
            MPNetForMultipleChoice,
            MPNetForQuestionAnswering,
            MPNetForSequenceClassification,
            MPNetForTokenClassification,
            MPNetModel,
            MPNetPreTrainedModel,
        )
        from .models.mpt import (
            MptForCausalLM,
            MptForQuestionAnswering,
            MptForSequenceClassification,
            MptForTokenClassification,
            MptModel,
            MptPreTrainedModel,
        )
        from .models.mra import (
            MraForMaskedLM,
            MraForMultipleChoice,
            MraForQuestionAnswering,
            MraForSequenceClassification,
            MraForTokenClassification,
            MraModel,
            MraPreTrainedModel,
        )
        from .models.mt5 import (
            MT5EncoderModel,
            MT5ForConditionalGeneration,
            MT5ForQuestionAnswering,
            MT5ForSequenceClassification,
            MT5ForTokenClassification,
            MT5Model,
            MT5PreTrainedModel,
        )
        from .models.musicgen import (
            MusicgenForCausalLM,
            MusicgenForConditionalGeneration,
            MusicgenModel,
            MusicgenPreTrainedModel,
            MusicgenProcessor,
        )
        from .models.musicgen_melody import (
            MusicgenMelodyForCausalLM,
            MusicgenMelodyForConditionalGeneration,
            MusicgenMelodyModel,
            MusicgenMelodyPreTrainedModel,
        )
        from .models.mvp import (
            MvpForCausalLM,
            MvpForConditionalGeneration,
            MvpForQuestionAnswering,
            MvpForSequenceClassification,
            MvpModel,
            MvpPreTrainedModel,
        )
        from .models.nemotron import (
            NemotronForCausalLM,
            NemotronForQuestionAnswering,
            NemotronForSequenceClassification,
            NemotronForTokenClassification,
            NemotronModel,
            NemotronPreTrainedModel,
        )
        from .models.nllb_moe import (
            NllbMoeForConditionalGeneration,
            NllbMoeModel,
            NllbMoePreTrainedModel,
            NllbMoeSparseMLP,
            NllbMoeTop2Router,
        )
        from .models.nystromformer import (
            NystromformerForMaskedLM,
            NystromformerForMultipleChoice,
            NystromformerForQuestionAnswering,
            NystromformerForSequenceClassification,
            NystromformerForTokenClassification,
            NystromformerModel,
            NystromformerPreTrainedModel,
        )
        from .models.olmo import (
            OlmoForCausalLM,
            OlmoModel,
            OlmoPreTrainedModel,
        )
        from .models.olmo2 import (
            Olmo2ForCausalLM,
            Olmo2Model,
            Olmo2PreTrainedModel,
        )
        from .models.olmoe import (
            OlmoeForCausalLM,
            OlmoeModel,
            OlmoePreTrainedModel,
        )
        from .models.omdet_turbo import (
            OmDetTurboForObjectDetection,
            OmDetTurboPreTrainedModel,
        )
        from .models.oneformer import (
            OneFormerForUniversalSegmentation,
            OneFormerModel,
            OneFormerPreTrainedModel,
        )
        from .models.openai import (
            OpenAIGPTDoubleHeadsModel,
            OpenAIGPTForSequenceClassification,
            OpenAIGPTLMHeadModel,
            OpenAIGPTModel,
            OpenAIGPTPreTrainedModel,
            load_tf_weights_in_openai_gpt,
        )
        from .models.opt import (
            OPTForCausalLM,
            OPTForQuestionAnswering,
            OPTForSequenceClassification,
            OPTModel,
            OPTPreTrainedModel,
        )
        from .models.owlv2 import (
            Owlv2ForObjectDetection,
            Owlv2Model,
            Owlv2PreTrainedModel,
            Owlv2TextModel,
            Owlv2VisionModel,
        )
        from .models.owlvit import (
            OwlViTForObjectDetection,
            OwlViTModel,
            OwlViTPreTrainedModel,
            OwlViTTextModel,
            OwlViTVisionModel,
        )
        from .models.paligemma import (
            PaliGemmaForConditionalGeneration,
            PaliGemmaPreTrainedModel,
            PaliGemmaProcessor,
        )
        from .models.patchtsmixer import (
            PatchTSMixerForPrediction,
            PatchTSMixerForPretraining,
            PatchTSMixerForRegression,
            PatchTSMixerForTimeSeriesClassification,
            PatchTSMixerModel,
            PatchTSMixerPreTrainedModel,
        )
        from .models.patchtst import (
            PatchTSTForClassification,
            PatchTSTForPrediction,
            PatchTSTForPretraining,
            PatchTSTForRegression,
            PatchTSTModel,
            PatchTSTPreTrainedModel,
        )
        from .models.pegasus import (
            PegasusForCausalLM,
            PegasusForConditionalGeneration,
            PegasusModel,
            PegasusPreTrainedModel,
        )
        from .models.pegasus_x import (
            PegasusXForConditionalGeneration,
            PegasusXModel,
            PegasusXPreTrainedModel,
        )
        from .models.perceiver import (
            PerceiverForImageClassificationConvProcessing,
            PerceiverForImageClassificationFourier,
            PerceiverForImageClassificationLearned,
            PerceiverForMaskedLM,
            PerceiverForMultimodalAutoencoding,
            PerceiverForOpticalFlow,
            PerceiverForSequenceClassification,
            PerceiverModel,
            PerceiverPreTrainedModel,
        )
        from .models.persimmon import (
            PersimmonForCausalLM,
            PersimmonForSequenceClassification,
            PersimmonForTokenClassification,
            PersimmonModel,
            PersimmonPreTrainedModel,
        )
        from .models.phi import (
            PhiForCausalLM,
            PhiForSequenceClassification,
            PhiForTokenClassification,
            PhiModel,
            PhiPreTrainedModel,
        )
        from .models.phi3 import (
            Phi3ForCausalLM,
            Phi3ForSequenceClassification,
            Phi3ForTokenClassification,
            Phi3Model,
            Phi3PreTrainedModel,
        )
        from .models.phi4_multimodal import (
            Phi4MultimodalAudioModel,
            Phi4MultimodalAudioPreTrainedModel,
            Phi4MultimodalForCausalLM,
            Phi4MultimodalModel,
            Phi4MultimodalPreTrainedModel,
            Phi4MultimodalVisionModel,
            Phi4MultimodalVisionPreTrainedModel,
        )
        from .models.phimoe import (
            PhimoeForCausalLM,
            PhimoeForSequenceClassification,
            PhimoeModel,
            PhimoePreTrainedModel,
        )
        from .models.pix2struct import (
            Pix2StructForConditionalGeneration,
            Pix2StructPreTrainedModel,
            Pix2StructTextModel,
            Pix2StructVisionModel,
        )
        from .models.pixtral import (
            PixtralPreTrainedModel,
            PixtralVisionModel,
        )
        from .models.plbart import (
            PLBartForCausalLM,
            PLBartForConditionalGeneration,
            PLBartForSequenceClassification,
            PLBartModel,
            PLBartPreTrainedModel,
        )
        from .models.poolformer import (
            PoolFormerForImageClassification,
            PoolFormerModel,
            PoolFormerPreTrainedModel,
        )
        from .models.pop2piano import (
            Pop2PianoForConditionalGeneration,
            Pop2PianoPreTrainedModel,
        )
        from .models.prompt_depth_anything import (
            PromptDepthAnythingForDepthEstimation,
            PromptDepthAnythingPreTrainedModel,
        )
        from .models.prophetnet import (
            ProphetNetDecoder,
            ProphetNetEncoder,
            ProphetNetForCausalLM,
            ProphetNetForConditionalGeneration,
            ProphetNetModel,
            ProphetNetPreTrainedModel,
        )
        from .models.pvt import (
            PvtForImageClassification,
            PvtModel,
            PvtPreTrainedModel,
        )
        from .models.pvt_v2 import (
            PvtV2Backbone,
            PvtV2ForImageClassification,
            PvtV2Model,
            PvtV2PreTrainedModel,
        )
        from .models.qwen2 import (
            Qwen2ForCausalLM,
            Qwen2ForQuestionAnswering,
            Qwen2ForSequenceClassification,
            Qwen2ForTokenClassification,
            Qwen2Model,
            Qwen2PreTrainedModel,
        )
        from .models.qwen2_5_vl import (
            Qwen2_5_VLForConditionalGeneration,
            Qwen2_5_VLModel,
            Qwen2_5_VLPreTrainedModel,
        )
        from .models.qwen2_audio import (
            Qwen2AudioEncoder,
            Qwen2AudioForConditionalGeneration,
            Qwen2AudioPreTrainedModel,
        )
        from .models.qwen2_moe import (
            Qwen2MoeForCausalLM,
            Qwen2MoeForQuestionAnswering,
            Qwen2MoeForSequenceClassification,
            Qwen2MoeForTokenClassification,
            Qwen2MoeModel,
            Qwen2MoePreTrainedModel,
        )
        from .models.qwen2_vl import (
            Qwen2VLForConditionalGeneration,
            Qwen2VLModel,
            Qwen2VLPreTrainedModel,
        )
        from .models.qwen3 import (
            Qwen3ForCausalLM,
            Qwen3ForQuestionAnswering,
            Qwen3ForSequenceClassification,
            Qwen3ForTokenClassification,
            Qwen3Model,
            Qwen3PreTrainedModel,
        )
        from .models.qwen3_moe import (
            Qwen3MoeForCausalLM,
            Qwen3MoeForQuestionAnswering,
            Qwen3MoeForSequenceClassification,
            Qwen3MoeForTokenClassification,
            Qwen3MoeModel,
            Qwen3MoePreTrainedModel,
        )
        from .models.rag import (
            RagModel,
            RagPreTrainedModel,
            RagSequenceForGeneration,
            RagTokenForGeneration,
        )
        from .models.recurrent_gemma import (
            RecurrentGemmaForCausalLM,
            RecurrentGemmaModel,
            RecurrentGemmaPreTrainedModel,
        )
        from .models.reformer import (
            ReformerForMaskedLM,
            ReformerForQuestionAnswering,
            ReformerForSequenceClassification,
            ReformerModel,
            ReformerModelWithLMHead,
            ReformerPreTrainedModel,
        )
        from .models.regnet import (
            RegNetForImageClassification,
            RegNetModel,
            RegNetPreTrainedModel,
        )
        from .models.rembert import (
            RemBertForCausalLM,
            RemBertForMaskedLM,
            RemBertForMultipleChoice,
            RemBertForQuestionAnswering,
            RemBertForSequenceClassification,
            RemBertForTokenClassification,
            RemBertModel,
            RemBertPreTrainedModel,
            load_tf_weights_in_rembert,
        )
        from .models.resnet import (
            ResNetBackbone,
            ResNetForImageClassification,
            ResNetModel,
            ResNetPreTrainedModel,
        )
        from .models.roberta import (
            RobertaForCausalLM,
            RobertaForMaskedLM,
            RobertaForMultipleChoice,
            RobertaForQuestionAnswering,
            RobertaForSequenceClassification,
            RobertaForTokenClassification,
            RobertaModel,
            RobertaPreTrainedModel,
        )
        from .models.roberta_prelayernorm import (
            RobertaPreLayerNormForCausalLM,
            RobertaPreLayerNormForMaskedLM,
            RobertaPreLayerNormForMultipleChoice,
            RobertaPreLayerNormForQuestionAnswering,
            RobertaPreLayerNormForSequenceClassification,
            RobertaPreLayerNormForTokenClassification,
            RobertaPreLayerNormModel,
            RobertaPreLayerNormPreTrainedModel,
        )
        from .models.roc_bert import (
            RoCBertForCausalLM,
            RoCBertForMaskedLM,
            RoCBertForMultipleChoice,
            RoCBertForPreTraining,
            RoCBertForQuestionAnswering,
            RoCBertForSequenceClassification,
            RoCBertForTokenClassification,
            RoCBertModel,
            RoCBertPreTrainedModel,
            load_tf_weights_in_roc_bert,
        )
        from .models.roformer import (
            RoFormerForCausalLM,
            RoFormerForMaskedLM,
            RoFormerForMultipleChoice,
            RoFormerForQuestionAnswering,
            RoFormerForSequenceClassification,
            RoFormerForTokenClassification,
            RoFormerModel,
            RoFormerPreTrainedModel,
            load_tf_weights_in_roformer,
        )
        from .models.rt_detr import (
            RTDetrForObjectDetection,
            RTDetrModel,
            RTDetrPreTrainedModel,
            RTDetrResNetBackbone,
            RTDetrResNetPreTrainedModel,
        )
        from .models.rt_detr_v2 import RTDetrV2ForObjectDetection, RTDetrV2Model, RTDetrV2PreTrainedModel
        from .models.rwkv import (
            RwkvForCausalLM,
            RwkvModel,
            RwkvPreTrainedModel,
        )
        from .models.sam import (
            SamModel,
            SamPreTrainedModel,
            SamVisionModel,
        )
        from .models.seamless_m4t import (
            SeamlessM4TCodeHifiGan,
            SeamlessM4TForSpeechToSpeech,
            SeamlessM4TForSpeechToText,
            SeamlessM4TForTextToSpeech,
            SeamlessM4TForTextToText,
            SeamlessM4THifiGan,
            SeamlessM4TModel,
            SeamlessM4TPreTrainedModel,
            SeamlessM4TTextToUnitForConditionalGeneration,
            SeamlessM4TTextToUnitModel,
        )
        from .models.seamless_m4t_v2 import (
            SeamlessM4Tv2ForSpeechToSpeech,
            SeamlessM4Tv2ForSpeechToText,
            SeamlessM4Tv2ForTextToSpeech,
            SeamlessM4Tv2ForTextToText,
            SeamlessM4Tv2Model,
            SeamlessM4Tv2PreTrainedModel,
        )
        from .models.segformer import (
            SegformerDecodeHead,
            SegformerForImageClassification,
            SegformerForSemanticSegmentation,
            SegformerModel,
            SegformerPreTrainedModel,
        )
        from .models.seggpt import (
            SegGptForImageSegmentation,
            SegGptModel,
            SegGptPreTrainedModel,
        )
        from .models.sew import (
            SEWForCTC,
            SEWForSequenceClassification,
            SEWModel,
            SEWPreTrainedModel,
        )
        from .models.sew_d import (
            SEWDForCTC,
            SEWDForSequenceClassification,
            SEWDModel,
            SEWDPreTrainedModel,
        )
        from .models.shieldgemma2 import (
            ShieldGemma2ForImageClassification,
        )
        from .models.siglip import (
            SiglipForImageClassification,
            SiglipModel,
            SiglipPreTrainedModel,
            SiglipTextModel,
            SiglipVisionModel,
        )
        from .models.siglip2 import (
            Siglip2ForImageClassification,
            Siglip2Model,
            Siglip2PreTrainedModel,
            Siglip2TextModel,
            Siglip2VisionModel,
        )
        from .models.smolvlm import (
            SmolVLMForConditionalGeneration,
            SmolVLMModel,
            SmolVLMPreTrainedModel,
            SmolVLMProcessor,
            SmolVLMVisionConfig,
            SmolVLMVisionTransformer,
        )
        from .models.speech_encoder_decoder import SpeechEncoderDecoderModel
        from .models.speech_to_text import (
            Speech2TextForConditionalGeneration,
            Speech2TextModel,
            Speech2TextPreTrainedModel,
        )
        from .models.speecht5 import (
            SpeechT5ForSpeechToSpeech,
            SpeechT5ForSpeechToText,
            SpeechT5ForTextToSpeech,
            SpeechT5HifiGan,
            SpeechT5Model,
            SpeechT5PreTrainedModel,
        )
        from .models.splinter import (
            SplinterForPreTraining,
            SplinterForQuestionAnswering,
            SplinterModel,
            SplinterPreTrainedModel,
        )
        from .models.squeezebert import (
            SqueezeBertForMaskedLM,
            SqueezeBertForMultipleChoice,
            SqueezeBertForQuestionAnswering,
            SqueezeBertForSequenceClassification,
            SqueezeBertForTokenClassification,
            SqueezeBertModel,
            SqueezeBertPreTrainedModel,
        )
        from .models.stablelm import (
            StableLmForCausalLM,
            StableLmForSequenceClassification,
            StableLmForTokenClassification,
            StableLmModel,
            StableLmPreTrainedModel,
        )
        from .models.starcoder2 import (
            Starcoder2ForCausalLM,
            Starcoder2ForSequenceClassification,
            Starcoder2ForTokenClassification,
            Starcoder2Model,
            Starcoder2PreTrainedModel,
        )
        from .models.superglue import (
            SuperGlueForKeypointMatching,
            SuperGluePreTrainedModel,
        )
        from .models.superpoint import (
            SuperPointForKeypointDetection,
            SuperPointPreTrainedModel,
        )
        from .models.swiftformer import (
            SwiftFormerForImageClassification,
            SwiftFormerModel,
            SwiftFormerPreTrainedModel,
        )
        from .models.swin import (
            SwinBackbone,
            SwinForImageClassification,
            SwinForMaskedImageModeling,
            SwinModel,
            SwinPreTrainedModel,
        )
        from .models.swin2sr import (
            Swin2SRForImageSuperResolution,
            Swin2SRModel,
            Swin2SRPreTrainedModel,
        )
        from .models.swinv2 import (
            Swinv2Backbone,
            Swinv2ForImageClassification,
            Swinv2ForMaskedImageModeling,
            Swinv2Model,
            Swinv2PreTrainedModel,
        )
        from .models.switch_transformers import (
            SwitchTransformersEncoderModel,
            SwitchTransformersForConditionalGeneration,
            SwitchTransformersModel,
            SwitchTransformersPreTrainedModel,
            SwitchTransformersSparseMLP,
            SwitchTransformersTop1Router,
        )
        from .models.t5 import (
            T5EncoderModel,
            T5ForConditionalGeneration,
            T5ForQuestionAnswering,
            T5ForSequenceClassification,
            T5ForTokenClassification,
            T5Model,
            T5PreTrainedModel,
            load_tf_weights_in_t5,
        )
        from .models.table_transformer import (
            TableTransformerForObjectDetection,
            TableTransformerModel,
            TableTransformerPreTrainedModel,
        )
        from .models.tapas import (
            TapasForMaskedLM,
            TapasForQuestionAnswering,
            TapasForSequenceClassification,
            TapasModel,
            TapasPreTrainedModel,
            load_tf_weights_in_tapas,
        )
        from .models.textnet import (
            TextNetBackbone,
            TextNetForImageClassification,
            TextNetModel,
            TextNetPreTrainedModel,
        )
        from .models.time_series_transformer import (
            TimeSeriesTransformerForPrediction,
            TimeSeriesTransformerModel,
            TimeSeriesTransformerPreTrainedModel,
        )
        from .models.timesformer import (
            TimesformerForVideoClassification,
            TimesformerModel,
            TimesformerPreTrainedModel,
        )
        from .models.timm_backbone import TimmBackbone
        from .models.timm_wrapper import (
            TimmWrapperForImageClassification,
            TimmWrapperModel,
            TimmWrapperPreTrainedModel,
        )
        from .models.trocr import (
            TrOCRForCausalLM,
            TrOCRPreTrainedModel,
        )
        from .models.tvp import (
            TvpForVideoGrounding,
            TvpModel,
            TvpPreTrainedModel,
        )
        from .models.udop import (
            UdopEncoderModel,
            UdopForConditionalGeneration,
            UdopModel,
            UdopPreTrainedModel,
        )
        from .models.umt5 import (
            UMT5EncoderModel,
            UMT5ForConditionalGeneration,
            UMT5ForQuestionAnswering,
            UMT5ForSequenceClassification,
            UMT5ForTokenClassification,
            UMT5Model,
            UMT5PreTrainedModel,
        )
        from .models.unispeech import (
            UniSpeechForCTC,
            UniSpeechForPreTraining,
            UniSpeechForSequenceClassification,
            UniSpeechModel,
            UniSpeechPreTrainedModel,
        )
        from .models.unispeech_sat import (
            UniSpeechSatForAudioFrameClassification,
            UniSpeechSatForCTC,
            UniSpeechSatForPreTraining,
            UniSpeechSatForSequenceClassification,
            UniSpeechSatForXVector,
            UniSpeechSatModel,
            UniSpeechSatPreTrainedModel,
        )
        from .models.univnet import UnivNetModel
        from .models.upernet import (
            UperNetForSemanticSegmentation,
            UperNetPreTrainedModel,
        )
        from .models.video_llava import (
            VideoLlavaForConditionalGeneration,
            VideoLlavaPreTrainedModel,
            VideoLlavaProcessor,
        )
        from .models.videomae import (
            VideoMAEForPreTraining,
            VideoMAEForVideoClassification,
            VideoMAEModel,
            VideoMAEPreTrainedModel,
        )
        from .models.vilt import (
            ViltForImageAndTextRetrieval,
            ViltForImagesAndTextClassification,
            ViltForMaskedLM,
            ViltForQuestionAnswering,
            ViltForTokenClassification,
            ViltModel,
            ViltPreTrainedModel,
        )
        from .models.vipllava import (
            VipLlavaForConditionalGeneration,
            VipLlavaPreTrainedModel,
        )
        from .models.vision_encoder_decoder import VisionEncoderDecoderModel
        from .models.vision_text_dual_encoder import VisionTextDualEncoderModel
        from .models.visual_bert import (
            VisualBertForMultipleChoice,
            VisualBertForPreTraining,
            VisualBertForQuestionAnswering,
            VisualBertForRegionToPhraseAlignment,
            VisualBertForVisualReasoning,
            VisualBertModel,
            VisualBertPreTrainedModel,
        )
        from .models.vit import (
            ViTForImageClassification,
            ViTForMaskedImageModeling,
            ViTModel,
            ViTPreTrainedModel,
        )
        from .models.vit_mae import (
            ViTMAEForPreTraining,
            ViTMAEModel,
            ViTMAEPreTrainedModel,
        )
        from .models.vit_msn import (
            ViTMSNForImageClassification,
            ViTMSNModel,
            ViTMSNPreTrainedModel,
        )
        from .models.vitdet import (
            VitDetBackbone,
            VitDetModel,
            VitDetPreTrainedModel,
        )
        from .models.vitmatte import (
            VitMatteForImageMatting,
            VitMattePreTrainedModel,
        )
        from .models.vitpose import (
            VitPoseForPoseEstimation,
            VitPosePreTrainedModel,
        )
        from .models.vitpose_backbone import VitPoseBackbone, VitPoseBackbonePreTrainedModel
        from .models.vits import (
            VitsModel,
            VitsPreTrainedModel,
        )
        from .models.vivit import (
            VivitForVideoClassification,
            VivitModel,
            VivitPreTrainedModel,
        )
        from .models.wav2vec2 import (
            Wav2Vec2ForAudioFrameClassification,
            Wav2Vec2ForCTC,
            Wav2Vec2ForMaskedLM,
            Wav2Vec2ForPreTraining,
            Wav2Vec2ForSequenceClassification,
            Wav2Vec2ForXVector,
            Wav2Vec2Model,
            Wav2Vec2PreTrainedModel,
        )
        from .models.wav2vec2_bert import (
            Wav2Vec2BertForAudioFrameClassification,
            Wav2Vec2BertForCTC,
            Wav2Vec2BertForSequenceClassification,
            Wav2Vec2BertForXVector,
            Wav2Vec2BertModel,
            Wav2Vec2BertPreTrainedModel,
        )
        from .models.wav2vec2_conformer import (
            Wav2Vec2ConformerForAudioFrameClassification,
            Wav2Vec2ConformerForCTC,
            Wav2Vec2ConformerForPreTraining,
            Wav2Vec2ConformerForSequenceClassification,
            Wav2Vec2ConformerForXVector,
            Wav2Vec2ConformerModel,
            Wav2Vec2ConformerPreTrainedModel,
        )
        from .models.wavlm import (
            WavLMForAudioFrameClassification,
            WavLMForCTC,
            WavLMForSequenceClassification,
            WavLMForXVector,
            WavLMModel,
            WavLMPreTrainedModel,
        )
        from .models.whisper import (
            WhisperForAudioClassification,
            WhisperForCausalLM,
            WhisperForConditionalGeneration,
            WhisperModel,
            WhisperPreTrainedModel,
        )
        from .models.x_clip import (
            XCLIPModel,
            XCLIPPreTrainedModel,
            XCLIPTextModel,
            XCLIPVisionModel,
        )
        from .models.xglm import (
            XGLMForCausalLM,
            XGLMModel,
            XGLMPreTrainedModel,
        )
        from .models.xlm import (
            XLMForMultipleChoice,
            XLMForQuestionAnswering,
            XLMForQuestionAnsweringSimple,
            XLMForSequenceClassification,
            XLMForTokenClassification,
            XLMModel,
            XLMPreTrainedModel,
            XLMWithLMHeadModel,
        )
        from .models.xlm_roberta import (
            XLMRobertaForCausalLM,
            XLMRobertaForMaskedLM,
            XLMRobertaForMultipleChoice,
            XLMRobertaForQuestionAnswering,
            XLMRobertaForSequenceClassification,
            XLMRobertaForTokenClassification,
            XLMRobertaModel,
            XLMRobertaPreTrainedModel,
        )
        from .models.xlm_roberta_xl import (
            XLMRobertaXLForCausalLM,
            XLMRobertaXLForMaskedLM,
            XLMRobertaXLForMultipleChoice,
            XLMRobertaXLForQuestionAnswering,
            XLMRobertaXLForSequenceClassification,
            XLMRobertaXLForTokenClassification,
            XLMRobertaXLModel,
            XLMRobertaXLPreTrainedModel,
        )
        from .models.xlnet import (
            XLNetForMultipleChoice,
            XLNetForQuestionAnswering,
            XLNetForQuestionAnsweringSimple,
            XLNetForSequenceClassification,
            XLNetForTokenClassification,
            XLNetLMHeadModel,
            XLNetModel,
            XLNetPreTrainedModel,
            load_tf_weights_in_xlnet,
        )
        from .models.xmod import (
            XmodForCausalLM,
            XmodForMaskedLM,
            XmodForMultipleChoice,
            XmodForQuestionAnswering,
            XmodForSequenceClassification,
            XmodForTokenClassification,
            XmodModel,
            XmodPreTrainedModel,
        )
        from .models.yolos import (
            YolosForObjectDetection,
            YolosModel,
            YolosPreTrainedModel,
        )
        from .models.yoso import (
            YosoForMaskedLM,
            YosoForMultipleChoice,
            YosoForQuestionAnswering,
            YosoForSequenceClassification,
            YosoForTokenClassification,
            YosoModel,
            YosoPreTrainedModel,
        )
        from .models.zamba import (
            ZambaForCausalLM,
            ZambaForSequenceClassification,
            ZambaModel,
            ZambaPreTrainedModel,
        )
        from .models.zamba2 import (
            Zamba2ForCausalLM,
            Zamba2ForSequenceClassification,
            Zamba2Model,
            Zamba2PreTrainedModel,
        )
        from .models.zoedepth import (
            ZoeDepthForDepthEstimation,
            ZoeDepthPreTrainedModel,
        )

        # Optimization
        from .optimization import (
            Adafactor,
            get_constant_schedule,
            get_constant_schedule_with_warmup,
            get_cosine_schedule_with_warmup,
            get_cosine_with_hard_restarts_schedule_with_warmup,
            get_inverse_sqrt_schedule,
            get_linear_schedule_with_warmup,
            get_polynomial_decay_schedule_with_warmup,
            get_scheduler,
            get_wsd_schedule,
        )
        from .pytorch_utils import Conv1D, apply_chunking_to_forward, prune_layer

        # Trainer
        from .trainer import Trainer
        from .trainer_pt_utils import torch_distributed_zero_first
        from .trainer_seq2seq import Seq2SeqTrainer

    # TensorFlow
    try:
        if not is_tf_available():
            raise OptionalDependencyNotAvailable()
    except OptionalDependencyNotAvailable:
        # Import the same objects as dummies to get them in the namespace.
        # They will raise an import error if the user tries to instantiate / use them.
        from .utils.dummy_tf_objects import *
    else:
        from .generation import (
            TFForcedBOSTokenLogitsProcessor,
            TFForcedEOSTokenLogitsProcessor,
            TFForceTokensLogitsProcessor,
            TFGenerationMixin,
            TFLogitsProcessor,
            TFLogitsProcessorList,
            TFLogitsWarper,
            TFMinLengthLogitsProcessor,
            TFNoBadWordsLogitsProcessor,
            TFNoRepeatNGramLogitsProcessor,
            TFRepetitionPenaltyLogitsProcessor,
            TFSuppressTokensAtBeginLogitsProcessor,
            TFSuppressTokensLogitsProcessor,
            TFTemperatureLogitsWarper,
            TFTopKLogitsWarper,
            TFTopPLogitsWarper,
        )
        from .keras_callbacks import KerasMetricCallback, PushToHubCallback
        from .modeling_tf_utils import (
            TFPreTrainedModel,
            TFSequenceSummary,
            TFSharedEmbeddings,
            shape_list,
        )

        # TensorFlow model imports
        from .models.albert import (
            TFAlbertForMaskedLM,
            TFAlbertForMultipleChoice,
            TFAlbertForPreTraining,
            TFAlbertForQuestionAnswering,
            TFAlbertForSequenceClassification,
            TFAlbertForTokenClassification,
            TFAlbertMainLayer,
            TFAlbertModel,
            TFAlbertPreTrainedModel,
        )
        from .models.auto import (
            TF_MODEL_FOR_AUDIO_CLASSIFICATION_MAPPING,
            TF_MODEL_FOR_CAUSAL_LM_MAPPING,
            TF_MODEL_FOR_DOCUMENT_QUESTION_ANSWERING_MAPPING,
            TF_MODEL_FOR_IMAGE_CLASSIFICATION_MAPPING,
            TF_MODEL_FOR_MASK_GENERATION_MAPPING,
            TF_MODEL_FOR_MASKED_IMAGE_MODELING_MAPPING,
            TF_MODEL_FOR_MASKED_LM_MAPPING,
            TF_MODEL_FOR_MULTIPLE_CHOICE_MAPPING,
            TF_MODEL_FOR_NEXT_SENTENCE_PREDICTION_MAPPING,
            TF_MODEL_FOR_PRETRAINING_MAPPING,
            TF_MODEL_FOR_QUESTION_ANSWERING_MAPPING,
            TF_MODEL_FOR_SEMANTIC_SEGMENTATION_MAPPING,
            TF_MODEL_FOR_SEQ_TO_SEQ_CAUSAL_LM_MAPPING,
            TF_MODEL_FOR_SEQUENCE_CLASSIFICATION_MAPPING,
            TF_MODEL_FOR_SPEECH_SEQ_2_SEQ_MAPPING,
            TF_MODEL_FOR_TABLE_QUESTION_ANSWERING_MAPPING,
            TF_MODEL_FOR_TEXT_ENCODING_MAPPING,
            TF_MODEL_FOR_TOKEN_CLASSIFICATION_MAPPING,
            TF_MODEL_FOR_VISION_2_SEQ_MAPPING,
            TF_MODEL_FOR_ZERO_SHOT_IMAGE_CLASSIFICATION_MAPPING,
            TF_MODEL_MAPPING,
            TF_MODEL_WITH_LM_HEAD_MAPPING,
            TFAutoModel,
            TFAutoModelForAudioClassification,
            TFAutoModelForCausalLM,
            TFAutoModelForDocumentQuestionAnswering,
            TFAutoModelForImageClassification,
            TFAutoModelForMaskedImageModeling,
            TFAutoModelForMaskedLM,
            TFAutoModelForMaskGeneration,
            TFAutoModelForMultipleChoice,
            TFAutoModelForNextSentencePrediction,
            TFAutoModelForPreTraining,
            TFAutoModelForQuestionAnswering,
            TFAutoModelForSemanticSegmentation,
            TFAutoModelForSeq2SeqLM,
            TFAutoModelForSequenceClassification,
            TFAutoModelForSpeechSeq2Seq,
            TFAutoModelForTableQuestionAnswering,
            TFAutoModelForTextEncoding,
            TFAutoModelForTokenClassification,
            TFAutoModelForVision2Seq,
            TFAutoModelForZeroShotImageClassification,
            TFAutoModelWithLMHead,
        )
        from .models.bart import (
            TFBartForConditionalGeneration,
            TFBartForSequenceClassification,
            TFBartModel,
            TFBartPretrainedModel,
        )
        from .models.bert import (
            TFBertForMaskedLM,
            TFBertForMultipleChoice,
            TFBertForNextSentencePrediction,
            TFBertForPreTraining,
            TFBertForQuestionAnswering,
            TFBertForSequenceClassification,
            TFBertForTokenClassification,
            TFBertLMHeadModel,
            TFBertMainLayer,
            TFBertModel,
            TFBertPreTrainedModel,
        )
        from .models.blenderbot import (
            TFBlenderbotForConditionalGeneration,
            TFBlenderbotModel,
            TFBlenderbotPreTrainedModel,
        )
        from .models.blenderbot_small import (
            TFBlenderbotSmallForConditionalGeneration,
            TFBlenderbotSmallModel,
            TFBlenderbotSmallPreTrainedModel,
        )
        from .models.blip import (
            TFBlipForConditionalGeneration,
            TFBlipForImageTextRetrieval,
            TFBlipForQuestionAnswering,
            TFBlipModel,
            TFBlipPreTrainedModel,
            TFBlipTextModel,
            TFBlipVisionModel,
        )
        from .models.camembert import (
            TFCamembertForCausalLM,
            TFCamembertForMaskedLM,
            TFCamembertForMultipleChoice,
            TFCamembertForQuestionAnswering,
            TFCamembertForSequenceClassification,
            TFCamembertForTokenClassification,
            TFCamembertModel,
            TFCamembertPreTrainedModel,
        )
        from .models.clip import (
            TFCLIPModel,
            TFCLIPPreTrainedModel,
            TFCLIPTextModel,
            TFCLIPVisionModel,
        )
        from .models.convbert import (
            TFConvBertForMaskedLM,
            TFConvBertForMultipleChoice,
            TFConvBertForQuestionAnswering,
            TFConvBertForSequenceClassification,
            TFConvBertForTokenClassification,
            TFConvBertModel,
            TFConvBertPreTrainedModel,
        )
        from .models.convnext import (
            TFConvNextForImageClassification,
            TFConvNextModel,
            TFConvNextPreTrainedModel,
        )
        from .models.convnextv2 import (
            TFConvNextV2ForImageClassification,
            TFConvNextV2Model,
            TFConvNextV2PreTrainedModel,
        )
        from .models.ctrl import (
            TFCTRLForSequenceClassification,
            TFCTRLLMHeadModel,
            TFCTRLModel,
            TFCTRLPreTrainedModel,
        )
        from .models.cvt import (
            TFCvtForImageClassification,
            TFCvtModel,
            TFCvtPreTrainedModel,
        )
        from .models.data2vec import (
            TFData2VecVisionForImageClassification,
            TFData2VecVisionForSemanticSegmentation,
            TFData2VecVisionModel,
            TFData2VecVisionPreTrainedModel,
        )
        from .models.deberta import (
            TFDebertaForMaskedLM,
            TFDebertaForQuestionAnswering,
            TFDebertaForSequenceClassification,
            TFDebertaForTokenClassification,
            TFDebertaModel,
            TFDebertaPreTrainedModel,
        )
        from .models.deberta_v2 import (
            TFDebertaV2ForMaskedLM,
            TFDebertaV2ForMultipleChoice,
            TFDebertaV2ForQuestionAnswering,
            TFDebertaV2ForSequenceClassification,
            TFDebertaV2ForTokenClassification,
            TFDebertaV2Model,
            TFDebertaV2PreTrainedModel,
        )
        from .models.deit import (
            TFDeiTForImageClassification,
            TFDeiTForImageClassificationWithTeacher,
            TFDeiTForMaskedImageModeling,
            TFDeiTModel,
            TFDeiTPreTrainedModel,
        )
        from .models.deprecated.efficientformer import (
            TFEfficientFormerForImageClassification,
            TFEfficientFormerForImageClassificationWithTeacher,
            TFEfficientFormerModel,
            TFEfficientFormerPreTrainedModel,
        )
        from .models.deprecated.transfo_xl import (
            TFAdaptiveEmbedding,
            TFTransfoXLForSequenceClassification,
            TFTransfoXLLMHeadModel,
            TFTransfoXLMainLayer,
            TFTransfoXLModel,
            TFTransfoXLPreTrainedModel,
        )
        from .models.distilbert import (
            TFDistilBertForMaskedLM,
            TFDistilBertForMultipleChoice,
            TFDistilBertForQuestionAnswering,
            TFDistilBertForSequenceClassification,
            TFDistilBertForTokenClassification,
            TFDistilBertMainLayer,
            TFDistilBertModel,
            TFDistilBertPreTrainedModel,
        )
        from .models.dpr import (
            TFDPRContextEncoder,
            TFDPRPretrainedContextEncoder,
            TFDPRPretrainedQuestionEncoder,
            TFDPRPretrainedReader,
            TFDPRQuestionEncoder,
            TFDPRReader,
        )
        from .models.electra import (
            TFElectraForMaskedLM,
            TFElectraForMultipleChoice,
            TFElectraForPreTraining,
            TFElectraForQuestionAnswering,
            TFElectraForSequenceClassification,
            TFElectraForTokenClassification,
            TFElectraModel,
            TFElectraPreTrainedModel,
        )
        from .models.encoder_decoder import TFEncoderDecoderModel
        from .models.esm import (
            TFEsmForMaskedLM,
            TFEsmForSequenceClassification,
            TFEsmForTokenClassification,
            TFEsmModel,
            TFEsmPreTrainedModel,
        )
        from .models.flaubert import (
            TFFlaubertForMultipleChoice,
            TFFlaubertForQuestionAnsweringSimple,
            TFFlaubertForSequenceClassification,
            TFFlaubertForTokenClassification,
            TFFlaubertModel,
            TFFlaubertPreTrainedModel,
            TFFlaubertWithLMHeadModel,
        )
        from .models.funnel import (
            TFFunnelBaseModel,
            TFFunnelForMaskedLM,
            TFFunnelForMultipleChoice,
            TFFunnelForPreTraining,
            TFFunnelForQuestionAnswering,
            TFFunnelForSequenceClassification,
            TFFunnelForTokenClassification,
            TFFunnelModel,
            TFFunnelPreTrainedModel,
        )
        from .models.gpt2 import (
            TFGPT2DoubleHeadsModel,
            TFGPT2ForSequenceClassification,
            TFGPT2LMHeadModel,
            TFGPT2MainLayer,
            TFGPT2Model,
            TFGPT2PreTrainedModel,
        )
        from .models.gptj import (
            TFGPTJForCausalLM,
            TFGPTJForQuestionAnswering,
            TFGPTJForSequenceClassification,
            TFGPTJModel,
            TFGPTJPreTrainedModel,
        )
        from .models.groupvit import (
            TFGroupViTModel,
            TFGroupViTPreTrainedModel,
            TFGroupViTTextModel,
            TFGroupViTVisionModel,
        )
        from .models.hubert import (
            TFHubertForCTC,
            TFHubertModel,
            TFHubertPreTrainedModel,
        )
        from .models.idefics import (
            TFIdeficsForVisionText2Text,
            TFIdeficsModel,
            TFIdeficsPreTrainedModel,
        )
        from .models.layoutlm import (
            TFLayoutLMForMaskedLM,
            TFLayoutLMForQuestionAnswering,
            TFLayoutLMForSequenceClassification,
            TFLayoutLMForTokenClassification,
            TFLayoutLMMainLayer,
            TFLayoutLMModel,
            TFLayoutLMPreTrainedModel,
        )
        from .models.layoutlmv3 import (
            TFLayoutLMv3ForQuestionAnswering,
            TFLayoutLMv3ForSequenceClassification,
            TFLayoutLMv3ForTokenClassification,
            TFLayoutLMv3Model,
            TFLayoutLMv3PreTrainedModel,
        )
        from .models.led import (
            TFLEDForConditionalGeneration,
            TFLEDModel,
            TFLEDPreTrainedModel,
        )
        from .models.longformer import (
            TFLongformerForMaskedLM,
            TFLongformerForMultipleChoice,
            TFLongformerForQuestionAnswering,
            TFLongformerForSequenceClassification,
            TFLongformerForTokenClassification,
            TFLongformerModel,
            TFLongformerPreTrainedModel,
        )
        from .models.lxmert import (
            TFLxmertForPreTraining,
            TFLxmertMainLayer,
            TFLxmertModel,
            TFLxmertPreTrainedModel,
            TFLxmertVisualFeatureEncoder,
        )
        from .models.marian import (
            TFMarianModel,
            TFMarianMTModel,
            TFMarianPreTrainedModel,
        )
        from .models.mbart import (
            TFMBartForConditionalGeneration,
            TFMBartModel,
            TFMBartPreTrainedModel,
        )
        from .models.mistral import (
            TFMistralForCausalLM,
            TFMistralForSequenceClassification,
            TFMistralModel,
            TFMistralPreTrainedModel,
        )
        from .models.mobilebert import (
            TFMobileBertForMaskedLM,
            TFMobileBertForMultipleChoice,
            TFMobileBertForNextSentencePrediction,
            TFMobileBertForPreTraining,
            TFMobileBertForQuestionAnswering,
            TFMobileBertForSequenceClassification,
            TFMobileBertForTokenClassification,
            TFMobileBertMainLayer,
            TFMobileBertModel,
            TFMobileBertPreTrainedModel,
        )
        from .models.mobilevit import (
            TFMobileViTForImageClassification,
            TFMobileViTForSemanticSegmentation,
            TFMobileViTModel,
            TFMobileViTPreTrainedModel,
        )
        from .models.mpnet import (
            TFMPNetForMaskedLM,
            TFMPNetForMultipleChoice,
            TFMPNetForQuestionAnswering,
            TFMPNetForSequenceClassification,
            TFMPNetForTokenClassification,
            TFMPNetMainLayer,
            TFMPNetModel,
            TFMPNetPreTrainedModel,
        )
        from .models.mt5 import (
            TFMT5EncoderModel,
            TFMT5ForConditionalGeneration,
            TFMT5Model,
        )
        from .models.openai import (
            TFOpenAIGPTDoubleHeadsModel,
            TFOpenAIGPTForSequenceClassification,
            TFOpenAIGPTLMHeadModel,
            TFOpenAIGPTMainLayer,
            TFOpenAIGPTModel,
            TFOpenAIGPTPreTrainedModel,
        )
        from .models.opt import TFOPTForCausalLM, TFOPTModel, TFOPTPreTrainedModel
        from .models.pegasus import (
            TFPegasusForConditionalGeneration,
            TFPegasusModel,
            TFPegasusPreTrainedModel,
        )
        from .models.rag import (
            TFRagModel,
            TFRagPreTrainedModel,
            TFRagSequenceForGeneration,
            TFRagTokenForGeneration,
        )
        from .models.regnet import (
            TFRegNetForImageClassification,
            TFRegNetModel,
            TFRegNetPreTrainedModel,
        )
        from .models.rembert import (
            TFRemBertForCausalLM,
            TFRemBertForMaskedLM,
            TFRemBertForMultipleChoice,
            TFRemBertForQuestionAnswering,
            TFRemBertForSequenceClassification,
            TFRemBertForTokenClassification,
            TFRemBertModel,
            TFRemBertPreTrainedModel,
        )
        from .models.resnet import (
            TFResNetForImageClassification,
            TFResNetModel,
            TFResNetPreTrainedModel,
        )
        from .models.roberta import (
            TFRobertaForCausalLM,
            TFRobertaForMaskedLM,
            TFRobertaForMultipleChoice,
            TFRobertaForQuestionAnswering,
            TFRobertaForSequenceClassification,
            TFRobertaForTokenClassification,
            TFRobertaMainLayer,
            TFRobertaModel,
            TFRobertaPreTrainedModel,
        )
        from .models.roberta_prelayernorm import (
            TFRobertaPreLayerNormForCausalLM,
            TFRobertaPreLayerNormForMaskedLM,
            TFRobertaPreLayerNormForMultipleChoice,
            TFRobertaPreLayerNormForQuestionAnswering,
            TFRobertaPreLayerNormForSequenceClassification,
            TFRobertaPreLayerNormForTokenClassification,
            TFRobertaPreLayerNormMainLayer,
            TFRobertaPreLayerNormModel,
            TFRobertaPreLayerNormPreTrainedModel,
        )
        from .models.roformer import (
            TFRoFormerForCausalLM,
            TFRoFormerForMaskedLM,
            TFRoFormerForMultipleChoice,
            TFRoFormerForQuestionAnswering,
            TFRoFormerForSequenceClassification,
            TFRoFormerForTokenClassification,
            TFRoFormerModel,
            TFRoFormerPreTrainedModel,
        )
        from .models.sam import (
            TFSamModel,
            TFSamPreTrainedModel,
            TFSamVisionModel,
        )
        from .models.segformer import (
            TFSegformerDecodeHead,
            TFSegformerForImageClassification,
            TFSegformerForSemanticSegmentation,
            TFSegformerModel,
            TFSegformerPreTrainedModel,
        )
        from .models.speech_to_text import (
            TFSpeech2TextForConditionalGeneration,
            TFSpeech2TextModel,
            TFSpeech2TextPreTrainedModel,
        )
        from .models.swiftformer import (
            TFSwiftFormerForImageClassification,
            TFSwiftFormerModel,
            TFSwiftFormerPreTrainedModel,
        )
        from .models.swin import (
            TFSwinForImageClassification,
            TFSwinForMaskedImageModeling,
            TFSwinModel,
            TFSwinPreTrainedModel,
        )
        from .models.t5 import (
            TFT5EncoderModel,
            TFT5ForConditionalGeneration,
            TFT5Model,
            TFT5PreTrainedModel,
        )
        from .models.tapas import (
            TFTapasForMaskedLM,
            TFTapasForQuestionAnswering,
            TFTapasForSequenceClassification,
            TFTapasModel,
            TFTapasPreTrainedModel,
        )
        from .models.vision_encoder_decoder import TFVisionEncoderDecoderModel
        from .models.vision_text_dual_encoder import TFVisionTextDualEncoderModel
        from .models.vit import (
            TFViTForImageClassification,
            TFViTModel,
            TFViTPreTrainedModel,
        )
        from .models.vit_mae import (
            TFViTMAEForPreTraining,
            TFViTMAEModel,
            TFViTMAEPreTrainedModel,
        )
        from .models.wav2vec2 import (
            TFWav2Vec2ForCTC,
            TFWav2Vec2ForSequenceClassification,
            TFWav2Vec2Model,
            TFWav2Vec2PreTrainedModel,
        )
        from .models.whisper import (
            TFWhisperForConditionalGeneration,
            TFWhisperModel,
            TFWhisperPreTrainedModel,
        )
        from .models.xglm import (
            TFXGLMForCausalLM,
            TFXGLMModel,
            TFXGLMPreTrainedModel,
        )
        from .models.xlm import (
            TFXLMForMultipleChoice,
            TFXLMForQuestionAnsweringSimple,
            TFXLMForSequenceClassification,
            TFXLMForTokenClassification,
            TFXLMMainLayer,
            TFXLMModel,
            TFXLMPreTrainedModel,
            TFXLMWithLMHeadModel,
        )
        from .models.xlm_roberta import (
            TFXLMRobertaForCausalLM,
            TFXLMRobertaForMaskedLM,
            TFXLMRobertaForMultipleChoice,
            TFXLMRobertaForQuestionAnswering,
            TFXLMRobertaForSequenceClassification,
            TFXLMRobertaForTokenClassification,
            TFXLMRobertaModel,
            TFXLMRobertaPreTrainedModel,
        )
        from .models.xlnet import (
            TFXLNetForMultipleChoice,
            TFXLNetForQuestionAnsweringSimple,
            TFXLNetForSequenceClassification,
            TFXLNetForTokenClassification,
            TFXLNetLMHeadModel,
            TFXLNetMainLayer,
            TFXLNetModel,
            TFXLNetPreTrainedModel,
        )

        # Optimization
        from .optimization_tf import (
            AdamWeightDecay,
            GradientAccumulator,
            WarmUp,
            create_optimizer,
        )

    try:
        if not (
            is_librosa_available()
            and is_essentia_available()
            and is_scipy_available()
            and is_torch_available()
            and is_pretty_midi_available()
        ):
            raise OptionalDependencyNotAvailable()
    except OptionalDependencyNotAvailable:
        from .utils.dummy_essentia_and_librosa_and_pretty_midi_and_scipy_and_torch_objects import *
    else:
        from .models.pop2piano import (
            Pop2PianoFeatureExtractor,
            Pop2PianoProcessor,
            Pop2PianoTokenizer,
        )

    try:
        if not is_torchaudio_available():
            raise OptionalDependencyNotAvailable()
    except OptionalDependencyNotAvailable:
        from .utils.dummy_torchaudio_objects import *
    else:
        from .models.musicgen_melody import MusicgenMelodyFeatureExtractor, MusicgenMelodyProcessor
    try:
        if not is_flax_available():
            raise OptionalDependencyNotAvailable()
    except OptionalDependencyNotAvailable:
        # Import the same objects as dummies to get them in the namespace.
        # They will raise an import error if the user tries to instantiate / use them.
        from .utils.dummy_flax_objects import *
    else:
        from .generation import (
            FlaxForcedBOSTokenLogitsProcessor,
            FlaxForcedEOSTokenLogitsProcessor,
            FlaxForceTokensLogitsProcessor,
            FlaxGenerationMixin,
            FlaxLogitsProcessor,
            FlaxLogitsProcessorList,
            FlaxLogitsWarper,
            FlaxMinLengthLogitsProcessor,
            FlaxSuppressTokensAtBeginLogitsProcessor,
            FlaxSuppressTokensLogitsProcessor,
            FlaxTemperatureLogitsWarper,
            FlaxTopKLogitsWarper,
            FlaxTopPLogitsWarper,
            FlaxWhisperTimeStampLogitsProcessor,
        )
        from .modeling_flax_utils import FlaxPreTrainedModel

        # Flax model imports
        from .models.albert import (
            FlaxAlbertForMaskedLM,
            FlaxAlbertForMultipleChoice,
            FlaxAlbertForPreTraining,
            FlaxAlbertForQuestionAnswering,
            FlaxAlbertForSequenceClassification,
            FlaxAlbertForTokenClassification,
            FlaxAlbertModel,
            FlaxAlbertPreTrainedModel,
        )
        from .models.auto import (
            FLAX_MODEL_FOR_AUDIO_CLASSIFICATION_MAPPING,
            FLAX_MODEL_FOR_CAUSAL_LM_MAPPING,
            FLAX_MODEL_FOR_IMAGE_CLASSIFICATION_MAPPING,
            FLAX_MODEL_FOR_MASKED_LM_MAPPING,
            FLAX_MODEL_FOR_MULTIPLE_CHOICE_MAPPING,
            FLAX_MODEL_FOR_NEXT_SENTENCE_PREDICTION_MAPPING,
            FLAX_MODEL_FOR_PRETRAINING_MAPPING,
            FLAX_MODEL_FOR_QUESTION_ANSWERING_MAPPING,
            FLAX_MODEL_FOR_SEQ_TO_SEQ_CAUSAL_LM_MAPPING,
            FLAX_MODEL_FOR_SEQUENCE_CLASSIFICATION_MAPPING,
            FLAX_MODEL_FOR_SPEECH_SEQ_2_SEQ_MAPPING,
            FLAX_MODEL_FOR_TOKEN_CLASSIFICATION_MAPPING,
            FLAX_MODEL_FOR_VISION_2_SEQ_MAPPING,
            FLAX_MODEL_MAPPING,
            FlaxAutoModel,
            FlaxAutoModelForCausalLM,
            FlaxAutoModelForImageClassification,
            FlaxAutoModelForMaskedLM,
            FlaxAutoModelForMultipleChoice,
            FlaxAutoModelForNextSentencePrediction,
            FlaxAutoModelForPreTraining,
            FlaxAutoModelForQuestionAnswering,
            FlaxAutoModelForSeq2SeqLM,
            FlaxAutoModelForSequenceClassification,
            FlaxAutoModelForSpeechSeq2Seq,
            FlaxAutoModelForTokenClassification,
            FlaxAutoModelForVision2Seq,
        )
        from .models.bart import (
            FlaxBartDecoderPreTrainedModel,
            FlaxBartForCausalLM,
            FlaxBartForConditionalGeneration,
            FlaxBartForQuestionAnswering,
            FlaxBartForSequenceClassification,
            FlaxBartModel,
            FlaxBartPreTrainedModel,
        )
        from .models.beit import (
            FlaxBeitForImageClassification,
            FlaxBeitForMaskedImageModeling,
            FlaxBeitModel,
            FlaxBeitPreTrainedModel,
        )
        from .models.bert import (
            FlaxBertForCausalLM,
            FlaxBertForMaskedLM,
            FlaxBertForMultipleChoice,
            FlaxBertForNextSentencePrediction,
            FlaxBertForPreTraining,
            FlaxBertForQuestionAnswering,
            FlaxBertForSequenceClassification,
            FlaxBertForTokenClassification,
            FlaxBertModel,
            FlaxBertPreTrainedModel,
        )
        from .models.big_bird import (
            FlaxBigBirdForCausalLM,
            FlaxBigBirdForMaskedLM,
            FlaxBigBirdForMultipleChoice,
            FlaxBigBirdForPreTraining,
            FlaxBigBirdForQuestionAnswering,
            FlaxBigBirdForSequenceClassification,
            FlaxBigBirdForTokenClassification,
            FlaxBigBirdModel,
            FlaxBigBirdPreTrainedModel,
        )
        from .models.blenderbot import (
            FlaxBlenderbotForConditionalGeneration,
            FlaxBlenderbotModel,
            FlaxBlenderbotPreTrainedModel,
        )
        from .models.blenderbot_small import (
            FlaxBlenderbotSmallForConditionalGeneration,
            FlaxBlenderbotSmallModel,
            FlaxBlenderbotSmallPreTrainedModel,
        )
        from .models.bloom import (
            FlaxBloomForCausalLM,
            FlaxBloomModel,
            FlaxBloomPreTrainedModel,
        )
        from .models.clip import (
            FlaxCLIPModel,
            FlaxCLIPPreTrainedModel,
            FlaxCLIPTextModel,
            FlaxCLIPTextModelWithProjection,
            FlaxCLIPTextPreTrainedModel,
            FlaxCLIPVisionModel,
            FlaxCLIPVisionPreTrainedModel,
        )
        from .models.dinov2 import (
            FlaxDinov2ForImageClassification,
            FlaxDinov2Model,
            FlaxDinov2PreTrainedModel,
        )
        from .models.distilbert import (
            FlaxDistilBertForMaskedLM,
            FlaxDistilBertForMultipleChoice,
            FlaxDistilBertForQuestionAnswering,
            FlaxDistilBertForSequenceClassification,
            FlaxDistilBertForTokenClassification,
            FlaxDistilBertModel,
            FlaxDistilBertPreTrainedModel,
        )
        from .models.electra import (
            FlaxElectraForCausalLM,
            FlaxElectraForMaskedLM,
            FlaxElectraForMultipleChoice,
            FlaxElectraForPreTraining,
            FlaxElectraForQuestionAnswering,
            FlaxElectraForSequenceClassification,
            FlaxElectraForTokenClassification,
            FlaxElectraModel,
            FlaxElectraPreTrainedModel,
        )
        from .models.encoder_decoder import FlaxEncoderDecoderModel
        from .models.gemma import (
            FlaxGemmaForCausalLM,
            FlaxGemmaModel,
            FlaxGemmaPreTrainedModel,
        )
        from .models.gpt2 import (
            FlaxGPT2LMHeadModel,
            FlaxGPT2Model,
            FlaxGPT2PreTrainedModel,
        )
        from .models.gpt_neo import (
            FlaxGPTNeoForCausalLM,
            FlaxGPTNeoModel,
            FlaxGPTNeoPreTrainedModel,
        )
        from .models.gptj import (
            FlaxGPTJForCausalLM,
            FlaxGPTJModel,
            FlaxGPTJPreTrainedModel,
        )
        from .models.llama import (
            FlaxLlamaForCausalLM,
            FlaxLlamaModel,
            FlaxLlamaPreTrainedModel,
        )
        from .models.longt5 import (
            FlaxLongT5ForConditionalGeneration,
            FlaxLongT5Model,
            FlaxLongT5PreTrainedModel,
        )
        from .models.marian import (
            FlaxMarianModel,
            FlaxMarianMTModel,
            FlaxMarianPreTrainedModel,
        )
        from .models.mbart import (
            FlaxMBartForConditionalGeneration,
            FlaxMBartForQuestionAnswering,
            FlaxMBartForSequenceClassification,
            FlaxMBartModel,
            FlaxMBartPreTrainedModel,
        )
        from .models.mistral import (
            FlaxMistralForCausalLM,
            FlaxMistralModel,
            FlaxMistralPreTrainedModel,
        )
        from .models.mt5 import (
            FlaxMT5EncoderModel,
            FlaxMT5ForConditionalGeneration,
            FlaxMT5Model,
        )
        from .models.opt import FlaxOPTForCausalLM, FlaxOPTModel, FlaxOPTPreTrainedModel
        from .models.pegasus import (
            FlaxPegasusForConditionalGeneration,
            FlaxPegasusModel,
            FlaxPegasusPreTrainedModel,
        )
        from .models.regnet import (
            FlaxRegNetForImageClassification,
            FlaxRegNetModel,
            FlaxRegNetPreTrainedModel,
        )
        from .models.resnet import (
            FlaxResNetForImageClassification,
            FlaxResNetModel,
            FlaxResNetPreTrainedModel,
        )
        from .models.roberta import (
            FlaxRobertaForCausalLM,
            FlaxRobertaForMaskedLM,
            FlaxRobertaForMultipleChoice,
            FlaxRobertaForQuestionAnswering,
            FlaxRobertaForSequenceClassification,
            FlaxRobertaForTokenClassification,
            FlaxRobertaModel,
            FlaxRobertaPreTrainedModel,
        )
        from .models.roberta_prelayernorm import (
            FlaxRobertaPreLayerNormForCausalLM,
            FlaxRobertaPreLayerNormForMaskedLM,
            FlaxRobertaPreLayerNormForMultipleChoice,
            FlaxRobertaPreLayerNormForQuestionAnswering,
            FlaxRobertaPreLayerNormForSequenceClassification,
            FlaxRobertaPreLayerNormForTokenClassification,
            FlaxRobertaPreLayerNormModel,
            FlaxRobertaPreLayerNormPreTrainedModel,
        )
        from .models.roformer import (
            FlaxRoFormerForMaskedLM,
            FlaxRoFormerForMultipleChoice,
            FlaxRoFormerForQuestionAnswering,
            FlaxRoFormerForSequenceClassification,
            FlaxRoFormerForTokenClassification,
            FlaxRoFormerModel,
            FlaxRoFormerPreTrainedModel,
        )
        from .models.speech_encoder_decoder import FlaxSpeechEncoderDecoderModel
        from .models.t5 import (
            FlaxT5EncoderModel,
            FlaxT5ForConditionalGeneration,
            FlaxT5Model,
            FlaxT5PreTrainedModel,
        )
        from .models.vision_encoder_decoder import FlaxVisionEncoderDecoderModel
        from .models.vision_text_dual_encoder import FlaxVisionTextDualEncoderModel
        from .models.vit import (
            FlaxViTForImageClassification,
            FlaxViTModel,
            FlaxViTPreTrainedModel,
        )
        from .models.wav2vec2 import (
            FlaxWav2Vec2ForCTC,
            FlaxWav2Vec2ForPreTraining,
            FlaxWav2Vec2Model,
            FlaxWav2Vec2PreTrainedModel,
        )
        from .models.whisper import (
            FlaxWhisperForAudioClassification,
            FlaxWhisperForConditionalGeneration,
            FlaxWhisperModel,
            FlaxWhisperPreTrainedModel,
        )
        from .models.xglm import (
            FlaxXGLMForCausalLM,
            FlaxXGLMModel,
            FlaxXGLMPreTrainedModel,
        )
        from .models.xlm_roberta import (
            FlaxXLMRobertaForCausalLM,
            FlaxXLMRobertaForMaskedLM,
            FlaxXLMRobertaForMultipleChoice,
            FlaxXLMRobertaForQuestionAnswering,
            FlaxXLMRobertaForSequenceClassification,
            FlaxXLMRobertaForTokenClassification,
            FlaxXLMRobertaModel,
            FlaxXLMRobertaPreTrainedModel,
        )


else:
    import sys

    sys.modules[__name__] = _LazyModule(
        __name__,
        globals()["__file__"],
        _import_structure,
        module_spec=__spec__,
        extra_objects={"__version__": __version__},
    )


if not is_tf_available() and not is_torch_available() and not is_flax_available():
    logger.warning_advice(
        "None of PyTorch, TensorFlow >= 2.0, or Flax have been found. "
        "Models won't be available and only tokenizers, configuration "
        "and file/data utilities can be used."
    )<|MERGE_RESOLUTION|>--- conflicted
+++ resolved
@@ -6763,12 +6763,8 @@
             model_addition_debugger,
             model_addition_debugger_context,
         )
-<<<<<<< HEAD
         from .modeling_layers import GradientCheckpointingLayer
-        from .modeling_rope_utils import ROPE_INIT_FUNCTIONS
-=======
         from .modeling_rope_utils import ROPE_INIT_FUNCTIONS, dynamic_rope_update
->>>>>>> 8ebc4352
         from .modeling_utils import AttentionInterface, PreTrainedModel
         from .models.albert import (
             AlbertForMaskedLM,
