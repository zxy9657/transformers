--- conflicted
+++ resolved
@@ -553,33 +553,22 @@
         "MobileBertConfig",
         "MobileBertTokenizer",
     ],
-<<<<<<< HEAD
-    "models.mobilenet_v1": [
-        "MOBILENET_V1_PRETRAINED_CONFIG_ARCHIVE_MAP",
-        "MobileNetV1Config",
-    ],
-    "models.mobilenet_v2": [
-        "MOBILENET_V2_PRETRAINED_CONFIG_ARCHIVE_MAP",
-        "MobileNetV2Config",
-    ],
-    "models.mobilevit": ["MOBILEVIT_PRETRAINED_CONFIG_ARCHIVE_MAP", "MobileViTConfig"],
-    "models.mobilevitv2": [
-        "MOBILEVITV2_PRETRAINED_CONFIG_ARCHIVE_MAP",
-        "MobileViTV2Config",
-    ],
-    "models.mot": [
-        "MOT_PRETRAINED_CONFIG_ARCHIVE_MAP",
-        "MoTConfig",
-    ],
-=======
     "models.mobilenet_v1": ["MobileNetV1Config"],
     "models.mobilenet_v2": ["MobileNetV2Config"],
     "models.mobilevit": ["MobileViTConfig"],
     "models.mobilevitv2": ["MobileViTV2Config"],
->>>>>>> 67a4ef89
     "models.mpnet": [
         "MPNetConfig",
         "MPNetTokenizer",
+    ],
+    "models.mot": [
+        "MoTConfig",
+        "MoTForQuestionAnswering",
+        "MoTForSequenceClassification",
+        "MoTForTokenClassification",
+        "MoTLMHeadModel",
+        "MoTModel",
+        "MoTPreTrainedModel"
     ],
     "models.mpt": ["MptConfig"],
     "models.mra": ["MraConfig"],
@@ -2616,19 +2605,6 @@
             "MobileViTV2PreTrainedModel",
         ]
     )
-    _import_structure["models.mot"].extend(
-        [
-            "MOT_PRETRAINED_MODEL_ARCHIVE_LIST",
-            "MoTForQuestionAnswering",
-            "MoTForSequenceClassification",
-            "MoTForTokenClassification",
-            "MoTLMHeadModel",
-            "MoTMLP",
-            "MoTModel",
-            "MoTPreTrainedModel",
-            "load_tf_weights_in_mot",
-        ]
-    )
     _import_structure["models.mpnet"].extend(
         [
             "MPNetForMaskedLM",
@@ -5193,10 +5169,6 @@
     )
     from .models.mobilevitv2 import (
         MobileViTV2Config,
-    )
-    from .models.mot import (
-        MOT_PRETRAINED_CONFIG_ARCHIVE_MAP,
-        MoTConfig,
     )
     from .models.mpnet import (
         MPNetConfig,
@@ -7010,17 +6982,6 @@
             MobileViTV2Model,
             MobileViTV2PreTrainedModel,
         )
-        from .models.mot import (
-            MOT_PRETRAINED_MODEL_ARCHIVE_LIST,
-            MoTForQuestionAnswering,
-            MoTForSequenceClassification,
-            MoTForTokenClassification,
-            MoTLMHeadModel,
-            MoTMLP,
-            MoTModel,
-            MoTPreTrainedModel,
-            load_tf_weights_in_mot,
-        )
         from .models.mpnet import (
             MPNetForMaskedLM,
             MPNetForMultipleChoice,
