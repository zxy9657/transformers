# Copyright 2020 The HuggingFace Team. All rights reserved.
#
# Licensed under the Apache License, Version 2.0 (the "License");
# you may not use this file except in compliance with the License.
# You may obtain a copy of the License at
#
#     http://www.apache.org/licenses/LICENSE-2.0
#
# Unless required by applicable law or agreed to in writing, software
# distributed under the License is distributed on an "AS IS" BASIS,
# WITHOUT WARRANTIES OR CONDITIONS OF ANY KIND, either express or implied.
# See the License for the specific language governing permissions and
# limitations under the License.

# When adding a new object to this init, remember to add it twice: once inside the `_import_structure` dictionary and
# once inside the `if TYPE_CHECKING` branch. The `TYPE_CHECKING` should have import statements as usual, but they are
# only there for type checking. The `_import_structure` is a dictionary submodule to list of object names, and is used
# to defer the actual importing for when the objects are requested. This way `import transformers` provides the names
# in the namespace without actually importing anything (and especially none of the backends).

__version__ = "4.38.0.dev0"

from typing import TYPE_CHECKING

# Check the dependencies satisfy the minimal versions required.
from . import dependency_versions_check
from .utils import (
    OptionalDependencyNotAvailable,
    _LazyModule,
    is_bitsandbytes_available,
    is_essentia_available,
    is_flax_available,
    is_g2p_en_available,
    is_keras_nlp_available,
    is_librosa_available,
    is_pretty_midi_available,
    is_scipy_available,
    is_sentencepiece_available,
    is_speech_available,
    is_tensorflow_text_available,
    is_tf_available,
    is_timm_available,
    is_tokenizers_available,
    is_torch_available,
    is_torchvision_available,
    is_vision_available,
    logging,
)


logger = logging.get_logger(__name__)  # pylint: disable=invalid-name


# Base objects, independent of any specific backend
_import_structure = {
    "audio_utils": [],
    "benchmark": [],
    "commands": [],
    "configuration_utils": ["PretrainedConfig"],
    "convert_graph_to_onnx": [],
    "convert_slow_tokenizers_checkpoints_to_fast": [],
    "convert_tf_hub_seq_to_seq_bert_to_pytorch": [],
    "data": [
        "DataProcessor",
        "InputExample",
        "InputFeatures",
        "SingleSentenceClassificationProcessor",
        "SquadExample",
        "SquadFeatures",
        "SquadV1Processor",
        "SquadV2Processor",
        "glue_compute_metrics",
        "glue_convert_examples_to_features",
        "glue_output_modes",
        "glue_processors",
        "glue_tasks_num_labels",
        "squad_convert_examples_to_features",
        "xnli_compute_metrics",
        "xnli_output_modes",
        "xnli_processors",
        "xnli_tasks_num_labels",
    ],
    "data.data_collator": [
        "DataCollator",
        "DataCollatorForLanguageModeling",
        "DataCollatorForPermutationLanguageModeling",
        "DataCollatorForSeq2Seq",
        "DataCollatorForSOP",
        "DataCollatorForTokenClassification",
        "DataCollatorForWholeWordMask",
        "DataCollatorWithPadding",
        "DefaultDataCollator",
        "default_data_collator",
    ],
    "data.metrics": [],
    "data.processors": [],
    "debug_utils": [],
    "deepspeed": [],
    "dependency_versions_check": [],
    "dependency_versions_table": [],
    "dynamic_module_utils": [],
    "feature_extraction_sequence_utils": ["SequenceFeatureExtractor"],
    "feature_extraction_utils": ["BatchFeature", "FeatureExtractionMixin"],
    "file_utils": [],
    "generation": ["GenerationConfig", "TextIteratorStreamer", "TextStreamer"],
    "hf_argparser": ["HfArgumentParser"],
    "hyperparameter_search": [],
    "image_transforms": [],
    "integrations": [
        "is_clearml_available",
        "is_comet_available",
        "is_dvclive_available",
        "is_neptune_available",
        "is_optuna_available",
        "is_ray_available",
        "is_ray_tune_available",
        "is_sigopt_available",
        "is_tensorboard_available",
        "is_wandb_available",
    ],
    "modelcard": ["ModelCard"],
    "modeling_tf_pytorch_utils": [
        "convert_tf_weight_name_to_pt_weight_name",
        "load_pytorch_checkpoint_in_tf2_model",
        "load_pytorch_model_in_tf2_model",
        "load_pytorch_weights_in_tf2_model",
        "load_tf2_checkpoint_in_pytorch_model",
        "load_tf2_model_in_pytorch_model",
        "load_tf2_weights_in_pytorch_model",
    ],
    "models": [],
    # Models
    "models.albert": ["ALBERT_PRETRAINED_CONFIG_ARCHIVE_MAP", "AlbertConfig"],
    "models.align": [
        "ALIGN_PRETRAINED_CONFIG_ARCHIVE_MAP",
        "AlignConfig",
        "AlignProcessor",
        "AlignTextConfig",
        "AlignVisionConfig",
    ],
    "models.altclip": [
        "ALTCLIP_PRETRAINED_CONFIG_ARCHIVE_MAP",
        "AltCLIPConfig",
        "AltCLIPProcessor",
        "AltCLIPTextConfig",
        "AltCLIPVisionConfig",
    ],
    "models.audio_spectrogram_transformer": [
        "AUDIO_SPECTROGRAM_TRANSFORMER_PRETRAINED_CONFIG_ARCHIVE_MAP",
        "ASTConfig",
        "ASTFeatureExtractor",
    ],
    "models.auto": [
        "ALL_PRETRAINED_CONFIG_ARCHIVE_MAP",
        "CONFIG_MAPPING",
        "FEATURE_EXTRACTOR_MAPPING",
        "IMAGE_PROCESSOR_MAPPING",
        "MODEL_NAMES_MAPPING",
        "PROCESSOR_MAPPING",
        "TOKENIZER_MAPPING",
        "AutoConfig",
        "AutoFeatureExtractor",
        "AutoImageProcessor",
        "AutoProcessor",
        "AutoTokenizer",
    ],
    "models.autoformer": [
        "AUTOFORMER_PRETRAINED_CONFIG_ARCHIVE_MAP",
        "AutoformerConfig",
    ],
    "models.bark": [
        "BarkCoarseConfig",
        "BarkConfig",
        "BarkFineConfig",
        "BarkProcessor",
        "BarkSemanticConfig",
    ],
    "models.bart": ["BartConfig", "BartTokenizer"],
    "models.barthez": [],
    "models.bartpho": [],
    "models.beit": ["BEIT_PRETRAINED_CONFIG_ARCHIVE_MAP", "BeitConfig"],
    "models.bert": [
        "BERT_PRETRAINED_CONFIG_ARCHIVE_MAP",
        "BasicTokenizer",
        "BertConfig",
        "BertTokenizer",
        "WordpieceTokenizer",
    ],
    "models.bert_generation": ["BertGenerationConfig"],
    "models.bert_japanese": [
        "BertJapaneseTokenizer",
        "CharacterTokenizer",
        "MecabTokenizer",
    ],
    "models.bertweet": ["BertweetTokenizer"],
    "models.big_bird": ["BIG_BIRD_PRETRAINED_CONFIG_ARCHIVE_MAP", "BigBirdConfig"],
    "models.bigbird_pegasus": [
        "BIGBIRD_PEGASUS_PRETRAINED_CONFIG_ARCHIVE_MAP",
        "BigBirdPegasusConfig",
    ],
    "models.biogpt": [
        "BIOGPT_PRETRAINED_CONFIG_ARCHIVE_MAP",
        "BioGptConfig",
        "BioGptTokenizer",
    ],
    "models.bit": ["BIT_PRETRAINED_CONFIG_ARCHIVE_MAP", "BitConfig"],
    "models.blenderbot": [
        "BLENDERBOT_PRETRAINED_CONFIG_ARCHIVE_MAP",
        "BlenderbotConfig",
        "BlenderbotTokenizer",
    ],
    "models.blenderbot_small": [
        "BLENDERBOT_SMALL_PRETRAINED_CONFIG_ARCHIVE_MAP",
        "BlenderbotSmallConfig",
        "BlenderbotSmallTokenizer",
    ],
    "models.blip": [
        "BLIP_PRETRAINED_CONFIG_ARCHIVE_MAP",
        "BlipConfig",
        "BlipProcessor",
        "BlipTextConfig",
        "BlipVisionConfig",
    ],
    "models.blip_2": [
        "BLIP_2_PRETRAINED_CONFIG_ARCHIVE_MAP",
        "Blip2Config",
        "Blip2Processor",
        "Blip2QFormerConfig",
        "Blip2VisionConfig",
    ],
    "models.bloom": ["BLOOM_PRETRAINED_CONFIG_ARCHIVE_MAP", "BloomConfig"],
    "models.bridgetower": [
        "BRIDGETOWER_PRETRAINED_CONFIG_ARCHIVE_MAP",
        "BridgeTowerConfig",
        "BridgeTowerProcessor",
        "BridgeTowerTextConfig",
        "BridgeTowerVisionConfig",
    ],
    "models.bros": [
        "BROS_PRETRAINED_CONFIG_ARCHIVE_MAP",
        "BrosConfig",
        "BrosProcessor",
    ],
    "models.byt5": ["ByT5Tokenizer"],
    "models.camembert": ["CAMEMBERT_PRETRAINED_CONFIG_ARCHIVE_MAP", "CamembertConfig"],
    "models.canine": [
        "CANINE_PRETRAINED_CONFIG_ARCHIVE_MAP",
        "CanineConfig",
        "CanineTokenizer",
    ],
    "models.chinese_clip": [
        "CHINESE_CLIP_PRETRAINED_CONFIG_ARCHIVE_MAP",
        "ChineseCLIPConfig",
        "ChineseCLIPProcessor",
        "ChineseCLIPTextConfig",
        "ChineseCLIPVisionConfig",
    ],
    "models.clap": [
        "CLAP_PRETRAINED_MODEL_ARCHIVE_LIST",
        "ClapAudioConfig",
        "ClapConfig",
        "ClapProcessor",
        "ClapTextConfig",
    ],
    "models.clip": [
        "CLIP_PRETRAINED_CONFIG_ARCHIVE_MAP",
        "CLIPConfig",
        "CLIPProcessor",
        "CLIPTextConfig",
        "CLIPTokenizer",
        "CLIPVisionConfig",
    ],
    "models.clipseg": [
        "CLIPSEG_PRETRAINED_CONFIG_ARCHIVE_MAP",
        "CLIPSegConfig",
        "CLIPSegProcessor",
        "CLIPSegTextConfig",
        "CLIPSegVisionConfig",
    ],
    "models.clvp": [
        "CLVP_PRETRAINED_CONFIG_ARCHIVE_MAP",
        "ClvpConfig",
        "ClvpDecoderConfig",
        "ClvpEncoderConfig",
        "ClvpFeatureExtractor",
        "ClvpProcessor",
        "ClvpTokenizer",
    ],
    "models.code_llama": [],
    "models.codegen": [
        "CODEGEN_PRETRAINED_CONFIG_ARCHIVE_MAP",
        "CodeGenConfig",
        "CodeGenTokenizer",
    ],
    "models.conditional_detr": [
        "CONDITIONAL_DETR_PRETRAINED_CONFIG_ARCHIVE_MAP",
        "ConditionalDetrConfig",
    ],
    "models.convbert": [
        "CONVBERT_PRETRAINED_CONFIG_ARCHIVE_MAP",
        "ConvBertConfig",
        "ConvBertTokenizer",
    ],
    "models.convnext": ["CONVNEXT_PRETRAINED_CONFIG_ARCHIVE_MAP", "ConvNextConfig"],
    "models.convnextv2": [
        "CONVNEXTV2_PRETRAINED_CONFIG_ARCHIVE_MAP",
        "ConvNextV2Config",
    ],
    "models.cpm": [],
    "models.cpmant": [
        "CPMANT_PRETRAINED_CONFIG_ARCHIVE_MAP",
        "CpmAntConfig",
        "CpmAntTokenizer",
    ],
    "models.ctrl": [
        "CTRL_PRETRAINED_CONFIG_ARCHIVE_MAP",
        "CTRLConfig",
        "CTRLTokenizer",
    ],
    "models.cvt": ["CVT_PRETRAINED_CONFIG_ARCHIVE_MAP", "CvtConfig"],
    "models.data2vec": [
        "DATA2VEC_TEXT_PRETRAINED_CONFIG_ARCHIVE_MAP",
        "DATA2VEC_VISION_PRETRAINED_CONFIG_ARCHIVE_MAP",
        "Data2VecAudioConfig",
        "Data2VecTextConfig",
        "Data2VecVisionConfig",
    ],
    "models.deberta": [
        "DEBERTA_PRETRAINED_CONFIG_ARCHIVE_MAP",
        "DebertaConfig",
        "DebertaTokenizer",
    ],
    "models.deberta_v2": [
        "DEBERTA_V2_PRETRAINED_CONFIG_ARCHIVE_MAP",
        "DebertaV2Config",
    ],
    "models.decision_transformer": [
        "DECISION_TRANSFORMER_PRETRAINED_CONFIG_ARCHIVE_MAP",
        "DecisionTransformerConfig",
    ],
    "models.deformable_detr": [
        "DEFORMABLE_DETR_PRETRAINED_CONFIG_ARCHIVE_MAP",
        "DeformableDetrConfig",
    ],
    "models.deit": ["DEIT_PRETRAINED_CONFIG_ARCHIVE_MAP", "DeiTConfig"],
    "models.deprecated": [],
    "models.deprecated.bort": [],
    "models.deprecated.mctct": [
        "MCTCT_PRETRAINED_CONFIG_ARCHIVE_MAP",
        "MCTCTConfig",
        "MCTCTFeatureExtractor",
        "MCTCTProcessor",
    ],
    "models.deprecated.mmbt": ["MMBTConfig"],
    "models.deprecated.open_llama": [
        "OPEN_LLAMA_PRETRAINED_CONFIG_ARCHIVE_MAP",
        "OpenLlamaConfig",
    ],
    "models.deprecated.retribert": [
        "RETRIBERT_PRETRAINED_CONFIG_ARCHIVE_MAP",
        "RetriBertConfig",
        "RetriBertTokenizer",
    ],
    "models.deprecated.tapex": ["TapexTokenizer"],
    "models.deprecated.trajectory_transformer": [
        "TRAJECTORY_TRANSFORMER_PRETRAINED_CONFIG_ARCHIVE_MAP",
        "TrajectoryTransformerConfig",
    ],
    "models.deprecated.transfo_xl": [
        "TRANSFO_XL_PRETRAINED_CONFIG_ARCHIVE_MAP",
        "TransfoXLConfig",
        "TransfoXLCorpus",
        "TransfoXLTokenizer",
    ],
    "models.deprecated.van": ["VAN_PRETRAINED_CONFIG_ARCHIVE_MAP", "VanConfig"],
    "models.depth_anything": ["DEPTH_ANYTHING_PRETRAINED_CONFIG_ARCHIVE_MAP", "DepthAnythingConfig"],
    "models.deta": ["DETA_PRETRAINED_CONFIG_ARCHIVE_MAP", "DetaConfig"],
    "models.detr": ["DETR_PRETRAINED_CONFIG_ARCHIVE_MAP", "DetrConfig"],
    "models.dialogpt": [],
    "models.dinat": ["DINAT_PRETRAINED_CONFIG_ARCHIVE_MAP", "DinatConfig"],
    "models.dinov2": ["DINOV2_PRETRAINED_CONFIG_ARCHIVE_MAP", "Dinov2Config"],
    "models.distilbert": [
        "DISTILBERT_PRETRAINED_CONFIG_ARCHIVE_MAP",
        "DistilBertConfig",
        "DistilBertTokenizer",
    ],
    "models.dit": [],
    "models.donut": [
        "DONUT_SWIN_PRETRAINED_CONFIG_ARCHIVE_MAP",
        "DonutProcessor",
        "DonutSwinConfig",
    ],
    "models.dpr": [
        "DPR_PRETRAINED_CONFIG_ARCHIVE_MAP",
        "DPRConfig",
        "DPRContextEncoderTokenizer",
        "DPRQuestionEncoderTokenizer",
        "DPRReaderOutput",
        "DPRReaderTokenizer",
    ],
    "models.dpt": ["DPT_PRETRAINED_CONFIG_ARCHIVE_MAP", "DPTConfig"],
    "models.efficientformer": [
        "EFFICIENTFORMER_PRETRAINED_CONFIG_ARCHIVE_MAP",
        "EfficientFormerConfig",
    ],
    "models.efficientnet": [
        "EFFICIENTNET_PRETRAINED_CONFIG_ARCHIVE_MAP",
        "EfficientNetConfig",
    ],
    "models.electra": [
        "ELECTRA_PRETRAINED_CONFIG_ARCHIVE_MAP",
        "ElectraConfig",
        "ElectraTokenizer",
    ],
    "models.encodec": [
        "ENCODEC_PRETRAINED_CONFIG_ARCHIVE_MAP",
        "EncodecConfig",
        "EncodecFeatureExtractor",
    ],
    "models.encoder_decoder": ["EncoderDecoderConfig"],
    "models.ernie": [
        "ERNIE_PRETRAINED_CONFIG_ARCHIVE_MAP",
        "ErnieConfig",
    ],
    "models.ernie_m": ["ERNIE_M_PRETRAINED_CONFIG_ARCHIVE_MAP", "ErnieMConfig"],
    "models.esm": ["ESM_PRETRAINED_CONFIG_ARCHIVE_MAP", "EsmConfig", "EsmTokenizer"],
    "models.falcon": ["FALCON_PRETRAINED_CONFIG_ARCHIVE_MAP", "FalconConfig"],
    "models.fastspeech2_conformer": [
        "FASTSPEECH2_CONFORMER_HIFIGAN_PRETRAINED_CONFIG_ARCHIVE_MAP",
        "FASTSPEECH2_CONFORMER_PRETRAINED_CONFIG_ARCHIVE_MAP",
        "FASTSPEECH2_CONFORMER_WITH_HIFIGAN_PRETRAINED_CONFIG_ARCHIVE_MAP",
        "FastSpeech2ConformerConfig",
        "FastSpeech2ConformerHifiGanConfig",
        "FastSpeech2ConformerTokenizer",
        "FastSpeech2ConformerWithHifiGanConfig",
    ],
    "models.flaubert": ["FLAUBERT_PRETRAINED_CONFIG_ARCHIVE_MAP", "FlaubertConfig", "FlaubertTokenizer"],
    "models.flava": [
        "FLAVA_PRETRAINED_CONFIG_ARCHIVE_MAP",
        "FlavaConfig",
        "FlavaImageCodebookConfig",
        "FlavaImageConfig",
        "FlavaMultimodalConfig",
        "FlavaTextConfig",
    ],
    "models.fnet": ["FNET_PRETRAINED_CONFIG_ARCHIVE_MAP", "FNetConfig"],
    "models.focalnet": ["FOCALNET_PRETRAINED_CONFIG_ARCHIVE_MAP", "FocalNetConfig"],
    "models.fsmt": [
        "FSMT_PRETRAINED_CONFIG_ARCHIVE_MAP",
        "FSMTConfig",
        "FSMTTokenizer",
    ],
    "models.funnel": [
        "FUNNEL_PRETRAINED_CONFIG_ARCHIVE_MAP",
        "FunnelConfig",
        "FunnelTokenizer",
    ],
    "models.fuyu": ["FUYU_PRETRAINED_CONFIG_ARCHIVE_MAP", "FuyuConfig"],
    "models.git": [
        "GIT_PRETRAINED_CONFIG_ARCHIVE_MAP",
        "GitConfig",
        "GitProcessor",
        "GitVisionConfig",
    ],
    "models.glpn": ["GLPN_PRETRAINED_CONFIG_ARCHIVE_MAP", "GLPNConfig"],
    "models.gpt2": [
        "GPT2_PRETRAINED_CONFIG_ARCHIVE_MAP",
        "GPT2Config",
        "GPT2Tokenizer",
    ],
    "models.gpt_bigcode": [
        "GPT_BIGCODE_PRETRAINED_CONFIG_ARCHIVE_MAP",
        "GPTBigCodeConfig",
    ],
    "models.gpt_neo": ["GPT_NEO_PRETRAINED_CONFIG_ARCHIVE_MAP", "GPTNeoConfig"],
    "models.gpt_neox": ["GPT_NEOX_PRETRAINED_CONFIG_ARCHIVE_MAP", "GPTNeoXConfig"],
    "models.gpt_neox_japanese": [
        "GPT_NEOX_JAPANESE_PRETRAINED_CONFIG_ARCHIVE_MAP",
        "GPTNeoXJapaneseConfig",
    ],
    "models.gpt_sw3": [],
    "models.gptj": ["GPTJ_PRETRAINED_CONFIG_ARCHIVE_MAP", "GPTJConfig"],
    "models.gptsan_japanese": [
        "GPTSAN_JAPANESE_PRETRAINED_CONFIG_ARCHIVE_MAP",
        "GPTSanJapaneseConfig",
        "GPTSanJapaneseTokenizer",
    ],
    "models.graphormer": [
        "GRAPHORMER_PRETRAINED_CONFIG_ARCHIVE_MAP",
        "GraphormerConfig",
    ],
    "models.groupvit": [
        "GROUPVIT_PRETRAINED_CONFIG_ARCHIVE_MAP",
        "GroupViTConfig",
        "GroupViTTextConfig",
        "GroupViTVisionConfig",
    ],
    "models.herbert": ["HerbertTokenizer"],
    "models.hubert": ["HUBERT_PRETRAINED_CONFIG_ARCHIVE_MAP", "HubertConfig"],
    "models.ibert": ["IBERT_PRETRAINED_CONFIG_ARCHIVE_MAP", "IBertConfig"],
    "models.idefics": [
        "IDEFICS_PRETRAINED_CONFIG_ARCHIVE_MAP",
        "IdeficsConfig",
    ],
    "models.imagegpt": ["IMAGEGPT_PRETRAINED_CONFIG_ARCHIVE_MAP", "ImageGPTConfig"],
    "models.informer": ["INFORMER_PRETRAINED_CONFIG_ARCHIVE_MAP", "InformerConfig"],
    "models.instructblip": [
        "INSTRUCTBLIP_PRETRAINED_CONFIG_ARCHIVE_MAP",
        "InstructBlipConfig",
        "InstructBlipProcessor",
        "InstructBlipQFormerConfig",
        "InstructBlipVisionConfig",
    ],
    "models.jukebox": [
        "JUKEBOX_PRETRAINED_CONFIG_ARCHIVE_MAP",
        "JukeboxConfig",
        "JukeboxPriorConfig",
        "JukeboxTokenizer",
        "JukeboxVQVAEConfig",
    ],
    "models.kosmos2": [
        "KOSMOS2_PRETRAINED_CONFIG_ARCHIVE_MAP",
        "Kosmos2Config",
        "Kosmos2Processor",
    ],
    "models.layoutlm": [
        "LAYOUTLM_PRETRAINED_CONFIG_ARCHIVE_MAP",
        "LayoutLMConfig",
        "LayoutLMTokenizer",
    ],
    "models.layoutlmv2": [
        "LAYOUTLMV2_PRETRAINED_CONFIG_ARCHIVE_MAP",
        "LayoutLMv2Config",
        "LayoutLMv2FeatureExtractor",
        "LayoutLMv2ImageProcessor",
        "LayoutLMv2Processor",
        "LayoutLMv2Tokenizer",
    ],
    "models.layoutlmv3": [
        "LAYOUTLMV3_PRETRAINED_CONFIG_ARCHIVE_MAP",
        "LayoutLMv3Config",
        "LayoutLMv3FeatureExtractor",
        "LayoutLMv3ImageProcessor",
        "LayoutLMv3Processor",
        "LayoutLMv3Tokenizer",
    ],
    "models.layoutxlm": ["LayoutXLMProcessor"],
    "models.led": ["LED_PRETRAINED_CONFIG_ARCHIVE_MAP", "LEDConfig", "LEDTokenizer"],
    "models.levit": ["LEVIT_PRETRAINED_CONFIG_ARCHIVE_MAP", "LevitConfig"],
    "models.lilt": ["LILT_PRETRAINED_CONFIG_ARCHIVE_MAP", "LiltConfig"],
    "models.llama": ["LLAMA_PRETRAINED_CONFIG_ARCHIVE_MAP", "LlamaConfig"],
    "models.llava": [
        "LLAVA_PRETRAINED_CONFIG_ARCHIVE_MAP",
        "LlavaConfig",
    ],
    "models.longformer": [
        "LONGFORMER_PRETRAINED_CONFIG_ARCHIVE_MAP",
        "LongformerConfig",
        "LongformerTokenizer",
    ],
    "models.longt5": ["LONGT5_PRETRAINED_CONFIG_ARCHIVE_MAP", "LongT5Config"],
    "models.luke": [
        "LUKE_PRETRAINED_CONFIG_ARCHIVE_MAP",
        "LukeConfig",
        "LukeTokenizer",
    ],
    "models.lxmert": [
        "LXMERT_PRETRAINED_CONFIG_ARCHIVE_MAP",
        "LxmertConfig",
        "LxmertTokenizer",
    ],
    "models.m2m_100": ["M2M_100_PRETRAINED_CONFIG_ARCHIVE_MAP", "M2M100Config"],
    "models.marian": ["MarianConfig"],
    "models.markuplm": [
        "MARKUPLM_PRETRAINED_CONFIG_ARCHIVE_MAP",
        "MarkupLMConfig",
        "MarkupLMFeatureExtractor",
        "MarkupLMProcessor",
        "MarkupLMTokenizer",
    ],
    "models.mask2former": [
        "MASK2FORMER_PRETRAINED_CONFIG_ARCHIVE_MAP",
        "Mask2FormerConfig",
    ],
    "models.maskformer": [
        "MASKFORMER_PRETRAINED_CONFIG_ARCHIVE_MAP",
        "MaskFormerConfig",
        "MaskFormerSwinConfig",
    ],
    "models.mbart": ["MBartConfig"],
    "models.mbart50": [],
    "models.mega": ["MEGA_PRETRAINED_CONFIG_ARCHIVE_MAP", "MegaConfig"],
    "models.megatron_bert": [
        "MEGATRON_BERT_PRETRAINED_CONFIG_ARCHIVE_MAP",
        "MegatronBertConfig",
    ],
    "models.megatron_gpt2": [],
    "models.mgp_str": [
        "MGP_STR_PRETRAINED_CONFIG_ARCHIVE_MAP",
        "MgpstrConfig",
        "MgpstrProcessor",
        "MgpstrTokenizer",
    ],
    "models.mistral": ["MISTRAL_PRETRAINED_CONFIG_ARCHIVE_MAP", "MistralConfig"],
    "models.mixtral": ["MIXTRAL_PRETRAINED_CONFIG_ARCHIVE_MAP", "MixtralConfig"],
    "models.mluke": [],
    "models.mobilebert": [
        "MOBILEBERT_PRETRAINED_CONFIG_ARCHIVE_MAP",
        "MobileBertConfig",
        "MobileBertTokenizer",
    ],
    "models.mobilenet_v1": [
        "MOBILENET_V1_PRETRAINED_CONFIG_ARCHIVE_MAP",
        "MobileNetV1Config",
    ],
    "models.mobilenet_v2": [
        "MOBILENET_V2_PRETRAINED_CONFIG_ARCHIVE_MAP",
        "MobileNetV2Config",
    ],
    "models.mobilevit": ["MOBILEVIT_PRETRAINED_CONFIG_ARCHIVE_MAP", "MobileViTConfig"],
    "models.mobilevitv2": [
        "MOBILEVITV2_PRETRAINED_CONFIG_ARCHIVE_MAP",
        "MobileViTV2Config",
    ],
    "models.mpnet": [
        "MPNET_PRETRAINED_CONFIG_ARCHIVE_MAP",
        "MPNetConfig",
        "MPNetTokenizer",
    ],
    "models.mpt": ["MPT_PRETRAINED_CONFIG_ARCHIVE_MAP", "MptConfig"],
    "models.mra": ["MRA_PRETRAINED_CONFIG_ARCHIVE_MAP", "MraConfig"],
    "models.mt5": ["MT5Config"],
    "models.musicgen": [
        "MUSICGEN_PRETRAINED_CONFIG_ARCHIVE_MAP",
        "MusicgenConfig",
        "MusicgenDecoderConfig",
    ],
    "models.mvp": ["MvpConfig", "MvpTokenizer"],
    "models.nat": ["NAT_PRETRAINED_CONFIG_ARCHIVE_MAP", "NatConfig"],
    "models.nezha": ["NEZHA_PRETRAINED_CONFIG_ARCHIVE_MAP", "NezhaConfig"],
    "models.nllb": [],
    "models.nllb_moe": ["NLLB_MOE_PRETRAINED_CONFIG_ARCHIVE_MAP", "NllbMoeConfig"],
    "models.nougat": ["NougatProcessor"],
    "models.nystromformer": [
        "NYSTROMFORMER_PRETRAINED_CONFIG_ARCHIVE_MAP",
        "NystromformerConfig",
    ],
    "models.oneformer": [
        "ONEFORMER_PRETRAINED_CONFIG_ARCHIVE_MAP",
        "OneFormerConfig",
        "OneFormerProcessor",
    ],
    "models.openai": [
        "OPENAI_GPT_PRETRAINED_CONFIG_ARCHIVE_MAP",
        "OpenAIGPTConfig",
        "OpenAIGPTTokenizer",
    ],
    "models.opt": ["OPTConfig"],
    "models.owlv2": [
        "OWLV2_PRETRAINED_CONFIG_ARCHIVE_MAP",
        "Owlv2Config",
        "Owlv2Processor",
        "Owlv2TextConfig",
        "Owlv2VisionConfig",
    ],
    "models.owlvit": [
        "OWLVIT_PRETRAINED_CONFIG_ARCHIVE_MAP",
        "OwlViTConfig",
        "OwlViTProcessor",
        "OwlViTTextConfig",
        "OwlViTVisionConfig",
    ],
    "models.patchtsmixer": [
        "PATCHTSMIXER_PRETRAINED_CONFIG_ARCHIVE_MAP",
        "PatchTSMixerConfig",
    ],
    "models.patchtst": ["PATCHTST_PRETRAINED_CONFIG_ARCHIVE_MAP", "PatchTSTConfig"],
    "models.pegasus": [
        "PEGASUS_PRETRAINED_CONFIG_ARCHIVE_MAP",
        "PegasusConfig",
        "PegasusTokenizer",
    ],
    "models.pegasus_x": ["PEGASUS_X_PRETRAINED_CONFIG_ARCHIVE_MAP", "PegasusXConfig"],
    "models.perceiver": [
        "PERCEIVER_PRETRAINED_CONFIG_ARCHIVE_MAP",
        "PerceiverConfig",
        "PerceiverTokenizer",
    ],
    "models.persimmon": ["PERSIMMON_PRETRAINED_CONFIG_ARCHIVE_MAP", "PersimmonConfig"],
    "models.phi": ["PHI_PRETRAINED_CONFIG_ARCHIVE_MAP", "PhiConfig"],
    "models.phobert": ["PhobertTokenizer"],
    "models.pix2struct": [
        "PIX2STRUCT_PRETRAINED_CONFIG_ARCHIVE_MAP",
        "Pix2StructConfig",
        "Pix2StructProcessor",
        "Pix2StructTextConfig",
        "Pix2StructVisionConfig",
    ],
    "models.plbart": ["PLBART_PRETRAINED_CONFIG_ARCHIVE_MAP", "PLBartConfig"],
    "models.poolformer": [
        "POOLFORMER_PRETRAINED_CONFIG_ARCHIVE_MAP",
        "PoolFormerConfig",
    ],
    "models.pop2piano": [
        "POP2PIANO_PRETRAINED_CONFIG_ARCHIVE_MAP",
        "Pop2PianoConfig",
    ],
    "models.prophetnet": [
        "PROPHETNET_PRETRAINED_CONFIG_ARCHIVE_MAP",
        "ProphetNetConfig",
        "ProphetNetTokenizer",
    ],
    "models.pvt": ["PVT_PRETRAINED_CONFIG_ARCHIVE_MAP", "PvtConfig"],
    "models.qdqbert": ["QDQBERT_PRETRAINED_CONFIG_ARCHIVE_MAP", "QDQBertConfig"],
    "models.qwen2": [
        "QWEN2_PRETRAINED_CONFIG_ARCHIVE_MAP",
        "Qwen2Config",
        "Qwen2Tokenizer",
    ],
    "models.rag": ["RagConfig", "RagRetriever", "RagTokenizer"],
    "models.realm": [
        "REALM_PRETRAINED_CONFIG_ARCHIVE_MAP",
        "RealmConfig",
        "RealmTokenizer",
    ],
    "models.reformer": ["REFORMER_PRETRAINED_CONFIG_ARCHIVE_MAP", "ReformerConfig"],
    "models.regnet": ["REGNET_PRETRAINED_CONFIG_ARCHIVE_MAP", "RegNetConfig"],
    "models.rembert": ["REMBERT_PRETRAINED_CONFIG_ARCHIVE_MAP", "RemBertConfig"],
    "models.resnet": ["RESNET_PRETRAINED_CONFIG_ARCHIVE_MAP", "ResNetConfig"],
    "models.roberta": [
        "ROBERTA_PRETRAINED_CONFIG_ARCHIVE_MAP",
        "RobertaConfig",
        "RobertaTokenizer",
    ],
    "models.roberta_prelayernorm": [
        "ROBERTA_PRELAYERNORM_PRETRAINED_CONFIG_ARCHIVE_MAP",
        "RobertaPreLayerNormConfig",
    ],
    "models.roc_bert": [
        "ROC_BERT_PRETRAINED_CONFIG_ARCHIVE_MAP",
        "RoCBertConfig",
        "RoCBertTokenizer",
    ],
    "models.roformer": [
        "ROFORMER_PRETRAINED_CONFIG_ARCHIVE_MAP",
        "RoFormerConfig",
        "RoFormerTokenizer",
    ],
    "models.rwkv": ["RWKV_PRETRAINED_CONFIG_ARCHIVE_MAP", "RwkvConfig"],
    "models.sam": [
        "SAM_PRETRAINED_CONFIG_ARCHIVE_MAP",
        "SamConfig",
        "SamMaskDecoderConfig",
        "SamProcessor",
        "SamPromptEncoderConfig",
        "SamVisionConfig",
    ],
    "models.seamless_m4t": [
        "SEAMLESS_M4T_PRETRAINED_CONFIG_ARCHIVE_MAP",
        "SeamlessM4TConfig",
        "SeamlessM4TFeatureExtractor",
        "SeamlessM4TProcessor",
    ],
    "models.seamless_m4t_v2": [
        "SEAMLESS_M4T_V2_PRETRAINED_CONFIG_ARCHIVE_MAP",
        "SeamlessM4Tv2Config",
    ],
    "models.segformer": ["SEGFORMER_PRETRAINED_CONFIG_ARCHIVE_MAP", "SegformerConfig"],
    "models.sew": ["SEW_PRETRAINED_CONFIG_ARCHIVE_MAP", "SEWConfig"],
    "models.sew_d": ["SEW_D_PRETRAINED_CONFIG_ARCHIVE_MAP", "SEWDConfig"],
    "models.siglip": [
        "SIGLIP_PRETRAINED_CONFIG_ARCHIVE_MAP",
        "SiglipConfig",
        "SiglipProcessor",
        "SiglipTextConfig",
        "SiglipVisionConfig",
    ],
    "models.speech_encoder_decoder": ["SpeechEncoderDecoderConfig"],
    "models.speech_to_text": [
        "SPEECH_TO_TEXT_PRETRAINED_CONFIG_ARCHIVE_MAP",
        "Speech2TextConfig",
        "Speech2TextFeatureExtractor",
        "Speech2TextProcessor",
    ],
    "models.speech_to_text_2": [
        "SPEECH_TO_TEXT_2_PRETRAINED_CONFIG_ARCHIVE_MAP",
        "Speech2Text2Config",
        "Speech2Text2Processor",
        "Speech2Text2Tokenizer",
    ],
    "models.speecht5": [
        "SPEECHT5_PRETRAINED_CONFIG_ARCHIVE_MAP",
        "SPEECHT5_PRETRAINED_HIFIGAN_CONFIG_ARCHIVE_MAP",
        "SpeechT5Config",
        "SpeechT5FeatureExtractor",
        "SpeechT5HifiGanConfig",
        "SpeechT5Processor",
    ],
    "models.splinter": [
        "SPLINTER_PRETRAINED_CONFIG_ARCHIVE_MAP",
        "SplinterConfig",
        "SplinterTokenizer",
    ],
    "models.squeezebert": [
        "SQUEEZEBERT_PRETRAINED_CONFIG_ARCHIVE_MAP",
        "SqueezeBertConfig",
        "SqueezeBertTokenizer",
    ],
<<<<<<< HEAD
    "models.starcoder2": ["STARCODER2_PRETRAINED_CONFIG_ARCHIVE_MAP", "Starcoder2Config"],
=======
    "models.stablelm": ["STABLELM_PRETRAINED_CONFIG_ARCHIVE_MAP", "StableLmConfig"],
>>>>>>> 4f09d0fd
    "models.swiftformer": [
        "SWIFTFORMER_PRETRAINED_CONFIG_ARCHIVE_MAP",
        "SwiftFormerConfig",
    ],
    "models.swin": ["SWIN_PRETRAINED_CONFIG_ARCHIVE_MAP", "SwinConfig"],
    "models.swin2sr": ["SWIN2SR_PRETRAINED_CONFIG_ARCHIVE_MAP", "Swin2SRConfig"],
    "models.swinv2": ["SWINV2_PRETRAINED_CONFIG_ARCHIVE_MAP", "Swinv2Config"],
    "models.switch_transformers": [
        "SWITCH_TRANSFORMERS_PRETRAINED_CONFIG_ARCHIVE_MAP",
        "SwitchTransformersConfig",
    ],
    "models.t5": ["T5_PRETRAINED_CONFIG_ARCHIVE_MAP", "T5Config"],
    "models.table_transformer": [
        "TABLE_TRANSFORMER_PRETRAINED_CONFIG_ARCHIVE_MAP",
        "TableTransformerConfig",
    ],
    "models.tapas": [
        "TAPAS_PRETRAINED_CONFIG_ARCHIVE_MAP",
        "TapasConfig",
        "TapasTokenizer",
    ],
    "models.time_series_transformer": [
        "TIME_SERIES_TRANSFORMER_PRETRAINED_CONFIG_ARCHIVE_MAP",
        "TimeSeriesTransformerConfig",
    ],
    "models.timesformer": [
        "TIMESFORMER_PRETRAINED_CONFIG_ARCHIVE_MAP",
        "TimesformerConfig",
    ],
    "models.timm_backbone": ["TimmBackboneConfig"],
    "models.trocr": [
        "TROCR_PRETRAINED_CONFIG_ARCHIVE_MAP",
        "TrOCRConfig",
        "TrOCRProcessor",
    ],
    "models.tvlt": [
        "TVLT_PRETRAINED_CONFIG_ARCHIVE_MAP",
        "TvltConfig",
        "TvltFeatureExtractor",
        "TvltProcessor",
    ],
    "models.tvp": [
        "TVP_PRETRAINED_CONFIG_ARCHIVE_MAP",
        "TvpConfig",
        "TvpProcessor",
    ],
    "models.umt5": ["UMT5Config"],
    "models.unispeech": [
        "UNISPEECH_PRETRAINED_CONFIG_ARCHIVE_MAP",
        "UniSpeechConfig",
    ],
    "models.unispeech_sat": [
        "UNISPEECH_SAT_PRETRAINED_CONFIG_ARCHIVE_MAP",
        "UniSpeechSatConfig",
    ],
    "models.univnet": [
        "UNIVNET_PRETRAINED_CONFIG_ARCHIVE_MAP",
        "UnivNetConfig",
        "UnivNetFeatureExtractor",
    ],
    "models.upernet": ["UperNetConfig"],
    "models.videomae": ["VIDEOMAE_PRETRAINED_CONFIG_ARCHIVE_MAP", "VideoMAEConfig"],
    "models.vilt": [
        "VILT_PRETRAINED_CONFIG_ARCHIVE_MAP",
        "ViltConfig",
        "ViltFeatureExtractor",
        "ViltImageProcessor",
        "ViltProcessor",
    ],
    "models.vipllava": [
        "VIPLLAVA_PRETRAINED_CONFIG_ARCHIVE_MAP",
        "VipLlavaConfig",
    ],
    "models.vision_encoder_decoder": ["VisionEncoderDecoderConfig"],
    "models.vision_text_dual_encoder": [
        "VisionTextDualEncoderConfig",
        "VisionTextDualEncoderProcessor",
    ],
    "models.visual_bert": [
        "VISUAL_BERT_PRETRAINED_CONFIG_ARCHIVE_MAP",
        "VisualBertConfig",
    ],
    "models.vit": ["VIT_PRETRAINED_CONFIG_ARCHIVE_MAP", "ViTConfig"],
    "models.vit_hybrid": [
        "VIT_HYBRID_PRETRAINED_CONFIG_ARCHIVE_MAP",
        "ViTHybridConfig",
    ],
    "models.vit_mae": ["VIT_MAE_PRETRAINED_CONFIG_ARCHIVE_MAP", "ViTMAEConfig"],
    "models.vit_msn": ["VIT_MSN_PRETRAINED_CONFIG_ARCHIVE_MAP", "ViTMSNConfig"],
    "models.vitdet": ["VITDET_PRETRAINED_CONFIG_ARCHIVE_MAP", "VitDetConfig"],
    "models.vitmatte": ["VITMATTE_PRETRAINED_CONFIG_ARCHIVE_MAP", "VitMatteConfig"],
    "models.vits": [
        "VITS_PRETRAINED_CONFIG_ARCHIVE_MAP",
        "VitsConfig",
        "VitsTokenizer",
    ],
    "models.vivit": [
        "VIVIT_PRETRAINED_CONFIG_ARCHIVE_MAP",
        "VivitConfig",
    ],
    "models.wav2vec2": [
        "WAV_2_VEC_2_PRETRAINED_CONFIG_ARCHIVE_MAP",
        "Wav2Vec2Config",
        "Wav2Vec2CTCTokenizer",
        "Wav2Vec2FeatureExtractor",
        "Wav2Vec2Processor",
        "Wav2Vec2Tokenizer",
    ],
    "models.wav2vec2_bert": [
        "WAV2VEC2_BERT_PRETRAINED_CONFIG_ARCHIVE_MAP",
        "Wav2Vec2BertConfig",
        "Wav2Vec2BertProcessor",
    ],
    "models.wav2vec2_conformer": [
        "WAV2VEC2_CONFORMER_PRETRAINED_CONFIG_ARCHIVE_MAP",
        "Wav2Vec2ConformerConfig",
    ],
    "models.wav2vec2_phoneme": ["Wav2Vec2PhonemeCTCTokenizer"],
    "models.wav2vec2_with_lm": ["Wav2Vec2ProcessorWithLM"],
    "models.wavlm": [
        "WAVLM_PRETRAINED_CONFIG_ARCHIVE_MAP",
        "WavLMConfig",
    ],
    "models.whisper": [
        "WHISPER_PRETRAINED_CONFIG_ARCHIVE_MAP",
        "WhisperConfig",
        "WhisperFeatureExtractor",
        "WhisperProcessor",
        "WhisperTokenizer",
    ],
    "models.x_clip": [
        "XCLIP_PRETRAINED_CONFIG_ARCHIVE_MAP",
        "XCLIPConfig",
        "XCLIPProcessor",
        "XCLIPTextConfig",
        "XCLIPVisionConfig",
    ],
    "models.xglm": ["XGLM_PRETRAINED_CONFIG_ARCHIVE_MAP", "XGLMConfig"],
    "models.xlm": ["XLM_PRETRAINED_CONFIG_ARCHIVE_MAP", "XLMConfig", "XLMTokenizer"],
    "models.xlm_prophetnet": [
        "XLM_PROPHETNET_PRETRAINED_CONFIG_ARCHIVE_MAP",
        "XLMProphetNetConfig",
    ],
    "models.xlm_roberta": [
        "XLM_ROBERTA_PRETRAINED_CONFIG_ARCHIVE_MAP",
        "XLMRobertaConfig",
    ],
    "models.xlm_roberta_xl": [
        "XLM_ROBERTA_XL_PRETRAINED_CONFIG_ARCHIVE_MAP",
        "XLMRobertaXLConfig",
    ],
    "models.xlnet": ["XLNET_PRETRAINED_CONFIG_ARCHIVE_MAP", "XLNetConfig"],
    "models.xmod": ["XMOD_PRETRAINED_CONFIG_ARCHIVE_MAP", "XmodConfig"],
    "models.yolos": ["YOLOS_PRETRAINED_CONFIG_ARCHIVE_MAP", "YolosConfig"],
    "models.yoso": ["YOSO_PRETRAINED_CONFIG_ARCHIVE_MAP", "YosoConfig"],
    "onnx": [],
    "pipelines": [
        "AudioClassificationPipeline",
        "AutomaticSpeechRecognitionPipeline",
        "Conversation",
        "ConversationalPipeline",
        "CsvPipelineDataFormat",
        "DepthEstimationPipeline",
        "DocumentQuestionAnsweringPipeline",
        "FeatureExtractionPipeline",
        "FillMaskPipeline",
        "ImageClassificationPipeline",
        "ImageFeatureExtractionPipeline",
        "ImageSegmentationPipeline",
        "ImageToImagePipeline",
        "ImageToTextPipeline",
        "JsonPipelineDataFormat",
        "MaskGenerationPipeline",
        "NerPipeline",
        "ObjectDetectionPipeline",
        "PipedPipelineDataFormat",
        "Pipeline",
        "PipelineDataFormat",
        "QuestionAnsweringPipeline",
        "SummarizationPipeline",
        "TableQuestionAnsweringPipeline",
        "Text2TextGenerationPipeline",
        "TextClassificationPipeline",
        "TextGenerationPipeline",
        "TextToAudioPipeline",
        "TokenClassificationPipeline",
        "TranslationPipeline",
        "VideoClassificationPipeline",
        "VisualQuestionAnsweringPipeline",
        "ZeroShotAudioClassificationPipeline",
        "ZeroShotClassificationPipeline",
        "ZeroShotImageClassificationPipeline",
        "ZeroShotObjectDetectionPipeline",
        "pipeline",
    ],
    "processing_utils": ["ProcessorMixin"],
    "quantizers": [],
    "testing_utils": [],
    "tokenization_utils": ["PreTrainedTokenizer"],
    "tokenization_utils_base": [
        "AddedToken",
        "BatchEncoding",
        "CharSpan",
        "PreTrainedTokenizerBase",
        "SpecialTokensMixin",
        "TokenSpan",
    ],
    "tools": [
        "Agent",
        "AzureOpenAiAgent",
        "HfAgent",
        "LocalAgent",
        "OpenAiAgent",
        "PipelineTool",
        "RemoteTool",
        "Tool",
        "launch_gradio_demo",
        "load_tool",
    ],
    "trainer_callback": [
        "DefaultFlowCallback",
        "EarlyStoppingCallback",
        "PrinterCallback",
        "ProgressCallback",
        "TrainerCallback",
        "TrainerControl",
        "TrainerState",
    ],
    "trainer_utils": [
        "EvalPrediction",
        "IntervalStrategy",
        "SchedulerType",
        "enable_full_determinism",
        "set_seed",
    ],
    "training_args": ["TrainingArguments"],
    "training_args_seq2seq": ["Seq2SeqTrainingArguments"],
    "training_args_tf": ["TFTrainingArguments"],
    "utils": [
        "CONFIG_NAME",
        "MODEL_CARD_NAME",
        "PYTORCH_PRETRAINED_BERT_CACHE",
        "PYTORCH_TRANSFORMERS_CACHE",
        "SPIECE_UNDERLINE",
        "TF2_WEIGHTS_NAME",
        "TF_WEIGHTS_NAME",
        "TRANSFORMERS_CACHE",
        "WEIGHTS_NAME",
        "TensorType",
        "add_end_docstrings",
        "add_start_docstrings",
        "is_apex_available",
        "is_bitsandbytes_available",
        "is_datasets_available",
        "is_decord_available",
        "is_faiss_available",
        "is_flax_available",
        "is_keras_nlp_available",
        "is_phonemizer_available",
        "is_psutil_available",
        "is_py3nvml_available",
        "is_pyctcdecode_available",
        "is_safetensors_available",
        "is_scipy_available",
        "is_sentencepiece_available",
        "is_sklearn_available",
        "is_speech_available",
        "is_tensorflow_text_available",
        "is_tf_available",
        "is_timm_available",
        "is_tokenizers_available",
        "is_torch_available",
        "is_torch_neuroncore_available",
        "is_torch_npu_available",
        "is_torch_tpu_available",
        "is_torchvision_available",
        "is_torch_xpu_available",
        "is_vision_available",
        "logging",
    ],
    "utils.quantization_config": ["AqlmConfig", "AwqConfig", "BitsAndBytesConfig", "GPTQConfig"],
}

# sentencepiece-backed objects
try:
    if not is_sentencepiece_available():
        raise OptionalDependencyNotAvailable()
except OptionalDependencyNotAvailable:
    from .utils import dummy_sentencepiece_objects

    _import_structure["utils.dummy_sentencepiece_objects"] = [
        name for name in dir(dummy_sentencepiece_objects) if not name.startswith("_")
    ]
else:
    _import_structure["models.albert"].append("AlbertTokenizer")
    _import_structure["models.barthez"].append("BarthezTokenizer")
    _import_structure["models.bartpho"].append("BartphoTokenizer")
    _import_structure["models.bert_generation"].append("BertGenerationTokenizer")
    _import_structure["models.big_bird"].append("BigBirdTokenizer")
    _import_structure["models.camembert"].append("CamembertTokenizer")
    _import_structure["models.code_llama"].append("CodeLlamaTokenizer")
    _import_structure["models.cpm"].append("CpmTokenizer")
    _import_structure["models.deberta_v2"].append("DebertaV2Tokenizer")
    _import_structure["models.ernie_m"].append("ErnieMTokenizer")
    _import_structure["models.fnet"].append("FNetTokenizer")
    _import_structure["models.gpt_sw3"].append("GPTSw3Tokenizer")
    _import_structure["models.layoutxlm"].append("LayoutXLMTokenizer")
    _import_structure["models.llama"].append("LlamaTokenizer")
    _import_structure["models.m2m_100"].append("M2M100Tokenizer")
    _import_structure["models.marian"].append("MarianTokenizer")
    _import_structure["models.mbart"].append("MBartTokenizer")
    _import_structure["models.mbart50"].append("MBart50Tokenizer")
    _import_structure["models.mluke"].append("MLukeTokenizer")
    _import_structure["models.mt5"].append("MT5Tokenizer")
    _import_structure["models.nllb"].append("NllbTokenizer")
    _import_structure["models.pegasus"].append("PegasusTokenizer")
    _import_structure["models.plbart"].append("PLBartTokenizer")
    _import_structure["models.reformer"].append("ReformerTokenizer")
    _import_structure["models.rembert"].append("RemBertTokenizer")
    _import_structure["models.seamless_m4t"].append("SeamlessM4TTokenizer")
    _import_structure["models.siglip"].append("SiglipTokenizer")
    _import_structure["models.speech_to_text"].append("Speech2TextTokenizer")
    _import_structure["models.speecht5"].append("SpeechT5Tokenizer")
    _import_structure["models.t5"].append("T5Tokenizer")
    _import_structure["models.xglm"].append("XGLMTokenizer")
    _import_structure["models.xlm_prophetnet"].append("XLMProphetNetTokenizer")
    _import_structure["models.xlm_roberta"].append("XLMRobertaTokenizer")
    _import_structure["models.xlnet"].append("XLNetTokenizer")

# tokenizers-backed objects
try:
    if not is_tokenizers_available():
        raise OptionalDependencyNotAvailable()
except OptionalDependencyNotAvailable:
    from .utils import dummy_tokenizers_objects

    _import_structure["utils.dummy_tokenizers_objects"] = [
        name for name in dir(dummy_tokenizers_objects) if not name.startswith("_")
    ]
else:
    # Fast tokenizers structure
    _import_structure["models.albert"].append("AlbertTokenizerFast")
    _import_structure["models.bart"].append("BartTokenizerFast")
    _import_structure["models.barthez"].append("BarthezTokenizerFast")
    _import_structure["models.bert"].append("BertTokenizerFast")
    _import_structure["models.big_bird"].append("BigBirdTokenizerFast")
    _import_structure["models.blenderbot"].append("BlenderbotTokenizerFast")
    _import_structure["models.blenderbot_small"].append("BlenderbotSmallTokenizerFast")
    _import_structure["models.bloom"].append("BloomTokenizerFast")
    _import_structure["models.camembert"].append("CamembertTokenizerFast")
    _import_structure["models.clip"].append("CLIPTokenizerFast")
    _import_structure["models.code_llama"].append("CodeLlamaTokenizerFast")
    _import_structure["models.codegen"].append("CodeGenTokenizerFast")
    _import_structure["models.convbert"].append("ConvBertTokenizerFast")
    _import_structure["models.cpm"].append("CpmTokenizerFast")
    _import_structure["models.deberta"].append("DebertaTokenizerFast")
    _import_structure["models.deberta_v2"].append("DebertaV2TokenizerFast")
    _import_structure["models.deprecated.retribert"].append("RetriBertTokenizerFast")
    _import_structure["models.distilbert"].append("DistilBertTokenizerFast")
    _import_structure["models.dpr"].extend(
        [
            "DPRContextEncoderTokenizerFast",
            "DPRQuestionEncoderTokenizerFast",
            "DPRReaderTokenizerFast",
        ]
    )
    _import_structure["models.electra"].append("ElectraTokenizerFast")
    _import_structure["models.fnet"].append("FNetTokenizerFast")
    _import_structure["models.funnel"].append("FunnelTokenizerFast")
    _import_structure["models.gpt2"].append("GPT2TokenizerFast")
    _import_structure["models.gpt_neox"].append("GPTNeoXTokenizerFast")
    _import_structure["models.gpt_neox_japanese"].append("GPTNeoXJapaneseTokenizer")
    _import_structure["models.herbert"].append("HerbertTokenizerFast")
    _import_structure["models.layoutlm"].append("LayoutLMTokenizerFast")
    _import_structure["models.layoutlmv2"].append("LayoutLMv2TokenizerFast")
    _import_structure["models.layoutlmv3"].append("LayoutLMv3TokenizerFast")
    _import_structure["models.layoutxlm"].append("LayoutXLMTokenizerFast")
    _import_structure["models.led"].append("LEDTokenizerFast")
    _import_structure["models.llama"].append("LlamaTokenizerFast")
    _import_structure["models.longformer"].append("LongformerTokenizerFast")
    _import_structure["models.lxmert"].append("LxmertTokenizerFast")
    _import_structure["models.markuplm"].append("MarkupLMTokenizerFast")
    _import_structure["models.mbart"].append("MBartTokenizerFast")
    _import_structure["models.mbart50"].append("MBart50TokenizerFast")
    _import_structure["models.mobilebert"].append("MobileBertTokenizerFast")
    _import_structure["models.mpnet"].append("MPNetTokenizerFast")
    _import_structure["models.mt5"].append("MT5TokenizerFast")
    _import_structure["models.mvp"].append("MvpTokenizerFast")
    _import_structure["models.nllb"].append("NllbTokenizerFast")
    _import_structure["models.nougat"].append("NougatTokenizerFast")
    _import_structure["models.openai"].append("OpenAIGPTTokenizerFast")
    _import_structure["models.pegasus"].append("PegasusTokenizerFast")
    _import_structure["models.qwen2"].append("Qwen2TokenizerFast")
    _import_structure["models.realm"].append("RealmTokenizerFast")
    _import_structure["models.reformer"].append("ReformerTokenizerFast")
    _import_structure["models.rembert"].append("RemBertTokenizerFast")
    _import_structure["models.roberta"].append("RobertaTokenizerFast")
    _import_structure["models.roformer"].append("RoFormerTokenizerFast")
    _import_structure["models.seamless_m4t"].append("SeamlessM4TTokenizerFast")
    _import_structure["models.splinter"].append("SplinterTokenizerFast")
    _import_structure["models.squeezebert"].append("SqueezeBertTokenizerFast")
    _import_structure["models.t5"].append("T5TokenizerFast")
    _import_structure["models.whisper"].append("WhisperTokenizerFast")
    _import_structure["models.xglm"].append("XGLMTokenizerFast")
    _import_structure["models.xlm_roberta"].append("XLMRobertaTokenizerFast")
    _import_structure["models.xlnet"].append("XLNetTokenizerFast")
    _import_structure["tokenization_utils_fast"] = ["PreTrainedTokenizerFast"]


try:
    if not (is_sentencepiece_available() and is_tokenizers_available()):
        raise OptionalDependencyNotAvailable()
except OptionalDependencyNotAvailable:
    from .utils import dummy_sentencepiece_and_tokenizers_objects

    _import_structure["utils.dummy_sentencepiece_and_tokenizers_objects"] = [
        name for name in dir(dummy_sentencepiece_and_tokenizers_objects) if not name.startswith("_")
    ]
else:
    _import_structure["convert_slow_tokenizer"] = [
        "SLOW_TO_FAST_CONVERTERS",
        "convert_slow_tokenizer",
    ]

# Tensorflow-text-specific objects
try:
    if not is_tensorflow_text_available():
        raise OptionalDependencyNotAvailable()
except OptionalDependencyNotAvailable:
    from .utils import dummy_tensorflow_text_objects

    _import_structure["utils.dummy_tensorflow_text_objects"] = [
        name for name in dir(dummy_tensorflow_text_objects) if not name.startswith("_")
    ]
else:
    _import_structure["models.bert"].append("TFBertTokenizer")

# keras-nlp-specific objects
try:
    if not is_keras_nlp_available():
        raise OptionalDependencyNotAvailable()
except OptionalDependencyNotAvailable:
    from .utils import dummy_keras_nlp_objects

    _import_structure["utils.dummy_keras_nlp_objects"] = [
        name for name in dir(dummy_keras_nlp_objects) if not name.startswith("_")
    ]
else:
    _import_structure["models.gpt2"].append("TFGPT2Tokenizer")

# Vision-specific objects
try:
    if not is_vision_available():
        raise OptionalDependencyNotAvailable()
except OptionalDependencyNotAvailable:
    from .utils import dummy_vision_objects

    _import_structure["utils.dummy_vision_objects"] = [
        name for name in dir(dummy_vision_objects) if not name.startswith("_")
    ]
else:
    _import_structure["image_processing_utils"] = ["ImageProcessingMixin"]
    _import_structure["image_utils"] = ["ImageFeatureExtractionMixin"]
    _import_structure["models.beit"].extend(["BeitFeatureExtractor", "BeitImageProcessor"])
    _import_structure["models.bit"].extend(["BitImageProcessor"])
    _import_structure["models.blip"].extend(["BlipImageProcessor"])
    _import_structure["models.bridgetower"].append("BridgeTowerImageProcessor")
    _import_structure["models.chinese_clip"].extend(["ChineseCLIPFeatureExtractor", "ChineseCLIPImageProcessor"])
    _import_structure["models.clip"].extend(["CLIPFeatureExtractor", "CLIPImageProcessor"])
    _import_structure["models.conditional_detr"].extend(
        ["ConditionalDetrFeatureExtractor", "ConditionalDetrImageProcessor"]
    )
    _import_structure["models.convnext"].extend(["ConvNextFeatureExtractor", "ConvNextImageProcessor"])
    _import_structure["models.deformable_detr"].extend(
        ["DeformableDetrFeatureExtractor", "DeformableDetrImageProcessor"]
    )
    _import_structure["models.deit"].extend(["DeiTFeatureExtractor", "DeiTImageProcessor"])
    _import_structure["models.deta"].append("DetaImageProcessor")
    _import_structure["models.detr"].extend(["DetrFeatureExtractor", "DetrImageProcessor"])
    _import_structure["models.donut"].extend(["DonutFeatureExtractor", "DonutImageProcessor"])
    _import_structure["models.dpt"].extend(["DPTFeatureExtractor", "DPTImageProcessor"])
    _import_structure["models.efficientformer"].append("EfficientFormerImageProcessor")
    _import_structure["models.efficientnet"].append("EfficientNetImageProcessor")
    _import_structure["models.flava"].extend(["FlavaFeatureExtractor", "FlavaImageProcessor", "FlavaProcessor"])
    _import_structure["models.fuyu"].extend(["FuyuImageProcessor", "FuyuProcessor"])
    _import_structure["models.glpn"].extend(["GLPNFeatureExtractor", "GLPNImageProcessor"])
    _import_structure["models.idefics"].extend(["IdeficsImageProcessor"])
    _import_structure["models.imagegpt"].extend(["ImageGPTFeatureExtractor", "ImageGPTImageProcessor"])
    _import_structure["models.layoutlmv2"].extend(["LayoutLMv2FeatureExtractor", "LayoutLMv2ImageProcessor"])
    _import_structure["models.layoutlmv3"].extend(["LayoutLMv3FeatureExtractor", "LayoutLMv3ImageProcessor"])
    _import_structure["models.levit"].extend(["LevitFeatureExtractor", "LevitImageProcessor"])
    _import_structure["models.mask2former"].append("Mask2FormerImageProcessor")
    _import_structure["models.maskformer"].extend(["MaskFormerFeatureExtractor", "MaskFormerImageProcessor"])
    _import_structure["models.mobilenet_v1"].extend(["MobileNetV1FeatureExtractor", "MobileNetV1ImageProcessor"])
    _import_structure["models.mobilenet_v2"].extend(["MobileNetV2FeatureExtractor", "MobileNetV2ImageProcessor"])
    _import_structure["models.mobilevit"].extend(["MobileViTFeatureExtractor", "MobileViTImageProcessor"])
    _import_structure["models.nougat"].append("NougatImageProcessor")
    _import_structure["models.oneformer"].extend(["OneFormerImageProcessor"])
    _import_structure["models.owlv2"].append("Owlv2ImageProcessor")
    _import_structure["models.owlvit"].extend(["OwlViTFeatureExtractor", "OwlViTImageProcessor"])
    _import_structure["models.perceiver"].extend(["PerceiverFeatureExtractor", "PerceiverImageProcessor"])
    _import_structure["models.pix2struct"].extend(["Pix2StructImageProcessor"])
    _import_structure["models.poolformer"].extend(["PoolFormerFeatureExtractor", "PoolFormerImageProcessor"])
    _import_structure["models.pvt"].extend(["PvtImageProcessor"])
    _import_structure["models.sam"].extend(["SamImageProcessor"])
    _import_structure["models.segformer"].extend(["SegformerFeatureExtractor", "SegformerImageProcessor"])
    _import_structure["models.siglip"].append("SiglipImageProcessor")
    _import_structure["models.swin2sr"].append("Swin2SRImageProcessor")
    _import_structure["models.tvlt"].append("TvltImageProcessor")
    _import_structure["models.tvp"].append("TvpImageProcessor")
    _import_structure["models.videomae"].extend(["VideoMAEFeatureExtractor", "VideoMAEImageProcessor"])
    _import_structure["models.vilt"].extend(["ViltFeatureExtractor", "ViltImageProcessor", "ViltProcessor"])
    _import_structure["models.vit"].extend(["ViTFeatureExtractor", "ViTImageProcessor"])
    _import_structure["models.vit_hybrid"].extend(["ViTHybridImageProcessor"])
    _import_structure["models.vitmatte"].append("VitMatteImageProcessor")
    _import_structure["models.vivit"].append("VivitImageProcessor")
    _import_structure["models.yolos"].extend(["YolosFeatureExtractor", "YolosImageProcessor"])


# PyTorch-backed objects
try:
    if not is_torch_available():
        raise OptionalDependencyNotAvailable()
except OptionalDependencyNotAvailable:
    from .utils import dummy_pt_objects

    _import_structure["utils.dummy_pt_objects"] = [name for name in dir(dummy_pt_objects) if not name.startswith("_")]
else:
    _import_structure["activations"] = []
    _import_structure["benchmark.benchmark"] = ["PyTorchBenchmark"]
    _import_structure["benchmark.benchmark_args"] = ["PyTorchBenchmarkArguments"]
    _import_structure["cache_utils"] = ["Cache", "DynamicCache", "SinkCache", "StaticCache"]
    _import_structure["data.datasets"] = [
        "GlueDataset",
        "GlueDataTrainingArguments",
        "LineByLineTextDataset",
        "LineByLineWithRefDataset",
        "LineByLineWithSOPTextDataset",
        "SquadDataset",
        "SquadDataTrainingArguments",
        "TextDataset",
        "TextDatasetForNextSentencePrediction",
    ]
    _import_structure["generation"].extend(
        [
            "AlternatingCodebooksLogitsProcessor",
            "BeamScorer",
            "BeamSearchScorer",
            "ClassifierFreeGuidanceLogitsProcessor",
            "ConstrainedBeamSearchScorer",
            "Constraint",
            "ConstraintListState",
            "DisjunctiveConstraint",
            "EncoderNoRepeatNGramLogitsProcessor",
            "EncoderRepetitionPenaltyLogitsProcessor",
            "EpsilonLogitsWarper",
            "EtaLogitsWarper",
            "ExponentialDecayLengthPenalty",
            "ForcedBOSTokenLogitsProcessor",
            "ForcedEOSTokenLogitsProcessor",
            "ForceTokensLogitsProcessor",
            "GenerationMixin",
            "HammingDiversityLogitsProcessor",
            "InfNanRemoveLogitsProcessor",
            "LogitNormalization",
            "LogitsProcessor",
            "LogitsProcessorList",
            "LogitsWarper",
            "MaxLengthCriteria",
            "MaxTimeCriteria",
            "MinLengthLogitsProcessor",
            "MinNewTokensLengthLogitsProcessor",
            "NoBadWordsLogitsProcessor",
            "NoRepeatNGramLogitsProcessor",
            "PhrasalConstraint",
            "PrefixConstrainedLogitsProcessor",
            "RepetitionPenaltyLogitsProcessor",
            "SequenceBiasLogitsProcessor",
            "StoppingCriteria",
            "StoppingCriteriaList",
            "SuppressTokensAtBeginLogitsProcessor",
            "SuppressTokensLogitsProcessor",
            "TemperatureLogitsWarper",
            "TopKLogitsWarper",
            "TopPLogitsWarper",
            "TypicalLogitsWarper",
            "UnbatchedClassifierFreeGuidanceLogitsProcessor",
            "WhisperTimeStampLogitsProcessor",
            "top_k_top_p_filtering",
        ]
    )
    _import_structure["generation_utils"] = []
    _import_structure["modeling_outputs"] = []
    _import_structure["modeling_utils"] = ["PreTrainedModel"]

    # PyTorch models structure

    _import_structure["models.albert"].extend(
        [
            "ALBERT_PRETRAINED_MODEL_ARCHIVE_LIST",
            "AlbertForMaskedLM",
            "AlbertForMultipleChoice",
            "AlbertForPreTraining",
            "AlbertForQuestionAnswering",
            "AlbertForSequenceClassification",
            "AlbertForTokenClassification",
            "AlbertModel",
            "AlbertPreTrainedModel",
            "load_tf_weights_in_albert",
        ]
    )

    _import_structure["models.align"].extend(
        [
            "ALIGN_PRETRAINED_MODEL_ARCHIVE_LIST",
            "AlignModel",
            "AlignPreTrainedModel",
            "AlignTextModel",
            "AlignVisionModel",
        ]
    )
    _import_structure["models.altclip"].extend(
        [
            "ALTCLIP_PRETRAINED_MODEL_ARCHIVE_LIST",
            "AltCLIPModel",
            "AltCLIPPreTrainedModel",
            "AltCLIPTextModel",
            "AltCLIPVisionModel",
        ]
    )
    _import_structure["models.audio_spectrogram_transformer"].extend(
        [
            "AUDIO_SPECTROGRAM_TRANSFORMER_PRETRAINED_MODEL_ARCHIVE_LIST",
            "ASTForAudioClassification",
            "ASTModel",
            "ASTPreTrainedModel",
        ]
    )
    _import_structure["models.auto"].extend(
        [
            "MODEL_FOR_AUDIO_CLASSIFICATION_MAPPING",
            "MODEL_FOR_AUDIO_FRAME_CLASSIFICATION_MAPPING",
            "MODEL_FOR_AUDIO_XVECTOR_MAPPING",
            "MODEL_FOR_BACKBONE_MAPPING",
            "MODEL_FOR_CAUSAL_IMAGE_MODELING_MAPPING",
            "MODEL_FOR_CAUSAL_LM_MAPPING",
            "MODEL_FOR_CTC_MAPPING",
            "MODEL_FOR_DEPTH_ESTIMATION_MAPPING",
            "MODEL_FOR_DOCUMENT_QUESTION_ANSWERING_MAPPING",
            "MODEL_FOR_IMAGE_CLASSIFICATION_MAPPING",
            "MODEL_FOR_IMAGE_SEGMENTATION_MAPPING",
            "MODEL_FOR_IMAGE_TO_IMAGE_MAPPING",
            "MODEL_FOR_INSTANCE_SEGMENTATION_MAPPING",
            "MODEL_FOR_MASKED_IMAGE_MODELING_MAPPING",
            "MODEL_FOR_MASKED_LM_MAPPING",
            "MODEL_FOR_MASK_GENERATION_MAPPING",
            "MODEL_FOR_MULTIPLE_CHOICE_MAPPING",
            "MODEL_FOR_NEXT_SENTENCE_PREDICTION_MAPPING",
            "MODEL_FOR_OBJECT_DETECTION_MAPPING",
            "MODEL_FOR_PRETRAINING_MAPPING",
            "MODEL_FOR_QUESTION_ANSWERING_MAPPING",
            "MODEL_FOR_SEMANTIC_SEGMENTATION_MAPPING",
            "MODEL_FOR_SEQ_TO_SEQ_CAUSAL_LM_MAPPING",
            "MODEL_FOR_SEQUENCE_CLASSIFICATION_MAPPING",
            "MODEL_FOR_SPEECH_SEQ_2_SEQ_MAPPING",
            "MODEL_FOR_TABLE_QUESTION_ANSWERING_MAPPING",
            "MODEL_FOR_TEXT_ENCODING_MAPPING",
            "MODEL_FOR_TEXT_TO_SPECTROGRAM_MAPPING",
            "MODEL_FOR_TEXT_TO_WAVEFORM_MAPPING",
            "MODEL_FOR_TIME_SERIES_CLASSIFICATION_MAPPING",
            "MODEL_FOR_TIME_SERIES_REGRESSION_MAPPING",
            "MODEL_FOR_TOKEN_CLASSIFICATION_MAPPING",
            "MODEL_FOR_UNIVERSAL_SEGMENTATION_MAPPING",
            "MODEL_FOR_VIDEO_CLASSIFICATION_MAPPING",
            "MODEL_FOR_VISION_2_SEQ_MAPPING",
            "MODEL_FOR_VISUAL_QUESTION_ANSWERING_MAPPING",
            "MODEL_FOR_ZERO_SHOT_IMAGE_CLASSIFICATION_MAPPING",
            "MODEL_FOR_ZERO_SHOT_OBJECT_DETECTION_MAPPING",
            "MODEL_MAPPING",
            "MODEL_WITH_LM_HEAD_MAPPING",
            "AutoBackbone",
            "AutoModel",
            "AutoModelForAudioClassification",
            "AutoModelForAudioFrameClassification",
            "AutoModelForAudioXVector",
            "AutoModelForCausalLM",
            "AutoModelForCTC",
            "AutoModelForDepthEstimation",
            "AutoModelForDocumentQuestionAnswering",
            "AutoModelForImageClassification",
            "AutoModelForImageSegmentation",
            "AutoModelForImageToImage",
            "AutoModelForInstanceSegmentation",
            "AutoModelForMaskedImageModeling",
            "AutoModelForMaskedLM",
            "AutoModelForMaskGeneration",
            "AutoModelForMultipleChoice",
            "AutoModelForNextSentencePrediction",
            "AutoModelForObjectDetection",
            "AutoModelForPreTraining",
            "AutoModelForQuestionAnswering",
            "AutoModelForSemanticSegmentation",
            "AutoModelForSeq2SeqLM",
            "AutoModelForSequenceClassification",
            "AutoModelForSpeechSeq2Seq",
            "AutoModelForTableQuestionAnswering",
            "AutoModelForTextEncoding",
            "AutoModelForTextToSpectrogram",
            "AutoModelForTextToWaveform",
            "AutoModelForTokenClassification",
            "AutoModelForUniversalSegmentation",
            "AutoModelForVideoClassification",
            "AutoModelForVision2Seq",
            "AutoModelForVisualQuestionAnswering",
            "AutoModelForZeroShotImageClassification",
            "AutoModelForZeroShotObjectDetection",
            "AutoModelWithLMHead",
        ]
    )
    _import_structure["models.autoformer"].extend(
        [
            "AUTOFORMER_PRETRAINED_MODEL_ARCHIVE_LIST",
            "AutoformerForPrediction",
            "AutoformerModel",
            "AutoformerPreTrainedModel",
        ]
    )
    _import_structure["models.bark"].extend(
        [
            "BARK_PRETRAINED_MODEL_ARCHIVE_LIST",
            "BarkCausalModel",
            "BarkCoarseModel",
            "BarkFineModel",
            "BarkModel",
            "BarkPreTrainedModel",
            "BarkSemanticModel",
        ]
    )
    _import_structure["models.bart"].extend(
        [
            "BART_PRETRAINED_MODEL_ARCHIVE_LIST",
            "BartForCausalLM",
            "BartForConditionalGeneration",
            "BartForQuestionAnswering",
            "BartForSequenceClassification",
            "BartModel",
            "BartPretrainedModel",
            "BartPreTrainedModel",
            "PretrainedBartModel",
        ]
    )
    _import_structure["models.beit"].extend(
        [
            "BEIT_PRETRAINED_MODEL_ARCHIVE_LIST",
            "BeitBackbone",
            "BeitForImageClassification",
            "BeitForMaskedImageModeling",
            "BeitForSemanticSegmentation",
            "BeitModel",
            "BeitPreTrainedModel",
        ]
    )
    _import_structure["models.bert"].extend(
        [
            "BERT_PRETRAINED_MODEL_ARCHIVE_LIST",
            "BertForMaskedLM",
            "BertForMultipleChoice",
            "BertForNextSentencePrediction",
            "BertForPreTraining",
            "BertForQuestionAnswering",
            "BertForSequenceClassification",
            "BertForTokenClassification",
            "BertLayer",
            "BertLMHeadModel",
            "BertModel",
            "BertPreTrainedModel",
            "load_tf_weights_in_bert",
        ]
    )
    _import_structure["models.bert_generation"].extend(
        [
            "BertGenerationDecoder",
            "BertGenerationEncoder",
            "BertGenerationPreTrainedModel",
            "load_tf_weights_in_bert_generation",
        ]
    )
    _import_structure["models.big_bird"].extend(
        [
            "BIG_BIRD_PRETRAINED_MODEL_ARCHIVE_LIST",
            "BigBirdForCausalLM",
            "BigBirdForMaskedLM",
            "BigBirdForMultipleChoice",
            "BigBirdForPreTraining",
            "BigBirdForQuestionAnswering",
            "BigBirdForSequenceClassification",
            "BigBirdForTokenClassification",
            "BigBirdLayer",
            "BigBirdModel",
            "BigBirdPreTrainedModel",
            "load_tf_weights_in_big_bird",
        ]
    )
    _import_structure["models.bigbird_pegasus"].extend(
        [
            "BIGBIRD_PEGASUS_PRETRAINED_MODEL_ARCHIVE_LIST",
            "BigBirdPegasusForCausalLM",
            "BigBirdPegasusForConditionalGeneration",
            "BigBirdPegasusForQuestionAnswering",
            "BigBirdPegasusForSequenceClassification",
            "BigBirdPegasusModel",
            "BigBirdPegasusPreTrainedModel",
        ]
    )
    _import_structure["models.biogpt"].extend(
        [
            "BIOGPT_PRETRAINED_MODEL_ARCHIVE_LIST",
            "BioGptForCausalLM",
            "BioGptForSequenceClassification",
            "BioGptForTokenClassification",
            "BioGptModel",
            "BioGptPreTrainedModel",
        ]
    )
    _import_structure["models.bit"].extend(
        [
            "BIT_PRETRAINED_MODEL_ARCHIVE_LIST",
            "BitBackbone",
            "BitForImageClassification",
            "BitModel",
            "BitPreTrainedModel",
        ]
    )
    _import_structure["models.blenderbot"].extend(
        [
            "BLENDERBOT_PRETRAINED_MODEL_ARCHIVE_LIST",
            "BlenderbotForCausalLM",
            "BlenderbotForConditionalGeneration",
            "BlenderbotModel",
            "BlenderbotPreTrainedModel",
        ]
    )
    _import_structure["models.blenderbot_small"].extend(
        [
            "BLENDERBOT_SMALL_PRETRAINED_MODEL_ARCHIVE_LIST",
            "BlenderbotSmallForCausalLM",
            "BlenderbotSmallForConditionalGeneration",
            "BlenderbotSmallModel",
            "BlenderbotSmallPreTrainedModel",
        ]
    )
    _import_structure["models.blip"].extend(
        [
            "BLIP_PRETRAINED_MODEL_ARCHIVE_LIST",
            "BlipForConditionalGeneration",
            "BlipForImageTextRetrieval",
            "BlipForQuestionAnswering",
            "BlipModel",
            "BlipPreTrainedModel",
            "BlipTextModel",
            "BlipVisionModel",
        ]
    )
    _import_structure["models.blip_2"].extend(
        [
            "BLIP_2_PRETRAINED_MODEL_ARCHIVE_LIST",
            "Blip2ForConditionalGeneration",
            "Blip2Model",
            "Blip2PreTrainedModel",
            "Blip2QFormerModel",
            "Blip2VisionModel",
        ]
    )
    _import_structure["models.bloom"].extend(
        [
            "BLOOM_PRETRAINED_MODEL_ARCHIVE_LIST",
            "BloomForCausalLM",
            "BloomForQuestionAnswering",
            "BloomForSequenceClassification",
            "BloomForTokenClassification",
            "BloomModel",
            "BloomPreTrainedModel",
        ]
    )
    _import_structure["models.bridgetower"].extend(
        [
            "BRIDGETOWER_PRETRAINED_MODEL_ARCHIVE_LIST",
            "BridgeTowerForContrastiveLearning",
            "BridgeTowerForImageAndTextRetrieval",
            "BridgeTowerForMaskedLM",
            "BridgeTowerModel",
            "BridgeTowerPreTrainedModel",
        ]
    )
    _import_structure["models.bros"].extend(
        [
            "BROS_PRETRAINED_MODEL_ARCHIVE_LIST",
            "BrosForTokenClassification",
            "BrosModel",
            "BrosPreTrainedModel",
            "BrosProcessor",
            "BrosSpadeEEForTokenClassification",
            "BrosSpadeELForTokenClassification",
        ]
    )
    _import_structure["models.camembert"].extend(
        [
            "CAMEMBERT_PRETRAINED_MODEL_ARCHIVE_LIST",
            "CamembertForCausalLM",
            "CamembertForMaskedLM",
            "CamembertForMultipleChoice",
            "CamembertForQuestionAnswering",
            "CamembertForSequenceClassification",
            "CamembertForTokenClassification",
            "CamembertModel",
            "CamembertPreTrainedModel",
        ]
    )
    _import_structure["models.canine"].extend(
        [
            "CANINE_PRETRAINED_MODEL_ARCHIVE_LIST",
            "CanineForMultipleChoice",
            "CanineForQuestionAnswering",
            "CanineForSequenceClassification",
            "CanineForTokenClassification",
            "CanineLayer",
            "CanineModel",
            "CaninePreTrainedModel",
            "load_tf_weights_in_canine",
        ]
    )
    _import_structure["models.chinese_clip"].extend(
        [
            "CHINESE_CLIP_PRETRAINED_MODEL_ARCHIVE_LIST",
            "ChineseCLIPModel",
            "ChineseCLIPPreTrainedModel",
            "ChineseCLIPTextModel",
            "ChineseCLIPVisionModel",
        ]
    )
    _import_structure["models.clap"].extend(
        [
            "CLAP_PRETRAINED_MODEL_ARCHIVE_LIST",
            "ClapAudioModel",
            "ClapAudioModelWithProjection",
            "ClapFeatureExtractor",
            "ClapModel",
            "ClapPreTrainedModel",
            "ClapTextModel",
            "ClapTextModelWithProjection",
        ]
    )
    _import_structure["models.clip"].extend(
        [
            "CLIP_PRETRAINED_MODEL_ARCHIVE_LIST",
            "CLIPForImageClassification",
            "CLIPModel",
            "CLIPPreTrainedModel",
            "CLIPTextModel",
            "CLIPTextModelWithProjection",
            "CLIPVisionModel",
            "CLIPVisionModelWithProjection",
        ]
    )
    _import_structure["models.clipseg"].extend(
        [
            "CLIPSEG_PRETRAINED_MODEL_ARCHIVE_LIST",
            "CLIPSegForImageSegmentation",
            "CLIPSegModel",
            "CLIPSegPreTrainedModel",
            "CLIPSegTextModel",
            "CLIPSegVisionModel",
        ]
    )
    _import_structure["models.clvp"].extend(
        [
            "CLVP_PRETRAINED_MODEL_ARCHIVE_LIST",
            "ClvpDecoder",
            "ClvpEncoder",
            "ClvpForCausalLM",
            "ClvpModel",
            "ClvpModelForConditionalGeneration",
            "ClvpPreTrainedModel",
        ]
    )
    _import_structure["models.codegen"].extend(
        [
            "CODEGEN_PRETRAINED_MODEL_ARCHIVE_LIST",
            "CodeGenForCausalLM",
            "CodeGenModel",
            "CodeGenPreTrainedModel",
        ]
    )
    _import_structure["models.conditional_detr"].extend(
        [
            "CONDITIONAL_DETR_PRETRAINED_MODEL_ARCHIVE_LIST",
            "ConditionalDetrForObjectDetection",
            "ConditionalDetrForSegmentation",
            "ConditionalDetrModel",
            "ConditionalDetrPreTrainedModel",
        ]
    )
    _import_structure["models.convbert"].extend(
        [
            "CONVBERT_PRETRAINED_MODEL_ARCHIVE_LIST",
            "ConvBertForMaskedLM",
            "ConvBertForMultipleChoice",
            "ConvBertForQuestionAnswering",
            "ConvBertForSequenceClassification",
            "ConvBertForTokenClassification",
            "ConvBertLayer",
            "ConvBertModel",
            "ConvBertPreTrainedModel",
            "load_tf_weights_in_convbert",
        ]
    )
    _import_structure["models.convnext"].extend(
        [
            "CONVNEXT_PRETRAINED_MODEL_ARCHIVE_LIST",
            "ConvNextBackbone",
            "ConvNextForImageClassification",
            "ConvNextModel",
            "ConvNextPreTrainedModel",
        ]
    )
    _import_structure["models.convnextv2"].extend(
        [
            "CONVNEXTV2_PRETRAINED_MODEL_ARCHIVE_LIST",
            "ConvNextV2Backbone",
            "ConvNextV2ForImageClassification",
            "ConvNextV2Model",
            "ConvNextV2PreTrainedModel",
        ]
    )
    _import_structure["models.cpmant"].extend(
        [
            "CPMANT_PRETRAINED_MODEL_ARCHIVE_LIST",
            "CpmAntForCausalLM",
            "CpmAntModel",
            "CpmAntPreTrainedModel",
        ]
    )
    _import_structure["models.ctrl"].extend(
        [
            "CTRL_PRETRAINED_MODEL_ARCHIVE_LIST",
            "CTRLForSequenceClassification",
            "CTRLLMHeadModel",
            "CTRLModel",
            "CTRLPreTrainedModel",
        ]
    )
    _import_structure["models.cvt"].extend(
        [
            "CVT_PRETRAINED_MODEL_ARCHIVE_LIST",
            "CvtForImageClassification",
            "CvtModel",
            "CvtPreTrainedModel",
        ]
    )
    _import_structure["models.data2vec"].extend(
        [
            "DATA2VEC_AUDIO_PRETRAINED_MODEL_ARCHIVE_LIST",
            "DATA2VEC_TEXT_PRETRAINED_MODEL_ARCHIVE_LIST",
            "DATA2VEC_VISION_PRETRAINED_MODEL_ARCHIVE_LIST",
            "Data2VecAudioForAudioFrameClassification",
            "Data2VecAudioForCTC",
            "Data2VecAudioForSequenceClassification",
            "Data2VecAudioForXVector",
            "Data2VecAudioModel",
            "Data2VecAudioPreTrainedModel",
            "Data2VecTextForCausalLM",
            "Data2VecTextForMaskedLM",
            "Data2VecTextForMultipleChoice",
            "Data2VecTextForQuestionAnswering",
            "Data2VecTextForSequenceClassification",
            "Data2VecTextForTokenClassification",
            "Data2VecTextModel",
            "Data2VecTextPreTrainedModel",
            "Data2VecVisionForImageClassification",
            "Data2VecVisionForSemanticSegmentation",
            "Data2VecVisionModel",
            "Data2VecVisionPreTrainedModel",
        ]
    )
    _import_structure["models.deberta"].extend(
        [
            "DEBERTA_PRETRAINED_MODEL_ARCHIVE_LIST",
            "DebertaForMaskedLM",
            "DebertaForQuestionAnswering",
            "DebertaForSequenceClassification",
            "DebertaForTokenClassification",
            "DebertaModel",
            "DebertaPreTrainedModel",
        ]
    )
    _import_structure["models.deberta_v2"].extend(
        [
            "DEBERTA_V2_PRETRAINED_MODEL_ARCHIVE_LIST",
            "DebertaV2ForMaskedLM",
            "DebertaV2ForMultipleChoice",
            "DebertaV2ForQuestionAnswering",
            "DebertaV2ForSequenceClassification",
            "DebertaV2ForTokenClassification",
            "DebertaV2Model",
            "DebertaV2PreTrainedModel",
        ]
    )
    _import_structure["models.decision_transformer"].extend(
        [
            "DECISION_TRANSFORMER_PRETRAINED_MODEL_ARCHIVE_LIST",
            "DecisionTransformerGPT2Model",
            "DecisionTransformerGPT2PreTrainedModel",
            "DecisionTransformerModel",
            "DecisionTransformerPreTrainedModel",
        ]
    )
    _import_structure["models.deformable_detr"].extend(
        [
            "DEFORMABLE_DETR_PRETRAINED_MODEL_ARCHIVE_LIST",
            "DeformableDetrForObjectDetection",
            "DeformableDetrModel",
            "DeformableDetrPreTrainedModel",
        ]
    )
    _import_structure["models.deit"].extend(
        [
            "DEIT_PRETRAINED_MODEL_ARCHIVE_LIST",
            "DeiTForImageClassification",
            "DeiTForImageClassificationWithTeacher",
            "DeiTForMaskedImageModeling",
            "DeiTModel",
            "DeiTPreTrainedModel",
        ]
    )
    _import_structure["models.deprecated.mctct"].extend(
        [
            "MCTCT_PRETRAINED_MODEL_ARCHIVE_LIST",
            "MCTCTForCTC",
            "MCTCTModel",
            "MCTCTPreTrainedModel",
        ]
    )
    _import_structure["models.deprecated.mmbt"].extend(["MMBTForClassification", "MMBTModel", "ModalEmbeddings"])
    _import_structure["models.deprecated.open_llama"].extend(
        [
            "OpenLlamaForCausalLM",
            "OpenLlamaForSequenceClassification",
            "OpenLlamaModel",
            "OpenLlamaPreTrainedModel",
        ]
    )
    _import_structure["models.deprecated.retribert"].extend(
        [
            "RETRIBERT_PRETRAINED_MODEL_ARCHIVE_LIST",
            "RetriBertModel",
            "RetriBertPreTrainedModel",
        ]
    )
    _import_structure["models.deprecated.trajectory_transformer"].extend(
        [
            "TRAJECTORY_TRANSFORMER_PRETRAINED_MODEL_ARCHIVE_LIST",
            "TrajectoryTransformerModel",
            "TrajectoryTransformerPreTrainedModel",
        ]
    )
    _import_structure["models.deprecated.transfo_xl"].extend(
        [
            "TRANSFO_XL_PRETRAINED_MODEL_ARCHIVE_LIST",
            "AdaptiveEmbedding",
            "TransfoXLForSequenceClassification",
            "TransfoXLLMHeadModel",
            "TransfoXLModel",
            "TransfoXLPreTrainedModel",
            "load_tf_weights_in_transfo_xl",
        ]
    )
    _import_structure["models.deprecated.van"].extend(
        [
            "VAN_PRETRAINED_MODEL_ARCHIVE_LIST",
            "VanForImageClassification",
            "VanModel",
            "VanPreTrainedModel",
        ]
    )
    _import_structure["models.depth_anything"].extend(
        [
            "DEPTH_ANYTHING_PRETRAINED_MODEL_ARCHIVE_LIST",
            "DepthAnythingForDepthEstimation",
            "DepthAnythingPreTrainedModel",
        ]
    )
    _import_structure["models.deta"].extend(
        [
            "DETA_PRETRAINED_MODEL_ARCHIVE_LIST",
            "DetaForObjectDetection",
            "DetaModel",
            "DetaPreTrainedModel",
        ]
    )
    _import_structure["models.detr"].extend(
        [
            "DETR_PRETRAINED_MODEL_ARCHIVE_LIST",
            "DetrForObjectDetection",
            "DetrForSegmentation",
            "DetrModel",
            "DetrPreTrainedModel",
        ]
    )
    _import_structure["models.dinat"].extend(
        [
            "DINAT_PRETRAINED_MODEL_ARCHIVE_LIST",
            "DinatBackbone",
            "DinatForImageClassification",
            "DinatModel",
            "DinatPreTrainedModel",
        ]
    )
    _import_structure["models.dinov2"].extend(
        [
            "DINOV2_PRETRAINED_MODEL_ARCHIVE_LIST",
            "Dinov2Backbone",
            "Dinov2ForImageClassification",
            "Dinov2Model",
            "Dinov2PreTrainedModel",
        ]
    )
    _import_structure["models.distilbert"].extend(
        [
            "DISTILBERT_PRETRAINED_MODEL_ARCHIVE_LIST",
            "DistilBertForMaskedLM",
            "DistilBertForMultipleChoice",
            "DistilBertForQuestionAnswering",
            "DistilBertForSequenceClassification",
            "DistilBertForTokenClassification",
            "DistilBertModel",
            "DistilBertPreTrainedModel",
        ]
    )
    _import_structure["models.donut"].extend(
        [
            "DONUT_SWIN_PRETRAINED_MODEL_ARCHIVE_LIST",
            "DonutSwinModel",
            "DonutSwinPreTrainedModel",
        ]
    )
    _import_structure["models.dpr"].extend(
        [
            "DPR_CONTEXT_ENCODER_PRETRAINED_MODEL_ARCHIVE_LIST",
            "DPR_QUESTION_ENCODER_PRETRAINED_MODEL_ARCHIVE_LIST",
            "DPR_READER_PRETRAINED_MODEL_ARCHIVE_LIST",
            "DPRContextEncoder",
            "DPRPretrainedContextEncoder",
            "DPRPreTrainedModel",
            "DPRPretrainedQuestionEncoder",
            "DPRPretrainedReader",
            "DPRQuestionEncoder",
            "DPRReader",
        ]
    )
    _import_structure["models.dpt"].extend(
        [
            "DPT_PRETRAINED_MODEL_ARCHIVE_LIST",
            "DPTForDepthEstimation",
            "DPTForSemanticSegmentation",
            "DPTModel",
            "DPTPreTrainedModel",
        ]
    )
    _import_structure["models.efficientformer"].extend(
        [
            "EFFICIENTFORMER_PRETRAINED_MODEL_ARCHIVE_LIST",
            "EfficientFormerForImageClassification",
            "EfficientFormerForImageClassificationWithTeacher",
            "EfficientFormerModel",
            "EfficientFormerPreTrainedModel",
        ]
    )
    _import_structure["models.efficientnet"].extend(
        [
            "EFFICIENTNET_PRETRAINED_MODEL_ARCHIVE_LIST",
            "EfficientNetForImageClassification",
            "EfficientNetModel",
            "EfficientNetPreTrainedModel",
        ]
    )
    _import_structure["models.electra"].extend(
        [
            "ELECTRA_PRETRAINED_MODEL_ARCHIVE_LIST",
            "ElectraForCausalLM",
            "ElectraForMaskedLM",
            "ElectraForMultipleChoice",
            "ElectraForPreTraining",
            "ElectraForQuestionAnswering",
            "ElectraForSequenceClassification",
            "ElectraForTokenClassification",
            "ElectraModel",
            "ElectraPreTrainedModel",
            "load_tf_weights_in_electra",
        ]
    )
    _import_structure["models.encodec"].extend(
        [
            "ENCODEC_PRETRAINED_MODEL_ARCHIVE_LIST",
            "EncodecModel",
            "EncodecPreTrainedModel",
        ]
    )
    _import_structure["models.encoder_decoder"].append("EncoderDecoderModel")
    _import_structure["models.ernie"].extend(
        [
            "ERNIE_PRETRAINED_MODEL_ARCHIVE_LIST",
            "ErnieForCausalLM",
            "ErnieForMaskedLM",
            "ErnieForMultipleChoice",
            "ErnieForNextSentencePrediction",
            "ErnieForPreTraining",
            "ErnieForQuestionAnswering",
            "ErnieForSequenceClassification",
            "ErnieForTokenClassification",
            "ErnieModel",
            "ErniePreTrainedModel",
        ]
    )
    _import_structure["models.ernie_m"].extend(
        [
            "ERNIE_M_PRETRAINED_MODEL_ARCHIVE_LIST",
            "ErnieMForInformationExtraction",
            "ErnieMForMultipleChoice",
            "ErnieMForQuestionAnswering",
            "ErnieMForSequenceClassification",
            "ErnieMForTokenClassification",
            "ErnieMModel",
            "ErnieMPreTrainedModel",
        ]
    )
    _import_structure["models.esm"].extend(
        [
            "ESM_PRETRAINED_MODEL_ARCHIVE_LIST",
            "EsmFoldPreTrainedModel",
            "EsmForMaskedLM",
            "EsmForProteinFolding",
            "EsmForSequenceClassification",
            "EsmForTokenClassification",
            "EsmModel",
            "EsmPreTrainedModel",
        ]
    )
    _import_structure["models.falcon"].extend(
        [
            "FALCON_PRETRAINED_MODEL_ARCHIVE_LIST",
            "FalconForCausalLM",
            "FalconForQuestionAnswering",
            "FalconForSequenceClassification",
            "FalconForTokenClassification",
            "FalconModel",
            "FalconPreTrainedModel",
        ]
    )
    _import_structure["models.fastspeech2_conformer"].extend(
        [
            "FASTSPEECH2_CONFORMER_PRETRAINED_MODEL_ARCHIVE_LIST",
            "FastSpeech2ConformerHifiGan",
            "FastSpeech2ConformerModel",
            "FastSpeech2ConformerPreTrainedModel",
            "FastSpeech2ConformerWithHifiGan",
        ]
    )
    _import_structure["models.flaubert"].extend(
        [
            "FLAUBERT_PRETRAINED_MODEL_ARCHIVE_LIST",
            "FlaubertForMultipleChoice",
            "FlaubertForQuestionAnswering",
            "FlaubertForQuestionAnsweringSimple",
            "FlaubertForSequenceClassification",
            "FlaubertForTokenClassification",
            "FlaubertModel",
            "FlaubertPreTrainedModel",
            "FlaubertWithLMHeadModel",
        ]
    )
    _import_structure["models.flava"].extend(
        [
            "FLAVA_PRETRAINED_MODEL_ARCHIVE_LIST",
            "FlavaForPreTraining",
            "FlavaImageCodebook",
            "FlavaImageModel",
            "FlavaModel",
            "FlavaMultimodalModel",
            "FlavaPreTrainedModel",
            "FlavaTextModel",
        ]
    )
    _import_structure["models.fnet"].extend(
        [
            "FNET_PRETRAINED_MODEL_ARCHIVE_LIST",
            "FNetForMaskedLM",
            "FNetForMultipleChoice",
            "FNetForNextSentencePrediction",
            "FNetForPreTraining",
            "FNetForQuestionAnswering",
            "FNetForSequenceClassification",
            "FNetForTokenClassification",
            "FNetLayer",
            "FNetModel",
            "FNetPreTrainedModel",
        ]
    )
    _import_structure["models.focalnet"].extend(
        [
            "FOCALNET_PRETRAINED_MODEL_ARCHIVE_LIST",
            "FocalNetBackbone",
            "FocalNetForImageClassification",
            "FocalNetForMaskedImageModeling",
            "FocalNetModel",
            "FocalNetPreTrainedModel",
        ]
    )
    _import_structure["models.fsmt"].extend(["FSMTForConditionalGeneration", "FSMTModel", "PretrainedFSMTModel"])
    _import_structure["models.funnel"].extend(
        [
            "FUNNEL_PRETRAINED_MODEL_ARCHIVE_LIST",
            "FunnelBaseModel",
            "FunnelForMaskedLM",
            "FunnelForMultipleChoice",
            "FunnelForPreTraining",
            "FunnelForQuestionAnswering",
            "FunnelForSequenceClassification",
            "FunnelForTokenClassification",
            "FunnelModel",
            "FunnelPreTrainedModel",
            "load_tf_weights_in_funnel",
        ]
    )
    _import_structure["models.fuyu"].extend(["FuyuForCausalLM", "FuyuPreTrainedModel"])
    _import_structure["models.git"].extend(
        [
            "GIT_PRETRAINED_MODEL_ARCHIVE_LIST",
            "GitForCausalLM",
            "GitModel",
            "GitPreTrainedModel",
            "GitVisionModel",
        ]
    )
    _import_structure["models.glpn"].extend(
        [
            "GLPN_PRETRAINED_MODEL_ARCHIVE_LIST",
            "GLPNForDepthEstimation",
            "GLPNModel",
            "GLPNPreTrainedModel",
        ]
    )
    _import_structure["models.gpt2"].extend(
        [
            "GPT2_PRETRAINED_MODEL_ARCHIVE_LIST",
            "GPT2DoubleHeadsModel",
            "GPT2ForQuestionAnswering",
            "GPT2ForSequenceClassification",
            "GPT2ForTokenClassification",
            "GPT2LMHeadModel",
            "GPT2Model",
            "GPT2PreTrainedModel",
            "load_tf_weights_in_gpt2",
        ]
    )
    _import_structure["models.gpt_bigcode"].extend(
        [
            "GPT_BIGCODE_PRETRAINED_MODEL_ARCHIVE_LIST",
            "GPTBigCodeForCausalLM",
            "GPTBigCodeForSequenceClassification",
            "GPTBigCodeForTokenClassification",
            "GPTBigCodeModel",
            "GPTBigCodePreTrainedModel",
        ]
    )
    _import_structure["models.gpt_neo"].extend(
        [
            "GPT_NEO_PRETRAINED_MODEL_ARCHIVE_LIST",
            "GPTNeoForCausalLM",
            "GPTNeoForQuestionAnswering",
            "GPTNeoForSequenceClassification",
            "GPTNeoForTokenClassification",
            "GPTNeoModel",
            "GPTNeoPreTrainedModel",
            "load_tf_weights_in_gpt_neo",
        ]
    )
    _import_structure["models.gpt_neox"].extend(
        [
            "GPT_NEOX_PRETRAINED_MODEL_ARCHIVE_LIST",
            "GPTNeoXForCausalLM",
            "GPTNeoXForQuestionAnswering",
            "GPTNeoXForSequenceClassification",
            "GPTNeoXForTokenClassification",
            "GPTNeoXLayer",
            "GPTNeoXModel",
            "GPTNeoXPreTrainedModel",
        ]
    )
    _import_structure["models.gpt_neox_japanese"].extend(
        [
            "GPT_NEOX_JAPANESE_PRETRAINED_MODEL_ARCHIVE_LIST",
            "GPTNeoXJapaneseForCausalLM",
            "GPTNeoXJapaneseLayer",
            "GPTNeoXJapaneseModel",
            "GPTNeoXJapanesePreTrainedModel",
        ]
    )
    _import_structure["models.gptj"].extend(
        [
            "GPTJ_PRETRAINED_MODEL_ARCHIVE_LIST",
            "GPTJForCausalLM",
            "GPTJForQuestionAnswering",
            "GPTJForSequenceClassification",
            "GPTJModel",
            "GPTJPreTrainedModel",
        ]
    )
    _import_structure["models.gptsan_japanese"].extend(
        [
            "GPTSAN_JAPANESE_PRETRAINED_MODEL_ARCHIVE_LIST",
            "GPTSanJapaneseForConditionalGeneration",
            "GPTSanJapaneseModel",
            "GPTSanJapanesePreTrainedModel",
        ]
    )
    _import_structure["models.graphormer"].extend(
        [
            "GRAPHORMER_PRETRAINED_MODEL_ARCHIVE_LIST",
            "GraphormerForGraphClassification",
            "GraphormerModel",
            "GraphormerPreTrainedModel",
        ]
    )
    _import_structure["models.groupvit"].extend(
        [
            "GROUPVIT_PRETRAINED_MODEL_ARCHIVE_LIST",
            "GroupViTModel",
            "GroupViTPreTrainedModel",
            "GroupViTTextModel",
            "GroupViTVisionModel",
        ]
    )
    _import_structure["models.hubert"].extend(
        [
            "HUBERT_PRETRAINED_MODEL_ARCHIVE_LIST",
            "HubertForCTC",
            "HubertForSequenceClassification",
            "HubertModel",
            "HubertPreTrainedModel",
        ]
    )
    _import_structure["models.ibert"].extend(
        [
            "IBERT_PRETRAINED_MODEL_ARCHIVE_LIST",
            "IBertForMaskedLM",
            "IBertForMultipleChoice",
            "IBertForQuestionAnswering",
            "IBertForSequenceClassification",
            "IBertForTokenClassification",
            "IBertModel",
            "IBertPreTrainedModel",
        ]
    )
    _import_structure["models.idefics"].extend(
        [
            "IDEFICS_PRETRAINED_MODEL_ARCHIVE_LIST",
            "IdeficsForVisionText2Text",
            "IdeficsModel",
            "IdeficsPreTrainedModel",
            "IdeficsProcessor",
        ]
    )
    _import_structure["models.imagegpt"].extend(
        [
            "IMAGEGPT_PRETRAINED_MODEL_ARCHIVE_LIST",
            "ImageGPTForCausalImageModeling",
            "ImageGPTForImageClassification",
            "ImageGPTModel",
            "ImageGPTPreTrainedModel",
            "load_tf_weights_in_imagegpt",
        ]
    )
    _import_structure["models.informer"].extend(
        [
            "INFORMER_PRETRAINED_MODEL_ARCHIVE_LIST",
            "InformerForPrediction",
            "InformerModel",
            "InformerPreTrainedModel",
        ]
    )
    _import_structure["models.instructblip"].extend(
        [
            "INSTRUCTBLIP_PRETRAINED_MODEL_ARCHIVE_LIST",
            "InstructBlipForConditionalGeneration",
            "InstructBlipPreTrainedModel",
            "InstructBlipQFormerModel",
            "InstructBlipVisionModel",
        ]
    )
    _import_structure["models.jukebox"].extend(
        [
            "JUKEBOX_PRETRAINED_MODEL_ARCHIVE_LIST",
            "JukeboxModel",
            "JukeboxPreTrainedModel",
            "JukeboxPrior",
            "JukeboxVQVAE",
        ]
    )
    _import_structure["models.kosmos2"].extend(
        [
            "KOSMOS2_PRETRAINED_MODEL_ARCHIVE_LIST",
            "Kosmos2ForConditionalGeneration",
            "Kosmos2Model",
            "Kosmos2PreTrainedModel",
        ]
    )
    _import_structure["models.layoutlm"].extend(
        [
            "LAYOUTLM_PRETRAINED_MODEL_ARCHIVE_LIST",
            "LayoutLMForMaskedLM",
            "LayoutLMForQuestionAnswering",
            "LayoutLMForSequenceClassification",
            "LayoutLMForTokenClassification",
            "LayoutLMModel",
            "LayoutLMPreTrainedModel",
        ]
    )
    _import_structure["models.layoutlmv2"].extend(
        [
            "LAYOUTLMV2_PRETRAINED_MODEL_ARCHIVE_LIST",
            "LayoutLMv2ForQuestionAnswering",
            "LayoutLMv2ForSequenceClassification",
            "LayoutLMv2ForTokenClassification",
            "LayoutLMv2Model",
            "LayoutLMv2PreTrainedModel",
        ]
    )
    _import_structure["models.layoutlmv3"].extend(
        [
            "LAYOUTLMV3_PRETRAINED_MODEL_ARCHIVE_LIST",
            "LayoutLMv3ForQuestionAnswering",
            "LayoutLMv3ForSequenceClassification",
            "LayoutLMv3ForTokenClassification",
            "LayoutLMv3Model",
            "LayoutLMv3PreTrainedModel",
        ]
    )
    _import_structure["models.led"].extend(
        [
            "LED_PRETRAINED_MODEL_ARCHIVE_LIST",
            "LEDForConditionalGeneration",
            "LEDForQuestionAnswering",
            "LEDForSequenceClassification",
            "LEDModel",
            "LEDPreTrainedModel",
        ]
    )
    _import_structure["models.levit"].extend(
        [
            "LEVIT_PRETRAINED_MODEL_ARCHIVE_LIST",
            "LevitForImageClassification",
            "LevitForImageClassificationWithTeacher",
            "LevitModel",
            "LevitPreTrainedModel",
        ]
    )
    _import_structure["models.lilt"].extend(
        [
            "LILT_PRETRAINED_MODEL_ARCHIVE_LIST",
            "LiltForQuestionAnswering",
            "LiltForSequenceClassification",
            "LiltForTokenClassification",
            "LiltModel",
            "LiltPreTrainedModel",
        ]
    )
    _import_structure["models.llama"].extend(
        [
            "LlamaForCausalLM",
            "LlamaForQuestionAnswering",
            "LlamaForSequenceClassification",
            "LlamaModel",
            "LlamaPreTrainedModel",
        ]
    )
    _import_structure["models.llava"].extend(
        [
            "LLAVA_PRETRAINED_MODEL_ARCHIVE_LIST",
            "LlavaForConditionalGeneration",
            "LlavaPreTrainedModel",
            "LlavaProcessor",
        ]
    )
    _import_structure["models.longformer"].extend(
        [
            "LONGFORMER_PRETRAINED_MODEL_ARCHIVE_LIST",
            "LongformerForMaskedLM",
            "LongformerForMultipleChoice",
            "LongformerForQuestionAnswering",
            "LongformerForSequenceClassification",
            "LongformerForTokenClassification",
            "LongformerModel",
            "LongformerPreTrainedModel",
            "LongformerSelfAttention",
        ]
    )
    _import_structure["models.longt5"].extend(
        [
            "LONGT5_PRETRAINED_MODEL_ARCHIVE_LIST",
            "LongT5EncoderModel",
            "LongT5ForConditionalGeneration",
            "LongT5Model",
            "LongT5PreTrainedModel",
        ]
    )
    _import_structure["models.luke"].extend(
        [
            "LUKE_PRETRAINED_MODEL_ARCHIVE_LIST",
            "LukeForEntityClassification",
            "LukeForEntityPairClassification",
            "LukeForEntitySpanClassification",
            "LukeForMaskedLM",
            "LukeForMultipleChoice",
            "LukeForQuestionAnswering",
            "LukeForSequenceClassification",
            "LukeForTokenClassification",
            "LukeModel",
            "LukePreTrainedModel",
        ]
    )
    _import_structure["models.lxmert"].extend(
        [
            "LxmertEncoder",
            "LxmertForPreTraining",
            "LxmertForQuestionAnswering",
            "LxmertModel",
            "LxmertPreTrainedModel",
            "LxmertVisualFeatureEncoder",
            "LxmertXLayer",
        ]
    )
    _import_structure["models.m2m_100"].extend(
        [
            "M2M_100_PRETRAINED_MODEL_ARCHIVE_LIST",
            "M2M100ForConditionalGeneration",
            "M2M100Model",
            "M2M100PreTrainedModel",
        ]
    )
    _import_structure["models.marian"].extend(["MarianForCausalLM", "MarianModel", "MarianMTModel"])
    _import_structure["models.markuplm"].extend(
        [
            "MARKUPLM_PRETRAINED_MODEL_ARCHIVE_LIST",
            "MarkupLMForQuestionAnswering",
            "MarkupLMForSequenceClassification",
            "MarkupLMForTokenClassification",
            "MarkupLMModel",
            "MarkupLMPreTrainedModel",
        ]
    )
    _import_structure["models.mask2former"].extend(
        [
            "MASK2FORMER_PRETRAINED_MODEL_ARCHIVE_LIST",
            "Mask2FormerForUniversalSegmentation",
            "Mask2FormerModel",
            "Mask2FormerPreTrainedModel",
        ]
    )
    _import_structure["models.maskformer"].extend(
        [
            "MASKFORMER_PRETRAINED_MODEL_ARCHIVE_LIST",
            "MaskFormerForInstanceSegmentation",
            "MaskFormerModel",
            "MaskFormerPreTrainedModel",
            "MaskFormerSwinBackbone",
        ]
    )
    _import_structure["models.mbart"].extend(
        [
            "MBartForCausalLM",
            "MBartForConditionalGeneration",
            "MBartForQuestionAnswering",
            "MBartForSequenceClassification",
            "MBartModel",
            "MBartPreTrainedModel",
        ]
    )
    _import_structure["models.mega"].extend(
        [
            "MEGA_PRETRAINED_MODEL_ARCHIVE_LIST",
            "MegaForCausalLM",
            "MegaForMaskedLM",
            "MegaForMultipleChoice",
            "MegaForQuestionAnswering",
            "MegaForSequenceClassification",
            "MegaForTokenClassification",
            "MegaModel",
            "MegaPreTrainedModel",
        ]
    )
    _import_structure["models.megatron_bert"].extend(
        [
            "MEGATRON_BERT_PRETRAINED_MODEL_ARCHIVE_LIST",
            "MegatronBertForCausalLM",
            "MegatronBertForMaskedLM",
            "MegatronBertForMultipleChoice",
            "MegatronBertForNextSentencePrediction",
            "MegatronBertForPreTraining",
            "MegatronBertForQuestionAnswering",
            "MegatronBertForSequenceClassification",
            "MegatronBertForTokenClassification",
            "MegatronBertModel",
            "MegatronBertPreTrainedModel",
        ]
    )
    _import_structure["models.mgp_str"].extend(
        [
            "MGP_STR_PRETRAINED_MODEL_ARCHIVE_LIST",
            "MgpstrForSceneTextRecognition",
            "MgpstrModel",
            "MgpstrPreTrainedModel",
        ]
    )
    _import_structure["models.mistral"].extend(
        [
            "MistralForCausalLM",
            "MistralForSequenceClassification",
            "MistralModel",
            "MistralPreTrainedModel",
        ]
    )
    _import_structure["models.mixtral"].extend(
        ["MixtralForCausalLM", "MixtralForSequenceClassification", "MixtralModel", "MixtralPreTrainedModel"]
    )
    _import_structure["models.mobilebert"].extend(
        [
            "MOBILEBERT_PRETRAINED_MODEL_ARCHIVE_LIST",
            "MobileBertForMaskedLM",
            "MobileBertForMultipleChoice",
            "MobileBertForNextSentencePrediction",
            "MobileBertForPreTraining",
            "MobileBertForQuestionAnswering",
            "MobileBertForSequenceClassification",
            "MobileBertForTokenClassification",
            "MobileBertLayer",
            "MobileBertModel",
            "MobileBertPreTrainedModel",
            "load_tf_weights_in_mobilebert",
        ]
    )
    _import_structure["models.mobilenet_v1"].extend(
        [
            "MOBILENET_V1_PRETRAINED_MODEL_ARCHIVE_LIST",
            "MobileNetV1ForImageClassification",
            "MobileNetV1Model",
            "MobileNetV1PreTrainedModel",
            "load_tf_weights_in_mobilenet_v1",
        ]
    )
    _import_structure["models.mobilenet_v2"].extend(
        [
            "MOBILENET_V2_PRETRAINED_MODEL_ARCHIVE_LIST",
            "MobileNetV2ForImageClassification",
            "MobileNetV2ForSemanticSegmentation",
            "MobileNetV2Model",
            "MobileNetV2PreTrainedModel",
            "load_tf_weights_in_mobilenet_v2",
        ]
    )
    _import_structure["models.mobilevit"].extend(
        [
            "MOBILEVIT_PRETRAINED_MODEL_ARCHIVE_LIST",
            "MobileViTForImageClassification",
            "MobileViTForSemanticSegmentation",
            "MobileViTModel",
            "MobileViTPreTrainedModel",
        ]
    )
    _import_structure["models.mobilevitv2"].extend(
        [
            "MOBILEVITV2_PRETRAINED_MODEL_ARCHIVE_LIST",
            "MobileViTV2ForImageClassification",
            "MobileViTV2ForSemanticSegmentation",
            "MobileViTV2Model",
            "MobileViTV2PreTrainedModel",
        ]
    )
    _import_structure["models.mpnet"].extend(
        [
            "MPNET_PRETRAINED_MODEL_ARCHIVE_LIST",
            "MPNetForMaskedLM",
            "MPNetForMultipleChoice",
            "MPNetForQuestionAnswering",
            "MPNetForSequenceClassification",
            "MPNetForTokenClassification",
            "MPNetLayer",
            "MPNetModel",
            "MPNetPreTrainedModel",
        ]
    )
    _import_structure["models.mpt"].extend(
        [
            "MPT_PRETRAINED_MODEL_ARCHIVE_LIST",
            "MptForCausalLM",
            "MptForQuestionAnswering",
            "MptForSequenceClassification",
            "MptForTokenClassification",
            "MptModel",
            "MptPreTrainedModel",
        ]
    )
    _import_structure["models.mra"].extend(
        [
            "MRA_PRETRAINED_MODEL_ARCHIVE_LIST",
            "MraForMaskedLM",
            "MraForMultipleChoice",
            "MraForQuestionAnswering",
            "MraForSequenceClassification",
            "MraForTokenClassification",
            "MraModel",
            "MraPreTrainedModel",
        ]
    )
    _import_structure["models.mt5"].extend(
        [
            "MT5EncoderModel",
            "MT5ForConditionalGeneration",
            "MT5ForQuestionAnswering",
            "MT5ForSequenceClassification",
            "MT5ForTokenClassification",
            "MT5Model",
            "MT5PreTrainedModel",
        ]
    )
    _import_structure["models.musicgen"].extend(
        [
            "MUSICGEN_PRETRAINED_MODEL_ARCHIVE_LIST",
            "MusicgenForCausalLM",
            "MusicgenForConditionalGeneration",
            "MusicgenModel",
            "MusicgenPreTrainedModel",
            "MusicgenProcessor",
        ]
    )
    _import_structure["models.mvp"].extend(
        [
            "MVP_PRETRAINED_MODEL_ARCHIVE_LIST",
            "MvpForCausalLM",
            "MvpForConditionalGeneration",
            "MvpForQuestionAnswering",
            "MvpForSequenceClassification",
            "MvpModel",
            "MvpPreTrainedModel",
        ]
    )
    _import_structure["models.nat"].extend(
        [
            "NAT_PRETRAINED_MODEL_ARCHIVE_LIST",
            "NatBackbone",
            "NatForImageClassification",
            "NatModel",
            "NatPreTrainedModel",
        ]
    )
    _import_structure["models.nezha"].extend(
        [
            "NEZHA_PRETRAINED_MODEL_ARCHIVE_LIST",
            "NezhaForMaskedLM",
            "NezhaForMultipleChoice",
            "NezhaForNextSentencePrediction",
            "NezhaForPreTraining",
            "NezhaForQuestionAnswering",
            "NezhaForSequenceClassification",
            "NezhaForTokenClassification",
            "NezhaModel",
            "NezhaPreTrainedModel",
        ]
    )
    _import_structure["models.nllb_moe"].extend(
        [
            "NLLB_MOE_PRETRAINED_MODEL_ARCHIVE_LIST",
            "NllbMoeForConditionalGeneration",
            "NllbMoeModel",
            "NllbMoePreTrainedModel",
            "NllbMoeSparseMLP",
            "NllbMoeTop2Router",
        ]
    )
    _import_structure["models.nystromformer"].extend(
        [
            "NYSTROMFORMER_PRETRAINED_MODEL_ARCHIVE_LIST",
            "NystromformerForMaskedLM",
            "NystromformerForMultipleChoice",
            "NystromformerForQuestionAnswering",
            "NystromformerForSequenceClassification",
            "NystromformerForTokenClassification",
            "NystromformerLayer",
            "NystromformerModel",
            "NystromformerPreTrainedModel",
        ]
    )
    _import_structure["models.oneformer"].extend(
        [
            "ONEFORMER_PRETRAINED_MODEL_ARCHIVE_LIST",
            "OneFormerForUniversalSegmentation",
            "OneFormerModel",
            "OneFormerPreTrainedModel",
        ]
    )
    _import_structure["models.openai"].extend(
        [
            "OPENAI_GPT_PRETRAINED_MODEL_ARCHIVE_LIST",
            "OpenAIGPTDoubleHeadsModel",
            "OpenAIGPTForSequenceClassification",
            "OpenAIGPTLMHeadModel",
            "OpenAIGPTModel",
            "OpenAIGPTPreTrainedModel",
            "load_tf_weights_in_openai_gpt",
        ]
    )
    _import_structure["models.opt"].extend(
        [
            "OPT_PRETRAINED_MODEL_ARCHIVE_LIST",
            "OPTForCausalLM",
            "OPTForQuestionAnswering",
            "OPTForSequenceClassification",
            "OPTModel",
            "OPTPreTrainedModel",
        ]
    )
    _import_structure["models.owlv2"].extend(
        [
            "OWLV2_PRETRAINED_MODEL_ARCHIVE_LIST",
            "Owlv2ForObjectDetection",
            "Owlv2Model",
            "Owlv2PreTrainedModel",
            "Owlv2TextModel",
            "Owlv2VisionModel",
        ]
    )
    _import_structure["models.owlvit"].extend(
        [
            "OWLVIT_PRETRAINED_MODEL_ARCHIVE_LIST",
            "OwlViTForObjectDetection",
            "OwlViTModel",
            "OwlViTPreTrainedModel",
            "OwlViTTextModel",
            "OwlViTVisionModel",
        ]
    )
    _import_structure["models.patchtsmixer"].extend(
        [
            "PATCHTSMIXER_PRETRAINED_MODEL_ARCHIVE_LIST",
            "PatchTSMixerForPrediction",
            "PatchTSMixerForPretraining",
            "PatchTSMixerForRegression",
            "PatchTSMixerForTimeSeriesClassification",
            "PatchTSMixerModel",
            "PatchTSMixerPreTrainedModel",
        ]
    )
    _import_structure["models.patchtst"].extend(
        [
            "PATCHTST_PRETRAINED_MODEL_ARCHIVE_LIST",
            "PatchTSTForClassification",
            "PatchTSTForPrediction",
            "PatchTSTForPretraining",
            "PatchTSTForRegression",
            "PatchTSTModel",
            "PatchTSTPreTrainedModel",
        ]
    )
    _import_structure["models.pegasus"].extend(
        [
            "PegasusForCausalLM",
            "PegasusForConditionalGeneration",
            "PegasusModel",
            "PegasusPreTrainedModel",
        ]
    )
    _import_structure["models.pegasus_x"].extend(
        [
            "PEGASUS_X_PRETRAINED_MODEL_ARCHIVE_LIST",
            "PegasusXForConditionalGeneration",
            "PegasusXModel",
            "PegasusXPreTrainedModel",
        ]
    )
    _import_structure["models.perceiver"].extend(
        [
            "PERCEIVER_PRETRAINED_MODEL_ARCHIVE_LIST",
            "PerceiverForImageClassificationConvProcessing",
            "PerceiverForImageClassificationFourier",
            "PerceiverForImageClassificationLearned",
            "PerceiverForMaskedLM",
            "PerceiverForMultimodalAutoencoding",
            "PerceiverForOpticalFlow",
            "PerceiverForSequenceClassification",
            "PerceiverLayer",
            "PerceiverModel",
            "PerceiverPreTrainedModel",
        ]
    )
    _import_structure["models.persimmon"].extend(
        [
            "PersimmonForCausalLM",
            "PersimmonForSequenceClassification",
            "PersimmonModel",
            "PersimmonPreTrainedModel",
        ]
    )
    _import_structure["models.phi"].extend(
        [
            "PHI_PRETRAINED_MODEL_ARCHIVE_LIST",
            "PhiForCausalLM",
            "PhiForSequenceClassification",
            "PhiForTokenClassification",
            "PhiModel",
            "PhiPreTrainedModel",
        ]
    )
    _import_structure["models.pix2struct"].extend(
        [
            "PIX2STRUCT_PRETRAINED_MODEL_ARCHIVE_LIST",
            "Pix2StructForConditionalGeneration",
            "Pix2StructPreTrainedModel",
            "Pix2StructTextModel",
            "Pix2StructVisionModel",
        ]
    )
    _import_structure["models.plbart"].extend(
        [
            "PLBART_PRETRAINED_MODEL_ARCHIVE_LIST",
            "PLBartForCausalLM",
            "PLBartForConditionalGeneration",
            "PLBartForSequenceClassification",
            "PLBartModel",
            "PLBartPreTrainedModel",
        ]
    )
    _import_structure["models.poolformer"].extend(
        [
            "POOLFORMER_PRETRAINED_MODEL_ARCHIVE_LIST",
            "PoolFormerForImageClassification",
            "PoolFormerModel",
            "PoolFormerPreTrainedModel",
        ]
    )
    _import_structure["models.pop2piano"].extend(
        [
            "POP2PIANO_PRETRAINED_MODEL_ARCHIVE_LIST",
            "Pop2PianoForConditionalGeneration",
            "Pop2PianoPreTrainedModel",
        ]
    )
    _import_structure["models.prophetnet"].extend(
        [
            "PROPHETNET_PRETRAINED_MODEL_ARCHIVE_LIST",
            "ProphetNetDecoder",
            "ProphetNetEncoder",
            "ProphetNetForCausalLM",
            "ProphetNetForConditionalGeneration",
            "ProphetNetModel",
            "ProphetNetPreTrainedModel",
        ]
    )
    _import_structure["models.pvt"].extend(
        [
            "PVT_PRETRAINED_MODEL_ARCHIVE_LIST",
            "PvtForImageClassification",
            "PvtModel",
            "PvtPreTrainedModel",
        ]
    )
    _import_structure["models.qdqbert"].extend(
        [
            "QDQBERT_PRETRAINED_MODEL_ARCHIVE_LIST",
            "QDQBertForMaskedLM",
            "QDQBertForMultipleChoice",
            "QDQBertForNextSentencePrediction",
            "QDQBertForQuestionAnswering",
            "QDQBertForSequenceClassification",
            "QDQBertForTokenClassification",
            "QDQBertLayer",
            "QDQBertLMHeadModel",
            "QDQBertModel",
            "QDQBertPreTrainedModel",
            "load_tf_weights_in_qdqbert",
        ]
    )
    _import_structure["models.qwen2"].extend(
        [
            "Qwen2ForCausalLM",
            "Qwen2ForSequenceClassification",
            "Qwen2Model",
            "Qwen2PreTrainedModel",
        ]
    )
    _import_structure["models.rag"].extend(
        [
            "RagModel",
            "RagPreTrainedModel",
            "RagSequenceForGeneration",
            "RagTokenForGeneration",
        ]
    )
    _import_structure["models.realm"].extend(
        [
            "REALM_PRETRAINED_MODEL_ARCHIVE_LIST",
            "RealmEmbedder",
            "RealmForOpenQA",
            "RealmKnowledgeAugEncoder",
            "RealmPreTrainedModel",
            "RealmReader",
            "RealmRetriever",
            "RealmScorer",
            "load_tf_weights_in_realm",
        ]
    )
    _import_structure["models.reformer"].extend(
        [
            "REFORMER_PRETRAINED_MODEL_ARCHIVE_LIST",
            "ReformerAttention",
            "ReformerForMaskedLM",
            "ReformerForQuestionAnswering",
            "ReformerForSequenceClassification",
            "ReformerLayer",
            "ReformerModel",
            "ReformerModelWithLMHead",
            "ReformerPreTrainedModel",
        ]
    )
    _import_structure["models.regnet"].extend(
        [
            "REGNET_PRETRAINED_MODEL_ARCHIVE_LIST",
            "RegNetForImageClassification",
            "RegNetModel",
            "RegNetPreTrainedModel",
        ]
    )
    _import_structure["models.rembert"].extend(
        [
            "REMBERT_PRETRAINED_MODEL_ARCHIVE_LIST",
            "RemBertForCausalLM",
            "RemBertForMaskedLM",
            "RemBertForMultipleChoice",
            "RemBertForQuestionAnswering",
            "RemBertForSequenceClassification",
            "RemBertForTokenClassification",
            "RemBertLayer",
            "RemBertModel",
            "RemBertPreTrainedModel",
            "load_tf_weights_in_rembert",
        ]
    )
    _import_structure["models.resnet"].extend(
        [
            "RESNET_PRETRAINED_MODEL_ARCHIVE_LIST",
            "ResNetBackbone",
            "ResNetForImageClassification",
            "ResNetModel",
            "ResNetPreTrainedModel",
        ]
    )
    _import_structure["models.roberta"].extend(
        [
            "ROBERTA_PRETRAINED_MODEL_ARCHIVE_LIST",
            "RobertaForCausalLM",
            "RobertaForMaskedLM",
            "RobertaForMultipleChoice",
            "RobertaForQuestionAnswering",
            "RobertaForSequenceClassification",
            "RobertaForTokenClassification",
            "RobertaModel",
            "RobertaPreTrainedModel",
        ]
    )
    _import_structure["models.roberta_prelayernorm"].extend(
        [
            "ROBERTA_PRELAYERNORM_PRETRAINED_MODEL_ARCHIVE_LIST",
            "RobertaPreLayerNormForCausalLM",
            "RobertaPreLayerNormForMaskedLM",
            "RobertaPreLayerNormForMultipleChoice",
            "RobertaPreLayerNormForQuestionAnswering",
            "RobertaPreLayerNormForSequenceClassification",
            "RobertaPreLayerNormForTokenClassification",
            "RobertaPreLayerNormModel",
            "RobertaPreLayerNormPreTrainedModel",
        ]
    )
    _import_structure["models.roc_bert"].extend(
        [
            "ROC_BERT_PRETRAINED_MODEL_ARCHIVE_LIST",
            "RoCBertForCausalLM",
            "RoCBertForMaskedLM",
            "RoCBertForMultipleChoice",
            "RoCBertForPreTraining",
            "RoCBertForQuestionAnswering",
            "RoCBertForSequenceClassification",
            "RoCBertForTokenClassification",
            "RoCBertLayer",
            "RoCBertModel",
            "RoCBertPreTrainedModel",
            "load_tf_weights_in_roc_bert",
        ]
    )
    _import_structure["models.roformer"].extend(
        [
            "ROFORMER_PRETRAINED_MODEL_ARCHIVE_LIST",
            "RoFormerForCausalLM",
            "RoFormerForMaskedLM",
            "RoFormerForMultipleChoice",
            "RoFormerForQuestionAnswering",
            "RoFormerForSequenceClassification",
            "RoFormerForTokenClassification",
            "RoFormerLayer",
            "RoFormerModel",
            "RoFormerPreTrainedModel",
            "load_tf_weights_in_roformer",
        ]
    )
    _import_structure["models.rwkv"].extend(
        [
            "RWKV_PRETRAINED_MODEL_ARCHIVE_LIST",
            "RwkvForCausalLM",
            "RwkvModel",
            "RwkvPreTrainedModel",
        ]
    )
    _import_structure["models.sam"].extend(
        [
            "SAM_PRETRAINED_MODEL_ARCHIVE_LIST",
            "SamModel",
            "SamPreTrainedModel",
        ]
    )
    _import_structure["models.seamless_m4t"].extend(
        [
            "SEAMLESS_M4T_PRETRAINED_MODEL_ARCHIVE_LIST",
            "SeamlessM4TCodeHifiGan",
            "SeamlessM4TForSpeechToSpeech",
            "SeamlessM4TForSpeechToText",
            "SeamlessM4TForTextToSpeech",
            "SeamlessM4TForTextToText",
            "SeamlessM4THifiGan",
            "SeamlessM4TModel",
            "SeamlessM4TPreTrainedModel",
            "SeamlessM4TTextToUnitForConditionalGeneration",
            "SeamlessM4TTextToUnitModel",
        ]
    )
    _import_structure["models.seamless_m4t_v2"].extend(
        [
            "SEAMLESS_M4T_V2_PRETRAINED_MODEL_ARCHIVE_LIST",
            "SeamlessM4Tv2ForSpeechToSpeech",
            "SeamlessM4Tv2ForSpeechToText",
            "SeamlessM4Tv2ForTextToSpeech",
            "SeamlessM4Tv2ForTextToText",
            "SeamlessM4Tv2Model",
            "SeamlessM4Tv2PreTrainedModel",
        ]
    )
    _import_structure["models.segformer"].extend(
        [
            "SEGFORMER_PRETRAINED_MODEL_ARCHIVE_LIST",
            "SegformerDecodeHead",
            "SegformerForImageClassification",
            "SegformerForSemanticSegmentation",
            "SegformerLayer",
            "SegformerModel",
            "SegformerPreTrainedModel",
        ]
    )
    _import_structure["models.sew"].extend(
        [
            "SEW_PRETRAINED_MODEL_ARCHIVE_LIST",
            "SEWForCTC",
            "SEWForSequenceClassification",
            "SEWModel",
            "SEWPreTrainedModel",
        ]
    )
    _import_structure["models.sew_d"].extend(
        [
            "SEW_D_PRETRAINED_MODEL_ARCHIVE_LIST",
            "SEWDForCTC",
            "SEWDForSequenceClassification",
            "SEWDModel",
            "SEWDPreTrainedModel",
        ]
    )
    _import_structure["models.siglip"].extend(
        [
            "SIGLIP_PRETRAINED_MODEL_ARCHIVE_LIST",
            "SiglipForImageClassification",
            "SiglipModel",
            "SiglipPreTrainedModel",
            "SiglipTextModel",
            "SiglipVisionModel",
        ]
    )
    _import_structure["models.speech_encoder_decoder"].extend(["SpeechEncoderDecoderModel"])
    _import_structure["models.speech_to_text"].extend(
        [
            "SPEECH_TO_TEXT_PRETRAINED_MODEL_ARCHIVE_LIST",
            "Speech2TextForConditionalGeneration",
            "Speech2TextModel",
            "Speech2TextPreTrainedModel",
        ]
    )
    _import_structure["models.speech_to_text_2"].extend(["Speech2Text2ForCausalLM", "Speech2Text2PreTrainedModel"])
    _import_structure["models.speecht5"].extend(
        [
            "SPEECHT5_PRETRAINED_MODEL_ARCHIVE_LIST",
            "SpeechT5ForSpeechToSpeech",
            "SpeechT5ForSpeechToText",
            "SpeechT5ForTextToSpeech",
            "SpeechT5HifiGan",
            "SpeechT5Model",
            "SpeechT5PreTrainedModel",
        ]
    )
    _import_structure["models.splinter"].extend(
        [
            "SPLINTER_PRETRAINED_MODEL_ARCHIVE_LIST",
            "SplinterForPreTraining",
            "SplinterForQuestionAnswering",
            "SplinterLayer",
            "SplinterModel",
            "SplinterPreTrainedModel",
        ]
    )
    _import_structure["models.squeezebert"].extend(
        [
            "SQUEEZEBERT_PRETRAINED_MODEL_ARCHIVE_LIST",
            "SqueezeBertForMaskedLM",
            "SqueezeBertForMultipleChoice",
            "SqueezeBertForQuestionAnswering",
            "SqueezeBertForSequenceClassification",
            "SqueezeBertForTokenClassification",
            "SqueezeBertModel",
            "SqueezeBertModule",
            "SqueezeBertPreTrainedModel",
        ]
    )
<<<<<<< HEAD
    _import_structure["models.starcoder2"].extend(
        [
            "Starcoder2ForCausalLM",
            "Starcoder2ForSequenceClassification",
            "Starcoder2Model",
            "Starcoder2PreTrainedModel",
=======
    _import_structure["models.stablelm"].extend(
        [
            "StableLmForCausalLM",
            "StableLmForSequenceClassification",
            "StableLmModel",
            "StableLmPreTrainedModel",
>>>>>>> 4f09d0fd
        ]
    )
    _import_structure["models.swiftformer"].extend(
        [
            "SWIFTFORMER_PRETRAINED_MODEL_ARCHIVE_LIST",
            "SwiftFormerForImageClassification",
            "SwiftFormerModel",
            "SwiftFormerPreTrainedModel",
        ]
    )
    _import_structure["models.swin"].extend(
        [
            "SWIN_PRETRAINED_MODEL_ARCHIVE_LIST",
            "SwinBackbone",
            "SwinForImageClassification",
            "SwinForMaskedImageModeling",
            "SwinModel",
            "SwinPreTrainedModel",
        ]
    )
    _import_structure["models.swin2sr"].extend(
        [
            "SWIN2SR_PRETRAINED_MODEL_ARCHIVE_LIST",
            "Swin2SRForImageSuperResolution",
            "Swin2SRModel",
            "Swin2SRPreTrainedModel",
        ]
    )
    _import_structure["models.swinv2"].extend(
        [
            "SWINV2_PRETRAINED_MODEL_ARCHIVE_LIST",
            "Swinv2Backbone",
            "Swinv2ForImageClassification",
            "Swinv2ForMaskedImageModeling",
            "Swinv2Model",
            "Swinv2PreTrainedModel",
        ]
    )
    _import_structure["models.switch_transformers"].extend(
        [
            "SWITCH_TRANSFORMERS_PRETRAINED_MODEL_ARCHIVE_LIST",
            "SwitchTransformersEncoderModel",
            "SwitchTransformersForConditionalGeneration",
            "SwitchTransformersModel",
            "SwitchTransformersPreTrainedModel",
            "SwitchTransformersSparseMLP",
            "SwitchTransformersTop1Router",
        ]
    )
    _import_structure["models.t5"].extend(
        [
            "T5_PRETRAINED_MODEL_ARCHIVE_LIST",
            "T5EncoderModel",
            "T5ForConditionalGeneration",
            "T5ForQuestionAnswering",
            "T5ForSequenceClassification",
            "T5ForTokenClassification",
            "T5Model",
            "T5PreTrainedModel",
            "load_tf_weights_in_t5",
        ]
    )
    _import_structure["models.table_transformer"].extend(
        [
            "TABLE_TRANSFORMER_PRETRAINED_MODEL_ARCHIVE_LIST",
            "TableTransformerForObjectDetection",
            "TableTransformerModel",
            "TableTransformerPreTrainedModel",
        ]
    )
    _import_structure["models.tapas"].extend(
        [
            "TAPAS_PRETRAINED_MODEL_ARCHIVE_LIST",
            "TapasForMaskedLM",
            "TapasForQuestionAnswering",
            "TapasForSequenceClassification",
            "TapasModel",
            "TapasPreTrainedModel",
            "load_tf_weights_in_tapas",
        ]
    )
    _import_structure["models.time_series_transformer"].extend(
        [
            "TIME_SERIES_TRANSFORMER_PRETRAINED_MODEL_ARCHIVE_LIST",
            "TimeSeriesTransformerForPrediction",
            "TimeSeriesTransformerModel",
            "TimeSeriesTransformerPreTrainedModel",
        ]
    )
    _import_structure["models.timesformer"].extend(
        [
            "TIMESFORMER_PRETRAINED_MODEL_ARCHIVE_LIST",
            "TimesformerForVideoClassification",
            "TimesformerModel",
            "TimesformerPreTrainedModel",
        ]
    )
    _import_structure["models.timm_backbone"].extend(["TimmBackbone"])
    _import_structure["models.trocr"].extend(
        [
            "TROCR_PRETRAINED_MODEL_ARCHIVE_LIST",
            "TrOCRForCausalLM",
            "TrOCRPreTrainedModel",
        ]
    )
    _import_structure["models.tvlt"].extend(
        [
            "TVLT_PRETRAINED_MODEL_ARCHIVE_LIST",
            "TvltForAudioVisualClassification",
            "TvltForPreTraining",
            "TvltModel",
            "TvltPreTrainedModel",
        ]
    )
    _import_structure["models.tvp"].extend(
        [
            "TVP_PRETRAINED_MODEL_ARCHIVE_LIST",
            "TvpForVideoGrounding",
            "TvpModel",
            "TvpPreTrainedModel",
        ]
    )
    _import_structure["models.umt5"].extend(
        [
            "UMT5EncoderModel",
            "UMT5ForConditionalGeneration",
            "UMT5ForQuestionAnswering",
            "UMT5ForSequenceClassification",
            "UMT5ForTokenClassification",
            "UMT5Model",
            "UMT5PreTrainedModel",
        ]
    )
    _import_structure["models.unispeech"].extend(
        [
            "UNISPEECH_PRETRAINED_MODEL_ARCHIVE_LIST",
            "UniSpeechForCTC",
            "UniSpeechForPreTraining",
            "UniSpeechForSequenceClassification",
            "UniSpeechModel",
            "UniSpeechPreTrainedModel",
        ]
    )
    _import_structure["models.unispeech_sat"].extend(
        [
            "UNISPEECH_SAT_PRETRAINED_MODEL_ARCHIVE_LIST",
            "UniSpeechSatForAudioFrameClassification",
            "UniSpeechSatForCTC",
            "UniSpeechSatForPreTraining",
            "UniSpeechSatForSequenceClassification",
            "UniSpeechSatForXVector",
            "UniSpeechSatModel",
            "UniSpeechSatPreTrainedModel",
        ]
    )
    _import_structure["models.univnet"].extend(
        [
            "UNIVNET_PRETRAINED_MODEL_ARCHIVE_LIST",
            "UnivNetModel",
        ]
    )
    _import_structure["models.upernet"].extend(
        [
            "UperNetForSemanticSegmentation",
            "UperNetPreTrainedModel",
        ]
    )
    _import_structure["models.videomae"].extend(
        [
            "VIDEOMAE_PRETRAINED_MODEL_ARCHIVE_LIST",
            "VideoMAEForPreTraining",
            "VideoMAEForVideoClassification",
            "VideoMAEModel",
            "VideoMAEPreTrainedModel",
        ]
    )
    _import_structure["models.vilt"].extend(
        [
            "VILT_PRETRAINED_MODEL_ARCHIVE_LIST",
            "ViltForImageAndTextRetrieval",
            "ViltForImagesAndTextClassification",
            "ViltForMaskedLM",
            "ViltForQuestionAnswering",
            "ViltForTokenClassification",
            "ViltLayer",
            "ViltModel",
            "ViltPreTrainedModel",
        ]
    )
    _import_structure["models.vipllava"].extend(
        [
            "VIPLLAVA_PRETRAINED_MODEL_ARCHIVE_LIST",
            "VipLlavaForConditionalGeneration",
            "VipLlavaPreTrainedModel",
        ]
    )
    _import_structure["models.vision_encoder_decoder"].extend(["VisionEncoderDecoderModel"])
    _import_structure["models.vision_text_dual_encoder"].extend(["VisionTextDualEncoderModel"])
    _import_structure["models.visual_bert"].extend(
        [
            "VISUAL_BERT_PRETRAINED_MODEL_ARCHIVE_LIST",
            "VisualBertForMultipleChoice",
            "VisualBertForPreTraining",
            "VisualBertForQuestionAnswering",
            "VisualBertForRegionToPhraseAlignment",
            "VisualBertForVisualReasoning",
            "VisualBertLayer",
            "VisualBertModel",
            "VisualBertPreTrainedModel",
        ]
    )
    _import_structure["models.vit"].extend(
        [
            "VIT_PRETRAINED_MODEL_ARCHIVE_LIST",
            "ViTForImageClassification",
            "ViTForMaskedImageModeling",
            "ViTModel",
            "ViTPreTrainedModel",
        ]
    )
    _import_structure["models.vit_hybrid"].extend(
        [
            "VIT_HYBRID_PRETRAINED_MODEL_ARCHIVE_LIST",
            "ViTHybridForImageClassification",
            "ViTHybridModel",
            "ViTHybridPreTrainedModel",
        ]
    )
    _import_structure["models.vit_mae"].extend(
        [
            "VIT_MAE_PRETRAINED_MODEL_ARCHIVE_LIST",
            "ViTMAEForPreTraining",
            "ViTMAELayer",
            "ViTMAEModel",
            "ViTMAEPreTrainedModel",
        ]
    )
    _import_structure["models.vit_msn"].extend(
        [
            "VIT_MSN_PRETRAINED_MODEL_ARCHIVE_LIST",
            "ViTMSNForImageClassification",
            "ViTMSNModel",
            "ViTMSNPreTrainedModel",
        ]
    )
    _import_structure["models.vitdet"].extend(
        [
            "VITDET_PRETRAINED_MODEL_ARCHIVE_LIST",
            "VitDetBackbone",
            "VitDetModel",
            "VitDetPreTrainedModel",
        ]
    )
    _import_structure["models.vitmatte"].extend(
        [
            "VITMATTE_PRETRAINED_MODEL_ARCHIVE_LIST",
            "VitMatteForImageMatting",
            "VitMattePreTrainedModel",
        ]
    )
    _import_structure["models.vits"].extend(
        [
            "VITS_PRETRAINED_MODEL_ARCHIVE_LIST",
            "VitsModel",
            "VitsPreTrainedModel",
        ]
    )
    _import_structure["models.vivit"].extend(
        [
            "VIVIT_PRETRAINED_MODEL_ARCHIVE_LIST",
            "VivitForVideoClassification",
            "VivitModel",
            "VivitPreTrainedModel",
        ]
    )
    _import_structure["models.wav2vec2"].extend(
        [
            "WAV_2_VEC_2_PRETRAINED_MODEL_ARCHIVE_LIST",
            "Wav2Vec2ForAudioFrameClassification",
            "Wav2Vec2ForCTC",
            "Wav2Vec2ForMaskedLM",
            "Wav2Vec2ForPreTraining",
            "Wav2Vec2ForSequenceClassification",
            "Wav2Vec2ForXVector",
            "Wav2Vec2Model",
            "Wav2Vec2PreTrainedModel",
        ]
    )
    _import_structure["models.wav2vec2_bert"].extend(
        [
            "WAV2VEC2_BERT_PRETRAINED_MODEL_ARCHIVE_LIST",
            "Wav2Vec2BertForAudioFrameClassification",
            "Wav2Vec2BertForCTC",
            "Wav2Vec2BertForSequenceClassification",
            "Wav2Vec2BertForXVector",
            "Wav2Vec2BertModel",
            "Wav2Vec2BertPreTrainedModel",
        ]
    )
    _import_structure["models.wav2vec2_conformer"].extend(
        [
            "WAV2VEC2_CONFORMER_PRETRAINED_MODEL_ARCHIVE_LIST",
            "Wav2Vec2ConformerForAudioFrameClassification",
            "Wav2Vec2ConformerForCTC",
            "Wav2Vec2ConformerForPreTraining",
            "Wav2Vec2ConformerForSequenceClassification",
            "Wav2Vec2ConformerForXVector",
            "Wav2Vec2ConformerModel",
            "Wav2Vec2ConformerPreTrainedModel",
        ]
    )
    _import_structure["models.wavlm"].extend(
        [
            "WAVLM_PRETRAINED_MODEL_ARCHIVE_LIST",
            "WavLMForAudioFrameClassification",
            "WavLMForCTC",
            "WavLMForSequenceClassification",
            "WavLMForXVector",
            "WavLMModel",
            "WavLMPreTrainedModel",
        ]
    )
    _import_structure["models.whisper"].extend(
        [
            "WHISPER_PRETRAINED_MODEL_ARCHIVE_LIST",
            "WhisperForAudioClassification",
            "WhisperForCausalLM",
            "WhisperForConditionalGeneration",
            "WhisperModel",
            "WhisperPreTrainedModel",
        ]
    )
    _import_structure["models.x_clip"].extend(
        [
            "XCLIP_PRETRAINED_MODEL_ARCHIVE_LIST",
            "XCLIPModel",
            "XCLIPPreTrainedModel",
            "XCLIPTextModel",
            "XCLIPVisionModel",
        ]
    )
    _import_structure["models.xglm"].extend(
        [
            "XGLM_PRETRAINED_MODEL_ARCHIVE_LIST",
            "XGLMForCausalLM",
            "XGLMModel",
            "XGLMPreTrainedModel",
        ]
    )
    _import_structure["models.xlm"].extend(
        [
            "XLM_PRETRAINED_MODEL_ARCHIVE_LIST",
            "XLMForMultipleChoice",
            "XLMForQuestionAnswering",
            "XLMForQuestionAnsweringSimple",
            "XLMForSequenceClassification",
            "XLMForTokenClassification",
            "XLMModel",
            "XLMPreTrainedModel",
            "XLMWithLMHeadModel",
        ]
    )
    _import_structure["models.xlm_prophetnet"].extend(
        [
            "XLM_PROPHETNET_PRETRAINED_MODEL_ARCHIVE_LIST",
            "XLMProphetNetDecoder",
            "XLMProphetNetEncoder",
            "XLMProphetNetForCausalLM",
            "XLMProphetNetForConditionalGeneration",
            "XLMProphetNetModel",
            "XLMProphetNetPreTrainedModel",
        ]
    )
    _import_structure["models.xlm_roberta"].extend(
        [
            "XLM_ROBERTA_PRETRAINED_MODEL_ARCHIVE_LIST",
            "XLMRobertaForCausalLM",
            "XLMRobertaForMaskedLM",
            "XLMRobertaForMultipleChoice",
            "XLMRobertaForQuestionAnswering",
            "XLMRobertaForSequenceClassification",
            "XLMRobertaForTokenClassification",
            "XLMRobertaModel",
            "XLMRobertaPreTrainedModel",
        ]
    )
    _import_structure["models.xlm_roberta_xl"].extend(
        [
            "XLM_ROBERTA_XL_PRETRAINED_MODEL_ARCHIVE_LIST",
            "XLMRobertaXLForCausalLM",
            "XLMRobertaXLForMaskedLM",
            "XLMRobertaXLForMultipleChoice",
            "XLMRobertaXLForQuestionAnswering",
            "XLMRobertaXLForSequenceClassification",
            "XLMRobertaXLForTokenClassification",
            "XLMRobertaXLModel",
            "XLMRobertaXLPreTrainedModel",
        ]
    )
    _import_structure["models.xlnet"].extend(
        [
            "XLNET_PRETRAINED_MODEL_ARCHIVE_LIST",
            "XLNetForMultipleChoice",
            "XLNetForQuestionAnswering",
            "XLNetForQuestionAnsweringSimple",
            "XLNetForSequenceClassification",
            "XLNetForTokenClassification",
            "XLNetLMHeadModel",
            "XLNetModel",
            "XLNetPreTrainedModel",
            "load_tf_weights_in_xlnet",
        ]
    )
    _import_structure["models.xmod"].extend(
        [
            "XMOD_PRETRAINED_MODEL_ARCHIVE_LIST",
            "XmodForCausalLM",
            "XmodForMaskedLM",
            "XmodForMultipleChoice",
            "XmodForQuestionAnswering",
            "XmodForSequenceClassification",
            "XmodForTokenClassification",
            "XmodModel",
            "XmodPreTrainedModel",
        ]
    )
    _import_structure["models.yolos"].extend(
        [
            "YOLOS_PRETRAINED_MODEL_ARCHIVE_LIST",
            "YolosForObjectDetection",
            "YolosModel",
            "YolosPreTrainedModel",
        ]
    )
    _import_structure["models.yoso"].extend(
        [
            "YOSO_PRETRAINED_MODEL_ARCHIVE_LIST",
            "YosoForMaskedLM",
            "YosoForMultipleChoice",
            "YosoForQuestionAnswering",
            "YosoForSequenceClassification",
            "YosoForTokenClassification",
            "YosoLayer",
            "YosoModel",
            "YosoPreTrainedModel",
        ]
    )
    _import_structure["optimization"] = [
        "Adafactor",
        "AdamW",
        "get_constant_schedule",
        "get_constant_schedule_with_warmup",
        "get_cosine_schedule_with_warmup",
        "get_cosine_with_hard_restarts_schedule_with_warmup",
        "get_inverse_sqrt_schedule",
        "get_linear_schedule_with_warmup",
        "get_polynomial_decay_schedule_with_warmup",
        "get_scheduler",
    ]
    _import_structure["pytorch_utils"] = [
        "Conv1D",
        "apply_chunking_to_forward",
        "prune_layer",
    ]
    _import_structure["sagemaker"] = []
    _import_structure["time_series_utils"] = []
    _import_structure["trainer"] = ["Trainer"]
    _import_structure["trainer_pt_utils"] = ["torch_distributed_zero_first"]
    _import_structure["trainer_seq2seq"] = ["Seq2SeqTrainer"]

# TensorFlow-backed objects
try:
    if not is_tf_available():
        raise OptionalDependencyNotAvailable()
except OptionalDependencyNotAvailable:
    from .utils import dummy_tf_objects

    _import_structure["utils.dummy_tf_objects"] = [name for name in dir(dummy_tf_objects) if not name.startswith("_")]
else:
    _import_structure["activations_tf"] = []
    _import_structure["benchmark.benchmark_args_tf"] = ["TensorFlowBenchmarkArguments"]
    _import_structure["benchmark.benchmark_tf"] = ["TensorFlowBenchmark"]
    _import_structure["generation"].extend(
        [
            "TFForcedBOSTokenLogitsProcessor",
            "TFForcedEOSTokenLogitsProcessor",
            "TFForceTokensLogitsProcessor",
            "TFGenerationMixin",
            "TFLogitsProcessor",
            "TFLogitsProcessorList",
            "TFLogitsWarper",
            "TFMinLengthLogitsProcessor",
            "TFNoBadWordsLogitsProcessor",
            "TFNoRepeatNGramLogitsProcessor",
            "TFRepetitionPenaltyLogitsProcessor",
            "TFSuppressTokensAtBeginLogitsProcessor",
            "TFSuppressTokensLogitsProcessor",
            "TFTemperatureLogitsWarper",
            "TFTopKLogitsWarper",
            "TFTopPLogitsWarper",
            "tf_top_k_top_p_filtering",
        ]
    )
    _import_structure["generation_tf_utils"] = []
    _import_structure["keras_callbacks"] = ["KerasMetricCallback", "PushToHubCallback"]
    _import_structure["modeling_tf_outputs"] = []
    _import_structure["modeling_tf_utils"] = [
        "TFPreTrainedModel",
        "TFSequenceSummary",
        "TFSharedEmbeddings",
        "shape_list",
    ]
    # TensorFlow models structure
    _import_structure["models.albert"].extend(
        [
            "TF_ALBERT_PRETRAINED_MODEL_ARCHIVE_LIST",
            "TFAlbertForMaskedLM",
            "TFAlbertForMultipleChoice",
            "TFAlbertForPreTraining",
            "TFAlbertForQuestionAnswering",
            "TFAlbertForSequenceClassification",
            "TFAlbertForTokenClassification",
            "TFAlbertMainLayer",
            "TFAlbertModel",
            "TFAlbertPreTrainedModel",
        ]
    )
    _import_structure["models.auto"].extend(
        [
            "TF_MODEL_FOR_AUDIO_CLASSIFICATION_MAPPING",
            "TF_MODEL_FOR_CAUSAL_LM_MAPPING",
            "TF_MODEL_FOR_DOCUMENT_QUESTION_ANSWERING_MAPPING",
            "TF_MODEL_FOR_IMAGE_CLASSIFICATION_MAPPING",
            "TF_MODEL_FOR_MASKED_IMAGE_MODELING_MAPPING",
            "TF_MODEL_FOR_MASKED_LM_MAPPING",
            "TF_MODEL_FOR_MASK_GENERATION_MAPPING",
            "TF_MODEL_FOR_MULTIPLE_CHOICE_MAPPING",
            "TF_MODEL_FOR_NEXT_SENTENCE_PREDICTION_MAPPING",
            "TF_MODEL_FOR_PRETRAINING_MAPPING",
            "TF_MODEL_FOR_QUESTION_ANSWERING_MAPPING",
            "TF_MODEL_FOR_SEMANTIC_SEGMENTATION_MAPPING",
            "TF_MODEL_FOR_SEQ_TO_SEQ_CAUSAL_LM_MAPPING",
            "TF_MODEL_FOR_SEQUENCE_CLASSIFICATION_MAPPING",
            "TF_MODEL_FOR_SPEECH_SEQ_2_SEQ_MAPPING",
            "TF_MODEL_FOR_TABLE_QUESTION_ANSWERING_MAPPING",
            "TF_MODEL_FOR_TEXT_ENCODING_MAPPING",
            "TF_MODEL_FOR_TOKEN_CLASSIFICATION_MAPPING",
            "TF_MODEL_FOR_VISION_2_SEQ_MAPPING",
            "TF_MODEL_FOR_ZERO_SHOT_IMAGE_CLASSIFICATION_MAPPING",
            "TF_MODEL_MAPPING",
            "TF_MODEL_WITH_LM_HEAD_MAPPING",
            "TFAutoModel",
            "TFAutoModelForAudioClassification",
            "TFAutoModelForCausalLM",
            "TFAutoModelForDocumentQuestionAnswering",
            "TFAutoModelForImageClassification",
            "TFAutoModelForMaskedImageModeling",
            "TFAutoModelForMaskedLM",
            "TFAutoModelForMaskGeneration",
            "TFAutoModelForMultipleChoice",
            "TFAutoModelForNextSentencePrediction",
            "TFAutoModelForPreTraining",
            "TFAutoModelForQuestionAnswering",
            "TFAutoModelForSemanticSegmentation",
            "TFAutoModelForSeq2SeqLM",
            "TFAutoModelForSequenceClassification",
            "TFAutoModelForSpeechSeq2Seq",
            "TFAutoModelForTableQuestionAnswering",
            "TFAutoModelForTextEncoding",
            "TFAutoModelForTokenClassification",
            "TFAutoModelForVision2Seq",
            "TFAutoModelForZeroShotImageClassification",
            "TFAutoModelWithLMHead",
        ]
    )
    _import_structure["models.bart"].extend(
        [
            "TFBartForConditionalGeneration",
            "TFBartForSequenceClassification",
            "TFBartModel",
            "TFBartPretrainedModel",
        ]
    )
    _import_structure["models.bert"].extend(
        [
            "TF_BERT_PRETRAINED_MODEL_ARCHIVE_LIST",
            "TFBertEmbeddings",
            "TFBertForMaskedLM",
            "TFBertForMultipleChoice",
            "TFBertForNextSentencePrediction",
            "TFBertForPreTraining",
            "TFBertForQuestionAnswering",
            "TFBertForSequenceClassification",
            "TFBertForTokenClassification",
            "TFBertLMHeadModel",
            "TFBertMainLayer",
            "TFBertModel",
            "TFBertPreTrainedModel",
        ]
    )
    _import_structure["models.blenderbot"].extend(
        [
            "TFBlenderbotForConditionalGeneration",
            "TFBlenderbotModel",
            "TFBlenderbotPreTrainedModel",
        ]
    )
    _import_structure["models.blenderbot_small"].extend(
        [
            "TFBlenderbotSmallForConditionalGeneration",
            "TFBlenderbotSmallModel",
            "TFBlenderbotSmallPreTrainedModel",
        ]
    )
    _import_structure["models.blip"].extend(
        [
            "TF_BLIP_PRETRAINED_MODEL_ARCHIVE_LIST",
            "TFBlipForConditionalGeneration",
            "TFBlipForImageTextRetrieval",
            "TFBlipForQuestionAnswering",
            "TFBlipModel",
            "TFBlipPreTrainedModel",
            "TFBlipTextModel",
            "TFBlipVisionModel",
        ]
    )
    _import_structure["models.camembert"].extend(
        [
            "TF_CAMEMBERT_PRETRAINED_MODEL_ARCHIVE_LIST",
            "TFCamembertForCausalLM",
            "TFCamembertForMaskedLM",
            "TFCamembertForMultipleChoice",
            "TFCamembertForQuestionAnswering",
            "TFCamembertForSequenceClassification",
            "TFCamembertForTokenClassification",
            "TFCamembertModel",
            "TFCamembertPreTrainedModel",
        ]
    )
    _import_structure["models.clip"].extend(
        [
            "TF_CLIP_PRETRAINED_MODEL_ARCHIVE_LIST",
            "TFCLIPModel",
            "TFCLIPPreTrainedModel",
            "TFCLIPTextModel",
            "TFCLIPVisionModel",
        ]
    )
    _import_structure["models.convbert"].extend(
        [
            "TF_CONVBERT_PRETRAINED_MODEL_ARCHIVE_LIST",
            "TFConvBertForMaskedLM",
            "TFConvBertForMultipleChoice",
            "TFConvBertForQuestionAnswering",
            "TFConvBertForSequenceClassification",
            "TFConvBertForTokenClassification",
            "TFConvBertLayer",
            "TFConvBertModel",
            "TFConvBertPreTrainedModel",
        ]
    )
    _import_structure["models.convnext"].extend(
        [
            "TFConvNextForImageClassification",
            "TFConvNextModel",
            "TFConvNextPreTrainedModel",
        ]
    )
    _import_structure["models.convnextv2"].extend(
        [
            "TFConvNextV2ForImageClassification",
            "TFConvNextV2Model",
            "TFConvNextV2PreTrainedModel",
        ]
    )
    _import_structure["models.ctrl"].extend(
        [
            "TF_CTRL_PRETRAINED_MODEL_ARCHIVE_LIST",
            "TFCTRLForSequenceClassification",
            "TFCTRLLMHeadModel",
            "TFCTRLModel",
            "TFCTRLPreTrainedModel",
        ]
    )
    _import_structure["models.cvt"].extend(
        [
            "TF_CVT_PRETRAINED_MODEL_ARCHIVE_LIST",
            "TFCvtForImageClassification",
            "TFCvtModel",
            "TFCvtPreTrainedModel",
        ]
    )
    _import_structure["models.data2vec"].extend(
        [
            "TFData2VecVisionForImageClassification",
            "TFData2VecVisionForSemanticSegmentation",
            "TFData2VecVisionModel",
            "TFData2VecVisionPreTrainedModel",
        ]
    )
    _import_structure["models.deberta"].extend(
        [
            "TF_DEBERTA_PRETRAINED_MODEL_ARCHIVE_LIST",
            "TFDebertaForMaskedLM",
            "TFDebertaForQuestionAnswering",
            "TFDebertaForSequenceClassification",
            "TFDebertaForTokenClassification",
            "TFDebertaModel",
            "TFDebertaPreTrainedModel",
        ]
    )
    _import_structure["models.deberta_v2"].extend(
        [
            "TF_DEBERTA_V2_PRETRAINED_MODEL_ARCHIVE_LIST",
            "TFDebertaV2ForMaskedLM",
            "TFDebertaV2ForMultipleChoice",
            "TFDebertaV2ForQuestionAnswering",
            "TFDebertaV2ForSequenceClassification",
            "TFDebertaV2ForTokenClassification",
            "TFDebertaV2Model",
            "TFDebertaV2PreTrainedModel",
        ]
    )
    _import_structure["models.deit"].extend(
        [
            "TF_DEIT_PRETRAINED_MODEL_ARCHIVE_LIST",
            "TFDeiTForImageClassification",
            "TFDeiTForImageClassificationWithTeacher",
            "TFDeiTForMaskedImageModeling",
            "TFDeiTModel",
            "TFDeiTPreTrainedModel",
        ]
    )
    _import_structure["models.deprecated.transfo_xl"].extend(
        [
            "TF_TRANSFO_XL_PRETRAINED_MODEL_ARCHIVE_LIST",
            "TFAdaptiveEmbedding",
            "TFTransfoXLForSequenceClassification",
            "TFTransfoXLLMHeadModel",
            "TFTransfoXLMainLayer",
            "TFTransfoXLModel",
            "TFTransfoXLPreTrainedModel",
        ]
    )
    _import_structure["models.distilbert"].extend(
        [
            "TF_DISTILBERT_PRETRAINED_MODEL_ARCHIVE_LIST",
            "TFDistilBertForMaskedLM",
            "TFDistilBertForMultipleChoice",
            "TFDistilBertForQuestionAnswering",
            "TFDistilBertForSequenceClassification",
            "TFDistilBertForTokenClassification",
            "TFDistilBertMainLayer",
            "TFDistilBertModel",
            "TFDistilBertPreTrainedModel",
        ]
    )
    _import_structure["models.dpr"].extend(
        [
            "TF_DPR_CONTEXT_ENCODER_PRETRAINED_MODEL_ARCHIVE_LIST",
            "TF_DPR_QUESTION_ENCODER_PRETRAINED_MODEL_ARCHIVE_LIST",
            "TF_DPR_READER_PRETRAINED_MODEL_ARCHIVE_LIST",
            "TFDPRContextEncoder",
            "TFDPRPretrainedContextEncoder",
            "TFDPRPretrainedQuestionEncoder",
            "TFDPRPretrainedReader",
            "TFDPRQuestionEncoder",
            "TFDPRReader",
        ]
    )
    _import_structure["models.efficientformer"].extend(
        [
            "TF_EFFICIENTFORMER_PRETRAINED_MODEL_ARCHIVE_LIST",
            "TFEfficientFormerForImageClassification",
            "TFEfficientFormerForImageClassificationWithTeacher",
            "TFEfficientFormerModel",
            "TFEfficientFormerPreTrainedModel",
        ]
    )
    _import_structure["models.electra"].extend(
        [
            "TF_ELECTRA_PRETRAINED_MODEL_ARCHIVE_LIST",
            "TFElectraForMaskedLM",
            "TFElectraForMultipleChoice",
            "TFElectraForPreTraining",
            "TFElectraForQuestionAnswering",
            "TFElectraForSequenceClassification",
            "TFElectraForTokenClassification",
            "TFElectraModel",
            "TFElectraPreTrainedModel",
        ]
    )
    _import_structure["models.encoder_decoder"].append("TFEncoderDecoderModel")
    _import_structure["models.esm"].extend(
        [
            "ESM_PRETRAINED_MODEL_ARCHIVE_LIST",
            "TFEsmForMaskedLM",
            "TFEsmForSequenceClassification",
            "TFEsmForTokenClassification",
            "TFEsmModel",
            "TFEsmPreTrainedModel",
        ]
    )
    _import_structure["models.flaubert"].extend(
        [
            "TF_FLAUBERT_PRETRAINED_MODEL_ARCHIVE_LIST",
            "TFFlaubertForMultipleChoice",
            "TFFlaubertForQuestionAnsweringSimple",
            "TFFlaubertForSequenceClassification",
            "TFFlaubertForTokenClassification",
            "TFFlaubertModel",
            "TFFlaubertPreTrainedModel",
            "TFFlaubertWithLMHeadModel",
        ]
    )
    _import_structure["models.funnel"].extend(
        [
            "TF_FUNNEL_PRETRAINED_MODEL_ARCHIVE_LIST",
            "TFFunnelBaseModel",
            "TFFunnelForMaskedLM",
            "TFFunnelForMultipleChoice",
            "TFFunnelForPreTraining",
            "TFFunnelForQuestionAnswering",
            "TFFunnelForSequenceClassification",
            "TFFunnelForTokenClassification",
            "TFFunnelModel",
            "TFFunnelPreTrainedModel",
        ]
    )
    _import_structure["models.gpt2"].extend(
        [
            "TF_GPT2_PRETRAINED_MODEL_ARCHIVE_LIST",
            "TFGPT2DoubleHeadsModel",
            "TFGPT2ForSequenceClassification",
            "TFGPT2LMHeadModel",
            "TFGPT2MainLayer",
            "TFGPT2Model",
            "TFGPT2PreTrainedModel",
        ]
    )
    _import_structure["models.gptj"].extend(
        [
            "TFGPTJForCausalLM",
            "TFGPTJForQuestionAnswering",
            "TFGPTJForSequenceClassification",
            "TFGPTJModel",
            "TFGPTJPreTrainedModel",
        ]
    )
    _import_structure["models.groupvit"].extend(
        [
            "TF_GROUPVIT_PRETRAINED_MODEL_ARCHIVE_LIST",
            "TFGroupViTModel",
            "TFGroupViTPreTrainedModel",
            "TFGroupViTTextModel",
            "TFGroupViTVisionModel",
        ]
    )
    _import_structure["models.hubert"].extend(
        [
            "TF_HUBERT_PRETRAINED_MODEL_ARCHIVE_LIST",
            "TFHubertForCTC",
            "TFHubertModel",
            "TFHubertPreTrainedModel",
        ]
    )
    _import_structure["models.layoutlm"].extend(
        [
            "TF_LAYOUTLM_PRETRAINED_MODEL_ARCHIVE_LIST",
            "TFLayoutLMForMaskedLM",
            "TFLayoutLMForQuestionAnswering",
            "TFLayoutLMForSequenceClassification",
            "TFLayoutLMForTokenClassification",
            "TFLayoutLMMainLayer",
            "TFLayoutLMModel",
            "TFLayoutLMPreTrainedModel",
        ]
    )
    _import_structure["models.layoutlmv3"].extend(
        [
            "TF_LAYOUTLMV3_PRETRAINED_MODEL_ARCHIVE_LIST",
            "TFLayoutLMv3ForQuestionAnswering",
            "TFLayoutLMv3ForSequenceClassification",
            "TFLayoutLMv3ForTokenClassification",
            "TFLayoutLMv3Model",
            "TFLayoutLMv3PreTrainedModel",
        ]
    )
    _import_structure["models.led"].extend(["TFLEDForConditionalGeneration", "TFLEDModel", "TFLEDPreTrainedModel"])
    _import_structure["models.longformer"].extend(
        [
            "TF_LONGFORMER_PRETRAINED_MODEL_ARCHIVE_LIST",
            "TFLongformerForMaskedLM",
            "TFLongformerForMultipleChoice",
            "TFLongformerForQuestionAnswering",
            "TFLongformerForSequenceClassification",
            "TFLongformerForTokenClassification",
            "TFLongformerModel",
            "TFLongformerPreTrainedModel",
            "TFLongformerSelfAttention",
        ]
    )
    _import_structure["models.lxmert"].extend(
        [
            "TF_LXMERT_PRETRAINED_MODEL_ARCHIVE_LIST",
            "TFLxmertForPreTraining",
            "TFLxmertMainLayer",
            "TFLxmertModel",
            "TFLxmertPreTrainedModel",
            "TFLxmertVisualFeatureEncoder",
        ]
    )
    _import_structure["models.marian"].extend(["TFMarianModel", "TFMarianMTModel", "TFMarianPreTrainedModel"])
    _import_structure["models.mbart"].extend(
        ["TFMBartForConditionalGeneration", "TFMBartModel", "TFMBartPreTrainedModel"]
    )
    _import_structure["models.mobilebert"].extend(
        [
            "TF_MOBILEBERT_PRETRAINED_MODEL_ARCHIVE_LIST",
            "TFMobileBertForMaskedLM",
            "TFMobileBertForMultipleChoice",
            "TFMobileBertForNextSentencePrediction",
            "TFMobileBertForPreTraining",
            "TFMobileBertForQuestionAnswering",
            "TFMobileBertForSequenceClassification",
            "TFMobileBertForTokenClassification",
            "TFMobileBertMainLayer",
            "TFMobileBertModel",
            "TFMobileBertPreTrainedModel",
        ]
    )
    _import_structure["models.mobilevit"].extend(
        [
            "TF_MOBILEVIT_PRETRAINED_MODEL_ARCHIVE_LIST",
            "TFMobileViTForImageClassification",
            "TFMobileViTForSemanticSegmentation",
            "TFMobileViTModel",
            "TFMobileViTPreTrainedModel",
        ]
    )
    _import_structure["models.mpnet"].extend(
        [
            "TF_MPNET_PRETRAINED_MODEL_ARCHIVE_LIST",
            "TFMPNetForMaskedLM",
            "TFMPNetForMultipleChoice",
            "TFMPNetForQuestionAnswering",
            "TFMPNetForSequenceClassification",
            "TFMPNetForTokenClassification",
            "TFMPNetMainLayer",
            "TFMPNetModel",
            "TFMPNetPreTrainedModel",
        ]
    )
    _import_structure["models.mt5"].extend(["TFMT5EncoderModel", "TFMT5ForConditionalGeneration", "TFMT5Model"])
    _import_structure["models.openai"].extend(
        [
            "TF_OPENAI_GPT_PRETRAINED_MODEL_ARCHIVE_LIST",
            "TFOpenAIGPTDoubleHeadsModel",
            "TFOpenAIGPTForSequenceClassification",
            "TFOpenAIGPTLMHeadModel",
            "TFOpenAIGPTMainLayer",
            "TFOpenAIGPTModel",
            "TFOpenAIGPTPreTrainedModel",
        ]
    )
    _import_structure["models.opt"].extend(
        [
            "TFOPTForCausalLM",
            "TFOPTModel",
            "TFOPTPreTrainedModel",
        ]
    )
    _import_structure["models.pegasus"].extend(
        [
            "TFPegasusForConditionalGeneration",
            "TFPegasusModel",
            "TFPegasusPreTrainedModel",
        ]
    )
    _import_structure["models.rag"].extend(
        [
            "TFRagModel",
            "TFRagPreTrainedModel",
            "TFRagSequenceForGeneration",
            "TFRagTokenForGeneration",
        ]
    )
    _import_structure["models.regnet"].extend(
        [
            "TF_REGNET_PRETRAINED_MODEL_ARCHIVE_LIST",
            "TFRegNetForImageClassification",
            "TFRegNetModel",
            "TFRegNetPreTrainedModel",
        ]
    )
    _import_structure["models.rembert"].extend(
        [
            "TF_REMBERT_PRETRAINED_MODEL_ARCHIVE_LIST",
            "TFRemBertForCausalLM",
            "TFRemBertForMaskedLM",
            "TFRemBertForMultipleChoice",
            "TFRemBertForQuestionAnswering",
            "TFRemBertForSequenceClassification",
            "TFRemBertForTokenClassification",
            "TFRemBertLayer",
            "TFRemBertModel",
            "TFRemBertPreTrainedModel",
        ]
    )
    _import_structure["models.resnet"].extend(
        [
            "TF_RESNET_PRETRAINED_MODEL_ARCHIVE_LIST",
            "TFResNetForImageClassification",
            "TFResNetModel",
            "TFResNetPreTrainedModel",
        ]
    )
    _import_structure["models.roberta"].extend(
        [
            "TF_ROBERTA_PRETRAINED_MODEL_ARCHIVE_LIST",
            "TFRobertaForCausalLM",
            "TFRobertaForMaskedLM",
            "TFRobertaForMultipleChoice",
            "TFRobertaForQuestionAnswering",
            "TFRobertaForSequenceClassification",
            "TFRobertaForTokenClassification",
            "TFRobertaMainLayer",
            "TFRobertaModel",
            "TFRobertaPreTrainedModel",
        ]
    )
    _import_structure["models.roberta_prelayernorm"].extend(
        [
            "TF_ROBERTA_PRELAYERNORM_PRETRAINED_MODEL_ARCHIVE_LIST",
            "TFRobertaPreLayerNormForCausalLM",
            "TFRobertaPreLayerNormForMaskedLM",
            "TFRobertaPreLayerNormForMultipleChoice",
            "TFRobertaPreLayerNormForQuestionAnswering",
            "TFRobertaPreLayerNormForSequenceClassification",
            "TFRobertaPreLayerNormForTokenClassification",
            "TFRobertaPreLayerNormMainLayer",
            "TFRobertaPreLayerNormModel",
            "TFRobertaPreLayerNormPreTrainedModel",
        ]
    )
    _import_structure["models.roformer"].extend(
        [
            "TF_ROFORMER_PRETRAINED_MODEL_ARCHIVE_LIST",
            "TFRoFormerForCausalLM",
            "TFRoFormerForMaskedLM",
            "TFRoFormerForMultipleChoice",
            "TFRoFormerForQuestionAnswering",
            "TFRoFormerForSequenceClassification",
            "TFRoFormerForTokenClassification",
            "TFRoFormerLayer",
            "TFRoFormerModel",
            "TFRoFormerPreTrainedModel",
        ]
    )
    _import_structure["models.sam"].extend(
        [
            "TF_SAM_PRETRAINED_MODEL_ARCHIVE_LIST",
            "TFSamModel",
            "TFSamPreTrainedModel",
        ]
    )
    _import_structure["models.segformer"].extend(
        [
            "TF_SEGFORMER_PRETRAINED_MODEL_ARCHIVE_LIST",
            "TFSegformerDecodeHead",
            "TFSegformerForImageClassification",
            "TFSegformerForSemanticSegmentation",
            "TFSegformerModel",
            "TFSegformerPreTrainedModel",
        ]
    )
    _import_structure["models.speech_to_text"].extend(
        [
            "TF_SPEECH_TO_TEXT_PRETRAINED_MODEL_ARCHIVE_LIST",
            "TFSpeech2TextForConditionalGeneration",
            "TFSpeech2TextModel",
            "TFSpeech2TextPreTrainedModel",
        ]
    )
    _import_structure["models.swin"].extend(
        [
            "TF_SWIN_PRETRAINED_MODEL_ARCHIVE_LIST",
            "TFSwinForImageClassification",
            "TFSwinForMaskedImageModeling",
            "TFSwinModel",
            "TFSwinPreTrainedModel",
        ]
    )
    _import_structure["models.t5"].extend(
        [
            "TF_T5_PRETRAINED_MODEL_ARCHIVE_LIST",
            "TFT5EncoderModel",
            "TFT5ForConditionalGeneration",
            "TFT5Model",
            "TFT5PreTrainedModel",
        ]
    )
    _import_structure["models.tapas"].extend(
        [
            "TF_TAPAS_PRETRAINED_MODEL_ARCHIVE_LIST",
            "TFTapasForMaskedLM",
            "TFTapasForQuestionAnswering",
            "TFTapasForSequenceClassification",
            "TFTapasModel",
            "TFTapasPreTrainedModel",
        ]
    )
    _import_structure["models.vision_encoder_decoder"].extend(["TFVisionEncoderDecoderModel"])
    _import_structure["models.vision_text_dual_encoder"].extend(["TFVisionTextDualEncoderModel"])
    _import_structure["models.vit"].extend(
        [
            "TFViTForImageClassification",
            "TFViTModel",
            "TFViTPreTrainedModel",
        ]
    )
    _import_structure["models.vit_mae"].extend(
        [
            "TFViTMAEForPreTraining",
            "TFViTMAEModel",
            "TFViTMAEPreTrainedModel",
        ]
    )
    _import_structure["models.wav2vec2"].extend(
        [
            "TF_WAV_2_VEC_2_PRETRAINED_MODEL_ARCHIVE_LIST",
            "TFWav2Vec2ForCTC",
            "TFWav2Vec2ForSequenceClassification",
            "TFWav2Vec2Model",
            "TFWav2Vec2PreTrainedModel",
        ]
    )
    _import_structure["models.whisper"].extend(
        [
            "TF_WHISPER_PRETRAINED_MODEL_ARCHIVE_LIST",
            "TFWhisperForConditionalGeneration",
            "TFWhisperModel",
            "TFWhisperPreTrainedModel",
        ]
    )
    _import_structure["models.xglm"].extend(
        [
            "TF_XGLM_PRETRAINED_MODEL_ARCHIVE_LIST",
            "TFXGLMForCausalLM",
            "TFXGLMModel",
            "TFXGLMPreTrainedModel",
        ]
    )
    _import_structure["models.xlm"].extend(
        [
            "TF_XLM_PRETRAINED_MODEL_ARCHIVE_LIST",
            "TFXLMForMultipleChoice",
            "TFXLMForQuestionAnsweringSimple",
            "TFXLMForSequenceClassification",
            "TFXLMForTokenClassification",
            "TFXLMMainLayer",
            "TFXLMModel",
            "TFXLMPreTrainedModel",
            "TFXLMWithLMHeadModel",
        ]
    )
    _import_structure["models.xlm_roberta"].extend(
        [
            "TF_XLM_ROBERTA_PRETRAINED_MODEL_ARCHIVE_LIST",
            "TFXLMRobertaForCausalLM",
            "TFXLMRobertaForMaskedLM",
            "TFXLMRobertaForMultipleChoice",
            "TFXLMRobertaForQuestionAnswering",
            "TFXLMRobertaForSequenceClassification",
            "TFXLMRobertaForTokenClassification",
            "TFXLMRobertaModel",
            "TFXLMRobertaPreTrainedModel",
        ]
    )
    _import_structure["models.xlnet"].extend(
        [
            "TF_XLNET_PRETRAINED_MODEL_ARCHIVE_LIST",
            "TFXLNetForMultipleChoice",
            "TFXLNetForQuestionAnsweringSimple",
            "TFXLNetForSequenceClassification",
            "TFXLNetForTokenClassification",
            "TFXLNetLMHeadModel",
            "TFXLNetMainLayer",
            "TFXLNetModel",
            "TFXLNetPreTrainedModel",
        ]
    )
    _import_structure["optimization_tf"] = [
        "AdamWeightDecay",
        "GradientAccumulator",
        "WarmUp",
        "create_optimizer",
    ]
    _import_structure["tf_utils"] = []


try:
    if not (
        is_librosa_available()
        and is_essentia_available()
        and is_scipy_available()
        and is_torch_available()
        and is_pretty_midi_available()
    ):
        raise OptionalDependencyNotAvailable()
except OptionalDependencyNotAvailable:
    from .utils import (
        dummy_essentia_and_librosa_and_pretty_midi_and_scipy_and_torch_objects,
    )

    _import_structure["utils.dummy_essentia_and_librosa_and_pretty_midi_and_scipy_and_torch_objects"] = [
        name
        for name in dir(dummy_essentia_and_librosa_and_pretty_midi_and_scipy_and_torch_objects)
        if not name.startswith("_")
    ]
else:
    _import_structure["models.pop2piano"].append("Pop2PianoFeatureExtractor")
    _import_structure["models.pop2piano"].append("Pop2PianoTokenizer")
    _import_structure["models.pop2piano"].append("Pop2PianoProcessor")


# FLAX-backed objects
try:
    if not is_flax_available():
        raise OptionalDependencyNotAvailable()
except OptionalDependencyNotAvailable:
    from .utils import dummy_flax_objects

    _import_structure["utils.dummy_flax_objects"] = [
        name for name in dir(dummy_flax_objects) if not name.startswith("_")
    ]
else:
    _import_structure["generation"].extend(
        [
            "FlaxForcedBOSTokenLogitsProcessor",
            "FlaxForcedEOSTokenLogitsProcessor",
            "FlaxForceTokensLogitsProcessor",
            "FlaxGenerationMixin",
            "FlaxLogitsProcessor",
            "FlaxLogitsProcessorList",
            "FlaxLogitsWarper",
            "FlaxMinLengthLogitsProcessor",
            "FlaxTemperatureLogitsWarper",
            "FlaxSuppressTokensAtBeginLogitsProcessor",
            "FlaxSuppressTokensLogitsProcessor",
            "FlaxTopKLogitsWarper",
            "FlaxTopPLogitsWarper",
            "FlaxWhisperTimeStampLogitsProcessor",
        ]
    )
    _import_structure["generation_flax_utils"] = []
    _import_structure["modeling_flax_outputs"] = []
    _import_structure["modeling_flax_utils"] = ["FlaxPreTrainedModel"]
    _import_structure["models.albert"].extend(
        [
            "FlaxAlbertForMaskedLM",
            "FlaxAlbertForMultipleChoice",
            "FlaxAlbertForPreTraining",
            "FlaxAlbertForQuestionAnswering",
            "FlaxAlbertForSequenceClassification",
            "FlaxAlbertForTokenClassification",
            "FlaxAlbertModel",
            "FlaxAlbertPreTrainedModel",
        ]
    )
    _import_structure["models.auto"].extend(
        [
            "FLAX_MODEL_FOR_AUDIO_CLASSIFICATION_MAPPING",
            "FLAX_MODEL_FOR_CAUSAL_LM_MAPPING",
            "FLAX_MODEL_FOR_IMAGE_CLASSIFICATION_MAPPING",
            "FLAX_MODEL_FOR_MASKED_LM_MAPPING",
            "FLAX_MODEL_FOR_MULTIPLE_CHOICE_MAPPING",
            "FLAX_MODEL_FOR_NEXT_SENTENCE_PREDICTION_MAPPING",
            "FLAX_MODEL_FOR_PRETRAINING_MAPPING",
            "FLAX_MODEL_FOR_QUESTION_ANSWERING_MAPPING",
            "FLAX_MODEL_FOR_SEQ_TO_SEQ_CAUSAL_LM_MAPPING",
            "FLAX_MODEL_FOR_SEQUENCE_CLASSIFICATION_MAPPING",
            "FLAX_MODEL_FOR_SPEECH_SEQ_2_SEQ_MAPPING",
            "FLAX_MODEL_FOR_TOKEN_CLASSIFICATION_MAPPING",
            "FLAX_MODEL_FOR_VISION_2_SEQ_MAPPING",
            "FLAX_MODEL_MAPPING",
            "FlaxAutoModel",
            "FlaxAutoModelForCausalLM",
            "FlaxAutoModelForImageClassification",
            "FlaxAutoModelForMaskedLM",
            "FlaxAutoModelForMultipleChoice",
            "FlaxAutoModelForNextSentencePrediction",
            "FlaxAutoModelForPreTraining",
            "FlaxAutoModelForQuestionAnswering",
            "FlaxAutoModelForSeq2SeqLM",
            "FlaxAutoModelForSequenceClassification",
            "FlaxAutoModelForSpeechSeq2Seq",
            "FlaxAutoModelForTokenClassification",
            "FlaxAutoModelForVision2Seq",
        ]
    )

    # Flax models structure

    _import_structure["models.bart"].extend(
        [
            "FlaxBartDecoderPreTrainedModel",
            "FlaxBartForCausalLM",
            "FlaxBartForConditionalGeneration",
            "FlaxBartForQuestionAnswering",
            "FlaxBartForSequenceClassification",
            "FlaxBartModel",
            "FlaxBartPreTrainedModel",
        ]
    )
    _import_structure["models.beit"].extend(
        [
            "FlaxBeitForImageClassification",
            "FlaxBeitForMaskedImageModeling",
            "FlaxBeitModel",
            "FlaxBeitPreTrainedModel",
        ]
    )

    _import_structure["models.bert"].extend(
        [
            "FlaxBertForCausalLM",
            "FlaxBertForMaskedLM",
            "FlaxBertForMultipleChoice",
            "FlaxBertForNextSentencePrediction",
            "FlaxBertForPreTraining",
            "FlaxBertForQuestionAnswering",
            "FlaxBertForSequenceClassification",
            "FlaxBertForTokenClassification",
            "FlaxBertModel",
            "FlaxBertPreTrainedModel",
        ]
    )
    _import_structure["models.big_bird"].extend(
        [
            "FlaxBigBirdForCausalLM",
            "FlaxBigBirdForMaskedLM",
            "FlaxBigBirdForMultipleChoice",
            "FlaxBigBirdForPreTraining",
            "FlaxBigBirdForQuestionAnswering",
            "FlaxBigBirdForSequenceClassification",
            "FlaxBigBirdForTokenClassification",
            "FlaxBigBirdModel",
            "FlaxBigBirdPreTrainedModel",
        ]
    )
    _import_structure["models.blenderbot"].extend(
        [
            "FlaxBlenderbotForConditionalGeneration",
            "FlaxBlenderbotModel",
            "FlaxBlenderbotPreTrainedModel",
        ]
    )
    _import_structure["models.blenderbot_small"].extend(
        [
            "FlaxBlenderbotSmallForConditionalGeneration",
            "FlaxBlenderbotSmallModel",
            "FlaxBlenderbotSmallPreTrainedModel",
        ]
    )
    _import_structure["models.bloom"].extend(
        [
            "FlaxBloomForCausalLM",
            "FlaxBloomModel",
            "FlaxBloomPreTrainedModel",
        ]
    )
    _import_structure["models.clip"].extend(
        [
            "FlaxCLIPModel",
            "FlaxCLIPPreTrainedModel",
            "FlaxCLIPTextModel",
            "FlaxCLIPTextPreTrainedModel",
            "FlaxCLIPTextModelWithProjection",
            "FlaxCLIPVisionModel",
            "FlaxCLIPVisionPreTrainedModel",
        ]
    )
    _import_structure["models.distilbert"].extend(
        [
            "FlaxDistilBertForMaskedLM",
            "FlaxDistilBertForMultipleChoice",
            "FlaxDistilBertForQuestionAnswering",
            "FlaxDistilBertForSequenceClassification",
            "FlaxDistilBertForTokenClassification",
            "FlaxDistilBertModel",
            "FlaxDistilBertPreTrainedModel",
        ]
    )
    _import_structure["models.electra"].extend(
        [
            "FlaxElectraForCausalLM",
            "FlaxElectraForMaskedLM",
            "FlaxElectraForMultipleChoice",
            "FlaxElectraForPreTraining",
            "FlaxElectraForQuestionAnswering",
            "FlaxElectraForSequenceClassification",
            "FlaxElectraForTokenClassification",
            "FlaxElectraModel",
            "FlaxElectraPreTrainedModel",
        ]
    )
    _import_structure["models.encoder_decoder"].append("FlaxEncoderDecoderModel")
    _import_structure["models.gpt2"].extend(["FlaxGPT2LMHeadModel", "FlaxGPT2Model", "FlaxGPT2PreTrainedModel"])
    _import_structure["models.gpt_neo"].extend(
        ["FlaxGPTNeoForCausalLM", "FlaxGPTNeoModel", "FlaxGPTNeoPreTrainedModel"]
    )
    _import_structure["models.gptj"].extend(["FlaxGPTJForCausalLM", "FlaxGPTJModel", "FlaxGPTJPreTrainedModel"])
    _import_structure["models.llama"].extend(["FlaxLlamaForCausalLM", "FlaxLlamaModel", "FlaxLlamaPreTrainedModel"])
    _import_structure["models.longt5"].extend(
        [
            "FlaxLongT5ForConditionalGeneration",
            "FlaxLongT5Model",
            "FlaxLongT5PreTrainedModel",
        ]
    )
    _import_structure["models.marian"].extend(
        [
            "FlaxMarianModel",
            "FlaxMarianMTModel",
            "FlaxMarianPreTrainedModel",
        ]
    )
    _import_structure["models.mbart"].extend(
        [
            "FlaxMBartForConditionalGeneration",
            "FlaxMBartForQuestionAnswering",
            "FlaxMBartForSequenceClassification",
            "FlaxMBartModel",
            "FlaxMBartPreTrainedModel",
        ]
    )
    _import_structure["models.mistral"].extend(
        [
            "FlaxMistralForCausalLM",
            "FlaxMistralModel",
            "FlaxMistralPreTrainedModel",
        ]
    )
    _import_structure["models.mt5"].extend(["FlaxMT5EncoderModel", "FlaxMT5ForConditionalGeneration", "FlaxMT5Model"])
    _import_structure["models.opt"].extend(
        [
            "FlaxOPTForCausalLM",
            "FlaxOPTModel",
            "FlaxOPTPreTrainedModel",
        ]
    )
    _import_structure["models.pegasus"].extend(
        [
            "FlaxPegasusForConditionalGeneration",
            "FlaxPegasusModel",
            "FlaxPegasusPreTrainedModel",
        ]
    )
    _import_structure["models.regnet"].extend(
        [
            "FlaxRegNetForImageClassification",
            "FlaxRegNetModel",
            "FlaxRegNetPreTrainedModel",
        ]
    )
    _import_structure["models.resnet"].extend(
        [
            "FlaxResNetForImageClassification",
            "FlaxResNetModel",
            "FlaxResNetPreTrainedModel",
        ]
    )
    _import_structure["models.roberta"].extend(
        [
            "FlaxRobertaForCausalLM",
            "FlaxRobertaForMaskedLM",
            "FlaxRobertaForMultipleChoice",
            "FlaxRobertaForQuestionAnswering",
            "FlaxRobertaForSequenceClassification",
            "FlaxRobertaForTokenClassification",
            "FlaxRobertaModel",
            "FlaxRobertaPreTrainedModel",
        ]
    )
    _import_structure["models.roberta_prelayernorm"].extend(
        [
            "FlaxRobertaPreLayerNormForCausalLM",
            "FlaxRobertaPreLayerNormForMaskedLM",
            "FlaxRobertaPreLayerNormForMultipleChoice",
            "FlaxRobertaPreLayerNormForQuestionAnswering",
            "FlaxRobertaPreLayerNormForSequenceClassification",
            "FlaxRobertaPreLayerNormForTokenClassification",
            "FlaxRobertaPreLayerNormModel",
            "FlaxRobertaPreLayerNormPreTrainedModel",
        ]
    )
    _import_structure["models.roformer"].extend(
        [
            "FlaxRoFormerForMaskedLM",
            "FlaxRoFormerForMultipleChoice",
            "FlaxRoFormerForQuestionAnswering",
            "FlaxRoFormerForSequenceClassification",
            "FlaxRoFormerForTokenClassification",
            "FlaxRoFormerModel",
            "FlaxRoFormerPreTrainedModel",
        ]
    )
    _import_structure["models.speech_encoder_decoder"].append("FlaxSpeechEncoderDecoderModel")
    _import_structure["models.t5"].extend(
        [
            "FlaxT5EncoderModel",
            "FlaxT5ForConditionalGeneration",
            "FlaxT5Model",
            "FlaxT5PreTrainedModel",
        ]
    )
    _import_structure["models.vision_encoder_decoder"].append("FlaxVisionEncoderDecoderModel")
    _import_structure["models.vision_text_dual_encoder"].extend(["FlaxVisionTextDualEncoderModel"])
    _import_structure["models.vit"].extend(["FlaxViTForImageClassification", "FlaxViTModel", "FlaxViTPreTrainedModel"])
    _import_structure["models.wav2vec2"].extend(
        [
            "FlaxWav2Vec2ForCTC",
            "FlaxWav2Vec2ForPreTraining",
            "FlaxWav2Vec2Model",
            "FlaxWav2Vec2PreTrainedModel",
        ]
    )
    _import_structure["models.whisper"].extend(
        [
            "FlaxWhisperForConditionalGeneration",
            "FlaxWhisperModel",
            "FlaxWhisperPreTrainedModel",
            "FlaxWhisperForAudioClassification",
        ]
    )
    _import_structure["models.xglm"].extend(
        [
            "FlaxXGLMForCausalLM",
            "FlaxXGLMModel",
            "FlaxXGLMPreTrainedModel",
        ]
    )
    _import_structure["models.xlm_roberta"].extend(
        [
            "FLAX_XLM_ROBERTA_PRETRAINED_MODEL_ARCHIVE_LIST",
            "FlaxXLMRobertaForMaskedLM",
            "FlaxXLMRobertaForMultipleChoice",
            "FlaxXLMRobertaForQuestionAnswering",
            "FlaxXLMRobertaForSequenceClassification",
            "FlaxXLMRobertaForTokenClassification",
            "FlaxXLMRobertaModel",
            "FlaxXLMRobertaForCausalLM",
            "FlaxXLMRobertaPreTrainedModel",
        ]
    )


# Direct imports for type-checking
if TYPE_CHECKING:
    # Configuration
    from .configuration_utils import PretrainedConfig

    # Data
    from .data import (
        DataProcessor,
        InputExample,
        InputFeatures,
        SingleSentenceClassificationProcessor,
        SquadExample,
        SquadFeatures,
        SquadV1Processor,
        SquadV2Processor,
        glue_compute_metrics,
        glue_convert_examples_to_features,
        glue_output_modes,
        glue_processors,
        glue_tasks_num_labels,
        squad_convert_examples_to_features,
        xnli_compute_metrics,
        xnli_output_modes,
        xnli_processors,
        xnli_tasks_num_labels,
    )
    from .data.data_collator import (
        DataCollator,
        DataCollatorForLanguageModeling,
        DataCollatorForPermutationLanguageModeling,
        DataCollatorForSeq2Seq,
        DataCollatorForSOP,
        DataCollatorForTokenClassification,
        DataCollatorForWholeWordMask,
        DataCollatorWithPadding,
        DefaultDataCollator,
        default_data_collator,
    )
    from .feature_extraction_sequence_utils import SequenceFeatureExtractor

    # Feature Extractor
    from .feature_extraction_utils import BatchFeature, FeatureExtractionMixin

    # Generation
    from .generation import GenerationConfig, TextIteratorStreamer, TextStreamer
    from .hf_argparser import HfArgumentParser

    # Integrations
    from .integrations import (
        is_clearml_available,
        is_comet_available,
        is_dvclive_available,
        is_neptune_available,
        is_optuna_available,
        is_ray_available,
        is_ray_tune_available,
        is_sigopt_available,
        is_tensorboard_available,
        is_wandb_available,
    )

    # Model Cards
    from .modelcard import ModelCard

    # TF 2.0 <=> PyTorch conversion utilities
    from .modeling_tf_pytorch_utils import (
        convert_tf_weight_name_to_pt_weight_name,
        load_pytorch_checkpoint_in_tf2_model,
        load_pytorch_model_in_tf2_model,
        load_pytorch_weights_in_tf2_model,
        load_tf2_checkpoint_in_pytorch_model,
        load_tf2_model_in_pytorch_model,
        load_tf2_weights_in_pytorch_model,
    )
    from .models.albert import ALBERT_PRETRAINED_CONFIG_ARCHIVE_MAP, AlbertConfig
    from .models.align import (
        ALIGN_PRETRAINED_CONFIG_ARCHIVE_MAP,
        AlignConfig,
        AlignProcessor,
        AlignTextConfig,
        AlignVisionConfig,
    )
    from .models.altclip import (
        ALTCLIP_PRETRAINED_CONFIG_ARCHIVE_MAP,
        AltCLIPConfig,
        AltCLIPProcessor,
        AltCLIPTextConfig,
        AltCLIPVisionConfig,
    )
    from .models.audio_spectrogram_transformer import (
        AUDIO_SPECTROGRAM_TRANSFORMER_PRETRAINED_CONFIG_ARCHIVE_MAP,
        ASTConfig,
        ASTFeatureExtractor,
    )
    from .models.auto import (
        ALL_PRETRAINED_CONFIG_ARCHIVE_MAP,
        CONFIG_MAPPING,
        FEATURE_EXTRACTOR_MAPPING,
        IMAGE_PROCESSOR_MAPPING,
        MODEL_NAMES_MAPPING,
        PROCESSOR_MAPPING,
        TOKENIZER_MAPPING,
        AutoConfig,
        AutoFeatureExtractor,
        AutoImageProcessor,
        AutoProcessor,
        AutoTokenizer,
    )
    from .models.autoformer import (
        AUTOFORMER_PRETRAINED_CONFIG_ARCHIVE_MAP,
        AutoformerConfig,
    )
    from .models.bark import (
        BarkCoarseConfig,
        BarkConfig,
        BarkFineConfig,
        BarkProcessor,
        BarkSemanticConfig,
    )
    from .models.bart import BartConfig, BartTokenizer
    from .models.beit import BEIT_PRETRAINED_CONFIG_ARCHIVE_MAP, BeitConfig
    from .models.bert import (
        BERT_PRETRAINED_CONFIG_ARCHIVE_MAP,
        BasicTokenizer,
        BertConfig,
        BertTokenizer,
        WordpieceTokenizer,
    )
    from .models.bert_generation import BertGenerationConfig
    from .models.bert_japanese import (
        BertJapaneseTokenizer,
        CharacterTokenizer,
        MecabTokenizer,
    )
    from .models.bertweet import BertweetTokenizer
    from .models.big_bird import BIG_BIRD_PRETRAINED_CONFIG_ARCHIVE_MAP, BigBirdConfig
    from .models.bigbird_pegasus import (
        BIGBIRD_PEGASUS_PRETRAINED_CONFIG_ARCHIVE_MAP,
        BigBirdPegasusConfig,
    )
    from .models.biogpt import (
        BIOGPT_PRETRAINED_CONFIG_ARCHIVE_MAP,
        BioGptConfig,
        BioGptTokenizer,
    )
    from .models.bit import BIT_PRETRAINED_CONFIG_ARCHIVE_MAP, BitConfig
    from .models.blenderbot import (
        BLENDERBOT_PRETRAINED_CONFIG_ARCHIVE_MAP,
        BlenderbotConfig,
        BlenderbotTokenizer,
    )
    from .models.blenderbot_small import (
        BLENDERBOT_SMALL_PRETRAINED_CONFIG_ARCHIVE_MAP,
        BlenderbotSmallConfig,
        BlenderbotSmallTokenizer,
    )
    from .models.blip import (
        BLIP_PRETRAINED_CONFIG_ARCHIVE_MAP,
        BlipConfig,
        BlipProcessor,
        BlipTextConfig,
        BlipVisionConfig,
    )
    from .models.blip_2 import (
        BLIP_2_PRETRAINED_CONFIG_ARCHIVE_MAP,
        Blip2Config,
        Blip2Processor,
        Blip2QFormerConfig,
        Blip2VisionConfig,
    )
    from .models.bloom import BLOOM_PRETRAINED_CONFIG_ARCHIVE_MAP, BloomConfig
    from .models.bridgetower import (
        BRIDGETOWER_PRETRAINED_CONFIG_ARCHIVE_MAP,
        BridgeTowerConfig,
        BridgeTowerProcessor,
        BridgeTowerTextConfig,
        BridgeTowerVisionConfig,
    )
    from .models.bros import (
        BROS_PRETRAINED_CONFIG_ARCHIVE_MAP,
        BrosConfig,
        BrosProcessor,
    )
    from .models.byt5 import ByT5Tokenizer
    from .models.camembert import (
        CAMEMBERT_PRETRAINED_CONFIG_ARCHIVE_MAP,
        CamembertConfig,
    )
    from .models.canine import (
        CANINE_PRETRAINED_CONFIG_ARCHIVE_MAP,
        CanineConfig,
        CanineTokenizer,
    )
    from .models.chinese_clip import (
        CHINESE_CLIP_PRETRAINED_CONFIG_ARCHIVE_MAP,
        ChineseCLIPConfig,
        ChineseCLIPProcessor,
        ChineseCLIPTextConfig,
        ChineseCLIPVisionConfig,
    )
    from .models.clap import (
        CLAP_PRETRAINED_MODEL_ARCHIVE_LIST,
        ClapAudioConfig,
        ClapConfig,
        ClapProcessor,
        ClapTextConfig,
    )
    from .models.clip import (
        CLIP_PRETRAINED_CONFIG_ARCHIVE_MAP,
        CLIPConfig,
        CLIPProcessor,
        CLIPTextConfig,
        CLIPTokenizer,
        CLIPVisionConfig,
    )
    from .models.clipseg import (
        CLIPSEG_PRETRAINED_CONFIG_ARCHIVE_MAP,
        CLIPSegConfig,
        CLIPSegProcessor,
        CLIPSegTextConfig,
        CLIPSegVisionConfig,
    )
    from .models.clvp import (
        CLVP_PRETRAINED_CONFIG_ARCHIVE_MAP,
        ClvpConfig,
        ClvpDecoderConfig,
        ClvpEncoderConfig,
        ClvpFeatureExtractor,
        ClvpProcessor,
        ClvpTokenizer,
    )
    from .models.codegen import (
        CODEGEN_PRETRAINED_CONFIG_ARCHIVE_MAP,
        CodeGenConfig,
        CodeGenTokenizer,
    )
    from .models.conditional_detr import (
        CONDITIONAL_DETR_PRETRAINED_CONFIG_ARCHIVE_MAP,
        ConditionalDetrConfig,
    )
    from .models.convbert import (
        CONVBERT_PRETRAINED_CONFIG_ARCHIVE_MAP,
        ConvBertConfig,
        ConvBertTokenizer,
    )
    from .models.convnext import CONVNEXT_PRETRAINED_CONFIG_ARCHIVE_MAP, ConvNextConfig
    from .models.convnextv2 import (
        CONVNEXTV2_PRETRAINED_CONFIG_ARCHIVE_MAP,
        ConvNextV2Config,
    )
    from .models.cpmant import (
        CPMANT_PRETRAINED_CONFIG_ARCHIVE_MAP,
        CpmAntConfig,
        CpmAntTokenizer,
    )
    from .models.ctrl import (
        CTRL_PRETRAINED_CONFIG_ARCHIVE_MAP,
        CTRLConfig,
        CTRLTokenizer,
    )
    from .models.cvt import CVT_PRETRAINED_CONFIG_ARCHIVE_MAP, CvtConfig
    from .models.data2vec import (
        DATA2VEC_TEXT_PRETRAINED_CONFIG_ARCHIVE_MAP,
        DATA2VEC_VISION_PRETRAINED_CONFIG_ARCHIVE_MAP,
        Data2VecAudioConfig,
        Data2VecTextConfig,
        Data2VecVisionConfig,
    )
    from .models.deberta import (
        DEBERTA_PRETRAINED_CONFIG_ARCHIVE_MAP,
        DebertaConfig,
        DebertaTokenizer,
    )
    from .models.deberta_v2 import (
        DEBERTA_V2_PRETRAINED_CONFIG_ARCHIVE_MAP,
        DebertaV2Config,
    )
    from .models.decision_transformer import (
        DECISION_TRANSFORMER_PRETRAINED_CONFIG_ARCHIVE_MAP,
        DecisionTransformerConfig,
    )
    from .models.deformable_detr import (
        DEFORMABLE_DETR_PRETRAINED_CONFIG_ARCHIVE_MAP,
        DeformableDetrConfig,
    )
    from .models.deit import DEIT_PRETRAINED_CONFIG_ARCHIVE_MAP, DeiTConfig
    from .models.deprecated.mctct import (
        MCTCT_PRETRAINED_CONFIG_ARCHIVE_MAP,
        MCTCTConfig,
        MCTCTFeatureExtractor,
        MCTCTProcessor,
    )
    from .models.deprecated.mmbt import MMBTConfig
    from .models.deprecated.open_llama import (
        OPEN_LLAMA_PRETRAINED_CONFIG_ARCHIVE_MAP,
        OpenLlamaConfig,
    )
    from .models.deprecated.retribert import (
        RETRIBERT_PRETRAINED_CONFIG_ARCHIVE_MAP,
        RetriBertConfig,
        RetriBertTokenizer,
    )
    from .models.deprecated.tapex import TapexTokenizer
    from .models.deprecated.trajectory_transformer import (
        TRAJECTORY_TRANSFORMER_PRETRAINED_CONFIG_ARCHIVE_MAP,
        TrajectoryTransformerConfig,
    )
    from .models.deprecated.transfo_xl import (
        TRANSFO_XL_PRETRAINED_CONFIG_ARCHIVE_MAP,
        TransfoXLConfig,
        TransfoXLCorpus,
        TransfoXLTokenizer,
    )
    from .models.deprecated.van import VAN_PRETRAINED_CONFIG_ARCHIVE_MAP, VanConfig
    from .models.depth_anything import DEPTH_ANYTHING_PRETRAINED_CONFIG_ARCHIVE_MAP, DepthAnythingConfig
    from .models.deta import DETA_PRETRAINED_CONFIG_ARCHIVE_MAP, DetaConfig
    from .models.detr import DETR_PRETRAINED_CONFIG_ARCHIVE_MAP, DetrConfig
    from .models.dinat import DINAT_PRETRAINED_CONFIG_ARCHIVE_MAP, DinatConfig
    from .models.dinov2 import DINOV2_PRETRAINED_CONFIG_ARCHIVE_MAP, Dinov2Config
    from .models.distilbert import (
        DISTILBERT_PRETRAINED_CONFIG_ARCHIVE_MAP,
        DistilBertConfig,
        DistilBertTokenizer,
    )
    from .models.donut import (
        DONUT_SWIN_PRETRAINED_CONFIG_ARCHIVE_MAP,
        DonutProcessor,
        DonutSwinConfig,
    )
    from .models.dpr import (
        DPR_PRETRAINED_CONFIG_ARCHIVE_MAP,
        DPRConfig,
        DPRContextEncoderTokenizer,
        DPRQuestionEncoderTokenizer,
        DPRReaderOutput,
        DPRReaderTokenizer,
    )
    from .models.dpt import DPT_PRETRAINED_CONFIG_ARCHIVE_MAP, DPTConfig
    from .models.efficientformer import (
        EFFICIENTFORMER_PRETRAINED_CONFIG_ARCHIVE_MAP,
        EfficientFormerConfig,
    )
    from .models.efficientnet import (
        EFFICIENTNET_PRETRAINED_CONFIG_ARCHIVE_MAP,
        EfficientNetConfig,
    )
    from .models.electra import (
        ELECTRA_PRETRAINED_CONFIG_ARCHIVE_MAP,
        ElectraConfig,
        ElectraTokenizer,
    )
    from .models.encodec import (
        ENCODEC_PRETRAINED_CONFIG_ARCHIVE_MAP,
        EncodecConfig,
        EncodecFeatureExtractor,
    )
    from .models.encoder_decoder import EncoderDecoderConfig
    from .models.ernie import ERNIE_PRETRAINED_CONFIG_ARCHIVE_MAP, ErnieConfig
    from .models.ernie_m import ERNIE_M_PRETRAINED_CONFIG_ARCHIVE_MAP, ErnieMConfig
    from .models.esm import ESM_PRETRAINED_CONFIG_ARCHIVE_MAP, EsmConfig, EsmTokenizer
    from .models.falcon import FALCON_PRETRAINED_CONFIG_ARCHIVE_MAP, FalconConfig
    from .models.fastspeech2_conformer import (
        FASTSPEECH2_CONFORMER_HIFIGAN_PRETRAINED_CONFIG_ARCHIVE_MAP,
        FASTSPEECH2_CONFORMER_PRETRAINED_CONFIG_ARCHIVE_MAP,
        FASTSPEECH2_CONFORMER_WITH_HIFIGAN_PRETRAINED_CONFIG_ARCHIVE_MAP,
        FastSpeech2ConformerConfig,
        FastSpeech2ConformerHifiGanConfig,
        FastSpeech2ConformerTokenizer,
        FastSpeech2ConformerWithHifiGanConfig,
    )
    from .models.flaubert import FLAUBERT_PRETRAINED_CONFIG_ARCHIVE_MAP, FlaubertConfig, FlaubertTokenizer
    from .models.flava import (
        FLAVA_PRETRAINED_CONFIG_ARCHIVE_MAP,
        FlavaConfig,
        FlavaImageCodebookConfig,
        FlavaImageConfig,
        FlavaMultimodalConfig,
        FlavaTextConfig,
    )
    from .models.fnet import FNET_PRETRAINED_CONFIG_ARCHIVE_MAP, FNetConfig
    from .models.focalnet import FOCALNET_PRETRAINED_CONFIG_ARCHIVE_MAP, FocalNetConfig
    from .models.fsmt import (
        FSMT_PRETRAINED_CONFIG_ARCHIVE_MAP,
        FSMTConfig,
        FSMTTokenizer,
    )
    from .models.funnel import (
        FUNNEL_PRETRAINED_CONFIG_ARCHIVE_MAP,
        FunnelConfig,
        FunnelTokenizer,
    )
    from .models.fuyu import FUYU_PRETRAINED_CONFIG_ARCHIVE_MAP, FuyuConfig
    from .models.git import (
        GIT_PRETRAINED_CONFIG_ARCHIVE_MAP,
        GitConfig,
        GitProcessor,
        GitVisionConfig,
    )
    from .models.glpn import GLPN_PRETRAINED_CONFIG_ARCHIVE_MAP, GLPNConfig
    from .models.gpt2 import (
        GPT2_PRETRAINED_CONFIG_ARCHIVE_MAP,
        GPT2Config,
        GPT2Tokenizer,
    )
    from .models.gpt_bigcode import (
        GPT_BIGCODE_PRETRAINED_CONFIG_ARCHIVE_MAP,
        GPTBigCodeConfig,
    )
    from .models.gpt_neo import GPT_NEO_PRETRAINED_CONFIG_ARCHIVE_MAP, GPTNeoConfig
    from .models.gpt_neox import GPT_NEOX_PRETRAINED_CONFIG_ARCHIVE_MAP, GPTNeoXConfig
    from .models.gpt_neox_japanese import (
        GPT_NEOX_JAPANESE_PRETRAINED_CONFIG_ARCHIVE_MAP,
        GPTNeoXJapaneseConfig,
    )
    from .models.gptj import GPTJ_PRETRAINED_CONFIG_ARCHIVE_MAP, GPTJConfig
    from .models.gptsan_japanese import (
        GPTSAN_JAPANESE_PRETRAINED_CONFIG_ARCHIVE_MAP,
        GPTSanJapaneseConfig,
        GPTSanJapaneseTokenizer,
    )
    from .models.graphormer import (
        GRAPHORMER_PRETRAINED_CONFIG_ARCHIVE_MAP,
        GraphormerConfig,
    )
    from .models.groupvit import (
        GROUPVIT_PRETRAINED_CONFIG_ARCHIVE_MAP,
        GroupViTConfig,
        GroupViTTextConfig,
        GroupViTVisionConfig,
    )
    from .models.herbert import HerbertTokenizer
    from .models.hubert import HUBERT_PRETRAINED_CONFIG_ARCHIVE_MAP, HubertConfig
    from .models.ibert import IBERT_PRETRAINED_CONFIG_ARCHIVE_MAP, IBertConfig
    from .models.idefics import (
        IDEFICS_PRETRAINED_CONFIG_ARCHIVE_MAP,
        IdeficsConfig,
    )
    from .models.imagegpt import IMAGEGPT_PRETRAINED_CONFIG_ARCHIVE_MAP, ImageGPTConfig
    from .models.informer import INFORMER_PRETRAINED_CONFIG_ARCHIVE_MAP, InformerConfig
    from .models.instructblip import (
        INSTRUCTBLIP_PRETRAINED_CONFIG_ARCHIVE_MAP,
        InstructBlipConfig,
        InstructBlipProcessor,
        InstructBlipQFormerConfig,
        InstructBlipVisionConfig,
    )
    from .models.jukebox import (
        JUKEBOX_PRETRAINED_CONFIG_ARCHIVE_MAP,
        JukeboxConfig,
        JukeboxPriorConfig,
        JukeboxTokenizer,
        JukeboxVQVAEConfig,
    )
    from .models.kosmos2 import (
        KOSMOS2_PRETRAINED_CONFIG_ARCHIVE_MAP,
        Kosmos2Config,
        Kosmos2Processor,
    )
    from .models.layoutlm import (
        LAYOUTLM_PRETRAINED_CONFIG_ARCHIVE_MAP,
        LayoutLMConfig,
        LayoutLMTokenizer,
    )
    from .models.layoutlmv2 import (
        LAYOUTLMV2_PRETRAINED_CONFIG_ARCHIVE_MAP,
        LayoutLMv2Config,
        LayoutLMv2FeatureExtractor,
        LayoutLMv2ImageProcessor,
        LayoutLMv2Processor,
        LayoutLMv2Tokenizer,
    )
    from .models.layoutlmv3 import (
        LAYOUTLMV3_PRETRAINED_CONFIG_ARCHIVE_MAP,
        LayoutLMv3Config,
        LayoutLMv3FeatureExtractor,
        LayoutLMv3ImageProcessor,
        LayoutLMv3Processor,
        LayoutLMv3Tokenizer,
    )
    from .models.layoutxlm import LayoutXLMProcessor
    from .models.led import LED_PRETRAINED_CONFIG_ARCHIVE_MAP, LEDConfig, LEDTokenizer
    from .models.levit import LEVIT_PRETRAINED_CONFIG_ARCHIVE_MAP, LevitConfig
    from .models.lilt import LILT_PRETRAINED_CONFIG_ARCHIVE_MAP, LiltConfig
    from .models.llama import LLAMA_PRETRAINED_CONFIG_ARCHIVE_MAP, LlamaConfig
    from .models.llava import (
        LLAVA_PRETRAINED_CONFIG_ARCHIVE_MAP,
        LlavaConfig,
    )
    from .models.longformer import (
        LONGFORMER_PRETRAINED_CONFIG_ARCHIVE_MAP,
        LongformerConfig,
        LongformerTokenizer,
    )
    from .models.longt5 import LONGT5_PRETRAINED_CONFIG_ARCHIVE_MAP, LongT5Config
    from .models.luke import (
        LUKE_PRETRAINED_CONFIG_ARCHIVE_MAP,
        LukeConfig,
        LukeTokenizer,
    )
    from .models.lxmert import (
        LXMERT_PRETRAINED_CONFIG_ARCHIVE_MAP,
        LxmertConfig,
        LxmertTokenizer,
    )
    from .models.m2m_100 import M2M_100_PRETRAINED_CONFIG_ARCHIVE_MAP, M2M100Config
    from .models.marian import MarianConfig
    from .models.markuplm import (
        MARKUPLM_PRETRAINED_CONFIG_ARCHIVE_MAP,
        MarkupLMConfig,
        MarkupLMFeatureExtractor,
        MarkupLMProcessor,
        MarkupLMTokenizer,
    )
    from .models.mask2former import (
        MASK2FORMER_PRETRAINED_CONFIG_ARCHIVE_MAP,
        Mask2FormerConfig,
    )
    from .models.maskformer import (
        MASKFORMER_PRETRAINED_CONFIG_ARCHIVE_MAP,
        MaskFormerConfig,
        MaskFormerSwinConfig,
    )
    from .models.mbart import MBartConfig
    from .models.mega import MEGA_PRETRAINED_CONFIG_ARCHIVE_MAP, MegaConfig
    from .models.megatron_bert import (
        MEGATRON_BERT_PRETRAINED_CONFIG_ARCHIVE_MAP,
        MegatronBertConfig,
    )
    from .models.mgp_str import (
        MGP_STR_PRETRAINED_CONFIG_ARCHIVE_MAP,
        MgpstrConfig,
        MgpstrProcessor,
        MgpstrTokenizer,
    )
    from .models.mistral import MISTRAL_PRETRAINED_CONFIG_ARCHIVE_MAP, MistralConfig
    from .models.mixtral import MIXTRAL_PRETRAINED_CONFIG_ARCHIVE_MAP, MixtralConfig
    from .models.mobilebert import (
        MOBILEBERT_PRETRAINED_CONFIG_ARCHIVE_MAP,
        MobileBertConfig,
        MobileBertTokenizer,
    )
    from .models.mobilenet_v1 import (
        MOBILENET_V1_PRETRAINED_CONFIG_ARCHIVE_MAP,
        MobileNetV1Config,
    )
    from .models.mobilenet_v2 import (
        MOBILENET_V2_PRETRAINED_CONFIG_ARCHIVE_MAP,
        MobileNetV2Config,
    )
    from .models.mobilevit import (
        MOBILEVIT_PRETRAINED_CONFIG_ARCHIVE_MAP,
        MobileViTConfig,
    )
    from .models.mobilevitv2 import (
        MOBILEVITV2_PRETRAINED_CONFIG_ARCHIVE_MAP,
        MobileViTV2Config,
    )
    from .models.mpnet import (
        MPNET_PRETRAINED_CONFIG_ARCHIVE_MAP,
        MPNetConfig,
        MPNetTokenizer,
    )
    from .models.mpt import MPT_PRETRAINED_CONFIG_ARCHIVE_MAP, MptConfig
    from .models.mra import MRA_PRETRAINED_CONFIG_ARCHIVE_MAP, MraConfig
    from .models.mt5 import MT5Config
    from .models.musicgen import (
        MUSICGEN_PRETRAINED_CONFIG_ARCHIVE_MAP,
        MusicgenConfig,
        MusicgenDecoderConfig,
    )
    from .models.mvp import MvpConfig, MvpTokenizer
    from .models.nat import NAT_PRETRAINED_CONFIG_ARCHIVE_MAP, NatConfig
    from .models.nezha import NEZHA_PRETRAINED_CONFIG_ARCHIVE_MAP, NezhaConfig
    from .models.nllb_moe import NLLB_MOE_PRETRAINED_CONFIG_ARCHIVE_MAP, NllbMoeConfig
    from .models.nougat import NougatProcessor
    from .models.nystromformer import (
        NYSTROMFORMER_PRETRAINED_CONFIG_ARCHIVE_MAP,
        NystromformerConfig,
    )
    from .models.oneformer import (
        ONEFORMER_PRETRAINED_CONFIG_ARCHIVE_MAP,
        OneFormerConfig,
        OneFormerProcessor,
    )
    from .models.openai import (
        OPENAI_GPT_PRETRAINED_CONFIG_ARCHIVE_MAP,
        OpenAIGPTConfig,
        OpenAIGPTTokenizer,
    )
    from .models.opt import OPTConfig
    from .models.owlv2 import (
        OWLV2_PRETRAINED_CONFIG_ARCHIVE_MAP,
        Owlv2Config,
        Owlv2Processor,
        Owlv2TextConfig,
        Owlv2VisionConfig,
    )
    from .models.owlvit import (
        OWLVIT_PRETRAINED_CONFIG_ARCHIVE_MAP,
        OwlViTConfig,
        OwlViTProcessor,
        OwlViTTextConfig,
        OwlViTVisionConfig,
    )
    from .models.patchtsmixer import (
        PATCHTSMIXER_PRETRAINED_CONFIG_ARCHIVE_MAP,
        PatchTSMixerConfig,
    )
    from .models.patchtst import PATCHTST_PRETRAINED_CONFIG_ARCHIVE_MAP, PatchTSTConfig
    from .models.pegasus import (
        PEGASUS_PRETRAINED_CONFIG_ARCHIVE_MAP,
        PegasusConfig,
        PegasusTokenizer,
    )
    from .models.pegasus_x import (
        PEGASUS_X_PRETRAINED_CONFIG_ARCHIVE_MAP,
        PegasusXConfig,
    )
    from .models.perceiver import (
        PERCEIVER_PRETRAINED_CONFIG_ARCHIVE_MAP,
        PerceiverConfig,
        PerceiverTokenizer,
    )
    from .models.persimmon import (
        PERSIMMON_PRETRAINED_CONFIG_ARCHIVE_MAP,
        PersimmonConfig,
    )
    from .models.phi import PHI_PRETRAINED_CONFIG_ARCHIVE_MAP, PhiConfig
    from .models.phobert import PhobertTokenizer
    from .models.pix2struct import (
        PIX2STRUCT_PRETRAINED_CONFIG_ARCHIVE_MAP,
        Pix2StructConfig,
        Pix2StructProcessor,
        Pix2StructTextConfig,
        Pix2StructVisionConfig,
    )
    from .models.plbart import PLBART_PRETRAINED_CONFIG_ARCHIVE_MAP, PLBartConfig
    from .models.poolformer import (
        POOLFORMER_PRETRAINED_CONFIG_ARCHIVE_MAP,
        PoolFormerConfig,
    )
    from .models.pop2piano import (
        POP2PIANO_PRETRAINED_CONFIG_ARCHIVE_MAP,
        Pop2PianoConfig,
    )
    from .models.prophetnet import (
        PROPHETNET_PRETRAINED_CONFIG_ARCHIVE_MAP,
        ProphetNetConfig,
        ProphetNetTokenizer,
    )
    from .models.pvt import PVT_PRETRAINED_CONFIG_ARCHIVE_MAP, PvtConfig
    from .models.qdqbert import QDQBERT_PRETRAINED_CONFIG_ARCHIVE_MAP, QDQBertConfig
    from .models.qwen2 import QWEN2_PRETRAINED_CONFIG_ARCHIVE_MAP, Qwen2Config, Qwen2Tokenizer
    from .models.rag import RagConfig, RagRetriever, RagTokenizer
    from .models.realm import (
        REALM_PRETRAINED_CONFIG_ARCHIVE_MAP,
        RealmConfig,
        RealmTokenizer,
    )
    from .models.reformer import REFORMER_PRETRAINED_CONFIG_ARCHIVE_MAP, ReformerConfig
    from .models.regnet import REGNET_PRETRAINED_CONFIG_ARCHIVE_MAP, RegNetConfig
    from .models.rembert import REMBERT_PRETRAINED_CONFIG_ARCHIVE_MAP, RemBertConfig
    from .models.resnet import RESNET_PRETRAINED_CONFIG_ARCHIVE_MAP, ResNetConfig
    from .models.roberta import (
        ROBERTA_PRETRAINED_CONFIG_ARCHIVE_MAP,
        RobertaConfig,
        RobertaTokenizer,
    )
    from .models.roberta_prelayernorm import (
        ROBERTA_PRELAYERNORM_PRETRAINED_CONFIG_ARCHIVE_MAP,
        RobertaPreLayerNormConfig,
    )
    from .models.roc_bert import (
        ROC_BERT_PRETRAINED_CONFIG_ARCHIVE_MAP,
        RoCBertConfig,
        RoCBertTokenizer,
    )
    from .models.roformer import (
        ROFORMER_PRETRAINED_CONFIG_ARCHIVE_MAP,
        RoFormerConfig,
        RoFormerTokenizer,
    )
    from .models.rwkv import RWKV_PRETRAINED_CONFIG_ARCHIVE_MAP, RwkvConfig
    from .models.sam import (
        SAM_PRETRAINED_CONFIG_ARCHIVE_MAP,
        SamConfig,
        SamMaskDecoderConfig,
        SamProcessor,
        SamPromptEncoderConfig,
        SamVisionConfig,
    )
    from .models.seamless_m4t import (
        SEAMLESS_M4T_PRETRAINED_CONFIG_ARCHIVE_MAP,
        SeamlessM4TConfig,
        SeamlessM4TFeatureExtractor,
        SeamlessM4TProcessor,
    )
    from .models.seamless_m4t_v2 import (
        SEAMLESS_M4T_V2_PRETRAINED_CONFIG_ARCHIVE_MAP,
        SeamlessM4Tv2Config,
    )
    from .models.segformer import (
        SEGFORMER_PRETRAINED_CONFIG_ARCHIVE_MAP,
        SegformerConfig,
    )
    from .models.sew import SEW_PRETRAINED_CONFIG_ARCHIVE_MAP, SEWConfig
    from .models.sew_d import SEW_D_PRETRAINED_CONFIG_ARCHIVE_MAP, SEWDConfig
    from .models.siglip import (
        SIGLIP_PRETRAINED_CONFIG_ARCHIVE_MAP,
        SiglipConfig,
        SiglipProcessor,
        SiglipTextConfig,
        SiglipVisionConfig,
    )
    from .models.speech_encoder_decoder import SpeechEncoderDecoderConfig
    from .models.speech_to_text import (
        SPEECH_TO_TEXT_PRETRAINED_CONFIG_ARCHIVE_MAP,
        Speech2TextConfig,
        Speech2TextFeatureExtractor,
        Speech2TextProcessor,
    )
    from .models.speech_to_text_2 import (
        SPEECH_TO_TEXT_2_PRETRAINED_CONFIG_ARCHIVE_MAP,
        Speech2Text2Config,
        Speech2Text2Processor,
        Speech2Text2Tokenizer,
    )
    from .models.speecht5 import (
        SPEECHT5_PRETRAINED_CONFIG_ARCHIVE_MAP,
        SPEECHT5_PRETRAINED_HIFIGAN_CONFIG_ARCHIVE_MAP,
        SpeechT5Config,
        SpeechT5FeatureExtractor,
        SpeechT5HifiGanConfig,
        SpeechT5Processor,
    )
    from .models.splinter import (
        SPLINTER_PRETRAINED_CONFIG_ARCHIVE_MAP,
        SplinterConfig,
        SplinterTokenizer,
    )
    from .models.squeezebert import (
        SQUEEZEBERT_PRETRAINED_CONFIG_ARCHIVE_MAP,
        SqueezeBertConfig,
        SqueezeBertTokenizer,
    )
<<<<<<< HEAD
    from .models.starcoder2 import STARCODER2_PRETRAINED_CONFIG_ARCHIVE_MAP, Starcoder2Config
=======
    from .models.stablelm import STABLELM_PRETRAINED_CONFIG_ARCHIVE_MAP, StableLmConfig
>>>>>>> 4f09d0fd
    from .models.swiftformer import (
        SWIFTFORMER_PRETRAINED_CONFIG_ARCHIVE_MAP,
        SwiftFormerConfig,
    )
    from .models.swin import SWIN_PRETRAINED_CONFIG_ARCHIVE_MAP, SwinConfig
    from .models.swin2sr import SWIN2SR_PRETRAINED_CONFIG_ARCHIVE_MAP, Swin2SRConfig
    from .models.swinv2 import SWINV2_PRETRAINED_CONFIG_ARCHIVE_MAP, Swinv2Config
    from .models.switch_transformers import (
        SWITCH_TRANSFORMERS_PRETRAINED_CONFIG_ARCHIVE_MAP,
        SwitchTransformersConfig,
    )
    from .models.t5 import T5_PRETRAINED_CONFIG_ARCHIVE_MAP, T5Config
    from .models.table_transformer import (
        TABLE_TRANSFORMER_PRETRAINED_CONFIG_ARCHIVE_MAP,
        TableTransformerConfig,
    )
    from .models.tapas import (
        TAPAS_PRETRAINED_CONFIG_ARCHIVE_MAP,
        TapasConfig,
        TapasTokenizer,
    )
    from .models.time_series_transformer import (
        TIME_SERIES_TRANSFORMER_PRETRAINED_CONFIG_ARCHIVE_MAP,
        TimeSeriesTransformerConfig,
    )
    from .models.timesformer import (
        TIMESFORMER_PRETRAINED_CONFIG_ARCHIVE_MAP,
        TimesformerConfig,
    )
    from .models.timm_backbone import TimmBackboneConfig
    from .models.trocr import (
        TROCR_PRETRAINED_CONFIG_ARCHIVE_MAP,
        TrOCRConfig,
        TrOCRProcessor,
    )
    from .models.tvlt import (
        TVLT_PRETRAINED_CONFIG_ARCHIVE_MAP,
        TvltConfig,
        TvltFeatureExtractor,
        TvltProcessor,
    )
    from .models.tvp import (
        TVP_PRETRAINED_CONFIG_ARCHIVE_MAP,
        TvpConfig,
        TvpProcessor,
    )
    from .models.umt5 import UMT5Config
    from .models.unispeech import (
        UNISPEECH_PRETRAINED_CONFIG_ARCHIVE_MAP,
        UniSpeechConfig,
    )
    from .models.unispeech_sat import (
        UNISPEECH_SAT_PRETRAINED_CONFIG_ARCHIVE_MAP,
        UniSpeechSatConfig,
    )
    from .models.univnet import (
        UNIVNET_PRETRAINED_CONFIG_ARCHIVE_MAP,
        UnivNetConfig,
        UnivNetFeatureExtractor,
    )
    from .models.upernet import UperNetConfig
    from .models.videomae import VIDEOMAE_PRETRAINED_CONFIG_ARCHIVE_MAP, VideoMAEConfig
    from .models.vilt import (
        VILT_PRETRAINED_CONFIG_ARCHIVE_MAP,
        ViltConfig,
        ViltFeatureExtractor,
        ViltImageProcessor,
        ViltProcessor,
    )
    from .models.vipllava import (
        VIPLLAVA_PRETRAINED_CONFIG_ARCHIVE_MAP,
        VipLlavaConfig,
    )
    from .models.vision_encoder_decoder import VisionEncoderDecoderConfig
    from .models.vision_text_dual_encoder import (
        VisionTextDualEncoderConfig,
        VisionTextDualEncoderProcessor,
    )
    from .models.visual_bert import (
        VISUAL_BERT_PRETRAINED_CONFIG_ARCHIVE_MAP,
        VisualBertConfig,
    )
    from .models.vit import VIT_PRETRAINED_CONFIG_ARCHIVE_MAP, ViTConfig
    from .models.vit_hybrid import (
        VIT_HYBRID_PRETRAINED_CONFIG_ARCHIVE_MAP,
        ViTHybridConfig,
    )
    from .models.vit_mae import VIT_MAE_PRETRAINED_CONFIG_ARCHIVE_MAP, ViTMAEConfig
    from .models.vit_msn import VIT_MSN_PRETRAINED_CONFIG_ARCHIVE_MAP, ViTMSNConfig
    from .models.vitdet import VITDET_PRETRAINED_CONFIG_ARCHIVE_MAP, VitDetConfig
    from .models.vitmatte import VITMATTE_PRETRAINED_CONFIG_ARCHIVE_MAP, VitMatteConfig
    from .models.vits import (
        VITS_PRETRAINED_CONFIG_ARCHIVE_MAP,
        VitsConfig,
        VitsTokenizer,
    )
    from .models.vivit import VIVIT_PRETRAINED_CONFIG_ARCHIVE_MAP, VivitConfig
    from .models.wav2vec2 import (
        WAV_2_VEC_2_PRETRAINED_CONFIG_ARCHIVE_MAP,
        Wav2Vec2Config,
        Wav2Vec2CTCTokenizer,
        Wav2Vec2FeatureExtractor,
        Wav2Vec2Processor,
        Wav2Vec2Tokenizer,
    )
    from .models.wav2vec2_bert import (
        WAV2VEC2_BERT_PRETRAINED_CONFIG_ARCHIVE_MAP,
        Wav2Vec2BertConfig,
        Wav2Vec2BertProcessor,
    )
    from .models.wav2vec2_conformer import (
        WAV2VEC2_CONFORMER_PRETRAINED_CONFIG_ARCHIVE_MAP,
        Wav2Vec2ConformerConfig,
    )
    from .models.wav2vec2_phoneme import Wav2Vec2PhonemeCTCTokenizer
    from .models.wav2vec2_with_lm import Wav2Vec2ProcessorWithLM
    from .models.wavlm import WAVLM_PRETRAINED_CONFIG_ARCHIVE_MAP, WavLMConfig
    from .models.whisper import (
        WHISPER_PRETRAINED_CONFIG_ARCHIVE_MAP,
        WhisperConfig,
        WhisperFeatureExtractor,
        WhisperProcessor,
        WhisperTokenizer,
    )
    from .models.x_clip import (
        XCLIP_PRETRAINED_CONFIG_ARCHIVE_MAP,
        XCLIPConfig,
        XCLIPProcessor,
        XCLIPTextConfig,
        XCLIPVisionConfig,
    )
    from .models.xglm import XGLM_PRETRAINED_CONFIG_ARCHIVE_MAP, XGLMConfig
    from .models.xlm import XLM_PRETRAINED_CONFIG_ARCHIVE_MAP, XLMConfig, XLMTokenizer
    from .models.xlm_prophetnet import (
        XLM_PROPHETNET_PRETRAINED_CONFIG_ARCHIVE_MAP,
        XLMProphetNetConfig,
    )
    from .models.xlm_roberta import (
        XLM_ROBERTA_PRETRAINED_CONFIG_ARCHIVE_MAP,
        XLMRobertaConfig,
    )
    from .models.xlm_roberta_xl import (
        XLM_ROBERTA_XL_PRETRAINED_CONFIG_ARCHIVE_MAP,
        XLMRobertaXLConfig,
    )
    from .models.xlnet import XLNET_PRETRAINED_CONFIG_ARCHIVE_MAP, XLNetConfig
    from .models.xmod import XMOD_PRETRAINED_CONFIG_ARCHIVE_MAP, XmodConfig
    from .models.yolos import YOLOS_PRETRAINED_CONFIG_ARCHIVE_MAP, YolosConfig
    from .models.yoso import YOSO_PRETRAINED_CONFIG_ARCHIVE_MAP, YosoConfig

    # Pipelines
    from .pipelines import (
        AudioClassificationPipeline,
        AutomaticSpeechRecognitionPipeline,
        Conversation,
        ConversationalPipeline,
        CsvPipelineDataFormat,
        DepthEstimationPipeline,
        DocumentQuestionAnsweringPipeline,
        FeatureExtractionPipeline,
        FillMaskPipeline,
        ImageClassificationPipeline,
        ImageFeatureExtractionPipeline,
        ImageSegmentationPipeline,
        ImageToImagePipeline,
        ImageToTextPipeline,
        JsonPipelineDataFormat,
        MaskGenerationPipeline,
        NerPipeline,
        ObjectDetectionPipeline,
        PipedPipelineDataFormat,
        Pipeline,
        PipelineDataFormat,
        QuestionAnsweringPipeline,
        SummarizationPipeline,
        TableQuestionAnsweringPipeline,
        Text2TextGenerationPipeline,
        TextClassificationPipeline,
        TextGenerationPipeline,
        TextToAudioPipeline,
        TokenClassificationPipeline,
        TranslationPipeline,
        VideoClassificationPipeline,
        VisualQuestionAnsweringPipeline,
        ZeroShotAudioClassificationPipeline,
        ZeroShotClassificationPipeline,
        ZeroShotImageClassificationPipeline,
        ZeroShotObjectDetectionPipeline,
        pipeline,
    )
    from .processing_utils import ProcessorMixin

    # Tokenization
    from .tokenization_utils import PreTrainedTokenizer
    from .tokenization_utils_base import (
        AddedToken,
        BatchEncoding,
        CharSpan,
        PreTrainedTokenizerBase,
        SpecialTokensMixin,
        TokenSpan,
    )

    # Tools
    from .tools import (
        Agent,
        AzureOpenAiAgent,
        HfAgent,
        LocalAgent,
        OpenAiAgent,
        PipelineTool,
        RemoteTool,
        Tool,
        launch_gradio_demo,
        load_tool,
    )

    # Trainer
    from .trainer_callback import (
        DefaultFlowCallback,
        EarlyStoppingCallback,
        PrinterCallback,
        ProgressCallback,
        TrainerCallback,
        TrainerControl,
        TrainerState,
    )
    from .trainer_utils import (
        EvalPrediction,
        IntervalStrategy,
        SchedulerType,
        enable_full_determinism,
        set_seed,
    )
    from .training_args import TrainingArguments
    from .training_args_seq2seq import Seq2SeqTrainingArguments
    from .training_args_tf import TFTrainingArguments

    # Files and general utilities
    from .utils import (
        CONFIG_NAME,
        MODEL_CARD_NAME,
        PYTORCH_PRETRAINED_BERT_CACHE,
        PYTORCH_TRANSFORMERS_CACHE,
        SPIECE_UNDERLINE,
        TF2_WEIGHTS_NAME,
        TF_WEIGHTS_NAME,
        TRANSFORMERS_CACHE,
        WEIGHTS_NAME,
        TensorType,
        add_end_docstrings,
        add_start_docstrings,
        is_apex_available,
        is_bitsandbytes_available,
        is_datasets_available,
        is_decord_available,
        is_faiss_available,
        is_flax_available,
        is_keras_nlp_available,
        is_phonemizer_available,
        is_psutil_available,
        is_py3nvml_available,
        is_pyctcdecode_available,
        is_safetensors_available,
        is_scipy_available,
        is_sentencepiece_available,
        is_sklearn_available,
        is_speech_available,
        is_tensorflow_text_available,
        is_tf_available,
        is_timm_available,
        is_tokenizers_available,
        is_torch_available,
        is_torch_neuroncore_available,
        is_torch_npu_available,
        is_torch_tpu_available,
        is_torch_xpu_available,
        is_torchvision_available,
        is_vision_available,
        logging,
    )

    # bitsandbytes config
    from .utils.quantization_config import AqlmConfig, AwqConfig, BitsAndBytesConfig, GPTQConfig

    try:
        if not is_sentencepiece_available():
            raise OptionalDependencyNotAvailable()
    except OptionalDependencyNotAvailable:
        from .utils.dummy_sentencepiece_objects import *
    else:
        from .models.albert import AlbertTokenizer
        from .models.barthez import BarthezTokenizer
        from .models.bartpho import BartphoTokenizer
        from .models.bert_generation import BertGenerationTokenizer
        from .models.big_bird import BigBirdTokenizer
        from .models.camembert import CamembertTokenizer
        from .models.code_llama import CodeLlamaTokenizer
        from .models.cpm import CpmTokenizer
        from .models.deberta_v2 import DebertaV2Tokenizer
        from .models.ernie_m import ErnieMTokenizer
        from .models.fnet import FNetTokenizer
        from .models.gpt_sw3 import GPTSw3Tokenizer
        from .models.layoutxlm import LayoutXLMTokenizer
        from .models.llama import LlamaTokenizer
        from .models.m2m_100 import M2M100Tokenizer
        from .models.marian import MarianTokenizer
        from .models.mbart import MBart50Tokenizer, MBartTokenizer
        from .models.mluke import MLukeTokenizer
        from .models.mt5 import MT5Tokenizer
        from .models.nllb import NllbTokenizer
        from .models.pegasus import PegasusTokenizer
        from .models.plbart import PLBartTokenizer
        from .models.reformer import ReformerTokenizer
        from .models.rembert import RemBertTokenizer
        from .models.seamless_m4t import SeamlessM4TTokenizer
        from .models.siglip import SiglipTokenizer
        from .models.speech_to_text import Speech2TextTokenizer
        from .models.speecht5 import SpeechT5Tokenizer
        from .models.t5 import T5Tokenizer
        from .models.xglm import XGLMTokenizer
        from .models.xlm_prophetnet import XLMProphetNetTokenizer
        from .models.xlm_roberta import XLMRobertaTokenizer
        from .models.xlnet import XLNetTokenizer

    try:
        if not is_tokenizers_available():
            raise OptionalDependencyNotAvailable()
    except OptionalDependencyNotAvailable:
        from .utils.dummy_tokenizers_objects import *
    else:
        # Fast tokenizers imports
        from .models.albert import AlbertTokenizerFast
        from .models.bart import BartTokenizerFast
        from .models.barthez import BarthezTokenizerFast
        from .models.bert import BertTokenizerFast
        from .models.big_bird import BigBirdTokenizerFast
        from .models.blenderbot import BlenderbotTokenizerFast
        from .models.blenderbot_small import BlenderbotSmallTokenizerFast
        from .models.bloom import BloomTokenizerFast
        from .models.camembert import CamembertTokenizerFast
        from .models.clip import CLIPTokenizerFast
        from .models.code_llama import CodeLlamaTokenizerFast
        from .models.codegen import CodeGenTokenizerFast
        from .models.convbert import ConvBertTokenizerFast
        from .models.cpm import CpmTokenizerFast
        from .models.deberta import DebertaTokenizerFast
        from .models.deberta_v2 import DebertaV2TokenizerFast
        from .models.deprecated.retribert import RetriBertTokenizerFast
        from .models.distilbert import DistilBertTokenizerFast
        from .models.dpr import (
            DPRContextEncoderTokenizerFast,
            DPRQuestionEncoderTokenizerFast,
            DPRReaderTokenizerFast,
        )
        from .models.electra import ElectraTokenizerFast
        from .models.fnet import FNetTokenizerFast
        from .models.funnel import FunnelTokenizerFast
        from .models.gpt2 import GPT2TokenizerFast
        from .models.gpt_neox import GPTNeoXTokenizerFast
        from .models.gpt_neox_japanese import GPTNeoXJapaneseTokenizer
        from .models.herbert import HerbertTokenizerFast
        from .models.layoutlm import LayoutLMTokenizerFast
        from .models.layoutlmv2 import LayoutLMv2TokenizerFast
        from .models.layoutlmv3 import LayoutLMv3TokenizerFast
        from .models.layoutxlm import LayoutXLMTokenizerFast
        from .models.led import LEDTokenizerFast
        from .models.llama import LlamaTokenizerFast
        from .models.longformer import LongformerTokenizerFast
        from .models.lxmert import LxmertTokenizerFast
        from .models.markuplm import MarkupLMTokenizerFast
        from .models.mbart import MBartTokenizerFast
        from .models.mbart50 import MBart50TokenizerFast
        from .models.mobilebert import MobileBertTokenizerFast
        from .models.mpnet import MPNetTokenizerFast
        from .models.mt5 import MT5TokenizerFast
        from .models.mvp import MvpTokenizerFast
        from .models.nllb import NllbTokenizerFast
        from .models.nougat import NougatTokenizerFast
        from .models.openai import OpenAIGPTTokenizerFast
        from .models.pegasus import PegasusTokenizerFast
        from .models.qwen2 import Qwen2TokenizerFast
        from .models.realm import RealmTokenizerFast
        from .models.reformer import ReformerTokenizerFast
        from .models.rembert import RemBertTokenizerFast
        from .models.roberta import RobertaTokenizerFast
        from .models.roformer import RoFormerTokenizerFast
        from .models.seamless_m4t import SeamlessM4TTokenizerFast
        from .models.splinter import SplinterTokenizerFast
        from .models.squeezebert import SqueezeBertTokenizerFast
        from .models.t5 import T5TokenizerFast
        from .models.whisper import WhisperTokenizerFast
        from .models.xglm import XGLMTokenizerFast
        from .models.xlm_roberta import XLMRobertaTokenizerFast
        from .models.xlnet import XLNetTokenizerFast
        from .tokenization_utils_fast import PreTrainedTokenizerFast

    try:
        if not (is_sentencepiece_available() and is_tokenizers_available()):
            raise OptionalDependencyNotAvailable()
    except OptionalDependencyNotAvailable:
        from .utils.dummies_sentencepiece_and_tokenizers_objects import *
    else:
        from .convert_slow_tokenizer import (
            SLOW_TO_FAST_CONVERTERS,
            convert_slow_tokenizer,
        )

    try:
        if not is_tensorflow_text_available():
            raise OptionalDependencyNotAvailable()
    except OptionalDependencyNotAvailable:
        from .utils.dummy_tensorflow_text_objects import *
    else:
        from .models.bert import TFBertTokenizer

    try:
        if not is_keras_nlp_available():
            raise OptionalDependencyNotAvailable()
    except OptionalDependencyNotAvailable:
        from .utils.dummy_keras_nlp_objects import *
    else:
        from .models.gpt2 import TFGPT2Tokenizer

    try:
        if not is_vision_available():
            raise OptionalDependencyNotAvailable()
    except OptionalDependencyNotAvailable:
        from .utils.dummy_vision_objects import *
    else:
        from .image_processing_utils import ImageProcessingMixin
        from .image_utils import ImageFeatureExtractionMixin
        from .models.beit import BeitFeatureExtractor, BeitImageProcessor
        from .models.bit import BitImageProcessor
        from .models.blip import BlipImageProcessor
        from .models.bridgetower import BridgeTowerImageProcessor
        from .models.chinese_clip import (
            ChineseCLIPFeatureExtractor,
            ChineseCLIPImageProcessor,
        )
        from .models.clip import CLIPFeatureExtractor, CLIPImageProcessor
        from .models.conditional_detr import (
            ConditionalDetrFeatureExtractor,
            ConditionalDetrImageProcessor,
        )
        from .models.convnext import ConvNextFeatureExtractor, ConvNextImageProcessor
        from .models.deformable_detr import (
            DeformableDetrFeatureExtractor,
            DeformableDetrImageProcessor,
        )
        from .models.deit import DeiTFeatureExtractor, DeiTImageProcessor
        from .models.deta import DetaImageProcessor
        from .models.detr import DetrFeatureExtractor, DetrImageProcessor
        from .models.donut import DonutFeatureExtractor, DonutImageProcessor
        from .models.dpt import DPTFeatureExtractor, DPTImageProcessor
        from .models.efficientformer import EfficientFormerImageProcessor
        from .models.efficientnet import EfficientNetImageProcessor
        from .models.flava import (
            FlavaFeatureExtractor,
            FlavaImageProcessor,
            FlavaProcessor,
        )
        from .models.fuyu import FuyuImageProcessor, FuyuProcessor
        from .models.glpn import GLPNFeatureExtractor, GLPNImageProcessor
        from .models.idefics import IdeficsImageProcessor
        from .models.imagegpt import ImageGPTFeatureExtractor, ImageGPTImageProcessor
        from .models.layoutlmv2 import (
            LayoutLMv2FeatureExtractor,
            LayoutLMv2ImageProcessor,
        )
        from .models.layoutlmv3 import (
            LayoutLMv3FeatureExtractor,
            LayoutLMv3ImageProcessor,
        )
        from .models.levit import LevitFeatureExtractor, LevitImageProcessor
        from .models.mask2former import Mask2FormerImageProcessor
        from .models.maskformer import (
            MaskFormerFeatureExtractor,
            MaskFormerImageProcessor,
        )
        from .models.mobilenet_v1 import (
            MobileNetV1FeatureExtractor,
            MobileNetV1ImageProcessor,
        )
        from .models.mobilenet_v2 import (
            MobileNetV2FeatureExtractor,
            MobileNetV2ImageProcessor,
        )
        from .models.mobilevit import MobileViTFeatureExtractor, MobileViTImageProcessor
        from .models.nougat import NougatImageProcessor
        from .models.oneformer import OneFormerImageProcessor
        from .models.owlv2 import Owlv2ImageProcessor
        from .models.owlvit import OwlViTFeatureExtractor, OwlViTImageProcessor
        from .models.perceiver import PerceiverFeatureExtractor, PerceiverImageProcessor
        from .models.pix2struct import Pix2StructImageProcessor
        from .models.poolformer import (
            PoolFormerFeatureExtractor,
            PoolFormerImageProcessor,
        )
        from .models.pvt import PvtImageProcessor
        from .models.sam import SamImageProcessor
        from .models.segformer import SegformerFeatureExtractor, SegformerImageProcessor
        from .models.siglip import SiglipImageProcessor
        from .models.swin2sr import Swin2SRImageProcessor
        from .models.tvlt import TvltImageProcessor
        from .models.tvp import TvpImageProcessor
        from .models.videomae import VideoMAEFeatureExtractor, VideoMAEImageProcessor
        from .models.vilt import ViltFeatureExtractor, ViltImageProcessor, ViltProcessor
        from .models.vit import ViTFeatureExtractor, ViTImageProcessor
        from .models.vit_hybrid import ViTHybridImageProcessor
        from .models.vitmatte import VitMatteImageProcessor
        from .models.vivit import VivitImageProcessor
        from .models.yolos import YolosFeatureExtractor, YolosImageProcessor

    # Modeling
    try:
        if not is_torch_available():
            raise OptionalDependencyNotAvailable()
    except OptionalDependencyNotAvailable:
        from .utils.dummy_pt_objects import *
    else:
        # Benchmarks
        from .benchmark.benchmark import PyTorchBenchmark
        from .benchmark.benchmark_args import PyTorchBenchmarkArguments
        from .cache_utils import Cache, DynamicCache, SinkCache, StaticCache
        from .data.datasets import (
            GlueDataset,
            GlueDataTrainingArguments,
            LineByLineTextDataset,
            LineByLineWithRefDataset,
            LineByLineWithSOPTextDataset,
            SquadDataset,
            SquadDataTrainingArguments,
            TextDataset,
            TextDatasetForNextSentencePrediction,
        )
        from .generation import (
            AlternatingCodebooksLogitsProcessor,
            BeamScorer,
            BeamSearchScorer,
            ClassifierFreeGuidanceLogitsProcessor,
            ConstrainedBeamSearchScorer,
            Constraint,
            ConstraintListState,
            DisjunctiveConstraint,
            EncoderNoRepeatNGramLogitsProcessor,
            EncoderRepetitionPenaltyLogitsProcessor,
            EpsilonLogitsWarper,
            EtaLogitsWarper,
            ExponentialDecayLengthPenalty,
            ForcedBOSTokenLogitsProcessor,
            ForcedEOSTokenLogitsProcessor,
            ForceTokensLogitsProcessor,
            GenerationMixin,
            HammingDiversityLogitsProcessor,
            InfNanRemoveLogitsProcessor,
            LogitNormalization,
            LogitsProcessor,
            LogitsProcessorList,
            LogitsWarper,
            MaxLengthCriteria,
            MaxTimeCriteria,
            MinLengthLogitsProcessor,
            MinNewTokensLengthLogitsProcessor,
            NoBadWordsLogitsProcessor,
            NoRepeatNGramLogitsProcessor,
            PhrasalConstraint,
            PrefixConstrainedLogitsProcessor,
            RepetitionPenaltyLogitsProcessor,
            SequenceBiasLogitsProcessor,
            StoppingCriteria,
            StoppingCriteriaList,
            SuppressTokensAtBeginLogitsProcessor,
            SuppressTokensLogitsProcessor,
            TemperatureLogitsWarper,
            TopKLogitsWarper,
            TopPLogitsWarper,
            TypicalLogitsWarper,
            UnbatchedClassifierFreeGuidanceLogitsProcessor,
            WhisperTimeStampLogitsProcessor,
            top_k_top_p_filtering,
        )
        from .modeling_utils import PreTrainedModel
        from .models.albert import (
            ALBERT_PRETRAINED_MODEL_ARCHIVE_LIST,
            AlbertForMaskedLM,
            AlbertForMultipleChoice,
            AlbertForPreTraining,
            AlbertForQuestionAnswering,
            AlbertForSequenceClassification,
            AlbertForTokenClassification,
            AlbertModel,
            AlbertPreTrainedModel,
            load_tf_weights_in_albert,
        )
        from .models.align import (
            ALIGN_PRETRAINED_MODEL_ARCHIVE_LIST,
            AlignModel,
            AlignPreTrainedModel,
            AlignTextModel,
            AlignVisionModel,
        )
        from .models.altclip import (
            ALTCLIP_PRETRAINED_MODEL_ARCHIVE_LIST,
            AltCLIPModel,
            AltCLIPPreTrainedModel,
            AltCLIPTextModel,
            AltCLIPVisionModel,
        )
        from .models.audio_spectrogram_transformer import (
            AUDIO_SPECTROGRAM_TRANSFORMER_PRETRAINED_MODEL_ARCHIVE_LIST,
            ASTForAudioClassification,
            ASTModel,
            ASTPreTrainedModel,
        )
        from .models.auto import (
            MODEL_FOR_AUDIO_CLASSIFICATION_MAPPING,
            MODEL_FOR_AUDIO_FRAME_CLASSIFICATION_MAPPING,
            MODEL_FOR_AUDIO_XVECTOR_MAPPING,
            MODEL_FOR_BACKBONE_MAPPING,
            MODEL_FOR_CAUSAL_IMAGE_MODELING_MAPPING,
            MODEL_FOR_CAUSAL_LM_MAPPING,
            MODEL_FOR_CTC_MAPPING,
            MODEL_FOR_DEPTH_ESTIMATION_MAPPING,
            MODEL_FOR_DOCUMENT_QUESTION_ANSWERING_MAPPING,
            MODEL_FOR_IMAGE_CLASSIFICATION_MAPPING,
            MODEL_FOR_IMAGE_SEGMENTATION_MAPPING,
            MODEL_FOR_IMAGE_TO_IMAGE_MAPPING,
            MODEL_FOR_INSTANCE_SEGMENTATION_MAPPING,
            MODEL_FOR_MASK_GENERATION_MAPPING,
            MODEL_FOR_MASKED_IMAGE_MODELING_MAPPING,
            MODEL_FOR_MASKED_LM_MAPPING,
            MODEL_FOR_MULTIPLE_CHOICE_MAPPING,
            MODEL_FOR_NEXT_SENTENCE_PREDICTION_MAPPING,
            MODEL_FOR_OBJECT_DETECTION_MAPPING,
            MODEL_FOR_PRETRAINING_MAPPING,
            MODEL_FOR_QUESTION_ANSWERING_MAPPING,
            MODEL_FOR_SEMANTIC_SEGMENTATION_MAPPING,
            MODEL_FOR_SEQ_TO_SEQ_CAUSAL_LM_MAPPING,
            MODEL_FOR_SEQUENCE_CLASSIFICATION_MAPPING,
            MODEL_FOR_SPEECH_SEQ_2_SEQ_MAPPING,
            MODEL_FOR_TABLE_QUESTION_ANSWERING_MAPPING,
            MODEL_FOR_TEXT_ENCODING_MAPPING,
            MODEL_FOR_TEXT_TO_SPECTROGRAM_MAPPING,
            MODEL_FOR_TEXT_TO_WAVEFORM_MAPPING,
            MODEL_FOR_TIME_SERIES_CLASSIFICATION_MAPPING,
            MODEL_FOR_TIME_SERIES_REGRESSION_MAPPING,
            MODEL_FOR_TOKEN_CLASSIFICATION_MAPPING,
            MODEL_FOR_UNIVERSAL_SEGMENTATION_MAPPING,
            MODEL_FOR_VIDEO_CLASSIFICATION_MAPPING,
            MODEL_FOR_VISION_2_SEQ_MAPPING,
            MODEL_FOR_VISUAL_QUESTION_ANSWERING_MAPPING,
            MODEL_FOR_ZERO_SHOT_IMAGE_CLASSIFICATION_MAPPING,
            MODEL_FOR_ZERO_SHOT_OBJECT_DETECTION_MAPPING,
            MODEL_MAPPING,
            MODEL_WITH_LM_HEAD_MAPPING,
            AutoBackbone,
            AutoModel,
            AutoModelForAudioClassification,
            AutoModelForAudioFrameClassification,
            AutoModelForAudioXVector,
            AutoModelForCausalLM,
            AutoModelForCTC,
            AutoModelForDepthEstimation,
            AutoModelForDocumentQuestionAnswering,
            AutoModelForImageClassification,
            AutoModelForImageSegmentation,
            AutoModelForImageToImage,
            AutoModelForInstanceSegmentation,
            AutoModelForMaskedImageModeling,
            AutoModelForMaskedLM,
            AutoModelForMaskGeneration,
            AutoModelForMultipleChoice,
            AutoModelForNextSentencePrediction,
            AutoModelForObjectDetection,
            AutoModelForPreTraining,
            AutoModelForQuestionAnswering,
            AutoModelForSemanticSegmentation,
            AutoModelForSeq2SeqLM,
            AutoModelForSequenceClassification,
            AutoModelForSpeechSeq2Seq,
            AutoModelForTableQuestionAnswering,
            AutoModelForTextEncoding,
            AutoModelForTextToSpectrogram,
            AutoModelForTextToWaveform,
            AutoModelForTokenClassification,
            AutoModelForUniversalSegmentation,
            AutoModelForVideoClassification,
            AutoModelForVision2Seq,
            AutoModelForVisualQuestionAnswering,
            AutoModelForZeroShotImageClassification,
            AutoModelForZeroShotObjectDetection,
            AutoModelWithLMHead,
        )
        from .models.autoformer import (
            AUTOFORMER_PRETRAINED_MODEL_ARCHIVE_LIST,
            AutoformerForPrediction,
            AutoformerModel,
            AutoformerPreTrainedModel,
        )
        from .models.bark import (
            BARK_PRETRAINED_MODEL_ARCHIVE_LIST,
            BarkCausalModel,
            BarkCoarseModel,
            BarkFineModel,
            BarkModel,
            BarkPreTrainedModel,
            BarkSemanticModel,
        )
        from .models.bart import (
            BART_PRETRAINED_MODEL_ARCHIVE_LIST,
            BartForCausalLM,
            BartForConditionalGeneration,
            BartForQuestionAnswering,
            BartForSequenceClassification,
            BartModel,
            BartPreTrainedModel,
            BartPretrainedModel,
            PretrainedBartModel,
        )
        from .models.beit import (
            BEIT_PRETRAINED_MODEL_ARCHIVE_LIST,
            BeitBackbone,
            BeitForImageClassification,
            BeitForMaskedImageModeling,
            BeitForSemanticSegmentation,
            BeitModel,
            BeitPreTrainedModel,
        )
        from .models.bert import (
            BERT_PRETRAINED_MODEL_ARCHIVE_LIST,
            BertForMaskedLM,
            BertForMultipleChoice,
            BertForNextSentencePrediction,
            BertForPreTraining,
            BertForQuestionAnswering,
            BertForSequenceClassification,
            BertForTokenClassification,
            BertLayer,
            BertLMHeadModel,
            BertModel,
            BertPreTrainedModel,
            load_tf_weights_in_bert,
        )
        from .models.bert_generation import (
            BertGenerationDecoder,
            BertGenerationEncoder,
            BertGenerationPreTrainedModel,
            load_tf_weights_in_bert_generation,
        )
        from .models.big_bird import (
            BIG_BIRD_PRETRAINED_MODEL_ARCHIVE_LIST,
            BigBirdForCausalLM,
            BigBirdForMaskedLM,
            BigBirdForMultipleChoice,
            BigBirdForPreTraining,
            BigBirdForQuestionAnswering,
            BigBirdForSequenceClassification,
            BigBirdForTokenClassification,
            BigBirdLayer,
            BigBirdModel,
            BigBirdPreTrainedModel,
            load_tf_weights_in_big_bird,
        )
        from .models.bigbird_pegasus import (
            BIGBIRD_PEGASUS_PRETRAINED_MODEL_ARCHIVE_LIST,
            BigBirdPegasusForCausalLM,
            BigBirdPegasusForConditionalGeneration,
            BigBirdPegasusForQuestionAnswering,
            BigBirdPegasusForSequenceClassification,
            BigBirdPegasusModel,
            BigBirdPegasusPreTrainedModel,
        )
        from .models.biogpt import (
            BIOGPT_PRETRAINED_MODEL_ARCHIVE_LIST,
            BioGptForCausalLM,
            BioGptForSequenceClassification,
            BioGptForTokenClassification,
            BioGptModel,
            BioGptPreTrainedModel,
        )
        from .models.bit import (
            BIT_PRETRAINED_MODEL_ARCHIVE_LIST,
            BitBackbone,
            BitForImageClassification,
            BitModel,
            BitPreTrainedModel,
        )
        from .models.blenderbot import (
            BLENDERBOT_PRETRAINED_MODEL_ARCHIVE_LIST,
            BlenderbotForCausalLM,
            BlenderbotForConditionalGeneration,
            BlenderbotModel,
            BlenderbotPreTrainedModel,
        )
        from .models.blenderbot_small import (
            BLENDERBOT_SMALL_PRETRAINED_MODEL_ARCHIVE_LIST,
            BlenderbotSmallForCausalLM,
            BlenderbotSmallForConditionalGeneration,
            BlenderbotSmallModel,
            BlenderbotSmallPreTrainedModel,
        )
        from .models.blip import (
            BLIP_PRETRAINED_MODEL_ARCHIVE_LIST,
            BlipForConditionalGeneration,
            BlipForImageTextRetrieval,
            BlipForQuestionAnswering,
            BlipModel,
            BlipPreTrainedModel,
            BlipTextModel,
            BlipVisionModel,
        )
        from .models.blip_2 import (
            BLIP_2_PRETRAINED_MODEL_ARCHIVE_LIST,
            Blip2ForConditionalGeneration,
            Blip2Model,
            Blip2PreTrainedModel,
            Blip2QFormerModel,
            Blip2VisionModel,
        )
        from .models.bloom import (
            BLOOM_PRETRAINED_MODEL_ARCHIVE_LIST,
            BloomForCausalLM,
            BloomForQuestionAnswering,
            BloomForSequenceClassification,
            BloomForTokenClassification,
            BloomModel,
            BloomPreTrainedModel,
        )
        from .models.bridgetower import (
            BRIDGETOWER_PRETRAINED_MODEL_ARCHIVE_LIST,
            BridgeTowerForContrastiveLearning,
            BridgeTowerForImageAndTextRetrieval,
            BridgeTowerForMaskedLM,
            BridgeTowerModel,
            BridgeTowerPreTrainedModel,
        )
        from .models.bros import (
            BROS_PRETRAINED_MODEL_ARCHIVE_LIST,
            BrosForTokenClassification,
            BrosModel,
            BrosPreTrainedModel,
            BrosProcessor,
            BrosSpadeEEForTokenClassification,
            BrosSpadeELForTokenClassification,
        )
        from .models.camembert import (
            CAMEMBERT_PRETRAINED_MODEL_ARCHIVE_LIST,
            CamembertForCausalLM,
            CamembertForMaskedLM,
            CamembertForMultipleChoice,
            CamembertForQuestionAnswering,
            CamembertForSequenceClassification,
            CamembertForTokenClassification,
            CamembertModel,
            CamembertPreTrainedModel,
        )
        from .models.canine import (
            CANINE_PRETRAINED_MODEL_ARCHIVE_LIST,
            CanineForMultipleChoice,
            CanineForQuestionAnswering,
            CanineForSequenceClassification,
            CanineForTokenClassification,
            CanineLayer,
            CanineModel,
            CaninePreTrainedModel,
            load_tf_weights_in_canine,
        )
        from .models.chinese_clip import (
            CHINESE_CLIP_PRETRAINED_MODEL_ARCHIVE_LIST,
            ChineseCLIPModel,
            ChineseCLIPPreTrainedModel,
            ChineseCLIPTextModel,
            ChineseCLIPVisionModel,
        )
        from .models.clap import (
            CLAP_PRETRAINED_MODEL_ARCHIVE_LIST,
            ClapAudioModel,
            ClapAudioModelWithProjection,
            ClapFeatureExtractor,
            ClapModel,
            ClapPreTrainedModel,
            ClapTextModel,
            ClapTextModelWithProjection,
        )
        from .models.clip import (
            CLIP_PRETRAINED_MODEL_ARCHIVE_LIST,
            CLIPForImageClassification,
            CLIPModel,
            CLIPPreTrainedModel,
            CLIPTextModel,
            CLIPTextModelWithProjection,
            CLIPVisionModel,
            CLIPVisionModelWithProjection,
        )
        from .models.clipseg import (
            CLIPSEG_PRETRAINED_MODEL_ARCHIVE_LIST,
            CLIPSegForImageSegmentation,
            CLIPSegModel,
            CLIPSegPreTrainedModel,
            CLIPSegTextModel,
            CLIPSegVisionModel,
        )
        from .models.clvp import (
            CLVP_PRETRAINED_MODEL_ARCHIVE_LIST,
            ClvpDecoder,
            ClvpEncoder,
            ClvpForCausalLM,
            ClvpModel,
            ClvpModelForConditionalGeneration,
            ClvpPreTrainedModel,
        )
        from .models.codegen import (
            CODEGEN_PRETRAINED_MODEL_ARCHIVE_LIST,
            CodeGenForCausalLM,
            CodeGenModel,
            CodeGenPreTrainedModel,
        )
        from .models.conditional_detr import (
            CONDITIONAL_DETR_PRETRAINED_MODEL_ARCHIVE_LIST,
            ConditionalDetrForObjectDetection,
            ConditionalDetrForSegmentation,
            ConditionalDetrModel,
            ConditionalDetrPreTrainedModel,
        )
        from .models.convbert import (
            CONVBERT_PRETRAINED_MODEL_ARCHIVE_LIST,
            ConvBertForMaskedLM,
            ConvBertForMultipleChoice,
            ConvBertForQuestionAnswering,
            ConvBertForSequenceClassification,
            ConvBertForTokenClassification,
            ConvBertLayer,
            ConvBertModel,
            ConvBertPreTrainedModel,
            load_tf_weights_in_convbert,
        )
        from .models.convnext import (
            CONVNEXT_PRETRAINED_MODEL_ARCHIVE_LIST,
            ConvNextBackbone,
            ConvNextForImageClassification,
            ConvNextModel,
            ConvNextPreTrainedModel,
        )
        from .models.convnextv2 import (
            CONVNEXTV2_PRETRAINED_MODEL_ARCHIVE_LIST,
            ConvNextV2Backbone,
            ConvNextV2ForImageClassification,
            ConvNextV2Model,
            ConvNextV2PreTrainedModel,
        )
        from .models.cpmant import (
            CPMANT_PRETRAINED_MODEL_ARCHIVE_LIST,
            CpmAntForCausalLM,
            CpmAntModel,
            CpmAntPreTrainedModel,
        )
        from .models.ctrl import (
            CTRL_PRETRAINED_MODEL_ARCHIVE_LIST,
            CTRLForSequenceClassification,
            CTRLLMHeadModel,
            CTRLModel,
            CTRLPreTrainedModel,
        )
        from .models.cvt import (
            CVT_PRETRAINED_MODEL_ARCHIVE_LIST,
            CvtForImageClassification,
            CvtModel,
            CvtPreTrainedModel,
        )
        from .models.data2vec import (
            DATA2VEC_AUDIO_PRETRAINED_MODEL_ARCHIVE_LIST,
            DATA2VEC_TEXT_PRETRAINED_MODEL_ARCHIVE_LIST,
            DATA2VEC_VISION_PRETRAINED_MODEL_ARCHIVE_LIST,
            Data2VecAudioForAudioFrameClassification,
            Data2VecAudioForCTC,
            Data2VecAudioForSequenceClassification,
            Data2VecAudioForXVector,
            Data2VecAudioModel,
            Data2VecAudioPreTrainedModel,
            Data2VecTextForCausalLM,
            Data2VecTextForMaskedLM,
            Data2VecTextForMultipleChoice,
            Data2VecTextForQuestionAnswering,
            Data2VecTextForSequenceClassification,
            Data2VecTextForTokenClassification,
            Data2VecTextModel,
            Data2VecTextPreTrainedModel,
            Data2VecVisionForImageClassification,
            Data2VecVisionForSemanticSegmentation,
            Data2VecVisionModel,
            Data2VecVisionPreTrainedModel,
        )
        from .models.deberta import (
            DEBERTA_PRETRAINED_MODEL_ARCHIVE_LIST,
            DebertaForMaskedLM,
            DebertaForQuestionAnswering,
            DebertaForSequenceClassification,
            DebertaForTokenClassification,
            DebertaModel,
            DebertaPreTrainedModel,
        )
        from .models.deberta_v2 import (
            DEBERTA_V2_PRETRAINED_MODEL_ARCHIVE_LIST,
            DebertaV2ForMaskedLM,
            DebertaV2ForMultipleChoice,
            DebertaV2ForQuestionAnswering,
            DebertaV2ForSequenceClassification,
            DebertaV2ForTokenClassification,
            DebertaV2Model,
            DebertaV2PreTrainedModel,
        )
        from .models.decision_transformer import (
            DECISION_TRANSFORMER_PRETRAINED_MODEL_ARCHIVE_LIST,
            DecisionTransformerGPT2Model,
            DecisionTransformerGPT2PreTrainedModel,
            DecisionTransformerModel,
            DecisionTransformerPreTrainedModel,
        )
        from .models.deformable_detr import (
            DEFORMABLE_DETR_PRETRAINED_MODEL_ARCHIVE_LIST,
            DeformableDetrForObjectDetection,
            DeformableDetrModel,
            DeformableDetrPreTrainedModel,
        )
        from .models.deit import (
            DEIT_PRETRAINED_MODEL_ARCHIVE_LIST,
            DeiTForImageClassification,
            DeiTForImageClassificationWithTeacher,
            DeiTForMaskedImageModeling,
            DeiTModel,
            DeiTPreTrainedModel,
        )
        from .models.deprecated.mctct import (
            MCTCT_PRETRAINED_MODEL_ARCHIVE_LIST,
            MCTCTForCTC,
            MCTCTModel,
            MCTCTPreTrainedModel,
        )
        from .models.deprecated.mmbt import (
            MMBTForClassification,
            MMBTModel,
            ModalEmbeddings,
        )
        from .models.deprecated.open_llama import (
            OpenLlamaForCausalLM,
            OpenLlamaForSequenceClassification,
            OpenLlamaModel,
            OpenLlamaPreTrainedModel,
        )
        from .models.deprecated.retribert import (
            RETRIBERT_PRETRAINED_MODEL_ARCHIVE_LIST,
            RetriBertModel,
            RetriBertPreTrainedModel,
        )
        from .models.deprecated.trajectory_transformer import (
            TRAJECTORY_TRANSFORMER_PRETRAINED_MODEL_ARCHIVE_LIST,
            TrajectoryTransformerModel,
            TrajectoryTransformerPreTrainedModel,
        )
        from .models.deprecated.transfo_xl import (
            TRANSFO_XL_PRETRAINED_MODEL_ARCHIVE_LIST,
            AdaptiveEmbedding,
            TransfoXLForSequenceClassification,
            TransfoXLLMHeadModel,
            TransfoXLModel,
            TransfoXLPreTrainedModel,
            load_tf_weights_in_transfo_xl,
        )
        from .models.deprecated.van import (
            VAN_PRETRAINED_MODEL_ARCHIVE_LIST,
            VanForImageClassification,
            VanModel,
            VanPreTrainedModel,
        )
        from .models.depth_anything import (
            DEPTH_ANYTHING_PRETRAINED_MODEL_ARCHIVE_LIST,
            DepthAnythingForDepthEstimation,
            DepthAnythingPreTrainedModel,
        )
        from .models.deta import (
            DETA_PRETRAINED_MODEL_ARCHIVE_LIST,
            DetaForObjectDetection,
            DetaModel,
            DetaPreTrainedModel,
        )
        from .models.detr import (
            DETR_PRETRAINED_MODEL_ARCHIVE_LIST,
            DetrForObjectDetection,
            DetrForSegmentation,
            DetrModel,
            DetrPreTrainedModel,
        )
        from .models.dinat import (
            DINAT_PRETRAINED_MODEL_ARCHIVE_LIST,
            DinatBackbone,
            DinatForImageClassification,
            DinatModel,
            DinatPreTrainedModel,
        )
        from .models.dinov2 import (
            DINOV2_PRETRAINED_MODEL_ARCHIVE_LIST,
            Dinov2Backbone,
            Dinov2ForImageClassification,
            Dinov2Model,
            Dinov2PreTrainedModel,
        )
        from .models.distilbert import (
            DISTILBERT_PRETRAINED_MODEL_ARCHIVE_LIST,
            DistilBertForMaskedLM,
            DistilBertForMultipleChoice,
            DistilBertForQuestionAnswering,
            DistilBertForSequenceClassification,
            DistilBertForTokenClassification,
            DistilBertModel,
            DistilBertPreTrainedModel,
        )
        from .models.donut import (
            DONUT_SWIN_PRETRAINED_MODEL_ARCHIVE_LIST,
            DonutSwinModel,
            DonutSwinPreTrainedModel,
        )
        from .models.dpr import (
            DPR_CONTEXT_ENCODER_PRETRAINED_MODEL_ARCHIVE_LIST,
            DPR_QUESTION_ENCODER_PRETRAINED_MODEL_ARCHIVE_LIST,
            DPR_READER_PRETRAINED_MODEL_ARCHIVE_LIST,
            DPRContextEncoder,
            DPRPretrainedContextEncoder,
            DPRPreTrainedModel,
            DPRPretrainedQuestionEncoder,
            DPRPretrainedReader,
            DPRQuestionEncoder,
            DPRReader,
        )
        from .models.dpt import (
            DPT_PRETRAINED_MODEL_ARCHIVE_LIST,
            DPTForDepthEstimation,
            DPTForSemanticSegmentation,
            DPTModel,
            DPTPreTrainedModel,
        )
        from .models.efficientformer import (
            EFFICIENTFORMER_PRETRAINED_MODEL_ARCHIVE_LIST,
            EfficientFormerForImageClassification,
            EfficientFormerForImageClassificationWithTeacher,
            EfficientFormerModel,
            EfficientFormerPreTrainedModel,
        )
        from .models.efficientnet import (
            EFFICIENTNET_PRETRAINED_MODEL_ARCHIVE_LIST,
            EfficientNetForImageClassification,
            EfficientNetModel,
            EfficientNetPreTrainedModel,
        )
        from .models.electra import (
            ELECTRA_PRETRAINED_MODEL_ARCHIVE_LIST,
            ElectraForCausalLM,
            ElectraForMaskedLM,
            ElectraForMultipleChoice,
            ElectraForPreTraining,
            ElectraForQuestionAnswering,
            ElectraForSequenceClassification,
            ElectraForTokenClassification,
            ElectraModel,
            ElectraPreTrainedModel,
            load_tf_weights_in_electra,
        )
        from .models.encodec import (
            ENCODEC_PRETRAINED_MODEL_ARCHIVE_LIST,
            EncodecModel,
            EncodecPreTrainedModel,
        )
        from .models.encoder_decoder import EncoderDecoderModel
        from .models.ernie import (
            ERNIE_PRETRAINED_MODEL_ARCHIVE_LIST,
            ErnieForCausalLM,
            ErnieForMaskedLM,
            ErnieForMultipleChoice,
            ErnieForNextSentencePrediction,
            ErnieForPreTraining,
            ErnieForQuestionAnswering,
            ErnieForSequenceClassification,
            ErnieForTokenClassification,
            ErnieModel,
            ErniePreTrainedModel,
        )
        from .models.ernie_m import (
            ERNIE_M_PRETRAINED_MODEL_ARCHIVE_LIST,
            ErnieMForInformationExtraction,
            ErnieMForMultipleChoice,
            ErnieMForQuestionAnswering,
            ErnieMForSequenceClassification,
            ErnieMForTokenClassification,
            ErnieMModel,
            ErnieMPreTrainedModel,
        )
        from .models.esm import (
            ESM_PRETRAINED_MODEL_ARCHIVE_LIST,
            EsmFoldPreTrainedModel,
            EsmForMaskedLM,
            EsmForProteinFolding,
            EsmForSequenceClassification,
            EsmForTokenClassification,
            EsmModel,
            EsmPreTrainedModel,
        )
        from .models.falcon import (
            FALCON_PRETRAINED_MODEL_ARCHIVE_LIST,
            FalconForCausalLM,
            FalconForQuestionAnswering,
            FalconForSequenceClassification,
            FalconForTokenClassification,
            FalconModel,
            FalconPreTrainedModel,
        )
        from .models.fastspeech2_conformer import (
            FASTSPEECH2_CONFORMER_PRETRAINED_MODEL_ARCHIVE_LIST,
            FastSpeech2ConformerHifiGan,
            FastSpeech2ConformerModel,
            FastSpeech2ConformerPreTrainedModel,
            FastSpeech2ConformerWithHifiGan,
        )
        from .models.flaubert import (
            FLAUBERT_PRETRAINED_MODEL_ARCHIVE_LIST,
            FlaubertForMultipleChoice,
            FlaubertForQuestionAnswering,
            FlaubertForQuestionAnsweringSimple,
            FlaubertForSequenceClassification,
            FlaubertForTokenClassification,
            FlaubertModel,
            FlaubertPreTrainedModel,
            FlaubertWithLMHeadModel,
        )
        from .models.flava import (
            FLAVA_PRETRAINED_MODEL_ARCHIVE_LIST,
            FlavaForPreTraining,
            FlavaImageCodebook,
            FlavaImageModel,
            FlavaModel,
            FlavaMultimodalModel,
            FlavaPreTrainedModel,
            FlavaTextModel,
        )
        from .models.fnet import (
            FNET_PRETRAINED_MODEL_ARCHIVE_LIST,
            FNetForMaskedLM,
            FNetForMultipleChoice,
            FNetForNextSentencePrediction,
            FNetForPreTraining,
            FNetForQuestionAnswering,
            FNetForSequenceClassification,
            FNetForTokenClassification,
            FNetLayer,
            FNetModel,
            FNetPreTrainedModel,
        )
        from .models.focalnet import (
            FOCALNET_PRETRAINED_MODEL_ARCHIVE_LIST,
            FocalNetBackbone,
            FocalNetForImageClassification,
            FocalNetForMaskedImageModeling,
            FocalNetModel,
            FocalNetPreTrainedModel,
        )
        from .models.fsmt import (
            FSMTForConditionalGeneration,
            FSMTModel,
            PretrainedFSMTModel,
        )
        from .models.funnel import (
            FUNNEL_PRETRAINED_MODEL_ARCHIVE_LIST,
            FunnelBaseModel,
            FunnelForMaskedLM,
            FunnelForMultipleChoice,
            FunnelForPreTraining,
            FunnelForQuestionAnswering,
            FunnelForSequenceClassification,
            FunnelForTokenClassification,
            FunnelModel,
            FunnelPreTrainedModel,
            load_tf_weights_in_funnel,
        )
        from .models.fuyu import (
            FuyuForCausalLM,
            FuyuPreTrainedModel,
        )
        from .models.git import (
            GIT_PRETRAINED_MODEL_ARCHIVE_LIST,
            GitForCausalLM,
            GitModel,
            GitPreTrainedModel,
            GitVisionModel,
        )
        from .models.glpn import (
            GLPN_PRETRAINED_MODEL_ARCHIVE_LIST,
            GLPNForDepthEstimation,
            GLPNModel,
            GLPNPreTrainedModel,
        )
        from .models.gpt2 import (
            GPT2_PRETRAINED_MODEL_ARCHIVE_LIST,
            GPT2DoubleHeadsModel,
            GPT2ForQuestionAnswering,
            GPT2ForSequenceClassification,
            GPT2ForTokenClassification,
            GPT2LMHeadModel,
            GPT2Model,
            GPT2PreTrainedModel,
            load_tf_weights_in_gpt2,
        )
        from .models.gpt_bigcode import (
            GPT_BIGCODE_PRETRAINED_MODEL_ARCHIVE_LIST,
            GPTBigCodeForCausalLM,
            GPTBigCodeForSequenceClassification,
            GPTBigCodeForTokenClassification,
            GPTBigCodeModel,
            GPTBigCodePreTrainedModel,
        )
        from .models.gpt_neo import (
            GPT_NEO_PRETRAINED_MODEL_ARCHIVE_LIST,
            GPTNeoForCausalLM,
            GPTNeoForQuestionAnswering,
            GPTNeoForSequenceClassification,
            GPTNeoForTokenClassification,
            GPTNeoModel,
            GPTNeoPreTrainedModel,
            load_tf_weights_in_gpt_neo,
        )
        from .models.gpt_neox import (
            GPT_NEOX_PRETRAINED_MODEL_ARCHIVE_LIST,
            GPTNeoXForCausalLM,
            GPTNeoXForQuestionAnswering,
            GPTNeoXForSequenceClassification,
            GPTNeoXForTokenClassification,
            GPTNeoXLayer,
            GPTNeoXModel,
            GPTNeoXPreTrainedModel,
        )
        from .models.gpt_neox_japanese import (
            GPT_NEOX_JAPANESE_PRETRAINED_MODEL_ARCHIVE_LIST,
            GPTNeoXJapaneseForCausalLM,
            GPTNeoXJapaneseLayer,
            GPTNeoXJapaneseModel,
            GPTNeoXJapanesePreTrainedModel,
        )
        from .models.gptj import (
            GPTJ_PRETRAINED_MODEL_ARCHIVE_LIST,
            GPTJForCausalLM,
            GPTJForQuestionAnswering,
            GPTJForSequenceClassification,
            GPTJModel,
            GPTJPreTrainedModel,
        )
        from .models.gptsan_japanese import (
            GPTSAN_JAPANESE_PRETRAINED_MODEL_ARCHIVE_LIST,
            GPTSanJapaneseForConditionalGeneration,
            GPTSanJapaneseModel,
            GPTSanJapanesePreTrainedModel,
        )
        from .models.graphormer import (
            GRAPHORMER_PRETRAINED_MODEL_ARCHIVE_LIST,
            GraphormerForGraphClassification,
            GraphormerModel,
            GraphormerPreTrainedModel,
        )
        from .models.groupvit import (
            GROUPVIT_PRETRAINED_MODEL_ARCHIVE_LIST,
            GroupViTModel,
            GroupViTPreTrainedModel,
            GroupViTTextModel,
            GroupViTVisionModel,
        )
        from .models.hubert import (
            HUBERT_PRETRAINED_MODEL_ARCHIVE_LIST,
            HubertForCTC,
            HubertForSequenceClassification,
            HubertModel,
            HubertPreTrainedModel,
        )
        from .models.ibert import (
            IBERT_PRETRAINED_MODEL_ARCHIVE_LIST,
            IBertForMaskedLM,
            IBertForMultipleChoice,
            IBertForQuestionAnswering,
            IBertForSequenceClassification,
            IBertForTokenClassification,
            IBertModel,
            IBertPreTrainedModel,
        )
        from .models.idefics import (
            IDEFICS_PRETRAINED_MODEL_ARCHIVE_LIST,
            IdeficsForVisionText2Text,
            IdeficsModel,
            IdeficsPreTrainedModel,
            IdeficsProcessor,
        )
        from .models.imagegpt import (
            IMAGEGPT_PRETRAINED_MODEL_ARCHIVE_LIST,
            ImageGPTForCausalImageModeling,
            ImageGPTForImageClassification,
            ImageGPTModel,
            ImageGPTPreTrainedModel,
            load_tf_weights_in_imagegpt,
        )
        from .models.informer import (
            INFORMER_PRETRAINED_MODEL_ARCHIVE_LIST,
            InformerForPrediction,
            InformerModel,
            InformerPreTrainedModel,
        )
        from .models.instructblip import (
            INSTRUCTBLIP_PRETRAINED_MODEL_ARCHIVE_LIST,
            InstructBlipForConditionalGeneration,
            InstructBlipPreTrainedModel,
            InstructBlipQFormerModel,
            InstructBlipVisionModel,
        )
        from .models.jukebox import (
            JUKEBOX_PRETRAINED_MODEL_ARCHIVE_LIST,
            JukeboxModel,
            JukeboxPreTrainedModel,
            JukeboxPrior,
            JukeboxVQVAE,
        )
        from .models.kosmos2 import (
            KOSMOS2_PRETRAINED_MODEL_ARCHIVE_LIST,
            Kosmos2ForConditionalGeneration,
            Kosmos2Model,
            Kosmos2PreTrainedModel,
        )
        from .models.layoutlm import (
            LAYOUTLM_PRETRAINED_MODEL_ARCHIVE_LIST,
            LayoutLMForMaskedLM,
            LayoutLMForQuestionAnswering,
            LayoutLMForSequenceClassification,
            LayoutLMForTokenClassification,
            LayoutLMModel,
            LayoutLMPreTrainedModel,
        )
        from .models.layoutlmv2 import (
            LAYOUTLMV2_PRETRAINED_MODEL_ARCHIVE_LIST,
            LayoutLMv2ForQuestionAnswering,
            LayoutLMv2ForSequenceClassification,
            LayoutLMv2ForTokenClassification,
            LayoutLMv2Model,
            LayoutLMv2PreTrainedModel,
        )
        from .models.layoutlmv3 import (
            LAYOUTLMV3_PRETRAINED_MODEL_ARCHIVE_LIST,
            LayoutLMv3ForQuestionAnswering,
            LayoutLMv3ForSequenceClassification,
            LayoutLMv3ForTokenClassification,
            LayoutLMv3Model,
            LayoutLMv3PreTrainedModel,
        )
        from .models.led import (
            LED_PRETRAINED_MODEL_ARCHIVE_LIST,
            LEDForConditionalGeneration,
            LEDForQuestionAnswering,
            LEDForSequenceClassification,
            LEDModel,
            LEDPreTrainedModel,
        )
        from .models.levit import (
            LEVIT_PRETRAINED_MODEL_ARCHIVE_LIST,
            LevitForImageClassification,
            LevitForImageClassificationWithTeacher,
            LevitModel,
            LevitPreTrainedModel,
        )
        from .models.lilt import (
            LILT_PRETRAINED_MODEL_ARCHIVE_LIST,
            LiltForQuestionAnswering,
            LiltForSequenceClassification,
            LiltForTokenClassification,
            LiltModel,
            LiltPreTrainedModel,
        )
        from .models.llama import (
            LlamaForCausalLM,
            LlamaForQuestionAnswering,
            LlamaForSequenceClassification,
            LlamaModel,
            LlamaPreTrainedModel,
        )
        from .models.llava import (
            LLAVA_PRETRAINED_MODEL_ARCHIVE_LIST,
            LlavaForConditionalGeneration,
            LlavaPreTrainedModel,
            LlavaProcessor,
        )
        from .models.longformer import (
            LONGFORMER_PRETRAINED_MODEL_ARCHIVE_LIST,
            LongformerForMaskedLM,
            LongformerForMultipleChoice,
            LongformerForQuestionAnswering,
            LongformerForSequenceClassification,
            LongformerForTokenClassification,
            LongformerModel,
            LongformerPreTrainedModel,
            LongformerSelfAttention,
        )
        from .models.longt5 import (
            LONGT5_PRETRAINED_MODEL_ARCHIVE_LIST,
            LongT5EncoderModel,
            LongT5ForConditionalGeneration,
            LongT5Model,
            LongT5PreTrainedModel,
        )
        from .models.luke import (
            LUKE_PRETRAINED_MODEL_ARCHIVE_LIST,
            LukeForEntityClassification,
            LukeForEntityPairClassification,
            LukeForEntitySpanClassification,
            LukeForMaskedLM,
            LukeForMultipleChoice,
            LukeForQuestionAnswering,
            LukeForSequenceClassification,
            LukeForTokenClassification,
            LukeModel,
            LukePreTrainedModel,
        )
        from .models.lxmert import (
            LxmertEncoder,
            LxmertForPreTraining,
            LxmertForQuestionAnswering,
            LxmertModel,
            LxmertPreTrainedModel,
            LxmertVisualFeatureEncoder,
            LxmertXLayer,
        )
        from .models.m2m_100 import (
            M2M_100_PRETRAINED_MODEL_ARCHIVE_LIST,
            M2M100ForConditionalGeneration,
            M2M100Model,
            M2M100PreTrainedModel,
        )
        from .models.marian import MarianForCausalLM, MarianModel, MarianMTModel
        from .models.markuplm import (
            MARKUPLM_PRETRAINED_MODEL_ARCHIVE_LIST,
            MarkupLMForQuestionAnswering,
            MarkupLMForSequenceClassification,
            MarkupLMForTokenClassification,
            MarkupLMModel,
            MarkupLMPreTrainedModel,
        )
        from .models.mask2former import (
            MASK2FORMER_PRETRAINED_MODEL_ARCHIVE_LIST,
            Mask2FormerForUniversalSegmentation,
            Mask2FormerModel,
            Mask2FormerPreTrainedModel,
        )
        from .models.maskformer import (
            MASKFORMER_PRETRAINED_MODEL_ARCHIVE_LIST,
            MaskFormerForInstanceSegmentation,
            MaskFormerModel,
            MaskFormerPreTrainedModel,
            MaskFormerSwinBackbone,
        )
        from .models.mbart import (
            MBartForCausalLM,
            MBartForConditionalGeneration,
            MBartForQuestionAnswering,
            MBartForSequenceClassification,
            MBartModel,
            MBartPreTrainedModel,
        )
        from .models.mega import (
            MEGA_PRETRAINED_MODEL_ARCHIVE_LIST,
            MegaForCausalLM,
            MegaForMaskedLM,
            MegaForMultipleChoice,
            MegaForQuestionAnswering,
            MegaForSequenceClassification,
            MegaForTokenClassification,
            MegaModel,
            MegaPreTrainedModel,
        )
        from .models.megatron_bert import (
            MEGATRON_BERT_PRETRAINED_MODEL_ARCHIVE_LIST,
            MegatronBertForCausalLM,
            MegatronBertForMaskedLM,
            MegatronBertForMultipleChoice,
            MegatronBertForNextSentencePrediction,
            MegatronBertForPreTraining,
            MegatronBertForQuestionAnswering,
            MegatronBertForSequenceClassification,
            MegatronBertForTokenClassification,
            MegatronBertModel,
            MegatronBertPreTrainedModel,
        )
        from .models.mgp_str import (
            MGP_STR_PRETRAINED_MODEL_ARCHIVE_LIST,
            MgpstrForSceneTextRecognition,
            MgpstrModel,
            MgpstrPreTrainedModel,
        )
        from .models.mistral import (
            MistralForCausalLM,
            MistralForSequenceClassification,
            MistralModel,
            MistralPreTrainedModel,
        )
        from .models.mixtral import (
            MixtralForCausalLM,
            MixtralForSequenceClassification,
            MixtralModel,
            MixtralPreTrainedModel,
        )
        from .models.mobilebert import (
            MOBILEBERT_PRETRAINED_MODEL_ARCHIVE_LIST,
            MobileBertForMaskedLM,
            MobileBertForMultipleChoice,
            MobileBertForNextSentencePrediction,
            MobileBertForPreTraining,
            MobileBertForQuestionAnswering,
            MobileBertForSequenceClassification,
            MobileBertForTokenClassification,
            MobileBertLayer,
            MobileBertModel,
            MobileBertPreTrainedModel,
            load_tf_weights_in_mobilebert,
        )
        from .models.mobilenet_v1 import (
            MOBILENET_V1_PRETRAINED_MODEL_ARCHIVE_LIST,
            MobileNetV1ForImageClassification,
            MobileNetV1Model,
            MobileNetV1PreTrainedModel,
            load_tf_weights_in_mobilenet_v1,
        )
        from .models.mobilenet_v2 import (
            MOBILENET_V2_PRETRAINED_MODEL_ARCHIVE_LIST,
            MobileNetV2ForImageClassification,
            MobileNetV2ForSemanticSegmentation,
            MobileNetV2Model,
            MobileNetV2PreTrainedModel,
            load_tf_weights_in_mobilenet_v2,
        )
        from .models.mobilevit import (
            MOBILEVIT_PRETRAINED_MODEL_ARCHIVE_LIST,
            MobileViTForImageClassification,
            MobileViTForSemanticSegmentation,
            MobileViTModel,
            MobileViTPreTrainedModel,
        )
        from .models.mobilevitv2 import (
            MOBILEVITV2_PRETRAINED_MODEL_ARCHIVE_LIST,
            MobileViTV2ForImageClassification,
            MobileViTV2ForSemanticSegmentation,
            MobileViTV2Model,
            MobileViTV2PreTrainedModel,
        )
        from .models.mpnet import (
            MPNET_PRETRAINED_MODEL_ARCHIVE_LIST,
            MPNetForMaskedLM,
            MPNetForMultipleChoice,
            MPNetForQuestionAnswering,
            MPNetForSequenceClassification,
            MPNetForTokenClassification,
            MPNetLayer,
            MPNetModel,
            MPNetPreTrainedModel,
        )
        from .models.mpt import (
            MPT_PRETRAINED_MODEL_ARCHIVE_LIST,
            MptForCausalLM,
            MptForQuestionAnswering,
            MptForSequenceClassification,
            MptForTokenClassification,
            MptModel,
            MptPreTrainedModel,
        )
        from .models.mra import (
            MRA_PRETRAINED_MODEL_ARCHIVE_LIST,
            MraForMaskedLM,
            MraForMultipleChoice,
            MraForQuestionAnswering,
            MraForSequenceClassification,
            MraForTokenClassification,
            MraModel,
            MraPreTrainedModel,
        )
        from .models.mt5 import (
            MT5EncoderModel,
            MT5ForConditionalGeneration,
            MT5ForQuestionAnswering,
            MT5ForSequenceClassification,
            MT5ForTokenClassification,
            MT5Model,
            MT5PreTrainedModel,
        )
        from .models.musicgen import (
            MUSICGEN_PRETRAINED_MODEL_ARCHIVE_LIST,
            MusicgenForCausalLM,
            MusicgenForConditionalGeneration,
            MusicgenModel,
            MusicgenPreTrainedModel,
            MusicgenProcessor,
        )
        from .models.mvp import (
            MVP_PRETRAINED_MODEL_ARCHIVE_LIST,
            MvpForCausalLM,
            MvpForConditionalGeneration,
            MvpForQuestionAnswering,
            MvpForSequenceClassification,
            MvpModel,
            MvpPreTrainedModel,
        )
        from .models.nat import (
            NAT_PRETRAINED_MODEL_ARCHIVE_LIST,
            NatBackbone,
            NatForImageClassification,
            NatModel,
            NatPreTrainedModel,
        )
        from .models.nezha import (
            NEZHA_PRETRAINED_MODEL_ARCHIVE_LIST,
            NezhaForMaskedLM,
            NezhaForMultipleChoice,
            NezhaForNextSentencePrediction,
            NezhaForPreTraining,
            NezhaForQuestionAnswering,
            NezhaForSequenceClassification,
            NezhaForTokenClassification,
            NezhaModel,
            NezhaPreTrainedModel,
        )
        from .models.nllb_moe import (
            NLLB_MOE_PRETRAINED_MODEL_ARCHIVE_LIST,
            NllbMoeForConditionalGeneration,
            NllbMoeModel,
            NllbMoePreTrainedModel,
            NllbMoeSparseMLP,
            NllbMoeTop2Router,
        )
        from .models.nystromformer import (
            NYSTROMFORMER_PRETRAINED_MODEL_ARCHIVE_LIST,
            NystromformerForMaskedLM,
            NystromformerForMultipleChoice,
            NystromformerForQuestionAnswering,
            NystromformerForSequenceClassification,
            NystromformerForTokenClassification,
            NystromformerLayer,
            NystromformerModel,
            NystromformerPreTrainedModel,
        )
        from .models.oneformer import (
            ONEFORMER_PRETRAINED_MODEL_ARCHIVE_LIST,
            OneFormerForUniversalSegmentation,
            OneFormerModel,
            OneFormerPreTrainedModel,
        )
        from .models.openai import (
            OPENAI_GPT_PRETRAINED_MODEL_ARCHIVE_LIST,
            OpenAIGPTDoubleHeadsModel,
            OpenAIGPTForSequenceClassification,
            OpenAIGPTLMHeadModel,
            OpenAIGPTModel,
            OpenAIGPTPreTrainedModel,
            load_tf_weights_in_openai_gpt,
        )
        from .models.opt import (
            OPT_PRETRAINED_MODEL_ARCHIVE_LIST,
            OPTForCausalLM,
            OPTForQuestionAnswering,
            OPTForSequenceClassification,
            OPTModel,
            OPTPreTrainedModel,
        )
        from .models.owlv2 import (
            OWLV2_PRETRAINED_MODEL_ARCHIVE_LIST,
            Owlv2ForObjectDetection,
            Owlv2Model,
            Owlv2PreTrainedModel,
            Owlv2TextModel,
            Owlv2VisionModel,
        )
        from .models.owlvit import (
            OWLVIT_PRETRAINED_MODEL_ARCHIVE_LIST,
            OwlViTForObjectDetection,
            OwlViTModel,
            OwlViTPreTrainedModel,
            OwlViTTextModel,
            OwlViTVisionModel,
        )
        from .models.patchtsmixer import (
            PATCHTSMIXER_PRETRAINED_MODEL_ARCHIVE_LIST,
            PatchTSMixerForPrediction,
            PatchTSMixerForPretraining,
            PatchTSMixerForRegression,
            PatchTSMixerForTimeSeriesClassification,
            PatchTSMixerModel,
            PatchTSMixerPreTrainedModel,
        )
        from .models.patchtst import (
            PATCHTST_PRETRAINED_MODEL_ARCHIVE_LIST,
            PatchTSTForClassification,
            PatchTSTForPrediction,
            PatchTSTForPretraining,
            PatchTSTForRegression,
            PatchTSTModel,
            PatchTSTPreTrainedModel,
        )
        from .models.pegasus import (
            PegasusForCausalLM,
            PegasusForConditionalGeneration,
            PegasusModel,
            PegasusPreTrainedModel,
        )
        from .models.pegasus_x import (
            PEGASUS_X_PRETRAINED_MODEL_ARCHIVE_LIST,
            PegasusXForConditionalGeneration,
            PegasusXModel,
            PegasusXPreTrainedModel,
        )
        from .models.perceiver import (
            PERCEIVER_PRETRAINED_MODEL_ARCHIVE_LIST,
            PerceiverForImageClassificationConvProcessing,
            PerceiverForImageClassificationFourier,
            PerceiverForImageClassificationLearned,
            PerceiverForMaskedLM,
            PerceiverForMultimodalAutoencoding,
            PerceiverForOpticalFlow,
            PerceiverForSequenceClassification,
            PerceiverLayer,
            PerceiverModel,
            PerceiverPreTrainedModel,
        )
        from .models.persimmon import (
            PersimmonForCausalLM,
            PersimmonForSequenceClassification,
            PersimmonModel,
            PersimmonPreTrainedModel,
        )
        from .models.phi import (
            PHI_PRETRAINED_MODEL_ARCHIVE_LIST,
            PhiForCausalLM,
            PhiForSequenceClassification,
            PhiForTokenClassification,
            PhiModel,
            PhiPreTrainedModel,
        )
        from .models.pix2struct import (
            PIX2STRUCT_PRETRAINED_MODEL_ARCHIVE_LIST,
            Pix2StructForConditionalGeneration,
            Pix2StructPreTrainedModel,
            Pix2StructTextModel,
            Pix2StructVisionModel,
        )
        from .models.plbart import (
            PLBART_PRETRAINED_MODEL_ARCHIVE_LIST,
            PLBartForCausalLM,
            PLBartForConditionalGeneration,
            PLBartForSequenceClassification,
            PLBartModel,
            PLBartPreTrainedModel,
        )
        from .models.poolformer import (
            POOLFORMER_PRETRAINED_MODEL_ARCHIVE_LIST,
            PoolFormerForImageClassification,
            PoolFormerModel,
            PoolFormerPreTrainedModel,
        )
        from .models.pop2piano import (
            POP2PIANO_PRETRAINED_MODEL_ARCHIVE_LIST,
            Pop2PianoForConditionalGeneration,
            Pop2PianoPreTrainedModel,
        )
        from .models.prophetnet import (
            PROPHETNET_PRETRAINED_MODEL_ARCHIVE_LIST,
            ProphetNetDecoder,
            ProphetNetEncoder,
            ProphetNetForCausalLM,
            ProphetNetForConditionalGeneration,
            ProphetNetModel,
            ProphetNetPreTrainedModel,
        )
        from .models.pvt import (
            PVT_PRETRAINED_MODEL_ARCHIVE_LIST,
            PvtForImageClassification,
            PvtModel,
            PvtPreTrainedModel,
        )
        from .models.qdqbert import (
            QDQBERT_PRETRAINED_MODEL_ARCHIVE_LIST,
            QDQBertForMaskedLM,
            QDQBertForMultipleChoice,
            QDQBertForNextSentencePrediction,
            QDQBertForQuestionAnswering,
            QDQBertForSequenceClassification,
            QDQBertForTokenClassification,
            QDQBertLayer,
            QDQBertLMHeadModel,
            QDQBertModel,
            QDQBertPreTrainedModel,
            load_tf_weights_in_qdqbert,
        )
        from .models.qwen2 import (
            Qwen2ForCausalLM,
            Qwen2ForSequenceClassification,
            Qwen2Model,
            Qwen2PreTrainedModel,
        )
        from .models.rag import (
            RagModel,
            RagPreTrainedModel,
            RagSequenceForGeneration,
            RagTokenForGeneration,
        )
        from .models.realm import (
            REALM_PRETRAINED_MODEL_ARCHIVE_LIST,
            RealmEmbedder,
            RealmForOpenQA,
            RealmKnowledgeAugEncoder,
            RealmPreTrainedModel,
            RealmReader,
            RealmRetriever,
            RealmScorer,
            load_tf_weights_in_realm,
        )
        from .models.reformer import (
            REFORMER_PRETRAINED_MODEL_ARCHIVE_LIST,
            ReformerAttention,
            ReformerForMaskedLM,
            ReformerForQuestionAnswering,
            ReformerForSequenceClassification,
            ReformerLayer,
            ReformerModel,
            ReformerModelWithLMHead,
            ReformerPreTrainedModel,
        )
        from .models.regnet import (
            REGNET_PRETRAINED_MODEL_ARCHIVE_LIST,
            RegNetForImageClassification,
            RegNetModel,
            RegNetPreTrainedModel,
        )
        from .models.rembert import (
            REMBERT_PRETRAINED_MODEL_ARCHIVE_LIST,
            RemBertForCausalLM,
            RemBertForMaskedLM,
            RemBertForMultipleChoice,
            RemBertForQuestionAnswering,
            RemBertForSequenceClassification,
            RemBertForTokenClassification,
            RemBertLayer,
            RemBertModel,
            RemBertPreTrainedModel,
            load_tf_weights_in_rembert,
        )
        from .models.resnet import (
            RESNET_PRETRAINED_MODEL_ARCHIVE_LIST,
            ResNetBackbone,
            ResNetForImageClassification,
            ResNetModel,
            ResNetPreTrainedModel,
        )
        from .models.roberta import (
            ROBERTA_PRETRAINED_MODEL_ARCHIVE_LIST,
            RobertaForCausalLM,
            RobertaForMaskedLM,
            RobertaForMultipleChoice,
            RobertaForQuestionAnswering,
            RobertaForSequenceClassification,
            RobertaForTokenClassification,
            RobertaModel,
            RobertaPreTrainedModel,
        )
        from .models.roberta_prelayernorm import (
            ROBERTA_PRELAYERNORM_PRETRAINED_MODEL_ARCHIVE_LIST,
            RobertaPreLayerNormForCausalLM,
            RobertaPreLayerNormForMaskedLM,
            RobertaPreLayerNormForMultipleChoice,
            RobertaPreLayerNormForQuestionAnswering,
            RobertaPreLayerNormForSequenceClassification,
            RobertaPreLayerNormForTokenClassification,
            RobertaPreLayerNormModel,
            RobertaPreLayerNormPreTrainedModel,
        )
        from .models.roc_bert import (
            ROC_BERT_PRETRAINED_MODEL_ARCHIVE_LIST,
            RoCBertForCausalLM,
            RoCBertForMaskedLM,
            RoCBertForMultipleChoice,
            RoCBertForPreTraining,
            RoCBertForQuestionAnswering,
            RoCBertForSequenceClassification,
            RoCBertForTokenClassification,
            RoCBertLayer,
            RoCBertModel,
            RoCBertPreTrainedModel,
            load_tf_weights_in_roc_bert,
        )
        from .models.roformer import (
            ROFORMER_PRETRAINED_MODEL_ARCHIVE_LIST,
            RoFormerForCausalLM,
            RoFormerForMaskedLM,
            RoFormerForMultipleChoice,
            RoFormerForQuestionAnswering,
            RoFormerForSequenceClassification,
            RoFormerForTokenClassification,
            RoFormerLayer,
            RoFormerModel,
            RoFormerPreTrainedModel,
            load_tf_weights_in_roformer,
        )
        from .models.rwkv import (
            RWKV_PRETRAINED_MODEL_ARCHIVE_LIST,
            RwkvForCausalLM,
            RwkvModel,
            RwkvPreTrainedModel,
        )
        from .models.sam import (
            SAM_PRETRAINED_MODEL_ARCHIVE_LIST,
            SamModel,
            SamPreTrainedModel,
        )

        # PyTorch model imports
        from .models.seamless_m4t import (
            SEAMLESS_M4T_PRETRAINED_MODEL_ARCHIVE_LIST,
            SeamlessM4TCodeHifiGan,
            SeamlessM4TForSpeechToSpeech,
            SeamlessM4TForSpeechToText,
            SeamlessM4TForTextToSpeech,
            SeamlessM4TForTextToText,
            SeamlessM4THifiGan,
            SeamlessM4TModel,
            SeamlessM4TPreTrainedModel,
            SeamlessM4TTextToUnitForConditionalGeneration,
            SeamlessM4TTextToUnitModel,
        )
        from .models.seamless_m4t_v2 import (
            SEAMLESS_M4T_V2_PRETRAINED_MODEL_ARCHIVE_LIST,
            SeamlessM4Tv2ForSpeechToSpeech,
            SeamlessM4Tv2ForSpeechToText,
            SeamlessM4Tv2ForTextToSpeech,
            SeamlessM4Tv2ForTextToText,
            SeamlessM4Tv2Model,
            SeamlessM4Tv2PreTrainedModel,
        )
        from .models.segformer import (
            SEGFORMER_PRETRAINED_MODEL_ARCHIVE_LIST,
            SegformerDecodeHead,
            SegformerForImageClassification,
            SegformerForSemanticSegmentation,
            SegformerLayer,
            SegformerModel,
            SegformerPreTrainedModel,
        )
        from .models.sew import (
            SEW_PRETRAINED_MODEL_ARCHIVE_LIST,
            SEWForCTC,
            SEWForSequenceClassification,
            SEWModel,
            SEWPreTrainedModel,
        )
        from .models.sew_d import (
            SEW_D_PRETRAINED_MODEL_ARCHIVE_LIST,
            SEWDForCTC,
            SEWDForSequenceClassification,
            SEWDModel,
            SEWDPreTrainedModel,
        )
        from .models.siglip import (
            SIGLIP_PRETRAINED_MODEL_ARCHIVE_LIST,
            SiglipForImageClassification,
            SiglipModel,
            SiglipPreTrainedModel,
            SiglipTextModel,
            SiglipVisionModel,
        )
        from .models.speech_encoder_decoder import SpeechEncoderDecoderModel
        from .models.speech_to_text import (
            SPEECH_TO_TEXT_PRETRAINED_MODEL_ARCHIVE_LIST,
            Speech2TextForConditionalGeneration,
            Speech2TextModel,
            Speech2TextPreTrainedModel,
        )
        from .models.speech_to_text_2 import (
            Speech2Text2ForCausalLM,
            Speech2Text2PreTrainedModel,
        )
        from .models.speecht5 import (
            SPEECHT5_PRETRAINED_MODEL_ARCHIVE_LIST,
            SpeechT5ForSpeechToSpeech,
            SpeechT5ForSpeechToText,
            SpeechT5ForTextToSpeech,
            SpeechT5HifiGan,
            SpeechT5Model,
            SpeechT5PreTrainedModel,
        )
        from .models.splinter import (
            SPLINTER_PRETRAINED_MODEL_ARCHIVE_LIST,
            SplinterForPreTraining,
            SplinterForQuestionAnswering,
            SplinterLayer,
            SplinterModel,
            SplinterPreTrainedModel,
        )
        from .models.squeezebert import (
            SQUEEZEBERT_PRETRAINED_MODEL_ARCHIVE_LIST,
            SqueezeBertForMaskedLM,
            SqueezeBertForMultipleChoice,
            SqueezeBertForQuestionAnswering,
            SqueezeBertForSequenceClassification,
            SqueezeBertForTokenClassification,
            SqueezeBertModel,
            SqueezeBertModule,
            SqueezeBertPreTrainedModel,
        )
<<<<<<< HEAD
        from .models.starcoder2 import (
            Starcoder2ForCausalLM,
            Starcoder2ForSequenceClassification,
            Starcoder2Model,
            Starcoder2PreTrainedModel,
=======
        from .models.stablelm import (
            StableLmForCausalLM,
            StableLmForSequenceClassification,
            StableLmModel,
            StableLmPreTrainedModel,
>>>>>>> 4f09d0fd
        )
        from .models.swiftformer import (
            SWIFTFORMER_PRETRAINED_MODEL_ARCHIVE_LIST,
            SwiftFormerForImageClassification,
            SwiftFormerModel,
            SwiftFormerPreTrainedModel,
        )
        from .models.swin import (
            SWIN_PRETRAINED_MODEL_ARCHIVE_LIST,
            SwinBackbone,
            SwinForImageClassification,
            SwinForMaskedImageModeling,
            SwinModel,
            SwinPreTrainedModel,
        )
        from .models.swin2sr import (
            SWIN2SR_PRETRAINED_MODEL_ARCHIVE_LIST,
            Swin2SRForImageSuperResolution,
            Swin2SRModel,
            Swin2SRPreTrainedModel,
        )
        from .models.swinv2 import (
            SWINV2_PRETRAINED_MODEL_ARCHIVE_LIST,
            Swinv2Backbone,
            Swinv2ForImageClassification,
            Swinv2ForMaskedImageModeling,
            Swinv2Model,
            Swinv2PreTrainedModel,
        )
        from .models.switch_transformers import (
            SWITCH_TRANSFORMERS_PRETRAINED_MODEL_ARCHIVE_LIST,
            SwitchTransformersEncoderModel,
            SwitchTransformersForConditionalGeneration,
            SwitchTransformersModel,
            SwitchTransformersPreTrainedModel,
            SwitchTransformersSparseMLP,
            SwitchTransformersTop1Router,
        )
        from .models.t5 import (
            T5_PRETRAINED_MODEL_ARCHIVE_LIST,
            T5EncoderModel,
            T5ForConditionalGeneration,
            T5ForQuestionAnswering,
            T5ForSequenceClassification,
            T5ForTokenClassification,
            T5Model,
            T5PreTrainedModel,
            load_tf_weights_in_t5,
        )
        from .models.table_transformer import (
            TABLE_TRANSFORMER_PRETRAINED_MODEL_ARCHIVE_LIST,
            TableTransformerForObjectDetection,
            TableTransformerModel,
            TableTransformerPreTrainedModel,
        )
        from .models.tapas import (
            TAPAS_PRETRAINED_MODEL_ARCHIVE_LIST,
            TapasForMaskedLM,
            TapasForQuestionAnswering,
            TapasForSequenceClassification,
            TapasModel,
            TapasPreTrainedModel,
            load_tf_weights_in_tapas,
        )
        from .models.time_series_transformer import (
            TIME_SERIES_TRANSFORMER_PRETRAINED_MODEL_ARCHIVE_LIST,
            TimeSeriesTransformerForPrediction,
            TimeSeriesTransformerModel,
            TimeSeriesTransformerPreTrainedModel,
        )
        from .models.timesformer import (
            TIMESFORMER_PRETRAINED_MODEL_ARCHIVE_LIST,
            TimesformerForVideoClassification,
            TimesformerModel,
            TimesformerPreTrainedModel,
        )
        from .models.timm_backbone import TimmBackbone
        from .models.trocr import (
            TROCR_PRETRAINED_MODEL_ARCHIVE_LIST,
            TrOCRForCausalLM,
            TrOCRPreTrainedModel,
        )
        from .models.tvlt import (
            TVLT_PRETRAINED_MODEL_ARCHIVE_LIST,
            TvltForAudioVisualClassification,
            TvltForPreTraining,
            TvltModel,
            TvltPreTrainedModel,
        )
        from .models.tvp import (
            TVP_PRETRAINED_MODEL_ARCHIVE_LIST,
            TvpForVideoGrounding,
            TvpModel,
            TvpPreTrainedModel,
        )
        from .models.umt5 import (
            UMT5EncoderModel,
            UMT5ForConditionalGeneration,
            UMT5ForQuestionAnswering,
            UMT5ForSequenceClassification,
            UMT5ForTokenClassification,
            UMT5Model,
            UMT5PreTrainedModel,
        )
        from .models.unispeech import (
            UNISPEECH_PRETRAINED_MODEL_ARCHIVE_LIST,
            UniSpeechForCTC,
            UniSpeechForPreTraining,
            UniSpeechForSequenceClassification,
            UniSpeechModel,
            UniSpeechPreTrainedModel,
        )
        from .models.unispeech_sat import (
            UNISPEECH_SAT_PRETRAINED_MODEL_ARCHIVE_LIST,
            UniSpeechSatForAudioFrameClassification,
            UniSpeechSatForCTC,
            UniSpeechSatForPreTraining,
            UniSpeechSatForSequenceClassification,
            UniSpeechSatForXVector,
            UniSpeechSatModel,
            UniSpeechSatPreTrainedModel,
        )
        from .models.univnet import UNIVNET_PRETRAINED_MODEL_ARCHIVE_LIST, UnivNetModel
        from .models.upernet import (
            UperNetForSemanticSegmentation,
            UperNetPreTrainedModel,
        )
        from .models.videomae import (
            VIDEOMAE_PRETRAINED_MODEL_ARCHIVE_LIST,
            VideoMAEForPreTraining,
            VideoMAEForVideoClassification,
            VideoMAEModel,
            VideoMAEPreTrainedModel,
        )
        from .models.vilt import (
            VILT_PRETRAINED_MODEL_ARCHIVE_LIST,
            ViltForImageAndTextRetrieval,
            ViltForImagesAndTextClassification,
            ViltForMaskedLM,
            ViltForQuestionAnswering,
            ViltForTokenClassification,
            ViltLayer,
            ViltModel,
            ViltPreTrainedModel,
        )
        from .models.vipllava import (
            VIPLLAVA_PRETRAINED_MODEL_ARCHIVE_LIST,
            VipLlavaForConditionalGeneration,
            VipLlavaPreTrainedModel,
        )
        from .models.vision_encoder_decoder import VisionEncoderDecoderModel
        from .models.vision_text_dual_encoder import VisionTextDualEncoderModel
        from .models.visual_bert import (
            VISUAL_BERT_PRETRAINED_MODEL_ARCHIVE_LIST,
            VisualBertForMultipleChoice,
            VisualBertForPreTraining,
            VisualBertForQuestionAnswering,
            VisualBertForRegionToPhraseAlignment,
            VisualBertForVisualReasoning,
            VisualBertLayer,
            VisualBertModel,
            VisualBertPreTrainedModel,
        )
        from .models.vit import (
            VIT_PRETRAINED_MODEL_ARCHIVE_LIST,
            ViTForImageClassification,
            ViTForMaskedImageModeling,
            ViTModel,
            ViTPreTrainedModel,
        )
        from .models.vit_hybrid import (
            VIT_HYBRID_PRETRAINED_MODEL_ARCHIVE_LIST,
            ViTHybridForImageClassification,
            ViTHybridModel,
            ViTHybridPreTrainedModel,
        )
        from .models.vit_mae import (
            VIT_MAE_PRETRAINED_MODEL_ARCHIVE_LIST,
            ViTMAEForPreTraining,
            ViTMAELayer,
            ViTMAEModel,
            ViTMAEPreTrainedModel,
        )
        from .models.vit_msn import (
            VIT_MSN_PRETRAINED_MODEL_ARCHIVE_LIST,
            ViTMSNForImageClassification,
            ViTMSNModel,
            ViTMSNPreTrainedModel,
        )
        from .models.vitdet import (
            VITDET_PRETRAINED_MODEL_ARCHIVE_LIST,
            VitDetBackbone,
            VitDetModel,
            VitDetPreTrainedModel,
        )
        from .models.vitmatte import (
            VITMATTE_PRETRAINED_MODEL_ARCHIVE_LIST,
            VitMatteForImageMatting,
            VitMattePreTrainedModel,
        )
        from .models.vits import (
            VITS_PRETRAINED_MODEL_ARCHIVE_LIST,
            VitsModel,
            VitsPreTrainedModel,
        )
        from .models.vivit import (
            VIVIT_PRETRAINED_MODEL_ARCHIVE_LIST,
            VivitForVideoClassification,
            VivitModel,
            VivitPreTrainedModel,
        )
        from .models.wav2vec2 import (
            WAV_2_VEC_2_PRETRAINED_MODEL_ARCHIVE_LIST,
            Wav2Vec2ForAudioFrameClassification,
            Wav2Vec2ForCTC,
            Wav2Vec2ForMaskedLM,
            Wav2Vec2ForPreTraining,
            Wav2Vec2ForSequenceClassification,
            Wav2Vec2ForXVector,
            Wav2Vec2Model,
            Wav2Vec2PreTrainedModel,
        )
        from .models.wav2vec2_bert import (
            WAV2VEC2_BERT_PRETRAINED_MODEL_ARCHIVE_LIST,
            Wav2Vec2BertForAudioFrameClassification,
            Wav2Vec2BertForCTC,
            Wav2Vec2BertForSequenceClassification,
            Wav2Vec2BertForXVector,
            Wav2Vec2BertModel,
            Wav2Vec2BertPreTrainedModel,
        )
        from .models.wav2vec2_conformer import (
            WAV2VEC2_CONFORMER_PRETRAINED_MODEL_ARCHIVE_LIST,
            Wav2Vec2ConformerForAudioFrameClassification,
            Wav2Vec2ConformerForCTC,
            Wav2Vec2ConformerForPreTraining,
            Wav2Vec2ConformerForSequenceClassification,
            Wav2Vec2ConformerForXVector,
            Wav2Vec2ConformerModel,
            Wav2Vec2ConformerPreTrainedModel,
        )
        from .models.wavlm import (
            WAVLM_PRETRAINED_MODEL_ARCHIVE_LIST,
            WavLMForAudioFrameClassification,
            WavLMForCTC,
            WavLMForSequenceClassification,
            WavLMForXVector,
            WavLMModel,
            WavLMPreTrainedModel,
        )
        from .models.whisper import (
            WHISPER_PRETRAINED_MODEL_ARCHIVE_LIST,
            WhisperForAudioClassification,
            WhisperForCausalLM,
            WhisperForConditionalGeneration,
            WhisperModel,
            WhisperPreTrainedModel,
        )
        from .models.x_clip import (
            XCLIP_PRETRAINED_MODEL_ARCHIVE_LIST,
            XCLIPModel,
            XCLIPPreTrainedModel,
            XCLIPTextModel,
            XCLIPVisionModel,
        )
        from .models.xglm import (
            XGLM_PRETRAINED_MODEL_ARCHIVE_LIST,
            XGLMForCausalLM,
            XGLMModel,
            XGLMPreTrainedModel,
        )
        from .models.xlm import (
            XLM_PRETRAINED_MODEL_ARCHIVE_LIST,
            XLMForMultipleChoice,
            XLMForQuestionAnswering,
            XLMForQuestionAnsweringSimple,
            XLMForSequenceClassification,
            XLMForTokenClassification,
            XLMModel,
            XLMPreTrainedModel,
            XLMWithLMHeadModel,
        )
        from .models.xlm_prophetnet import (
            XLM_PROPHETNET_PRETRAINED_MODEL_ARCHIVE_LIST,
            XLMProphetNetDecoder,
            XLMProphetNetEncoder,
            XLMProphetNetForCausalLM,
            XLMProphetNetForConditionalGeneration,
            XLMProphetNetModel,
            XLMProphetNetPreTrainedModel,
        )
        from .models.xlm_roberta import (
            XLM_ROBERTA_PRETRAINED_MODEL_ARCHIVE_LIST,
            XLMRobertaForCausalLM,
            XLMRobertaForMaskedLM,
            XLMRobertaForMultipleChoice,
            XLMRobertaForQuestionAnswering,
            XLMRobertaForSequenceClassification,
            XLMRobertaForTokenClassification,
            XLMRobertaModel,
            XLMRobertaPreTrainedModel,
        )
        from .models.xlm_roberta_xl import (
            XLM_ROBERTA_XL_PRETRAINED_MODEL_ARCHIVE_LIST,
            XLMRobertaXLForCausalLM,
            XLMRobertaXLForMaskedLM,
            XLMRobertaXLForMultipleChoice,
            XLMRobertaXLForQuestionAnswering,
            XLMRobertaXLForSequenceClassification,
            XLMRobertaXLForTokenClassification,
            XLMRobertaXLModel,
            XLMRobertaXLPreTrainedModel,
        )
        from .models.xlnet import (
            XLNET_PRETRAINED_MODEL_ARCHIVE_LIST,
            XLNetForMultipleChoice,
            XLNetForQuestionAnswering,
            XLNetForQuestionAnsweringSimple,
            XLNetForSequenceClassification,
            XLNetForTokenClassification,
            XLNetLMHeadModel,
            XLNetModel,
            XLNetPreTrainedModel,
            load_tf_weights_in_xlnet,
        )
        from .models.xmod import (
            XMOD_PRETRAINED_MODEL_ARCHIVE_LIST,
            XmodForCausalLM,
            XmodForMaskedLM,
            XmodForMultipleChoice,
            XmodForQuestionAnswering,
            XmodForSequenceClassification,
            XmodForTokenClassification,
            XmodModel,
            XmodPreTrainedModel,
        )
        from .models.yolos import (
            YOLOS_PRETRAINED_MODEL_ARCHIVE_LIST,
            YolosForObjectDetection,
            YolosModel,
            YolosPreTrainedModel,
        )
        from .models.yoso import (
            YOSO_PRETRAINED_MODEL_ARCHIVE_LIST,
            YosoForMaskedLM,
            YosoForMultipleChoice,
            YosoForQuestionAnswering,
            YosoForSequenceClassification,
            YosoForTokenClassification,
            YosoLayer,
            YosoModel,
            YosoPreTrainedModel,
        )

        # Optimization
        from .optimization import (
            Adafactor,
            AdamW,
            get_constant_schedule,
            get_constant_schedule_with_warmup,
            get_cosine_schedule_with_warmup,
            get_cosine_with_hard_restarts_schedule_with_warmup,
            get_inverse_sqrt_schedule,
            get_linear_schedule_with_warmup,
            get_polynomial_decay_schedule_with_warmup,
            get_scheduler,
        )
        from .pytorch_utils import Conv1D, apply_chunking_to_forward, prune_layer

        # Trainer
        from .trainer import Trainer
        from .trainer_pt_utils import torch_distributed_zero_first
        from .trainer_seq2seq import Seq2SeqTrainer

    # TensorFlow
    try:
        if not is_tf_available():
            raise OptionalDependencyNotAvailable()
    except OptionalDependencyNotAvailable:
        # Import the same objects as dummies to get them in the namespace.
        # They will raise an import error if the user tries to instantiate / use them.
        from .utils.dummy_tf_objects import *
    else:
        from .benchmark.benchmark_args_tf import TensorFlowBenchmarkArguments

        # Benchmarks
        from .benchmark.benchmark_tf import TensorFlowBenchmark
        from .generation import (
            TFForcedBOSTokenLogitsProcessor,
            TFForcedEOSTokenLogitsProcessor,
            TFForceTokensLogitsProcessor,
            TFGenerationMixin,
            TFLogitsProcessor,
            TFLogitsProcessorList,
            TFLogitsWarper,
            TFMinLengthLogitsProcessor,
            TFNoBadWordsLogitsProcessor,
            TFNoRepeatNGramLogitsProcessor,
            TFRepetitionPenaltyLogitsProcessor,
            TFSuppressTokensAtBeginLogitsProcessor,
            TFSuppressTokensLogitsProcessor,
            TFTemperatureLogitsWarper,
            TFTopKLogitsWarper,
            TFTopPLogitsWarper,
            tf_top_k_top_p_filtering,
        )
        from .keras_callbacks import KerasMetricCallback, PushToHubCallback
        from .modeling_tf_utils import (
            TFPreTrainedModel,
            TFSequenceSummary,
            TFSharedEmbeddings,
            shape_list,
        )

        # TensorFlow model imports
        from .models.albert import (
            TF_ALBERT_PRETRAINED_MODEL_ARCHIVE_LIST,
            TFAlbertForMaskedLM,
            TFAlbertForMultipleChoice,
            TFAlbertForPreTraining,
            TFAlbertForQuestionAnswering,
            TFAlbertForSequenceClassification,
            TFAlbertForTokenClassification,
            TFAlbertMainLayer,
            TFAlbertModel,
            TFAlbertPreTrainedModel,
        )
        from .models.auto import (
            TF_MODEL_FOR_AUDIO_CLASSIFICATION_MAPPING,
            TF_MODEL_FOR_CAUSAL_LM_MAPPING,
            TF_MODEL_FOR_DOCUMENT_QUESTION_ANSWERING_MAPPING,
            TF_MODEL_FOR_IMAGE_CLASSIFICATION_MAPPING,
            TF_MODEL_FOR_MASK_GENERATION_MAPPING,
            TF_MODEL_FOR_MASKED_IMAGE_MODELING_MAPPING,
            TF_MODEL_FOR_MASKED_LM_MAPPING,
            TF_MODEL_FOR_MULTIPLE_CHOICE_MAPPING,
            TF_MODEL_FOR_NEXT_SENTENCE_PREDICTION_MAPPING,
            TF_MODEL_FOR_PRETRAINING_MAPPING,
            TF_MODEL_FOR_QUESTION_ANSWERING_MAPPING,
            TF_MODEL_FOR_SEMANTIC_SEGMENTATION_MAPPING,
            TF_MODEL_FOR_SEQ_TO_SEQ_CAUSAL_LM_MAPPING,
            TF_MODEL_FOR_SEQUENCE_CLASSIFICATION_MAPPING,
            TF_MODEL_FOR_SPEECH_SEQ_2_SEQ_MAPPING,
            TF_MODEL_FOR_TABLE_QUESTION_ANSWERING_MAPPING,
            TF_MODEL_FOR_TEXT_ENCODING_MAPPING,
            TF_MODEL_FOR_TOKEN_CLASSIFICATION_MAPPING,
            TF_MODEL_FOR_VISION_2_SEQ_MAPPING,
            TF_MODEL_FOR_ZERO_SHOT_IMAGE_CLASSIFICATION_MAPPING,
            TF_MODEL_MAPPING,
            TF_MODEL_WITH_LM_HEAD_MAPPING,
            TFAutoModel,
            TFAutoModelForAudioClassification,
            TFAutoModelForCausalLM,
            TFAutoModelForDocumentQuestionAnswering,
            TFAutoModelForImageClassification,
            TFAutoModelForMaskedImageModeling,
            TFAutoModelForMaskedLM,
            TFAutoModelForMaskGeneration,
            TFAutoModelForMultipleChoice,
            TFAutoModelForNextSentencePrediction,
            TFAutoModelForPreTraining,
            TFAutoModelForQuestionAnswering,
            TFAutoModelForSemanticSegmentation,
            TFAutoModelForSeq2SeqLM,
            TFAutoModelForSequenceClassification,
            TFAutoModelForSpeechSeq2Seq,
            TFAutoModelForTableQuestionAnswering,
            TFAutoModelForTextEncoding,
            TFAutoModelForTokenClassification,
            TFAutoModelForVision2Seq,
            TFAutoModelForZeroShotImageClassification,
            TFAutoModelWithLMHead,
        )
        from .models.bart import (
            TFBartForConditionalGeneration,
            TFBartForSequenceClassification,
            TFBartModel,
            TFBartPretrainedModel,
        )
        from .models.bert import (
            TF_BERT_PRETRAINED_MODEL_ARCHIVE_LIST,
            TFBertEmbeddings,
            TFBertForMaskedLM,
            TFBertForMultipleChoice,
            TFBertForNextSentencePrediction,
            TFBertForPreTraining,
            TFBertForQuestionAnswering,
            TFBertForSequenceClassification,
            TFBertForTokenClassification,
            TFBertLMHeadModel,
            TFBertMainLayer,
            TFBertModel,
            TFBertPreTrainedModel,
        )
        from .models.blenderbot import (
            TFBlenderbotForConditionalGeneration,
            TFBlenderbotModel,
            TFBlenderbotPreTrainedModel,
        )
        from .models.blenderbot_small import (
            TFBlenderbotSmallForConditionalGeneration,
            TFBlenderbotSmallModel,
            TFBlenderbotSmallPreTrainedModel,
        )
        from .models.blip import (
            TF_BLIP_PRETRAINED_MODEL_ARCHIVE_LIST,
            TFBlipForConditionalGeneration,
            TFBlipForImageTextRetrieval,
            TFBlipForQuestionAnswering,
            TFBlipModel,
            TFBlipPreTrainedModel,
            TFBlipTextModel,
            TFBlipVisionModel,
        )
        from .models.camembert import (
            TF_CAMEMBERT_PRETRAINED_MODEL_ARCHIVE_LIST,
            TFCamembertForCausalLM,
            TFCamembertForMaskedLM,
            TFCamembertForMultipleChoice,
            TFCamembertForQuestionAnswering,
            TFCamembertForSequenceClassification,
            TFCamembertForTokenClassification,
            TFCamembertModel,
            TFCamembertPreTrainedModel,
        )
        from .models.clip import (
            TF_CLIP_PRETRAINED_MODEL_ARCHIVE_LIST,
            TFCLIPModel,
            TFCLIPPreTrainedModel,
            TFCLIPTextModel,
            TFCLIPVisionModel,
        )
        from .models.convbert import (
            TF_CONVBERT_PRETRAINED_MODEL_ARCHIVE_LIST,
            TFConvBertForMaskedLM,
            TFConvBertForMultipleChoice,
            TFConvBertForQuestionAnswering,
            TFConvBertForSequenceClassification,
            TFConvBertForTokenClassification,
            TFConvBertLayer,
            TFConvBertModel,
            TFConvBertPreTrainedModel,
        )
        from .models.convnext import (
            TFConvNextForImageClassification,
            TFConvNextModel,
            TFConvNextPreTrainedModel,
        )
        from .models.convnextv2 import (
            TFConvNextV2ForImageClassification,
            TFConvNextV2Model,
            TFConvNextV2PreTrainedModel,
        )
        from .models.ctrl import (
            TF_CTRL_PRETRAINED_MODEL_ARCHIVE_LIST,
            TFCTRLForSequenceClassification,
            TFCTRLLMHeadModel,
            TFCTRLModel,
            TFCTRLPreTrainedModel,
        )
        from .models.cvt import (
            TF_CVT_PRETRAINED_MODEL_ARCHIVE_LIST,
            TFCvtForImageClassification,
            TFCvtModel,
            TFCvtPreTrainedModel,
        )
        from .models.data2vec import (
            TFData2VecVisionForImageClassification,
            TFData2VecVisionForSemanticSegmentation,
            TFData2VecVisionModel,
            TFData2VecVisionPreTrainedModel,
        )
        from .models.deberta import (
            TF_DEBERTA_PRETRAINED_MODEL_ARCHIVE_LIST,
            TFDebertaForMaskedLM,
            TFDebertaForQuestionAnswering,
            TFDebertaForSequenceClassification,
            TFDebertaForTokenClassification,
            TFDebertaModel,
            TFDebertaPreTrainedModel,
        )
        from .models.deberta_v2 import (
            TF_DEBERTA_V2_PRETRAINED_MODEL_ARCHIVE_LIST,
            TFDebertaV2ForMaskedLM,
            TFDebertaV2ForMultipleChoice,
            TFDebertaV2ForQuestionAnswering,
            TFDebertaV2ForSequenceClassification,
            TFDebertaV2ForTokenClassification,
            TFDebertaV2Model,
            TFDebertaV2PreTrainedModel,
        )
        from .models.deit import (
            TF_DEIT_PRETRAINED_MODEL_ARCHIVE_LIST,
            TFDeiTForImageClassification,
            TFDeiTForImageClassificationWithTeacher,
            TFDeiTForMaskedImageModeling,
            TFDeiTModel,
            TFDeiTPreTrainedModel,
        )
        from .models.deprecated.transfo_xl import (
            TF_TRANSFO_XL_PRETRAINED_MODEL_ARCHIVE_LIST,
            TFAdaptiveEmbedding,
            TFTransfoXLForSequenceClassification,
            TFTransfoXLLMHeadModel,
            TFTransfoXLMainLayer,
            TFTransfoXLModel,
            TFTransfoXLPreTrainedModel,
        )
        from .models.distilbert import (
            TF_DISTILBERT_PRETRAINED_MODEL_ARCHIVE_LIST,
            TFDistilBertForMaskedLM,
            TFDistilBertForMultipleChoice,
            TFDistilBertForQuestionAnswering,
            TFDistilBertForSequenceClassification,
            TFDistilBertForTokenClassification,
            TFDistilBertMainLayer,
            TFDistilBertModel,
            TFDistilBertPreTrainedModel,
        )
        from .models.dpr import (
            TF_DPR_CONTEXT_ENCODER_PRETRAINED_MODEL_ARCHIVE_LIST,
            TF_DPR_QUESTION_ENCODER_PRETRAINED_MODEL_ARCHIVE_LIST,
            TF_DPR_READER_PRETRAINED_MODEL_ARCHIVE_LIST,
            TFDPRContextEncoder,
            TFDPRPretrainedContextEncoder,
            TFDPRPretrainedQuestionEncoder,
            TFDPRPretrainedReader,
            TFDPRQuestionEncoder,
            TFDPRReader,
        )
        from .models.efficientformer import (
            TF_EFFICIENTFORMER_PRETRAINED_MODEL_ARCHIVE_LIST,
            TFEfficientFormerForImageClassification,
            TFEfficientFormerForImageClassificationWithTeacher,
            TFEfficientFormerModel,
            TFEfficientFormerPreTrainedModel,
        )
        from .models.electra import (
            TF_ELECTRA_PRETRAINED_MODEL_ARCHIVE_LIST,
            TFElectraForMaskedLM,
            TFElectraForMultipleChoice,
            TFElectraForPreTraining,
            TFElectraForQuestionAnswering,
            TFElectraForSequenceClassification,
            TFElectraForTokenClassification,
            TFElectraModel,
            TFElectraPreTrainedModel,
        )
        from .models.encoder_decoder import TFEncoderDecoderModel
        from .models.esm import (
            ESM_PRETRAINED_MODEL_ARCHIVE_LIST,
            TFEsmForMaskedLM,
            TFEsmForSequenceClassification,
            TFEsmForTokenClassification,
            TFEsmModel,
            TFEsmPreTrainedModel,
        )
        from .models.flaubert import (
            TF_FLAUBERT_PRETRAINED_MODEL_ARCHIVE_LIST,
            TFFlaubertForMultipleChoice,
            TFFlaubertForQuestionAnsweringSimple,
            TFFlaubertForSequenceClassification,
            TFFlaubertForTokenClassification,
            TFFlaubertModel,
            TFFlaubertPreTrainedModel,
            TFFlaubertWithLMHeadModel,
        )
        from .models.funnel import (
            TF_FUNNEL_PRETRAINED_MODEL_ARCHIVE_LIST,
            TFFunnelBaseModel,
            TFFunnelForMaskedLM,
            TFFunnelForMultipleChoice,
            TFFunnelForPreTraining,
            TFFunnelForQuestionAnswering,
            TFFunnelForSequenceClassification,
            TFFunnelForTokenClassification,
            TFFunnelModel,
            TFFunnelPreTrainedModel,
        )
        from .models.gpt2 import (
            TF_GPT2_PRETRAINED_MODEL_ARCHIVE_LIST,
            TFGPT2DoubleHeadsModel,
            TFGPT2ForSequenceClassification,
            TFGPT2LMHeadModel,
            TFGPT2MainLayer,
            TFGPT2Model,
            TFGPT2PreTrainedModel,
        )
        from .models.gptj import (
            TFGPTJForCausalLM,
            TFGPTJForQuestionAnswering,
            TFGPTJForSequenceClassification,
            TFGPTJModel,
            TFGPTJPreTrainedModel,
        )
        from .models.groupvit import (
            TF_GROUPVIT_PRETRAINED_MODEL_ARCHIVE_LIST,
            TFGroupViTModel,
            TFGroupViTPreTrainedModel,
            TFGroupViTTextModel,
            TFGroupViTVisionModel,
        )
        from .models.hubert import (
            TF_HUBERT_PRETRAINED_MODEL_ARCHIVE_LIST,
            TFHubertForCTC,
            TFHubertModel,
            TFHubertPreTrainedModel,
        )
        from .models.layoutlm import (
            TF_LAYOUTLM_PRETRAINED_MODEL_ARCHIVE_LIST,
            TFLayoutLMForMaskedLM,
            TFLayoutLMForQuestionAnswering,
            TFLayoutLMForSequenceClassification,
            TFLayoutLMForTokenClassification,
            TFLayoutLMMainLayer,
            TFLayoutLMModel,
            TFLayoutLMPreTrainedModel,
        )
        from .models.layoutlmv3 import (
            TF_LAYOUTLMV3_PRETRAINED_MODEL_ARCHIVE_LIST,
            TFLayoutLMv3ForQuestionAnswering,
            TFLayoutLMv3ForSequenceClassification,
            TFLayoutLMv3ForTokenClassification,
            TFLayoutLMv3Model,
            TFLayoutLMv3PreTrainedModel,
        )
        from .models.led import (
            TFLEDForConditionalGeneration,
            TFLEDModel,
            TFLEDPreTrainedModel,
        )
        from .models.longformer import (
            TF_LONGFORMER_PRETRAINED_MODEL_ARCHIVE_LIST,
            TFLongformerForMaskedLM,
            TFLongformerForMultipleChoice,
            TFLongformerForQuestionAnswering,
            TFLongformerForSequenceClassification,
            TFLongformerForTokenClassification,
            TFLongformerModel,
            TFLongformerPreTrainedModel,
            TFLongformerSelfAttention,
        )
        from .models.lxmert import (
            TF_LXMERT_PRETRAINED_MODEL_ARCHIVE_LIST,
            TFLxmertForPreTraining,
            TFLxmertMainLayer,
            TFLxmertModel,
            TFLxmertPreTrainedModel,
            TFLxmertVisualFeatureEncoder,
        )
        from .models.marian import (
            TFMarianModel,
            TFMarianMTModel,
            TFMarianPreTrainedModel,
        )
        from .models.mbart import (
            TFMBartForConditionalGeneration,
            TFMBartModel,
            TFMBartPreTrainedModel,
        )
        from .models.mobilebert import (
            TF_MOBILEBERT_PRETRAINED_MODEL_ARCHIVE_LIST,
            TFMobileBertForMaskedLM,
            TFMobileBertForMultipleChoice,
            TFMobileBertForNextSentencePrediction,
            TFMobileBertForPreTraining,
            TFMobileBertForQuestionAnswering,
            TFMobileBertForSequenceClassification,
            TFMobileBertForTokenClassification,
            TFMobileBertMainLayer,
            TFMobileBertModel,
            TFMobileBertPreTrainedModel,
        )
        from .models.mobilevit import (
            TF_MOBILEVIT_PRETRAINED_MODEL_ARCHIVE_LIST,
            TFMobileViTForImageClassification,
            TFMobileViTForSemanticSegmentation,
            TFMobileViTModel,
            TFMobileViTPreTrainedModel,
        )
        from .models.mpnet import (
            TF_MPNET_PRETRAINED_MODEL_ARCHIVE_LIST,
            TFMPNetForMaskedLM,
            TFMPNetForMultipleChoice,
            TFMPNetForQuestionAnswering,
            TFMPNetForSequenceClassification,
            TFMPNetForTokenClassification,
            TFMPNetMainLayer,
            TFMPNetModel,
            TFMPNetPreTrainedModel,
        )
        from .models.mt5 import (
            TFMT5EncoderModel,
            TFMT5ForConditionalGeneration,
            TFMT5Model,
        )
        from .models.openai import (
            TF_OPENAI_GPT_PRETRAINED_MODEL_ARCHIVE_LIST,
            TFOpenAIGPTDoubleHeadsModel,
            TFOpenAIGPTForSequenceClassification,
            TFOpenAIGPTLMHeadModel,
            TFOpenAIGPTMainLayer,
            TFOpenAIGPTModel,
            TFOpenAIGPTPreTrainedModel,
        )
        from .models.opt import TFOPTForCausalLM, TFOPTModel, TFOPTPreTrainedModel
        from .models.pegasus import (
            TFPegasusForConditionalGeneration,
            TFPegasusModel,
            TFPegasusPreTrainedModel,
        )
        from .models.rag import (
            TFRagModel,
            TFRagPreTrainedModel,
            TFRagSequenceForGeneration,
            TFRagTokenForGeneration,
        )
        from .models.regnet import (
            TF_REGNET_PRETRAINED_MODEL_ARCHIVE_LIST,
            TFRegNetForImageClassification,
            TFRegNetModel,
            TFRegNetPreTrainedModel,
        )
        from .models.rembert import (
            TF_REMBERT_PRETRAINED_MODEL_ARCHIVE_LIST,
            TFRemBertForCausalLM,
            TFRemBertForMaskedLM,
            TFRemBertForMultipleChoice,
            TFRemBertForQuestionAnswering,
            TFRemBertForSequenceClassification,
            TFRemBertForTokenClassification,
            TFRemBertLayer,
            TFRemBertModel,
            TFRemBertPreTrainedModel,
        )
        from .models.resnet import (
            TF_RESNET_PRETRAINED_MODEL_ARCHIVE_LIST,
            TFResNetForImageClassification,
            TFResNetModel,
            TFResNetPreTrainedModel,
        )
        from .models.roberta import (
            TF_ROBERTA_PRETRAINED_MODEL_ARCHIVE_LIST,
            TFRobertaForCausalLM,
            TFRobertaForMaskedLM,
            TFRobertaForMultipleChoice,
            TFRobertaForQuestionAnswering,
            TFRobertaForSequenceClassification,
            TFRobertaForTokenClassification,
            TFRobertaMainLayer,
            TFRobertaModel,
            TFRobertaPreTrainedModel,
        )
        from .models.roberta_prelayernorm import (
            TF_ROBERTA_PRELAYERNORM_PRETRAINED_MODEL_ARCHIVE_LIST,
            TFRobertaPreLayerNormForCausalLM,
            TFRobertaPreLayerNormForMaskedLM,
            TFRobertaPreLayerNormForMultipleChoice,
            TFRobertaPreLayerNormForQuestionAnswering,
            TFRobertaPreLayerNormForSequenceClassification,
            TFRobertaPreLayerNormForTokenClassification,
            TFRobertaPreLayerNormMainLayer,
            TFRobertaPreLayerNormModel,
            TFRobertaPreLayerNormPreTrainedModel,
        )
        from .models.roformer import (
            TF_ROFORMER_PRETRAINED_MODEL_ARCHIVE_LIST,
            TFRoFormerForCausalLM,
            TFRoFormerForMaskedLM,
            TFRoFormerForMultipleChoice,
            TFRoFormerForQuestionAnswering,
            TFRoFormerForSequenceClassification,
            TFRoFormerForTokenClassification,
            TFRoFormerLayer,
            TFRoFormerModel,
            TFRoFormerPreTrainedModel,
        )
        from .models.sam import (
            TF_SAM_PRETRAINED_MODEL_ARCHIVE_LIST,
            TFSamModel,
            TFSamPreTrainedModel,
        )
        from .models.segformer import (
            TF_SEGFORMER_PRETRAINED_MODEL_ARCHIVE_LIST,
            TFSegformerDecodeHead,
            TFSegformerForImageClassification,
            TFSegformerForSemanticSegmentation,
            TFSegformerModel,
            TFSegformerPreTrainedModel,
        )
        from .models.speech_to_text import (
            TF_SPEECH_TO_TEXT_PRETRAINED_MODEL_ARCHIVE_LIST,
            TFSpeech2TextForConditionalGeneration,
            TFSpeech2TextModel,
            TFSpeech2TextPreTrainedModel,
        )
        from .models.swin import (
            TF_SWIN_PRETRAINED_MODEL_ARCHIVE_LIST,
            TFSwinForImageClassification,
            TFSwinForMaskedImageModeling,
            TFSwinModel,
            TFSwinPreTrainedModel,
        )
        from .models.t5 import (
            TF_T5_PRETRAINED_MODEL_ARCHIVE_LIST,
            TFT5EncoderModel,
            TFT5ForConditionalGeneration,
            TFT5Model,
            TFT5PreTrainedModel,
        )
        from .models.tapas import (
            TF_TAPAS_PRETRAINED_MODEL_ARCHIVE_LIST,
            TFTapasForMaskedLM,
            TFTapasForQuestionAnswering,
            TFTapasForSequenceClassification,
            TFTapasModel,
            TFTapasPreTrainedModel,
        )
        from .models.vision_encoder_decoder import TFVisionEncoderDecoderModel
        from .models.vision_text_dual_encoder import TFVisionTextDualEncoderModel
        from .models.vit import (
            TFViTForImageClassification,
            TFViTModel,
            TFViTPreTrainedModel,
        )
        from .models.vit_mae import (
            TFViTMAEForPreTraining,
            TFViTMAEModel,
            TFViTMAEPreTrainedModel,
        )
        from .models.wav2vec2 import (
            TF_WAV_2_VEC_2_PRETRAINED_MODEL_ARCHIVE_LIST,
            TFWav2Vec2ForCTC,
            TFWav2Vec2ForSequenceClassification,
            TFWav2Vec2Model,
            TFWav2Vec2PreTrainedModel,
        )
        from .models.whisper import (
            TF_WHISPER_PRETRAINED_MODEL_ARCHIVE_LIST,
            TFWhisperForConditionalGeneration,
            TFWhisperModel,
            TFWhisperPreTrainedModel,
        )
        from .models.xglm import (
            TF_XGLM_PRETRAINED_MODEL_ARCHIVE_LIST,
            TFXGLMForCausalLM,
            TFXGLMModel,
            TFXGLMPreTrainedModel,
        )
        from .models.xlm import (
            TF_XLM_PRETRAINED_MODEL_ARCHIVE_LIST,
            TFXLMForMultipleChoice,
            TFXLMForQuestionAnsweringSimple,
            TFXLMForSequenceClassification,
            TFXLMForTokenClassification,
            TFXLMMainLayer,
            TFXLMModel,
            TFXLMPreTrainedModel,
            TFXLMWithLMHeadModel,
        )
        from .models.xlm_roberta import (
            TF_XLM_ROBERTA_PRETRAINED_MODEL_ARCHIVE_LIST,
            TFXLMRobertaForCausalLM,
            TFXLMRobertaForMaskedLM,
            TFXLMRobertaForMultipleChoice,
            TFXLMRobertaForQuestionAnswering,
            TFXLMRobertaForSequenceClassification,
            TFXLMRobertaForTokenClassification,
            TFXLMRobertaModel,
            TFXLMRobertaPreTrainedModel,
        )
        from .models.xlnet import (
            TF_XLNET_PRETRAINED_MODEL_ARCHIVE_LIST,
            TFXLNetForMultipleChoice,
            TFXLNetForQuestionAnsweringSimple,
            TFXLNetForSequenceClassification,
            TFXLNetForTokenClassification,
            TFXLNetLMHeadModel,
            TFXLNetMainLayer,
            TFXLNetModel,
            TFXLNetPreTrainedModel,
        )

        # Optimization
        from .optimization_tf import (
            AdamWeightDecay,
            GradientAccumulator,
            WarmUp,
            create_optimizer,
        )

    try:
        if not (
            is_librosa_available()
            and is_essentia_available()
            and is_scipy_available()
            and is_torch_available()
            and is_pretty_midi_available()
        ):
            raise OptionalDependencyNotAvailable()
    except OptionalDependencyNotAvailable:
        from .utils.dummy_essentia_and_librosa_and_pretty_midi_and_scipy_and_torch_objects import *
    else:
        from .models.pop2piano import (
            Pop2PianoFeatureExtractor,
            Pop2PianoProcessor,
            Pop2PianoTokenizer,
        )

    try:
        if not is_flax_available():
            raise OptionalDependencyNotAvailable()
    except OptionalDependencyNotAvailable:
        # Import the same objects as dummies to get them in the namespace.
        # They will raise an import error if the user tries to instantiate / use them.
        from .utils.dummy_flax_objects import *
    else:
        from .generation import (
            FlaxForcedBOSTokenLogitsProcessor,
            FlaxForcedEOSTokenLogitsProcessor,
            FlaxForceTokensLogitsProcessor,
            FlaxGenerationMixin,
            FlaxLogitsProcessor,
            FlaxLogitsProcessorList,
            FlaxLogitsWarper,
            FlaxMinLengthLogitsProcessor,
            FlaxSuppressTokensAtBeginLogitsProcessor,
            FlaxSuppressTokensLogitsProcessor,
            FlaxTemperatureLogitsWarper,
            FlaxTopKLogitsWarper,
            FlaxTopPLogitsWarper,
            FlaxWhisperTimeStampLogitsProcessor,
        )
        from .modeling_flax_utils import FlaxPreTrainedModel

        # Flax model imports
        from .models.albert import (
            FlaxAlbertForMaskedLM,
            FlaxAlbertForMultipleChoice,
            FlaxAlbertForPreTraining,
            FlaxAlbertForQuestionAnswering,
            FlaxAlbertForSequenceClassification,
            FlaxAlbertForTokenClassification,
            FlaxAlbertModel,
            FlaxAlbertPreTrainedModel,
        )
        from .models.auto import (
            FLAX_MODEL_FOR_AUDIO_CLASSIFICATION_MAPPING,
            FLAX_MODEL_FOR_CAUSAL_LM_MAPPING,
            FLAX_MODEL_FOR_IMAGE_CLASSIFICATION_MAPPING,
            FLAX_MODEL_FOR_MASKED_LM_MAPPING,
            FLAX_MODEL_FOR_MULTIPLE_CHOICE_MAPPING,
            FLAX_MODEL_FOR_NEXT_SENTENCE_PREDICTION_MAPPING,
            FLAX_MODEL_FOR_PRETRAINING_MAPPING,
            FLAX_MODEL_FOR_QUESTION_ANSWERING_MAPPING,
            FLAX_MODEL_FOR_SEQ_TO_SEQ_CAUSAL_LM_MAPPING,
            FLAX_MODEL_FOR_SEQUENCE_CLASSIFICATION_MAPPING,
            FLAX_MODEL_FOR_SPEECH_SEQ_2_SEQ_MAPPING,
            FLAX_MODEL_FOR_TOKEN_CLASSIFICATION_MAPPING,
            FLAX_MODEL_FOR_VISION_2_SEQ_MAPPING,
            FLAX_MODEL_MAPPING,
            FlaxAutoModel,
            FlaxAutoModelForCausalLM,
            FlaxAutoModelForImageClassification,
            FlaxAutoModelForMaskedLM,
            FlaxAutoModelForMultipleChoice,
            FlaxAutoModelForNextSentencePrediction,
            FlaxAutoModelForPreTraining,
            FlaxAutoModelForQuestionAnswering,
            FlaxAutoModelForSeq2SeqLM,
            FlaxAutoModelForSequenceClassification,
            FlaxAutoModelForSpeechSeq2Seq,
            FlaxAutoModelForTokenClassification,
            FlaxAutoModelForVision2Seq,
        )
        from .models.bart import (
            FlaxBartDecoderPreTrainedModel,
            FlaxBartForCausalLM,
            FlaxBartForConditionalGeneration,
            FlaxBartForQuestionAnswering,
            FlaxBartForSequenceClassification,
            FlaxBartModel,
            FlaxBartPreTrainedModel,
        )
        from .models.beit import (
            FlaxBeitForImageClassification,
            FlaxBeitForMaskedImageModeling,
            FlaxBeitModel,
            FlaxBeitPreTrainedModel,
        )
        from .models.bert import (
            FlaxBertForCausalLM,
            FlaxBertForMaskedLM,
            FlaxBertForMultipleChoice,
            FlaxBertForNextSentencePrediction,
            FlaxBertForPreTraining,
            FlaxBertForQuestionAnswering,
            FlaxBertForSequenceClassification,
            FlaxBertForTokenClassification,
            FlaxBertModel,
            FlaxBertPreTrainedModel,
        )
        from .models.big_bird import (
            FlaxBigBirdForCausalLM,
            FlaxBigBirdForMaskedLM,
            FlaxBigBirdForMultipleChoice,
            FlaxBigBirdForPreTraining,
            FlaxBigBirdForQuestionAnswering,
            FlaxBigBirdForSequenceClassification,
            FlaxBigBirdForTokenClassification,
            FlaxBigBirdModel,
            FlaxBigBirdPreTrainedModel,
        )
        from .models.blenderbot import (
            FlaxBlenderbotForConditionalGeneration,
            FlaxBlenderbotModel,
            FlaxBlenderbotPreTrainedModel,
        )
        from .models.blenderbot_small import (
            FlaxBlenderbotSmallForConditionalGeneration,
            FlaxBlenderbotSmallModel,
            FlaxBlenderbotSmallPreTrainedModel,
        )
        from .models.bloom import (
            FlaxBloomForCausalLM,
            FlaxBloomModel,
            FlaxBloomPreTrainedModel,
        )
        from .models.clip import (
            FlaxCLIPModel,
            FlaxCLIPPreTrainedModel,
            FlaxCLIPTextModel,
            FlaxCLIPTextModelWithProjection,
            FlaxCLIPTextPreTrainedModel,
            FlaxCLIPVisionModel,
            FlaxCLIPVisionPreTrainedModel,
        )
        from .models.distilbert import (
            FlaxDistilBertForMaskedLM,
            FlaxDistilBertForMultipleChoice,
            FlaxDistilBertForQuestionAnswering,
            FlaxDistilBertForSequenceClassification,
            FlaxDistilBertForTokenClassification,
            FlaxDistilBertModel,
            FlaxDistilBertPreTrainedModel,
        )
        from .models.electra import (
            FlaxElectraForCausalLM,
            FlaxElectraForMaskedLM,
            FlaxElectraForMultipleChoice,
            FlaxElectraForPreTraining,
            FlaxElectraForQuestionAnswering,
            FlaxElectraForSequenceClassification,
            FlaxElectraForTokenClassification,
            FlaxElectraModel,
            FlaxElectraPreTrainedModel,
        )
        from .models.encoder_decoder import FlaxEncoderDecoderModel
        from .models.gpt2 import (
            FlaxGPT2LMHeadModel,
            FlaxGPT2Model,
            FlaxGPT2PreTrainedModel,
        )
        from .models.gpt_neo import (
            FlaxGPTNeoForCausalLM,
            FlaxGPTNeoModel,
            FlaxGPTNeoPreTrainedModel,
        )
        from .models.gptj import (
            FlaxGPTJForCausalLM,
            FlaxGPTJModel,
            FlaxGPTJPreTrainedModel,
        )
        from .models.llama import (
            FlaxLlamaForCausalLM,
            FlaxLlamaModel,
            FlaxLlamaPreTrainedModel,
        )
        from .models.longt5 import (
            FlaxLongT5ForConditionalGeneration,
            FlaxLongT5Model,
            FlaxLongT5PreTrainedModel,
        )
        from .models.marian import (
            FlaxMarianModel,
            FlaxMarianMTModel,
            FlaxMarianPreTrainedModel,
        )
        from .models.mbart import (
            FlaxMBartForConditionalGeneration,
            FlaxMBartForQuestionAnswering,
            FlaxMBartForSequenceClassification,
            FlaxMBartModel,
            FlaxMBartPreTrainedModel,
        )
        from .models.mistral import (
            FlaxMistralForCausalLM,
            FlaxMistralModel,
            FlaxMistralPreTrainedModel,
        )
        from .models.mt5 import (
            FlaxMT5EncoderModel,
            FlaxMT5ForConditionalGeneration,
            FlaxMT5Model,
        )
        from .models.opt import FlaxOPTForCausalLM, FlaxOPTModel, FlaxOPTPreTrainedModel
        from .models.pegasus import (
            FlaxPegasusForConditionalGeneration,
            FlaxPegasusModel,
            FlaxPegasusPreTrainedModel,
        )
        from .models.regnet import (
            FlaxRegNetForImageClassification,
            FlaxRegNetModel,
            FlaxRegNetPreTrainedModel,
        )
        from .models.resnet import (
            FlaxResNetForImageClassification,
            FlaxResNetModel,
            FlaxResNetPreTrainedModel,
        )
        from .models.roberta import (
            FlaxRobertaForCausalLM,
            FlaxRobertaForMaskedLM,
            FlaxRobertaForMultipleChoice,
            FlaxRobertaForQuestionAnswering,
            FlaxRobertaForSequenceClassification,
            FlaxRobertaForTokenClassification,
            FlaxRobertaModel,
            FlaxRobertaPreTrainedModel,
        )
        from .models.roberta_prelayernorm import (
            FlaxRobertaPreLayerNormForCausalLM,
            FlaxRobertaPreLayerNormForMaskedLM,
            FlaxRobertaPreLayerNormForMultipleChoice,
            FlaxRobertaPreLayerNormForQuestionAnswering,
            FlaxRobertaPreLayerNormForSequenceClassification,
            FlaxRobertaPreLayerNormForTokenClassification,
            FlaxRobertaPreLayerNormModel,
            FlaxRobertaPreLayerNormPreTrainedModel,
        )
        from .models.roformer import (
            FlaxRoFormerForMaskedLM,
            FlaxRoFormerForMultipleChoice,
            FlaxRoFormerForQuestionAnswering,
            FlaxRoFormerForSequenceClassification,
            FlaxRoFormerForTokenClassification,
            FlaxRoFormerModel,
            FlaxRoFormerPreTrainedModel,
        )
        from .models.speech_encoder_decoder import FlaxSpeechEncoderDecoderModel
        from .models.t5 import (
            FlaxT5EncoderModel,
            FlaxT5ForConditionalGeneration,
            FlaxT5Model,
            FlaxT5PreTrainedModel,
        )
        from .models.vision_encoder_decoder import FlaxVisionEncoderDecoderModel
        from .models.vision_text_dual_encoder import FlaxVisionTextDualEncoderModel
        from .models.vit import (
            FlaxViTForImageClassification,
            FlaxViTModel,
            FlaxViTPreTrainedModel,
        )
        from .models.wav2vec2 import (
            FlaxWav2Vec2ForCTC,
            FlaxWav2Vec2ForPreTraining,
            FlaxWav2Vec2Model,
            FlaxWav2Vec2PreTrainedModel,
        )
        from .models.whisper import (
            FlaxWhisperForAudioClassification,
            FlaxWhisperForConditionalGeneration,
            FlaxWhisperModel,
            FlaxWhisperPreTrainedModel,
        )
        from .models.xglm import (
            FlaxXGLMForCausalLM,
            FlaxXGLMModel,
            FlaxXGLMPreTrainedModel,
        )
        from .models.xlm_roberta import (
            FLAX_XLM_ROBERTA_PRETRAINED_MODEL_ARCHIVE_LIST,
            FlaxXLMRobertaForCausalLM,
            FlaxXLMRobertaForMaskedLM,
            FlaxXLMRobertaForMultipleChoice,
            FlaxXLMRobertaForQuestionAnswering,
            FlaxXLMRobertaForSequenceClassification,
            FlaxXLMRobertaForTokenClassification,
            FlaxXLMRobertaModel,
            FlaxXLMRobertaPreTrainedModel,
        )


else:
    import sys

    sys.modules[__name__] = _LazyModule(
        __name__,
        globals()["__file__"],
        _import_structure,
        module_spec=__spec__,
        extra_objects={"__version__": __version__},
    )


if not is_tf_available() and not is_torch_available() and not is_flax_available():
    logger.warning(
        "None of PyTorch, TensorFlow >= 2.0, or Flax have been found. "
        "Models won't be available and only tokenizers, configuration "
        "and file/data utilities can be used."
    )<|MERGE_RESOLUTION|>--- conflicted
+++ resolved
@@ -806,11 +806,8 @@
         "SqueezeBertConfig",
         "SqueezeBertTokenizer",
     ],
-<<<<<<< HEAD
     "models.starcoder2": ["STARCODER2_PRETRAINED_CONFIG_ARCHIVE_MAP", "Starcoder2Config"],
-=======
     "models.stablelm": ["STABLELM_PRETRAINED_CONFIG_ARCHIVE_MAP", "StableLmConfig"],
->>>>>>> 4f09d0fd
     "models.swiftformer": [
         "SWIFTFORMER_PRETRAINED_CONFIG_ARCHIVE_MAP",
         "SwiftFormerConfig",
@@ -3256,21 +3253,20 @@
             "SqueezeBertPreTrainedModel",
         ]
     )
-<<<<<<< HEAD
     _import_structure["models.starcoder2"].extend(
         [
             "Starcoder2ForCausalLM",
             "Starcoder2ForSequenceClassification",
             "Starcoder2Model",
             "Starcoder2PreTrainedModel",
-=======
+        ]
+    )
     _import_structure["models.stablelm"].extend(
         [
             "StableLmForCausalLM",
             "StableLmForSequenceClassification",
             "StableLmModel",
             "StableLmPreTrainedModel",
->>>>>>> 4f09d0fd
         ]
     )
     _import_structure["models.swiftformer"].extend(
@@ -5574,11 +5570,8 @@
         SqueezeBertConfig,
         SqueezeBertTokenizer,
     )
-<<<<<<< HEAD
     from .models.starcoder2 import STARCODER2_PRETRAINED_CONFIG_ARCHIVE_MAP, Starcoder2Config
-=======
     from .models.stablelm import STABLELM_PRETRAINED_CONFIG_ARCHIVE_MAP, StableLmConfig
->>>>>>> 4f09d0fd
     from .models.swiftformer import (
         SWIFTFORMER_PRETRAINED_CONFIG_ARCHIVE_MAP,
         SwiftFormerConfig,
@@ -7690,19 +7683,17 @@
             SqueezeBertModule,
             SqueezeBertPreTrainedModel,
         )
-<<<<<<< HEAD
         from .models.starcoder2 import (
             Starcoder2ForCausalLM,
             Starcoder2ForSequenceClassification,
             Starcoder2Model,
             Starcoder2PreTrainedModel,
-=======
+        )
         from .models.stablelm import (
             StableLmForCausalLM,
             StableLmForSequenceClassification,
             StableLmModel,
             StableLmPreTrainedModel,
->>>>>>> 4f09d0fd
         )
         from .models.swiftformer import (
             SWIFTFORMER_PRETRAINED_MODEL_ARCHIVE_LIST,
