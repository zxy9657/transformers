--- conflicted
+++ resolved
@@ -2518,7 +2518,15 @@
             "GlmPreTrainedModel",
         ]
     )
-<<<<<<< HEAD
+    _import_structure["models.llama4"].extend(
+        [
+            "Llama4ForCausalLM",
+            "Llama4ForConditionalGeneration",
+            "Llama4TextModel",
+            "Llama4VisionModel",
+            "Llama4PreTrainedModel",
+        ]
+    )
     _import_structure["models.glm4"].extend(
         [
             "Glm4ForCausalLM",
@@ -2526,15 +2534,6 @@
             "Glm4ForTokenClassification",
             "Glm4Model",
             "Glm4PreTrainedModel",
-=======
-    _import_structure["models.llama4"].extend(
-        [
-            "Llama4ForCausalLM",
-            "Llama4ForConditionalGeneration",
-            "Llama4TextModel",
-            "Llama4VisionModel",
-            "Llama4PreTrainedModel",
->>>>>>> debfe904
         ]
     )
     _import_structure["models.glpn"].extend(
