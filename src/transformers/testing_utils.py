--- conflicted
+++ resolved
@@ -38,11 +38,8 @@
 from functools import cache, wraps
 from io import StringIO
 from pathlib import Path
-<<<<<<< HEAD
-from typing import Any, Callable, Dict, Iterable, Iterator, List, Optional, Union
-=======
+from typing import Any, Callable, Dict, Generator, Iterable, Iterator, List, Optional, Union
 from typing import Callable, Dict, Generator, Iterable, Iterator, List, Optional, Union
->>>>>>> 9e948011
 from unittest import mock
 from unittest.mock import patch
 
