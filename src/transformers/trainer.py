--- conflicted
+++ resolved
@@ -2413,11 +2413,8 @@
         if args.eval_on_start:
             self._evaluate(trial, ignore_keys_for_eval, skip_scheduler=True)
 
-<<<<<<< HEAD
         start_train_stable_time = 0
         total_batched_samples = 0
-=======
->>>>>>> 9470d653
         for epoch in range(epochs_trained, num_train_epochs):
             epoch_dataloader = train_dataloader
             if hasattr(epoch_dataloader, "set_epoch"):
@@ -2464,6 +2461,71 @@
                     if not do_sync_step:
                         self.accelerator.gradient_state._set_sync_gradients(False)
                     else:
+                        self.state.num_input_tokens_seen += (
+                            torch.sum(
+                                self.accelerator.gather(
+                                    torch.tensor(
+                                        inputs[main_input_name].numel(), device=self.args.device, dtype=torch.int64
+                                    )
+                                )
+                            )
+                            .cpu()
+                            .item()
+                        )
+                if rng_to_sync:
+                    self._load_rng_state(resume_from_checkpoint)
+                    rng_to_sync = False
+
+                if (self.state.global_step == 10):
+                    start_train_stable_time = time.time()
+
+                # Skip past any already trained steps if resuming training
+                if steps_trained_in_current_epoch > 0:
+                    steps_trained_in_current_epoch -= 1
+                    if steps_trained_progress_bar is not None:
+                        steps_trained_progress_bar.update(1)
+                    if steps_trained_in_current_epoch == 0:
+                        self._load_rng_state(resume_from_checkpoint)
+                    continue
+                elif steps_trained_progress_bar is not None:
+                    steps_trained_progress_bar.close()
+                    steps_trained_progress_bar = None
+
+                if step % args.gradient_accumulation_steps == 0:
+                    self.control = self.callback_handler.on_step_begin(args, self.state, self.control)
+
+                with self.accelerator.accumulate(model):
+                    tr_loss_step = self.training_step(model, inputs)
+
+                if (
+                    args.logging_nan_inf_filter
+                    and not is_torch_xla_available()
+                    and (torch.isnan(tr_loss_step) or torch.isinf(tr_loss_step))
+                ):
+                    # if loss is nan or inf simply add the average of previous logged losses
+                    tr_loss += tr_loss / (1 + self.state.global_step - self._globalstep_last_logged)
+                else:
+                    if tr_loss.device != tr_loss_step.device:
+                        raise ValueError(
+                            f"Calculated loss must be on the original device: {tr_loss.device} but device in use is {tr_loss_step.device}"
+                        )
+                    tr_loss += tr_loss_step
+
+                self.current_flos += float(self.floating_point_ops(inputs))
+
+                is_last_step_and_steps_less_than_grad_acc = (
+                    steps_in_epoch <= args.gradient_accumulation_steps and (step + 1) == steps_in_epoch
+                )
+
+                if (
+                    total_batched_samples % args.gradient_accumulation_steps == 0
+                    or
+                    # last step in epoch but step is always smaller than gradient_accumulation_steps
+                    is_last_step_and_steps_less_than_grad_acc
+                ):
+                    # the `or` condition of `is_last_step_and_steps_less_than_grad_acc` is not covered
+                    # in accelerate. So, explicitly enable sync gradients to True in that case.
+                    if is_last_step_and_steps_less_than_grad_acc:
                         self.accelerator.gradient_state._set_sync_gradients(True)
 
                     if self.args.include_num_input_tokens_seen:
@@ -2474,30 +2536,11 @@
                                 "not configured properly to know what item is the input. To fix this, add "
                                 "a `main_input_name` attribute to the model class you are using."
                             )
-<<<<<<< HEAD
-                            .cpu()
-                            .item()
-                        )
-                if rng_to_sync:
-                    self._load_rng_state(resume_from_checkpoint)
-                    rng_to_sync = False
-
-                if (self.state.global_step == 10):
-                    start_train_stable_time = time.time()
-
-                # Skip past any already trained steps if resuming training
-                if steps_trained_in_current_epoch > 0:
-                    steps_trained_in_current_epoch -= 1
-                    if steps_trained_progress_bar is not None:
-                        steps_trained_progress_bar.update(1)
-                    if steps_trained_in_current_epoch == 0:
-=======
                         else:
                             input_tokens = inputs[main_input_name].numel()
                             input_tokens = torch.tensor(input_tokens, device=self.args.device, dtype=torch.int64)
                             self.state.num_input_tokens_seen += self.accelerator.gather(input_tokens).cpu().item()
                     if rng_to_sync:
->>>>>>> 9470d653
                         self._load_rng_state(resume_from_checkpoint)
                         rng_to_sync = False
 
