#!/usr/bin/env python
# coding=utf-8

# Copyright 2021 The HuggingFace Inc. team. All rights reserved.
#
# Licensed under the Apache License, Version 2.0 (the "License");
# you may not use this file except in compliance with the License.
# You may obtain a copy of the License at
#
#     http://www.apache.org/licenses/LICENSE-2.0
#
# Unless required by applicable law or agreed to in writing, software
# distributed under the License is distributed on an "AS IS" BASIS,
# WITHOUT WARRANTIES OR CONDITIONS OF ANY KIND, either express or implied.
# See the License for the specific language governing permissions and
# limitations under the License.

from huggingface_hub import get_full_repo_name  # for backward compatibility
from packaging import version

from .. import __version__
from .constants import IMAGENET_DEFAULT_MEAN, IMAGENET_DEFAULT_STD, IMAGENET_STANDARD_MEAN, IMAGENET_STANDARD_STD
from .doc import (
    add_code_sample_docstrings,
    add_end_docstrings,
    add_start_docstrings,
    add_start_docstrings_to_model_forward,
    copy_func,
    replace_return_docstrings,
)
from .generic import (
    ContextManagers,
    ExplicitEnum,
    ModelOutput,
    PaddingStrategy,
    TensorType,
    add_model_info_to_auto_map,
    cached_property,
    can_return_loss,
    expand_dims,
    find_labels,
    flatten_dict,
    infer_framework,
    is_jax_tensor,
    is_numpy_array,
    is_tensor,
    is_tf_symbolic_tensor,
    is_tf_tensor,
    is_torch_device,
    is_torch_dtype,
    is_torch_tensor,
    reshape,
    squeeze,
    strtobool,
    tensor_size,
    to_numpy,
    to_py_obj,
    transpose,
    working_or_temp_dir,
)
from .hub import (
    CLOUDFRONT_DISTRIB_PREFIX,
    DISABLE_TELEMETRY,
    HF_MODULES_CACHE,
    HUGGINGFACE_CO_PREFIX,
    HUGGINGFACE_CO_RESOLVE_ENDPOINT,
    PYTORCH_PRETRAINED_BERT_CACHE,
    PYTORCH_TRANSFORMERS_CACHE,
    S3_BUCKET_PREFIX,
    TRANSFORMERS_CACHE,
    TRANSFORMERS_DYNAMIC_MODULE_NAME,
    EntryNotFoundError,
    PushInProgress,
    PushToHubMixin,
    RepositoryNotFoundError,
    RevisionNotFoundError,
    cached_file,
    default_cache_path,
    define_sagemaker_information,
    download_url,
    extract_commit_hash,
    get_cached_models,
    get_file_from_repo,
    has_file,
    http_user_agent,
    is_offline_mode,
    is_remote_url,
    move_cache,
    send_example_telemetry,
    try_to_load_from_cache,
)
from .import_utils import (
    ENV_VARS_TRUE_AND_AUTO_VALUES,
    ENV_VARS_TRUE_VALUES,
    TORCH_FX_REQUIRED_VERSION,
    USE_JAX,
    USE_TF,
    USE_TORCH,
    DummyObject,
    OptionalDependencyNotAvailable,
    _LazyModule,
    ccl_version,
    direct_transformers_import,
    get_torch_version,
    is_accelerate_available,
    is_apex_available,
    is_auto_awq_available,
    is_auto_gptq_available,
    is_bitsandbytes_available,
    is_bs4_available,
    is_coloredlogs_available,
    is_cv2_available,
    is_cython_available,
    is_datasets_available,
    is_decord_available,
    is_detectron2_available,
    is_essentia_available,
    is_faiss_available,
    is_flash_attn_2_available,
    is_flash_attn_available,
<<<<<<< HEAD
    is_megablocks_available,
    is_stk_available,
=======
    is_flash_attn_greater_or_equal_2_10,
>>>>>>> 94c76538
    is_flax_available,
    is_fsdp_available,
    is_ftfy_available,
    is_in_notebook,
    is_ipex_available,
    is_jieba_available,
    is_jinja_available,
    is_jumanpp_available,
    is_kenlm_available,
    is_keras_nlp_available,
    is_levenshtein_available,
    is_librosa_available,
    is_natten_available,
    is_ninja_available,
    is_nltk_available,
    is_onnx_available,
    is_openai_available,
    is_optimum_available,
    is_pandas_available,
    is_peft_available,
    is_phonemizer_available,
    is_pretty_midi_available,
    is_protobuf_available,
    is_psutil_available,
    is_py3nvml_available,
    is_pyctcdecode_available,
    is_pytesseract_available,
    is_pytest_available,
    is_pytorch_quantization_available,
    is_rjieba_available,
    is_sacremoses_available,
    is_safetensors_available,
    is_sagemaker_dp_enabled,
    is_sagemaker_mp_enabled,
    is_scipy_available,
    is_sentencepiece_available,
    is_seqio_available,
    is_sklearn_available,
    is_soundfile_availble,
    is_spacy_available,
    is_speech_available,
    is_sudachi_available,
    is_tensorflow_probability_available,
    is_tensorflow_text_available,
    is_tf2onnx_available,
    is_tf_available,
    is_timm_available,
    is_tokenizers_available,
    is_torch_available,
    is_torch_bf16_available,
    is_torch_bf16_available_on_device,
    is_torch_bf16_cpu_available,
    is_torch_bf16_gpu_available,
    is_torch_compile_available,
    is_torch_cuda_available,
    is_torch_fp16_available_on_device,
    is_torch_fx_available,
    is_torch_fx_proxy,
    is_torch_mps_available,
    is_torch_neuroncore_available,
    is_torch_npu_available,
    is_torch_tensorrt_fx_available,
    is_torch_tf32_available,
    is_torch_tpu_available,
    is_torch_xpu_available,
    is_torchaudio_available,
    is_torchdistx_available,
    is_torchdynamo_available,
    is_torchvision_available,
    is_training_run_on_sagemaker,
    is_vision_available,
    requires_backends,
    tf_required,
    torch_only_method,
    torch_required,
)
from .peft_utils import (
    ADAPTER_CONFIG_NAME,
    ADAPTER_SAFE_WEIGHTS_NAME,
    ADAPTER_WEIGHTS_NAME,
    check_peft_version,
    find_adapter_config_file,
)


WEIGHTS_NAME = "pytorch_model.bin"
WEIGHTS_INDEX_NAME = "pytorch_model.bin.index.json"
TF2_WEIGHTS_NAME = "tf_model.h5"
TF2_WEIGHTS_INDEX_NAME = "tf_model.h5.index.json"
TF_WEIGHTS_NAME = "model.ckpt"
FLAX_WEIGHTS_NAME = "flax_model.msgpack"
FLAX_WEIGHTS_INDEX_NAME = "flax_model.msgpack.index.json"
SAFE_WEIGHTS_NAME = "model.safetensors"
SAFE_WEIGHTS_INDEX_NAME = "model.safetensors.index.json"
CONFIG_NAME = "config.json"
FEATURE_EXTRACTOR_NAME = "preprocessor_config.json"
IMAGE_PROCESSOR_NAME = FEATURE_EXTRACTOR_NAME
GENERATION_CONFIG_NAME = "generation_config.json"
MODEL_CARD_NAME = "modelcard.json"

SENTENCEPIECE_UNDERLINE = "▁"
SPIECE_UNDERLINE = SENTENCEPIECE_UNDERLINE  # Kept for backward compatibility

MULTIPLE_CHOICE_DUMMY_INPUTS = [
    [[0, 1, 0, 1], [1, 0, 0, 1]]
] * 2  # Needs to have 0s and 1s only since XLM uses it for langs too.
DUMMY_INPUTS = [[7, 6, 0, 0, 1], [1, 2, 3, 0, 0], [0, 0, 0, 4, 5]]
DUMMY_MASK = [[1, 1, 1, 1, 1], [1, 1, 1, 0, 0], [0, 0, 0, 1, 1]]


def check_min_version(min_version):
    if version.parse(__version__) < version.parse(min_version):
        if "dev" in min_version:
            error_message = (
                "This example requires a source install from HuggingFace Transformers (see "
                "`https://huggingface.co/docs/transformers/installation#install-from-source`),"
            )
        else:
            error_message = f"This example requires a minimum version of {min_version},"
        error_message += f" but the version found is {__version__}.\n"
        raise ImportError(
            error_message
            + "Check out https://github.com/huggingface/transformers/tree/main/examples#important-note for the examples corresponding to other "
            "versions of HuggingFace Transformers."
        )<|MERGE_RESOLUTION|>--- conflicted
+++ resolved
@@ -118,12 +118,9 @@
     is_faiss_available,
     is_flash_attn_2_available,
     is_flash_attn_available,
-<<<<<<< HEAD
     is_megablocks_available,
     is_stk_available,
-=======
     is_flash_attn_greater_or_equal_2_10,
->>>>>>> 94c76538
     is_flax_available,
     is_fsdp_available,
     is_ftfy_available,
