--- conflicted
+++ resolved
@@ -567,10576 +567,6 @@
         requires_backends(self, ["torch"])
 
 
-<<<<<<< HEAD
-class AlbertForMaskedLM(metaclass=DummyObject):
-    _backends = ["torch"]
-
-    def __init__(self, *args, **kwargs):
-        requires_backends(self, ["torch"])
-
-
-class AlbertForMultipleChoice(metaclass=DummyObject):
-    _backends = ["torch"]
-
-    def __init__(self, *args, **kwargs):
-        requires_backends(self, ["torch"])
-
-
-class AlbertForPreTraining(metaclass=DummyObject):
-    _backends = ["torch"]
-
-    def __init__(self, *args, **kwargs):
-        requires_backends(self, ["torch"])
-
-
-class AlbertForQuestionAnswering(metaclass=DummyObject):
-    _backends = ["torch"]
-
-    def __init__(self, *args, **kwargs):
-        requires_backends(self, ["torch"])
-
-
-class AlbertForSequenceClassification(metaclass=DummyObject):
-    _backends = ["torch"]
-
-    def __init__(self, *args, **kwargs):
-        requires_backends(self, ["torch"])
-
-
-class AlbertForTokenClassification(metaclass=DummyObject):
-    _backends = ["torch"]
-
-    def __init__(self, *args, **kwargs):
-        requires_backends(self, ["torch"])
-
-
-class AlbertModel(metaclass=DummyObject):
-    _backends = ["torch"]
-
-    def __init__(self, *args, **kwargs):
-        requires_backends(self, ["torch"])
-
-
-class AlbertPreTrainedModel(metaclass=DummyObject):
-    _backends = ["torch"]
-
-    def __init__(self, *args, **kwargs):
-        requires_backends(self, ["torch"])
-
-
-def load_tf_weights_in_albert(*args, **kwargs):
-    requires_backends(load_tf_weights_in_albert, ["torch"])
-
-
-class AlignModel(metaclass=DummyObject):
-    _backends = ["torch"]
-
-    def __init__(self, *args, **kwargs):
-        requires_backends(self, ["torch"])
-
-
-class AlignPreTrainedModel(metaclass=DummyObject):
-    _backends = ["torch"]
-
-    def __init__(self, *args, **kwargs):
-        requires_backends(self, ["torch"])
-
-
-class AlignTextModel(metaclass=DummyObject):
-    _backends = ["torch"]
-
-    def __init__(self, *args, **kwargs):
-        requires_backends(self, ["torch"])
-
-
-class AlignVisionModel(metaclass=DummyObject):
-    _backends = ["torch"]
-
-    def __init__(self, *args, **kwargs):
-        requires_backends(self, ["torch"])
-
-
-class AltCLIPModel(metaclass=DummyObject):
-    _backends = ["torch"]
-
-    def __init__(self, *args, **kwargs):
-        requires_backends(self, ["torch"])
-
-
-class AltCLIPPreTrainedModel(metaclass=DummyObject):
-    _backends = ["torch"]
-
-    def __init__(self, *args, **kwargs):
-        requires_backends(self, ["torch"])
-
-
-class AltCLIPTextModel(metaclass=DummyObject):
-    _backends = ["torch"]
-
-    def __init__(self, *args, **kwargs):
-        requires_backends(self, ["torch"])
-
-
-class AltCLIPVisionModel(metaclass=DummyObject):
-    _backends = ["torch"]
-
-    def __init__(self, *args, **kwargs):
-        requires_backends(self, ["torch"])
-
-
-class AriaForConditionalGeneration(metaclass=DummyObject):
-    _backends = ["torch"]
-
-    def __init__(self, *args, **kwargs):
-        requires_backends(self, ["torch"])
-
-
-class AriaPreTrainedModel(metaclass=DummyObject):
-    _backends = ["torch"]
-
-    def __init__(self, *args, **kwargs):
-        requires_backends(self, ["torch"])
-
-
-class AriaTextForCausalLM(metaclass=DummyObject):
-    _backends = ["torch"]
-
-    def __init__(self, *args, **kwargs):
-        requires_backends(self, ["torch"])
-
-
-class AriaTextModel(metaclass=DummyObject):
-    _backends = ["torch"]
-
-    def __init__(self, *args, **kwargs):
-        requires_backends(self, ["torch"])
-
-
-class AriaTextPreTrainedModel(metaclass=DummyObject):
-    _backends = ["torch"]
-
-    def __init__(self, *args, **kwargs):
-        requires_backends(self, ["torch"])
-
-
-class ASTForAudioClassification(metaclass=DummyObject):
-    _backends = ["torch"]
-
-    def __init__(self, *args, **kwargs):
-        requires_backends(self, ["torch"])
-
-
-class ASTModel(metaclass=DummyObject):
-    _backends = ["torch"]
-
-    def __init__(self, *args, **kwargs):
-        requires_backends(self, ["torch"])
-
-
-class ASTPreTrainedModel(metaclass=DummyObject):
-    _backends = ["torch"]
-
-    def __init__(self, *args, **kwargs):
-        requires_backends(self, ["torch"])
-
-
-MODEL_FOR_AUDIO_CLASSIFICATION_MAPPING = None
-
-
-MODEL_FOR_AUDIO_FRAME_CLASSIFICATION_MAPPING = None
-
-
-MODEL_FOR_AUDIO_XVECTOR_MAPPING = None
-
-
-MODEL_FOR_BACKBONE_MAPPING = None
-
-
-MODEL_FOR_CAUSAL_IMAGE_MODELING_MAPPING = None
-
-
-MODEL_FOR_CAUSAL_LM_MAPPING = None
-
-
-MODEL_FOR_CTC_MAPPING = None
-
-
-MODEL_FOR_DEPTH_ESTIMATION_MAPPING = None
-
-
-MODEL_FOR_DOCUMENT_QUESTION_ANSWERING_MAPPING = None
-
-
-MODEL_FOR_IMAGE_CLASSIFICATION_MAPPING = None
-
-
-MODEL_FOR_IMAGE_MAPPING = None
-
-
-MODEL_FOR_IMAGE_SEGMENTATION_MAPPING = None
-
-
-MODEL_FOR_IMAGE_TEXT_TO_TEXT_MAPPING = None
-
-
-MODEL_FOR_IMAGE_TO_IMAGE_MAPPING = None
-
-
-MODEL_FOR_INSTANCE_SEGMENTATION_MAPPING = None
-
-
-MODEL_FOR_KEYPOINT_DETECTION_MAPPING = None
-
-
-MODEL_FOR_MASK_GENERATION_MAPPING = None
-
-
-MODEL_FOR_MASKED_IMAGE_MODELING_MAPPING = None
-
-
-MODEL_FOR_MASKED_LM_MAPPING = None
-
-
-MODEL_FOR_MULTIPLE_CHOICE_MAPPING = None
-
-
-MODEL_FOR_NEXT_SENTENCE_PREDICTION_MAPPING = None
-
-
-MODEL_FOR_OBJECT_DETECTION_MAPPING = None
-
-
-MODEL_FOR_PRETRAINING_MAPPING = None
-
-
-MODEL_FOR_QUESTION_ANSWERING_MAPPING = None
-
-
-MODEL_FOR_RETRIEVAL_MAPPING = None
-
-
-MODEL_FOR_SEMANTIC_SEGMENTATION_MAPPING = None
-
-
-MODEL_FOR_SEQ_TO_SEQ_CAUSAL_LM_MAPPING = None
-
-
-MODEL_FOR_SEQUENCE_CLASSIFICATION_MAPPING = None
-
-
-MODEL_FOR_SPEECH_SEQ_2_SEQ_MAPPING = None
-
-
-MODEL_FOR_TABLE_QUESTION_ANSWERING_MAPPING = None
-
-
-MODEL_FOR_TEXT_ENCODING_MAPPING = None
-
-
-MODEL_FOR_TEXT_TO_SPECTROGRAM_MAPPING = None
-
-
-MODEL_FOR_TEXT_TO_WAVEFORM_MAPPING = None
-
-
-MODEL_FOR_TIME_SERIES_CLASSIFICATION_MAPPING = None
-
-
-MODEL_FOR_TIME_SERIES_REGRESSION_MAPPING = None
-
-
-MODEL_FOR_TOKEN_CLASSIFICATION_MAPPING = None
-
-
-MODEL_FOR_UNIVERSAL_SEGMENTATION_MAPPING = None
-
-
-MODEL_FOR_VIDEO_CLASSIFICATION_MAPPING = None
-
-
-MODEL_FOR_VISION_2_SEQ_MAPPING = None
-
-
-MODEL_FOR_VISUAL_QUESTION_ANSWERING_MAPPING = None
-
-
-MODEL_FOR_ZERO_SHOT_IMAGE_CLASSIFICATION_MAPPING = None
-
-
-MODEL_FOR_ZERO_SHOT_OBJECT_DETECTION_MAPPING = None
-
-
-MODEL_MAPPING = None
-
-
-MODEL_WITH_LM_HEAD_MAPPING = None
-
-
-class AutoBackbone(metaclass=DummyObject):
-    _backends = ["torch"]
-
-    def __init__(self, *args, **kwargs):
-        requires_backends(self, ["torch"])
-
-
-class AutoModel(metaclass=DummyObject):
-    _backends = ["torch"]
-
-    def __init__(self, *args, **kwargs):
-        requires_backends(self, ["torch"])
-
-
-class AutoModelForAudioClassification(metaclass=DummyObject):
-    _backends = ["torch"]
-
-    def __init__(self, *args, **kwargs):
-        requires_backends(self, ["torch"])
-
-
-class AutoModelForAudioFrameClassification(metaclass=DummyObject):
-    _backends = ["torch"]
-
-    def __init__(self, *args, **kwargs):
-        requires_backends(self, ["torch"])
-
-
-class AutoModelForAudioXVector(metaclass=DummyObject):
-    _backends = ["torch"]
-
-    def __init__(self, *args, **kwargs):
-        requires_backends(self, ["torch"])
-
-
-class AutoModelForCausalLM(metaclass=DummyObject):
-    _backends = ["torch"]
-
-    def __init__(self, *args, **kwargs):
-        requires_backends(self, ["torch"])
-
-
-class AutoModelForCTC(metaclass=DummyObject):
-    _backends = ["torch"]
-
-    def __init__(self, *args, **kwargs):
-        requires_backends(self, ["torch"])
-
-
-class AutoModelForDepthEstimation(metaclass=DummyObject):
-    _backends = ["torch"]
-
-    def __init__(self, *args, **kwargs):
-        requires_backends(self, ["torch"])
-
-
-class AutoModelForDocumentQuestionAnswering(metaclass=DummyObject):
-    _backends = ["torch"]
-
-    def __init__(self, *args, **kwargs):
-        requires_backends(self, ["torch"])
-
-
-class AutoModelForImageClassification(metaclass=DummyObject):
-    _backends = ["torch"]
-
-    def __init__(self, *args, **kwargs):
-        requires_backends(self, ["torch"])
-
-
-class AutoModelForImageSegmentation(metaclass=DummyObject):
-    _backends = ["torch"]
-
-    def __init__(self, *args, **kwargs):
-        requires_backends(self, ["torch"])
-
-
-class AutoModelForImageTextToText(metaclass=DummyObject):
-    _backends = ["torch"]
-
-    def __init__(self, *args, **kwargs):
-        requires_backends(self, ["torch"])
-
-
-class AutoModelForImageToImage(metaclass=DummyObject):
-    _backends = ["torch"]
-
-    def __init__(self, *args, **kwargs):
-        requires_backends(self, ["torch"])
-
-
-class AutoModelForInstanceSegmentation(metaclass=DummyObject):
-    _backends = ["torch"]
-
-    def __init__(self, *args, **kwargs):
-        requires_backends(self, ["torch"])
-
-
-class AutoModelForKeypointDetection(metaclass=DummyObject):
-    _backends = ["torch"]
-
-    def __init__(self, *args, **kwargs):
-        requires_backends(self, ["torch"])
-
-
-class AutoModelForMaskedImageModeling(metaclass=DummyObject):
-    _backends = ["torch"]
-
-    def __init__(self, *args, **kwargs):
-        requires_backends(self, ["torch"])
-
-
-class AutoModelForMaskedLM(metaclass=DummyObject):
-    _backends = ["torch"]
-
-    def __init__(self, *args, **kwargs):
-        requires_backends(self, ["torch"])
-
-
-class AutoModelForMaskGeneration(metaclass=DummyObject):
-    _backends = ["torch"]
-
-    def __init__(self, *args, **kwargs):
-        requires_backends(self, ["torch"])
-
-
-class AutoModelForMultipleChoice(metaclass=DummyObject):
-    _backends = ["torch"]
-
-    def __init__(self, *args, **kwargs):
-        requires_backends(self, ["torch"])
-
-
-class AutoModelForNextSentencePrediction(metaclass=DummyObject):
-    _backends = ["torch"]
-
-    def __init__(self, *args, **kwargs):
-        requires_backends(self, ["torch"])
-
-
-class AutoModelForObjectDetection(metaclass=DummyObject):
-    _backends = ["torch"]
-
-    def __init__(self, *args, **kwargs):
-        requires_backends(self, ["torch"])
-
-
-class AutoModelForPreTraining(metaclass=DummyObject):
-    _backends = ["torch"]
-
-    def __init__(self, *args, **kwargs):
-        requires_backends(self, ["torch"])
-
-
-class AutoModelForQuestionAnswering(metaclass=DummyObject):
-    _backends = ["torch"]
-
-    def __init__(self, *args, **kwargs):
-        requires_backends(self, ["torch"])
-
-
-class AutoModelForSemanticSegmentation(metaclass=DummyObject):
-    _backends = ["torch"]
-
-    def __init__(self, *args, **kwargs):
-        requires_backends(self, ["torch"])
-
-
-class AutoModelForSeq2SeqLM(metaclass=DummyObject):
-    _backends = ["torch"]
-
-    def __init__(self, *args, **kwargs):
-        requires_backends(self, ["torch"])
-
-
-class AutoModelForSequenceClassification(metaclass=DummyObject):
-    _backends = ["torch"]
-
-    def __init__(self, *args, **kwargs):
-        requires_backends(self, ["torch"])
-
-
-class AutoModelForSpeechSeq2Seq(metaclass=DummyObject):
-    _backends = ["torch"]
-
-    def __init__(self, *args, **kwargs):
-        requires_backends(self, ["torch"])
-
-
-class AutoModelForTableQuestionAnswering(metaclass=DummyObject):
-    _backends = ["torch"]
-
-    def __init__(self, *args, **kwargs):
-        requires_backends(self, ["torch"])
-
-
-class AutoModelForTextEncoding(metaclass=DummyObject):
-    _backends = ["torch"]
-
-    def __init__(self, *args, **kwargs):
-        requires_backends(self, ["torch"])
-
-
-class AutoModelForTextToSpectrogram(metaclass=DummyObject):
-    _backends = ["torch"]
-
-    def __init__(self, *args, **kwargs):
-        requires_backends(self, ["torch"])
-
-
-class AutoModelForTextToWaveform(metaclass=DummyObject):
-    _backends = ["torch"]
-
-    def __init__(self, *args, **kwargs):
-        requires_backends(self, ["torch"])
-
-
-class AutoModelForTokenClassification(metaclass=DummyObject):
-    _backends = ["torch"]
-
-    def __init__(self, *args, **kwargs):
-        requires_backends(self, ["torch"])
-
-
-class AutoModelForUniversalSegmentation(metaclass=DummyObject):
-    _backends = ["torch"]
-
-    def __init__(self, *args, **kwargs):
-        requires_backends(self, ["torch"])
-
-
-class AutoModelForVideoClassification(metaclass=DummyObject):
-    _backends = ["torch"]
-
-    def __init__(self, *args, **kwargs):
-        requires_backends(self, ["torch"])
-
-
-class AutoModelForVision2Seq(metaclass=DummyObject):
-    _backends = ["torch"]
-
-    def __init__(self, *args, **kwargs):
-        requires_backends(self, ["torch"])
-
-
-class AutoModelForVisualQuestionAnswering(metaclass=DummyObject):
-    _backends = ["torch"]
-
-    def __init__(self, *args, **kwargs):
-        requires_backends(self, ["torch"])
-
-
-class AutoModelForZeroShotImageClassification(metaclass=DummyObject):
-    _backends = ["torch"]
-
-    def __init__(self, *args, **kwargs):
-        requires_backends(self, ["torch"])
-
-
-class AutoModelForZeroShotObjectDetection(metaclass=DummyObject):
-    _backends = ["torch"]
-
-    def __init__(self, *args, **kwargs):
-        requires_backends(self, ["torch"])
-
-
-class AutoModelWithLMHead(metaclass=DummyObject):
-    _backends = ["torch"]
-
-    def __init__(self, *args, **kwargs):
-        requires_backends(self, ["torch"])
-
-
-class AutoformerForPrediction(metaclass=DummyObject):
-    _backends = ["torch"]
-
-    def __init__(self, *args, **kwargs):
-        requires_backends(self, ["torch"])
-
-
-class AutoformerModel(metaclass=DummyObject):
-    _backends = ["torch"]
-
-    def __init__(self, *args, **kwargs):
-        requires_backends(self, ["torch"])
-
-
-class AutoformerPreTrainedModel(metaclass=DummyObject):
-    _backends = ["torch"]
-
-    def __init__(self, *args, **kwargs):
-        requires_backends(self, ["torch"])
-
-
-class AyaVisionForConditionalGeneration(metaclass=DummyObject):
-    _backends = ["torch"]
-
-    def __init__(self, *args, **kwargs):
-        requires_backends(self, ["torch"])
-
-
-class AyaVisionPreTrainedModel(metaclass=DummyObject):
-    _backends = ["torch"]
-
-    def __init__(self, *args, **kwargs):
-        requires_backends(self, ["torch"])
-
-
-class BambaForCausalLM(metaclass=DummyObject):
-    _backends = ["torch"]
-
-    def __init__(self, *args, **kwargs):
-        requires_backends(self, ["torch"])
-
-
-class BambaModel(metaclass=DummyObject):
-    _backends = ["torch"]
-
-    def __init__(self, *args, **kwargs):
-        requires_backends(self, ["torch"])
-
-
-class BambaPreTrainedModel(metaclass=DummyObject):
-    _backends = ["torch"]
-
-    def __init__(self, *args, **kwargs):
-        requires_backends(self, ["torch"])
-
-
-class BarkCausalModel(metaclass=DummyObject):
-    _backends = ["torch"]
-
-    def __init__(self, *args, **kwargs):
-        requires_backends(self, ["torch"])
-
-
-class BarkCoarseModel(metaclass=DummyObject):
-    _backends = ["torch"]
-
-    def __init__(self, *args, **kwargs):
-        requires_backends(self, ["torch"])
-
-
-class BarkFineModel(metaclass=DummyObject):
-    _backends = ["torch"]
-
-    def __init__(self, *args, **kwargs):
-        requires_backends(self, ["torch"])
-
-
-class BarkModel(metaclass=DummyObject):
-    _backends = ["torch"]
-
-    def __init__(self, *args, **kwargs):
-        requires_backends(self, ["torch"])
-
-
-class BarkPreTrainedModel(metaclass=DummyObject):
-    _backends = ["torch"]
-
-    def __init__(self, *args, **kwargs):
-        requires_backends(self, ["torch"])
-
-
-class BarkSemanticModel(metaclass=DummyObject):
-    _backends = ["torch"]
-
-    def __init__(self, *args, **kwargs):
-        requires_backends(self, ["torch"])
-
-
-class BartForCausalLM(metaclass=DummyObject):
-    _backends = ["torch"]
-
-    def __init__(self, *args, **kwargs):
-        requires_backends(self, ["torch"])
-
-
-class BartForConditionalGeneration(metaclass=DummyObject):
-    _backends = ["torch"]
-
-    def __init__(self, *args, **kwargs):
-        requires_backends(self, ["torch"])
-
-
-class BartForQuestionAnswering(metaclass=DummyObject):
-    _backends = ["torch"]
-
-    def __init__(self, *args, **kwargs):
-        requires_backends(self, ["torch"])
-
-
-class BartForSequenceClassification(metaclass=DummyObject):
-    _backends = ["torch"]
-
-    def __init__(self, *args, **kwargs):
-        requires_backends(self, ["torch"])
-
-
-class BartModel(metaclass=DummyObject):
-    _backends = ["torch"]
-
-    def __init__(self, *args, **kwargs):
-        requires_backends(self, ["torch"])
-
-
-class BartPreTrainedModel(metaclass=DummyObject):
-    _backends = ["torch"]
-
-    def __init__(self, *args, **kwargs):
-        requires_backends(self, ["torch"])
-
-
-class BartPretrainedModel(metaclass=DummyObject):
-    _backends = ["torch"]
-
-    def __init__(self, *args, **kwargs):
-        requires_backends(self, ["torch"])
-
-
-class PretrainedBartModel(metaclass=DummyObject):
-    _backends = ["torch"]
-
-    def __init__(self, *args, **kwargs):
-        requires_backends(self, ["torch"])
-
-
-class BeitBackbone(metaclass=DummyObject):
-    _backends = ["torch"]
-
-    def __init__(self, *args, **kwargs):
-        requires_backends(self, ["torch"])
-
-
-class BeitForImageClassification(metaclass=DummyObject):
-    _backends = ["torch"]
-
-    def __init__(self, *args, **kwargs):
-        requires_backends(self, ["torch"])
-
-
-class BeitForMaskedImageModeling(metaclass=DummyObject):
-    _backends = ["torch"]
-
-    def __init__(self, *args, **kwargs):
-        requires_backends(self, ["torch"])
-
-
-class BeitForSemanticSegmentation(metaclass=DummyObject):
-    _backends = ["torch"]
-
-    def __init__(self, *args, **kwargs):
-        requires_backends(self, ["torch"])
-
-
-class BeitModel(metaclass=DummyObject):
-    _backends = ["torch"]
-
-    def __init__(self, *args, **kwargs):
-        requires_backends(self, ["torch"])
-
-
-class BeitPreTrainedModel(metaclass=DummyObject):
-    _backends = ["torch"]
-
-    def __init__(self, *args, **kwargs):
-        requires_backends(self, ["torch"])
-
-
-class BertForMaskedLM(metaclass=DummyObject):
-    _backends = ["torch"]
-
-    def __init__(self, *args, **kwargs):
-        requires_backends(self, ["torch"])
-
-
-class BertForMultipleChoice(metaclass=DummyObject):
-    _backends = ["torch"]
-
-    def __init__(self, *args, **kwargs):
-        requires_backends(self, ["torch"])
-
-
-class BertForNextSentencePrediction(metaclass=DummyObject):
-    _backends = ["torch"]
-
-    def __init__(self, *args, **kwargs):
-        requires_backends(self, ["torch"])
-
-
-class BertForPreTraining(metaclass=DummyObject):
-    _backends = ["torch"]
-
-    def __init__(self, *args, **kwargs):
-        requires_backends(self, ["torch"])
-
-
-class BertForQuestionAnswering(metaclass=DummyObject):
-    _backends = ["torch"]
-
-    def __init__(self, *args, **kwargs):
-        requires_backends(self, ["torch"])
-
-
-class BertForSequenceClassification(metaclass=DummyObject):
-    _backends = ["torch"]
-
-    def __init__(self, *args, **kwargs):
-        requires_backends(self, ["torch"])
-
-
-class BertForTokenClassification(metaclass=DummyObject):
-    _backends = ["torch"]
-
-    def __init__(self, *args, **kwargs):
-        requires_backends(self, ["torch"])
-
-
-class BertLMHeadModel(metaclass=DummyObject):
-    _backends = ["torch"]
-
-    def __init__(self, *args, **kwargs):
-        requires_backends(self, ["torch"])
-
-
-class BertModel(metaclass=DummyObject):
-    _backends = ["torch"]
-
-    def __init__(self, *args, **kwargs):
-        requires_backends(self, ["torch"])
-
-
-class BertPreTrainedModel(metaclass=DummyObject):
-    _backends = ["torch"]
-
-    def __init__(self, *args, **kwargs):
-        requires_backends(self, ["torch"])
-
-
-def load_tf_weights_in_bert(*args, **kwargs):
-    requires_backends(load_tf_weights_in_bert, ["torch"])
-
-
-class BertGenerationDecoder(metaclass=DummyObject):
-    _backends = ["torch"]
-
-    def __init__(self, *args, **kwargs):
-        requires_backends(self, ["torch"])
-
-
-class BertGenerationEncoder(metaclass=DummyObject):
-    _backends = ["torch"]
-
-    def __init__(self, *args, **kwargs):
-        requires_backends(self, ["torch"])
-
-
-class BertGenerationPreTrainedModel(metaclass=DummyObject):
-    _backends = ["torch"]
-
-    def __init__(self, *args, **kwargs):
-        requires_backends(self, ["torch"])
-
-
-def load_tf_weights_in_bert_generation(*args, **kwargs):
-    requires_backends(load_tf_weights_in_bert_generation, ["torch"])
-
-
-class BigBirdForCausalLM(metaclass=DummyObject):
-    _backends = ["torch"]
-
-    def __init__(self, *args, **kwargs):
-        requires_backends(self, ["torch"])
-
-
-class BigBirdForMaskedLM(metaclass=DummyObject):
-    _backends = ["torch"]
-
-    def __init__(self, *args, **kwargs):
-        requires_backends(self, ["torch"])
-
-
-class BigBirdForMultipleChoice(metaclass=DummyObject):
-    _backends = ["torch"]
-
-    def __init__(self, *args, **kwargs):
-        requires_backends(self, ["torch"])
-
-
-class BigBirdForPreTraining(metaclass=DummyObject):
-    _backends = ["torch"]
-
-    def __init__(self, *args, **kwargs):
-        requires_backends(self, ["torch"])
-
-
-class BigBirdForQuestionAnswering(metaclass=DummyObject):
-    _backends = ["torch"]
-
-    def __init__(self, *args, **kwargs):
-        requires_backends(self, ["torch"])
-
-
-class BigBirdForSequenceClassification(metaclass=DummyObject):
-    _backends = ["torch"]
-
-    def __init__(self, *args, **kwargs):
-        requires_backends(self, ["torch"])
-
-
-class BigBirdForTokenClassification(metaclass=DummyObject):
-    _backends = ["torch"]
-
-    def __init__(self, *args, **kwargs):
-        requires_backends(self, ["torch"])
-
-
-class BigBirdModel(metaclass=DummyObject):
-    _backends = ["torch"]
-
-    def __init__(self, *args, **kwargs):
-        requires_backends(self, ["torch"])
-
-
-class BigBirdPreTrainedModel(metaclass=DummyObject):
-    _backends = ["torch"]
-
-    def __init__(self, *args, **kwargs):
-        requires_backends(self, ["torch"])
-
-
-def load_tf_weights_in_big_bird(*args, **kwargs):
-    requires_backends(load_tf_weights_in_big_bird, ["torch"])
-
-
-class BigBirdPegasusForCausalLM(metaclass=DummyObject):
-    _backends = ["torch"]
-
-    def __init__(self, *args, **kwargs):
-        requires_backends(self, ["torch"])
-
-
-class BigBirdPegasusForConditionalGeneration(metaclass=DummyObject):
-    _backends = ["torch"]
-
-    def __init__(self, *args, **kwargs):
-        requires_backends(self, ["torch"])
-
-
-class BigBirdPegasusForQuestionAnswering(metaclass=DummyObject):
-    _backends = ["torch"]
-
-    def __init__(self, *args, **kwargs):
-        requires_backends(self, ["torch"])
-
-
-class BigBirdPegasusForSequenceClassification(metaclass=DummyObject):
-    _backends = ["torch"]
-
-    def __init__(self, *args, **kwargs):
-        requires_backends(self, ["torch"])
-
-
-class BigBirdPegasusModel(metaclass=DummyObject):
-    _backends = ["torch"]
-
-    def __init__(self, *args, **kwargs):
-        requires_backends(self, ["torch"])
-
-
-class BigBirdPegasusPreTrainedModel(metaclass=DummyObject):
-    _backends = ["torch"]
-
-    def __init__(self, *args, **kwargs):
-        requires_backends(self, ["torch"])
-
-
-class BioGptForCausalLM(metaclass=DummyObject):
-    _backends = ["torch"]
-
-    def __init__(self, *args, **kwargs):
-        requires_backends(self, ["torch"])
-
-
-class BioGptForSequenceClassification(metaclass=DummyObject):
-    _backends = ["torch"]
-
-    def __init__(self, *args, **kwargs):
-        requires_backends(self, ["torch"])
-
-
-class BioGptForTokenClassification(metaclass=DummyObject):
-    _backends = ["torch"]
-
-    def __init__(self, *args, **kwargs):
-        requires_backends(self, ["torch"])
-
-
-class BioGptModel(metaclass=DummyObject):
-    _backends = ["torch"]
-
-    def __init__(self, *args, **kwargs):
-        requires_backends(self, ["torch"])
-
-
-class BioGptPreTrainedModel(metaclass=DummyObject):
-    _backends = ["torch"]
-
-    def __init__(self, *args, **kwargs):
-        requires_backends(self, ["torch"])
-
-
-class BitBackbone(metaclass=DummyObject):
-    _backends = ["torch"]
-
-    def __init__(self, *args, **kwargs):
-        requires_backends(self, ["torch"])
-
-
-class BitForImageClassification(metaclass=DummyObject):
-    _backends = ["torch"]
-
-    def __init__(self, *args, **kwargs):
-        requires_backends(self, ["torch"])
-
-
-class BitModel(metaclass=DummyObject):
-    _backends = ["torch"]
-
-    def __init__(self, *args, **kwargs):
-        requires_backends(self, ["torch"])
-
-
-class BitPreTrainedModel(metaclass=DummyObject):
-    _backends = ["torch"]
-
-    def __init__(self, *args, **kwargs):
-        requires_backends(self, ["torch"])
-
-
-class BlenderbotForCausalLM(metaclass=DummyObject):
-    _backends = ["torch"]
-
-    def __init__(self, *args, **kwargs):
-        requires_backends(self, ["torch"])
-
-
-class BlenderbotForConditionalGeneration(metaclass=DummyObject):
-    _backends = ["torch"]
-
-    def __init__(self, *args, **kwargs):
-        requires_backends(self, ["torch"])
-
-
-class BlenderbotModel(metaclass=DummyObject):
-    _backends = ["torch"]
-
-    def __init__(self, *args, **kwargs):
-        requires_backends(self, ["torch"])
-
-
-class BlenderbotPreTrainedModel(metaclass=DummyObject):
-    _backends = ["torch"]
-
-    def __init__(self, *args, **kwargs):
-        requires_backends(self, ["torch"])
-
-
-class BlenderbotSmallForCausalLM(metaclass=DummyObject):
-    _backends = ["torch"]
-
-    def __init__(self, *args, **kwargs):
-        requires_backends(self, ["torch"])
-
-
-class BlenderbotSmallForConditionalGeneration(metaclass=DummyObject):
-    _backends = ["torch"]
-
-    def __init__(self, *args, **kwargs):
-        requires_backends(self, ["torch"])
-
-
-class BlenderbotSmallModel(metaclass=DummyObject):
-    _backends = ["torch"]
-
-    def __init__(self, *args, **kwargs):
-        requires_backends(self, ["torch"])
-
-
-class BlenderbotSmallPreTrainedModel(metaclass=DummyObject):
-    _backends = ["torch"]
-
-    def __init__(self, *args, **kwargs):
-        requires_backends(self, ["torch"])
-
-
-class BlipForConditionalGeneration(metaclass=DummyObject):
-    _backends = ["torch"]
-
-    def __init__(self, *args, **kwargs):
-        requires_backends(self, ["torch"])
-
-
-class BlipForImageTextRetrieval(metaclass=DummyObject):
-    _backends = ["torch"]
-
-    def __init__(self, *args, **kwargs):
-        requires_backends(self, ["torch"])
-
-
-class BlipForQuestionAnswering(metaclass=DummyObject):
-    _backends = ["torch"]
-
-    def __init__(self, *args, **kwargs):
-        requires_backends(self, ["torch"])
-
-
-class BlipModel(metaclass=DummyObject):
-    _backends = ["torch"]
-
-    def __init__(self, *args, **kwargs):
-        requires_backends(self, ["torch"])
-
-
-class BlipPreTrainedModel(metaclass=DummyObject):
-    _backends = ["torch"]
-
-    def __init__(self, *args, **kwargs):
-        requires_backends(self, ["torch"])
-
-
-class BlipTextModel(metaclass=DummyObject):
-    _backends = ["torch"]
-
-    def __init__(self, *args, **kwargs):
-        requires_backends(self, ["torch"])
-
-
-class BlipVisionModel(metaclass=DummyObject):
-    _backends = ["torch"]
-
-    def __init__(self, *args, **kwargs):
-        requires_backends(self, ["torch"])
-
-
-class Blip2ForConditionalGeneration(metaclass=DummyObject):
-    _backends = ["torch"]
-
-    def __init__(self, *args, **kwargs):
-        requires_backends(self, ["torch"])
-
-
-class Blip2ForImageTextRetrieval(metaclass=DummyObject):
-    _backends = ["torch"]
-
-    def __init__(self, *args, **kwargs):
-        requires_backends(self, ["torch"])
-
-
-class Blip2Model(metaclass=DummyObject):
-    _backends = ["torch"]
-
-    def __init__(self, *args, **kwargs):
-        requires_backends(self, ["torch"])
-
-
-class Blip2PreTrainedModel(metaclass=DummyObject):
-    _backends = ["torch"]
-
-    def __init__(self, *args, **kwargs):
-        requires_backends(self, ["torch"])
-
-
-class Blip2QFormerModel(metaclass=DummyObject):
-    _backends = ["torch"]
-
-    def __init__(self, *args, **kwargs):
-        requires_backends(self, ["torch"])
-
-
-class Blip2TextModelWithProjection(metaclass=DummyObject):
-    _backends = ["torch"]
-
-    def __init__(self, *args, **kwargs):
-        requires_backends(self, ["torch"])
-
-
-class Blip2VisionModel(metaclass=DummyObject):
-    _backends = ["torch"]
-
-    def __init__(self, *args, **kwargs):
-        requires_backends(self, ["torch"])
-
-
-class Blip2VisionModelWithProjection(metaclass=DummyObject):
-    _backends = ["torch"]
-
-    def __init__(self, *args, **kwargs):
-        requires_backends(self, ["torch"])
-
-
-class BloomForCausalLM(metaclass=DummyObject):
-    _backends = ["torch"]
-
-    def __init__(self, *args, **kwargs):
-        requires_backends(self, ["torch"])
-
-
-class BloomForQuestionAnswering(metaclass=DummyObject):
-    _backends = ["torch"]
-
-    def __init__(self, *args, **kwargs):
-        requires_backends(self, ["torch"])
-
-
-class BloomForSequenceClassification(metaclass=DummyObject):
-    _backends = ["torch"]
-
-    def __init__(self, *args, **kwargs):
-        requires_backends(self, ["torch"])
-
-
-class BloomForTokenClassification(metaclass=DummyObject):
-    _backends = ["torch"]
-
-    def __init__(self, *args, **kwargs):
-        requires_backends(self, ["torch"])
-
-
-class BloomModel(metaclass=DummyObject):
-    _backends = ["torch"]
-
-    def __init__(self, *args, **kwargs):
-        requires_backends(self, ["torch"])
-
-
-class BloomPreTrainedModel(metaclass=DummyObject):
-    _backends = ["torch"]
-
-    def __init__(self, *args, **kwargs):
-        requires_backends(self, ["torch"])
-
-
-class BridgeTowerForContrastiveLearning(metaclass=DummyObject):
-    _backends = ["torch"]
-
-    def __init__(self, *args, **kwargs):
-        requires_backends(self, ["torch"])
-
-
-class BridgeTowerForImageAndTextRetrieval(metaclass=DummyObject):
-    _backends = ["torch"]
-
-    def __init__(self, *args, **kwargs):
-        requires_backends(self, ["torch"])
-
-
-class BridgeTowerForMaskedLM(metaclass=DummyObject):
-    _backends = ["torch"]
-
-    def __init__(self, *args, **kwargs):
-        requires_backends(self, ["torch"])
-
-
-class BridgeTowerModel(metaclass=DummyObject):
-    _backends = ["torch"]
-
-    def __init__(self, *args, **kwargs):
-        requires_backends(self, ["torch"])
-
-
-class BridgeTowerPreTrainedModel(metaclass=DummyObject):
-    _backends = ["torch"]
-
-    def __init__(self, *args, **kwargs):
-        requires_backends(self, ["torch"])
-
-
-class BrosForTokenClassification(metaclass=DummyObject):
-    _backends = ["torch"]
-
-    def __init__(self, *args, **kwargs):
-        requires_backends(self, ["torch"])
-
-
-class BrosModel(metaclass=DummyObject):
-    _backends = ["torch"]
-
-    def __init__(self, *args, **kwargs):
-        requires_backends(self, ["torch"])
-
-
-class BrosPreTrainedModel(metaclass=DummyObject):
-    _backends = ["torch"]
-
-    def __init__(self, *args, **kwargs):
-        requires_backends(self, ["torch"])
-
-
-class BrosProcessor(metaclass=DummyObject):
-    _backends = ["torch"]
-
-    def __init__(self, *args, **kwargs):
-        requires_backends(self, ["torch"])
-
-
-class BrosSpadeEEForTokenClassification(metaclass=DummyObject):
-    _backends = ["torch"]
-
-    def __init__(self, *args, **kwargs):
-        requires_backends(self, ["torch"])
-
-
-class BrosSpadeELForTokenClassification(metaclass=DummyObject):
-    _backends = ["torch"]
-
-    def __init__(self, *args, **kwargs):
-        requires_backends(self, ["torch"])
-
-
-class CamembertForCausalLM(metaclass=DummyObject):
-    _backends = ["torch"]
-
-    def __init__(self, *args, **kwargs):
-        requires_backends(self, ["torch"])
-
-
-class CamembertForMaskedLM(metaclass=DummyObject):
-    _backends = ["torch"]
-
-    def __init__(self, *args, **kwargs):
-        requires_backends(self, ["torch"])
-
-
-class CamembertForMultipleChoice(metaclass=DummyObject):
-    _backends = ["torch"]
-
-    def __init__(self, *args, **kwargs):
-        requires_backends(self, ["torch"])
-
-
-class CamembertForQuestionAnswering(metaclass=DummyObject):
-    _backends = ["torch"]
-
-    def __init__(self, *args, **kwargs):
-        requires_backends(self, ["torch"])
-
-
-class CamembertForSequenceClassification(metaclass=DummyObject):
-    _backends = ["torch"]
-
-    def __init__(self, *args, **kwargs):
-        requires_backends(self, ["torch"])
-
-
-class CamembertForTokenClassification(metaclass=DummyObject):
-    _backends = ["torch"]
-
-    def __init__(self, *args, **kwargs):
-        requires_backends(self, ["torch"])
-
-
-class CamembertModel(metaclass=DummyObject):
-    _backends = ["torch"]
-
-    def __init__(self, *args, **kwargs):
-        requires_backends(self, ["torch"])
-
-
-class CamembertPreTrainedModel(metaclass=DummyObject):
-    _backends = ["torch"]
-
-    def __init__(self, *args, **kwargs):
-        requires_backends(self, ["torch"])
-
-
-class CanineForMultipleChoice(metaclass=DummyObject):
-    _backends = ["torch"]
-
-    def __init__(self, *args, **kwargs):
-        requires_backends(self, ["torch"])
-
-
-class CanineForQuestionAnswering(metaclass=DummyObject):
-    _backends = ["torch"]
-
-    def __init__(self, *args, **kwargs):
-        requires_backends(self, ["torch"])
-
-
-class CanineForSequenceClassification(metaclass=DummyObject):
-    _backends = ["torch"]
-
-    def __init__(self, *args, **kwargs):
-        requires_backends(self, ["torch"])
-
-
-class CanineForTokenClassification(metaclass=DummyObject):
-    _backends = ["torch"]
-
-    def __init__(self, *args, **kwargs):
-        requires_backends(self, ["torch"])
-
-
-class CanineModel(metaclass=DummyObject):
-    _backends = ["torch"]
-
-    def __init__(self, *args, **kwargs):
-        requires_backends(self, ["torch"])
-
-
-class CaninePreTrainedModel(metaclass=DummyObject):
-    _backends = ["torch"]
-
-    def __init__(self, *args, **kwargs):
-        requires_backends(self, ["torch"])
-
-
-def load_tf_weights_in_canine(*args, **kwargs):
-    requires_backends(load_tf_weights_in_canine, ["torch"])
-
-
-class ChameleonForConditionalGeneration(metaclass=DummyObject):
-    _backends = ["torch"]
-
-    def __init__(self, *args, **kwargs):
-        requires_backends(self, ["torch"])
-
-
-class ChameleonModel(metaclass=DummyObject):
-    _backends = ["torch"]
-
-    def __init__(self, *args, **kwargs):
-        requires_backends(self, ["torch"])
-
-
-class ChameleonPreTrainedModel(metaclass=DummyObject):
-    _backends = ["torch"]
-
-    def __init__(self, *args, **kwargs):
-        requires_backends(self, ["torch"])
-
-
-class ChameleonProcessor(metaclass=DummyObject):
-    _backends = ["torch"]
-
-    def __init__(self, *args, **kwargs):
-        requires_backends(self, ["torch"])
-
-
-class ChameleonVQVAE(metaclass=DummyObject):
-    _backends = ["torch"]
-
-    def __init__(self, *args, **kwargs):
-        requires_backends(self, ["torch"])
-
-
-class ChineseCLIPModel(metaclass=DummyObject):
-    _backends = ["torch"]
-
-    def __init__(self, *args, **kwargs):
-        requires_backends(self, ["torch"])
-
-
-class ChineseCLIPPreTrainedModel(metaclass=DummyObject):
-    _backends = ["torch"]
-
-    def __init__(self, *args, **kwargs):
-        requires_backends(self, ["torch"])
-
-
-class ChineseCLIPTextModel(metaclass=DummyObject):
-    _backends = ["torch"]
-
-    def __init__(self, *args, **kwargs):
-        requires_backends(self, ["torch"])
-
-
-class ChineseCLIPVisionModel(metaclass=DummyObject):
-    _backends = ["torch"]
-
-    def __init__(self, *args, **kwargs):
-        requires_backends(self, ["torch"])
-
-
-class ClapAudioModel(metaclass=DummyObject):
-    _backends = ["torch"]
-
-    def __init__(self, *args, **kwargs):
-        requires_backends(self, ["torch"])
-
-
-class ClapAudioModelWithProjection(metaclass=DummyObject):
-    _backends = ["torch"]
-
-    def __init__(self, *args, **kwargs):
-        requires_backends(self, ["torch"])
-
-
-class ClapFeatureExtractor(metaclass=DummyObject):
-    _backends = ["torch"]
-
-    def __init__(self, *args, **kwargs):
-        requires_backends(self, ["torch"])
-
-
-class ClapModel(metaclass=DummyObject):
-    _backends = ["torch"]
-
-    def __init__(self, *args, **kwargs):
-        requires_backends(self, ["torch"])
-
-
-class ClapPreTrainedModel(metaclass=DummyObject):
-    _backends = ["torch"]
-
-    def __init__(self, *args, **kwargs):
-        requires_backends(self, ["torch"])
-
-
-class ClapTextModel(metaclass=DummyObject):
-    _backends = ["torch"]
-
-    def __init__(self, *args, **kwargs):
-        requires_backends(self, ["torch"])
-
-
-class ClapTextModelWithProjection(metaclass=DummyObject):
-    _backends = ["torch"]
-
-    def __init__(self, *args, **kwargs):
-        requires_backends(self, ["torch"])
-
-
-class CLIPForImageClassification(metaclass=DummyObject):
-    _backends = ["torch"]
-
-    def __init__(self, *args, **kwargs):
-        requires_backends(self, ["torch"])
-
-
-class CLIPModel(metaclass=DummyObject):
-    _backends = ["torch"]
-
-    def __init__(self, *args, **kwargs):
-        requires_backends(self, ["torch"])
-
-
-class CLIPPreTrainedModel(metaclass=DummyObject):
-    _backends = ["torch"]
-
-    def __init__(self, *args, **kwargs):
-        requires_backends(self, ["torch"])
-
-
-class CLIPTextModel(metaclass=DummyObject):
-    _backends = ["torch"]
-
-    def __init__(self, *args, **kwargs):
-        requires_backends(self, ["torch"])
-
-
-class CLIPTextModelWithProjection(metaclass=DummyObject):
-    _backends = ["torch"]
-
-    def __init__(self, *args, **kwargs):
-        requires_backends(self, ["torch"])
-
-
-class CLIPVisionModel(metaclass=DummyObject):
-    _backends = ["torch"]
-
-    def __init__(self, *args, **kwargs):
-        requires_backends(self, ["torch"])
-
-
-class CLIPVisionModelWithProjection(metaclass=DummyObject):
-    _backends = ["torch"]
-
-    def __init__(self, *args, **kwargs):
-        requires_backends(self, ["torch"])
-
-
-class CLIPSegForImageSegmentation(metaclass=DummyObject):
-    _backends = ["torch"]
-
-    def __init__(self, *args, **kwargs):
-        requires_backends(self, ["torch"])
-
-
-class CLIPSegModel(metaclass=DummyObject):
-    _backends = ["torch"]
-
-    def __init__(self, *args, **kwargs):
-        requires_backends(self, ["torch"])
-
-
-class CLIPSegPreTrainedModel(metaclass=DummyObject):
-    _backends = ["torch"]
-
-    def __init__(self, *args, **kwargs):
-        requires_backends(self, ["torch"])
-
-
-class CLIPSegTextModel(metaclass=DummyObject):
-    _backends = ["torch"]
-
-    def __init__(self, *args, **kwargs):
-        requires_backends(self, ["torch"])
-
-
-class CLIPSegVisionModel(metaclass=DummyObject):
-    _backends = ["torch"]
-
-    def __init__(self, *args, **kwargs):
-        requires_backends(self, ["torch"])
-
-
-class ClvpDecoder(metaclass=DummyObject):
-    _backends = ["torch"]
-
-    def __init__(self, *args, **kwargs):
-        requires_backends(self, ["torch"])
-
-
-class ClvpEncoder(metaclass=DummyObject):
-    _backends = ["torch"]
-
-    def __init__(self, *args, **kwargs):
-        requires_backends(self, ["torch"])
-
-
-class ClvpForCausalLM(metaclass=DummyObject):
-    _backends = ["torch"]
-
-    def __init__(self, *args, **kwargs):
-        requires_backends(self, ["torch"])
-
-
-class ClvpModel(metaclass=DummyObject):
-    _backends = ["torch"]
-
-    def __init__(self, *args, **kwargs):
-        requires_backends(self, ["torch"])
-
-
-class ClvpModelForConditionalGeneration(metaclass=DummyObject):
-    _backends = ["torch"]
-
-    def __init__(self, *args, **kwargs):
-        requires_backends(self, ["torch"])
-
-
-class ClvpPreTrainedModel(metaclass=DummyObject):
-    _backends = ["torch"]
-
-    def __init__(self, *args, **kwargs):
-        requires_backends(self, ["torch"])
-
-
-class CodeGenForCausalLM(metaclass=DummyObject):
-    _backends = ["torch"]
-
-    def __init__(self, *args, **kwargs):
-        requires_backends(self, ["torch"])
-
-
-class CodeGenModel(metaclass=DummyObject):
-    _backends = ["torch"]
-
-    def __init__(self, *args, **kwargs):
-        requires_backends(self, ["torch"])
-
-
-class CodeGenPreTrainedModel(metaclass=DummyObject):
-    _backends = ["torch"]
-
-    def __init__(self, *args, **kwargs):
-        requires_backends(self, ["torch"])
-
-
-class CohereForCausalLM(metaclass=DummyObject):
-    _backends = ["torch"]
-
-    def __init__(self, *args, **kwargs):
-        requires_backends(self, ["torch"])
-
-
-class CohereModel(metaclass=DummyObject):
-    _backends = ["torch"]
-
-    def __init__(self, *args, **kwargs):
-        requires_backends(self, ["torch"])
-
-
-class CoherePreTrainedModel(metaclass=DummyObject):
-    _backends = ["torch"]
-
-    def __init__(self, *args, **kwargs):
-        requires_backends(self, ["torch"])
-
-
-class Cohere2ForCausalLM(metaclass=DummyObject):
-    _backends = ["torch"]
-
-    def __init__(self, *args, **kwargs):
-        requires_backends(self, ["torch"])
-
-
-class Cohere2Model(metaclass=DummyObject):
-    _backends = ["torch"]
-
-    def __init__(self, *args, **kwargs):
-        requires_backends(self, ["torch"])
-
-
-class Cohere2PreTrainedModel(metaclass=DummyObject):
-    _backends = ["torch"]
-
-    def __init__(self, *args, **kwargs):
-        requires_backends(self, ["torch"])
-
-
-class ColPaliForRetrieval(metaclass=DummyObject):
-    _backends = ["torch"]
-
-    def __init__(self, *args, **kwargs):
-        requires_backends(self, ["torch"])
-
-
-class ColPaliPreTrainedModel(metaclass=DummyObject):
-    _backends = ["torch"]
-
-    def __init__(self, *args, **kwargs):
-        requires_backends(self, ["torch"])
-
-
-class ConditionalDetrForObjectDetection(metaclass=DummyObject):
-    _backends = ["torch"]
-
-    def __init__(self, *args, **kwargs):
-        requires_backends(self, ["torch"])
-
-
-class ConditionalDetrForSegmentation(metaclass=DummyObject):
-    _backends = ["torch"]
-
-    def __init__(self, *args, **kwargs):
-        requires_backends(self, ["torch"])
-
-
-class ConditionalDetrModel(metaclass=DummyObject):
-    _backends = ["torch"]
-
-    def __init__(self, *args, **kwargs):
-        requires_backends(self, ["torch"])
-
-
-class ConditionalDetrPreTrainedModel(metaclass=DummyObject):
-    _backends = ["torch"]
-
-    def __init__(self, *args, **kwargs):
-        requires_backends(self, ["torch"])
-
-
-class ConvBertForMaskedLM(metaclass=DummyObject):
-    _backends = ["torch"]
-
-    def __init__(self, *args, **kwargs):
-        requires_backends(self, ["torch"])
-
-
-class ConvBertForMultipleChoice(metaclass=DummyObject):
-    _backends = ["torch"]
-
-    def __init__(self, *args, **kwargs):
-        requires_backends(self, ["torch"])
-
-
-class ConvBertForQuestionAnswering(metaclass=DummyObject):
-    _backends = ["torch"]
-
-    def __init__(self, *args, **kwargs):
-        requires_backends(self, ["torch"])
-
-
-class ConvBertForSequenceClassification(metaclass=DummyObject):
-    _backends = ["torch"]
-
-    def __init__(self, *args, **kwargs):
-        requires_backends(self, ["torch"])
-
-
-class ConvBertForTokenClassification(metaclass=DummyObject):
-    _backends = ["torch"]
-
-    def __init__(self, *args, **kwargs):
-        requires_backends(self, ["torch"])
-
-
-class ConvBertModel(metaclass=DummyObject):
-    _backends = ["torch"]
-
-    def __init__(self, *args, **kwargs):
-        requires_backends(self, ["torch"])
-
-
-class ConvBertPreTrainedModel(metaclass=DummyObject):
-    _backends = ["torch"]
-
-    def __init__(self, *args, **kwargs):
-        requires_backends(self, ["torch"])
-
-
-def load_tf_weights_in_convbert(*args, **kwargs):
-    requires_backends(load_tf_weights_in_convbert, ["torch"])
-
-
-class ConvNextBackbone(metaclass=DummyObject):
-    _backends = ["torch"]
-
-    def __init__(self, *args, **kwargs):
-        requires_backends(self, ["torch"])
-
-
-class ConvNextForImageClassification(metaclass=DummyObject):
-    _backends = ["torch"]
-
-    def __init__(self, *args, **kwargs):
-        requires_backends(self, ["torch"])
-
-
-class ConvNextModel(metaclass=DummyObject):
-    _backends = ["torch"]
-
-    def __init__(self, *args, **kwargs):
-        requires_backends(self, ["torch"])
-
-
-class ConvNextPreTrainedModel(metaclass=DummyObject):
-    _backends = ["torch"]
-
-    def __init__(self, *args, **kwargs):
-        requires_backends(self, ["torch"])
-
-
-class ConvNextV2Backbone(metaclass=DummyObject):
-    _backends = ["torch"]
-
-    def __init__(self, *args, **kwargs):
-        requires_backends(self, ["torch"])
-
-
-class ConvNextV2ForImageClassification(metaclass=DummyObject):
-    _backends = ["torch"]
-
-    def __init__(self, *args, **kwargs):
-        requires_backends(self, ["torch"])
-
-
-class ConvNextV2Model(metaclass=DummyObject):
-    _backends = ["torch"]
-
-    def __init__(self, *args, **kwargs):
-        requires_backends(self, ["torch"])
-
-
-class ConvNextV2PreTrainedModel(metaclass=DummyObject):
-    _backends = ["torch"]
-
-    def __init__(self, *args, **kwargs):
-        requires_backends(self, ["torch"])
-
-
-class CpmAntForCausalLM(metaclass=DummyObject):
-    _backends = ["torch"]
-
-    def __init__(self, *args, **kwargs):
-        requires_backends(self, ["torch"])
-
-
-class CpmAntModel(metaclass=DummyObject):
-    _backends = ["torch"]
-
-    def __init__(self, *args, **kwargs):
-        requires_backends(self, ["torch"])
-
-
-class CpmAntPreTrainedModel(metaclass=DummyObject):
-    _backends = ["torch"]
-
-    def __init__(self, *args, **kwargs):
-        requires_backends(self, ["torch"])
-
-
-class CTRLForSequenceClassification(metaclass=DummyObject):
-    _backends = ["torch"]
-
-    def __init__(self, *args, **kwargs):
-        requires_backends(self, ["torch"])
-
-
-class CTRLLMHeadModel(metaclass=DummyObject):
-    _backends = ["torch"]
-
-    def __init__(self, *args, **kwargs):
-        requires_backends(self, ["torch"])
-
-
-class CTRLModel(metaclass=DummyObject):
-    _backends = ["torch"]
-
-    def __init__(self, *args, **kwargs):
-        requires_backends(self, ["torch"])
-
-
-class CTRLPreTrainedModel(metaclass=DummyObject):
-    _backends = ["torch"]
-
-    def __init__(self, *args, **kwargs):
-        requires_backends(self, ["torch"])
-
-
-class CvtForImageClassification(metaclass=DummyObject):
-    _backends = ["torch"]
-
-    def __init__(self, *args, **kwargs):
-        requires_backends(self, ["torch"])
-
-
-class CvtModel(metaclass=DummyObject):
-    _backends = ["torch"]
-
-    def __init__(self, *args, **kwargs):
-        requires_backends(self, ["torch"])
-
-
-class CvtPreTrainedModel(metaclass=DummyObject):
-    _backends = ["torch"]
-
-    def __init__(self, *args, **kwargs):
-        requires_backends(self, ["torch"])
-
-
-class DFineForObjectDetection(metaclass=DummyObject):
-    _backends = ["torch"]
-
-    def __init__(self, *args, **kwargs):
-        requires_backends(self, ["torch"])
-
-
-class DFineModel(metaclass=DummyObject):
-    _backends = ["torch"]
-
-    def __init__(self, *args, **kwargs):
-        requires_backends(self, ["torch"])
-
-
-class DFinePreTrainedModel(metaclass=DummyObject):
-    _backends = ["torch"]
-
-    def __init__(self, *args, **kwargs):
-        requires_backends(self, ["torch"])
-
-
-class DabDetrForObjectDetection(metaclass=DummyObject):
-    _backends = ["torch"]
-
-    def __init__(self, *args, **kwargs):
-        requires_backends(self, ["torch"])
-
-
-class DabDetrModel(metaclass=DummyObject):
-    _backends = ["torch"]
-
-    def __init__(self, *args, **kwargs):
-        requires_backends(self, ["torch"])
-
-
-class DabDetrPreTrainedModel(metaclass=DummyObject):
-    _backends = ["torch"]
-
-    def __init__(self, *args, **kwargs):
-        requires_backends(self, ["torch"])
-
-
-class DacModel(metaclass=DummyObject):
-    _backends = ["torch"]
-
-    def __init__(self, *args, **kwargs):
-        requires_backends(self, ["torch"])
-
-
-class DacPreTrainedModel(metaclass=DummyObject):
-    _backends = ["torch"]
-
-    def __init__(self, *args, **kwargs):
-        requires_backends(self, ["torch"])
-
-
-class Data2VecAudioForAudioFrameClassification(metaclass=DummyObject):
-    _backends = ["torch"]
-
-    def __init__(self, *args, **kwargs):
-        requires_backends(self, ["torch"])
-
-
-class Data2VecAudioForCTC(metaclass=DummyObject):
-    _backends = ["torch"]
-
-    def __init__(self, *args, **kwargs):
-        requires_backends(self, ["torch"])
-
-
-class Data2VecAudioForSequenceClassification(metaclass=DummyObject):
-    _backends = ["torch"]
-
-    def __init__(self, *args, **kwargs):
-        requires_backends(self, ["torch"])
-
-
-class Data2VecAudioForXVector(metaclass=DummyObject):
-    _backends = ["torch"]
-
-    def __init__(self, *args, **kwargs):
-        requires_backends(self, ["torch"])
-
-
-class Data2VecAudioModel(metaclass=DummyObject):
-    _backends = ["torch"]
-
-    def __init__(self, *args, **kwargs):
-        requires_backends(self, ["torch"])
-
-
-class Data2VecAudioPreTrainedModel(metaclass=DummyObject):
-    _backends = ["torch"]
-
-    def __init__(self, *args, **kwargs):
-        requires_backends(self, ["torch"])
-
-
-class Data2VecTextForCausalLM(metaclass=DummyObject):
-    _backends = ["torch"]
-
-    def __init__(self, *args, **kwargs):
-        requires_backends(self, ["torch"])
-
-
-class Data2VecTextForMaskedLM(metaclass=DummyObject):
-    _backends = ["torch"]
-
-    def __init__(self, *args, **kwargs):
-        requires_backends(self, ["torch"])
-
-
-class Data2VecTextForMultipleChoice(metaclass=DummyObject):
-    _backends = ["torch"]
-
-    def __init__(self, *args, **kwargs):
-        requires_backends(self, ["torch"])
-
-
-class Data2VecTextForQuestionAnswering(metaclass=DummyObject):
-    _backends = ["torch"]
-
-    def __init__(self, *args, **kwargs):
-        requires_backends(self, ["torch"])
-
-
-class Data2VecTextForSequenceClassification(metaclass=DummyObject):
-    _backends = ["torch"]
-
-    def __init__(self, *args, **kwargs):
-        requires_backends(self, ["torch"])
-
-
-class Data2VecTextForTokenClassification(metaclass=DummyObject):
-    _backends = ["torch"]
-
-    def __init__(self, *args, **kwargs):
-        requires_backends(self, ["torch"])
-
-
-class Data2VecTextModel(metaclass=DummyObject):
-    _backends = ["torch"]
-
-    def __init__(self, *args, **kwargs):
-        requires_backends(self, ["torch"])
-
-
-class Data2VecTextPreTrainedModel(metaclass=DummyObject):
-    _backends = ["torch"]
-
-    def __init__(self, *args, **kwargs):
-        requires_backends(self, ["torch"])
-
-
-class Data2VecVisionForImageClassification(metaclass=DummyObject):
-    _backends = ["torch"]
-
-    def __init__(self, *args, **kwargs):
-        requires_backends(self, ["torch"])
-
-
-class Data2VecVisionForSemanticSegmentation(metaclass=DummyObject):
-    _backends = ["torch"]
-
-    def __init__(self, *args, **kwargs):
-        requires_backends(self, ["torch"])
-
-
-class Data2VecVisionModel(metaclass=DummyObject):
-    _backends = ["torch"]
-
-    def __init__(self, *args, **kwargs):
-        requires_backends(self, ["torch"])
-
-
-class Data2VecVisionPreTrainedModel(metaclass=DummyObject):
-    _backends = ["torch"]
-
-    def __init__(self, *args, **kwargs):
-        requires_backends(self, ["torch"])
-
-
-class DbrxForCausalLM(metaclass=DummyObject):
-    _backends = ["torch"]
-
-    def __init__(self, *args, **kwargs):
-        requires_backends(self, ["torch"])
-
-
-class DbrxModel(metaclass=DummyObject):
-    _backends = ["torch"]
-
-    def __init__(self, *args, **kwargs):
-        requires_backends(self, ["torch"])
-
-
-class DbrxPreTrainedModel(metaclass=DummyObject):
-    _backends = ["torch"]
-
-    def __init__(self, *args, **kwargs):
-        requires_backends(self, ["torch"])
-
-
-class DebertaForMaskedLM(metaclass=DummyObject):
-    _backends = ["torch"]
-
-    def __init__(self, *args, **kwargs):
-        requires_backends(self, ["torch"])
-
-
-class DebertaForQuestionAnswering(metaclass=DummyObject):
-    _backends = ["torch"]
-
-    def __init__(self, *args, **kwargs):
-        requires_backends(self, ["torch"])
-
-
-class DebertaForSequenceClassification(metaclass=DummyObject):
-    _backends = ["torch"]
-
-    def __init__(self, *args, **kwargs):
-        requires_backends(self, ["torch"])
-
-
-class DebertaForTokenClassification(metaclass=DummyObject):
-    _backends = ["torch"]
-
-    def __init__(self, *args, **kwargs):
-        requires_backends(self, ["torch"])
-
-
-class DebertaModel(metaclass=DummyObject):
-    _backends = ["torch"]
-
-    def __init__(self, *args, **kwargs):
-        requires_backends(self, ["torch"])
-
-
-class DebertaPreTrainedModel(metaclass=DummyObject):
-    _backends = ["torch"]
-
-    def __init__(self, *args, **kwargs):
-        requires_backends(self, ["torch"])
-
-
-class DebertaV2ForMaskedLM(metaclass=DummyObject):
-    _backends = ["torch"]
-
-    def __init__(self, *args, **kwargs):
-        requires_backends(self, ["torch"])
-
-
-class DebertaV2ForMultipleChoice(metaclass=DummyObject):
-    _backends = ["torch"]
-
-    def __init__(self, *args, **kwargs):
-        requires_backends(self, ["torch"])
-
-
-class DebertaV2ForQuestionAnswering(metaclass=DummyObject):
-    _backends = ["torch"]
-
-    def __init__(self, *args, **kwargs):
-        requires_backends(self, ["torch"])
-
-
-class DebertaV2ForSequenceClassification(metaclass=DummyObject):
-    _backends = ["torch"]
-
-    def __init__(self, *args, **kwargs):
-        requires_backends(self, ["torch"])
-
-
-class DebertaV2ForTokenClassification(metaclass=DummyObject):
-    _backends = ["torch"]
-
-    def __init__(self, *args, **kwargs):
-        requires_backends(self, ["torch"])
-
-
-class DebertaV2Model(metaclass=DummyObject):
-    _backends = ["torch"]
-
-    def __init__(self, *args, **kwargs):
-        requires_backends(self, ["torch"])
-
-
-class DebertaV2PreTrainedModel(metaclass=DummyObject):
-    _backends = ["torch"]
-
-    def __init__(self, *args, **kwargs):
-        requires_backends(self, ["torch"])
-
-
-class DecisionTransformerGPT2Model(metaclass=DummyObject):
-    _backends = ["torch"]
-
-    def __init__(self, *args, **kwargs):
-        requires_backends(self, ["torch"])
-
-
-class DecisionTransformerGPT2PreTrainedModel(metaclass=DummyObject):
-    _backends = ["torch"]
-
-    def __init__(self, *args, **kwargs):
-        requires_backends(self, ["torch"])
-
-
-class DecisionTransformerModel(metaclass=DummyObject):
-    _backends = ["torch"]
-
-    def __init__(self, *args, **kwargs):
-        requires_backends(self, ["torch"])
-
-
-class DecisionTransformerPreTrainedModel(metaclass=DummyObject):
-    _backends = ["torch"]
-
-    def __init__(self, *args, **kwargs):
-        requires_backends(self, ["torch"])
-
-
-class DeepseekV3ForCausalLM(metaclass=DummyObject):
-    _backends = ["torch"]
-
-    def __init__(self, *args, **kwargs):
-        requires_backends(self, ["torch"])
-
-
-class DeepseekV3Model(metaclass=DummyObject):
-    _backends = ["torch"]
-
-    def __init__(self, *args, **kwargs):
-        requires_backends(self, ["torch"])
-
-
-class DeepseekV3PreTrainedModel(metaclass=DummyObject):
-    _backends = ["torch"]
-
-    def __init__(self, *args, **kwargs):
-        requires_backends(self, ["torch"])
-
-
-class DeformableDetrForObjectDetection(metaclass=DummyObject):
-    _backends = ["torch"]
-
-    def __init__(self, *args, **kwargs):
-        requires_backends(self, ["torch"])
-
-
-class DeformableDetrModel(metaclass=DummyObject):
-    _backends = ["torch"]
-
-    def __init__(self, *args, **kwargs):
-        requires_backends(self, ["torch"])
-
-
-class DeformableDetrPreTrainedModel(metaclass=DummyObject):
-    _backends = ["torch"]
-
-    def __init__(self, *args, **kwargs):
-        requires_backends(self, ["torch"])
-
-
-class DeiTForImageClassification(metaclass=DummyObject):
-    _backends = ["torch"]
-
-    def __init__(self, *args, **kwargs):
-        requires_backends(self, ["torch"])
-
-
-class DeiTForImageClassificationWithTeacher(metaclass=DummyObject):
-    _backends = ["torch"]
-
-    def __init__(self, *args, **kwargs):
-        requires_backends(self, ["torch"])
-
-
-class DeiTForMaskedImageModeling(metaclass=DummyObject):
-    _backends = ["torch"]
-
-    def __init__(self, *args, **kwargs):
-        requires_backends(self, ["torch"])
-
-
-class DeiTModel(metaclass=DummyObject):
-    _backends = ["torch"]
-
-    def __init__(self, *args, **kwargs):
-        requires_backends(self, ["torch"])
-
-
-class DeiTPreTrainedModel(metaclass=DummyObject):
-    _backends = ["torch"]
-
-    def __init__(self, *args, **kwargs):
-        requires_backends(self, ["torch"])
-
-
-class DetaForObjectDetection(metaclass=DummyObject):
-    _backends = ["torch"]
-
-    def __init__(self, *args, **kwargs):
-        requires_backends(self, ["torch"])
-
-
-class DetaModel(metaclass=DummyObject):
-    _backends = ["torch"]
-
-    def __init__(self, *args, **kwargs):
-        requires_backends(self, ["torch"])
-
-
-class DetaPreTrainedModel(metaclass=DummyObject):
-    _backends = ["torch"]
-
-    def __init__(self, *args, **kwargs):
-        requires_backends(self, ["torch"])
-
-
-class EfficientFormerForImageClassification(metaclass=DummyObject):
-    _backends = ["torch"]
-
-    def __init__(self, *args, **kwargs):
-        requires_backends(self, ["torch"])
-
-
-class EfficientFormerForImageClassificationWithTeacher(metaclass=DummyObject):
-    _backends = ["torch"]
-
-    def __init__(self, *args, **kwargs):
-        requires_backends(self, ["torch"])
-
-
-class EfficientFormerModel(metaclass=DummyObject):
-    _backends = ["torch"]
-
-    def __init__(self, *args, **kwargs):
-        requires_backends(self, ["torch"])
-
-
-class EfficientFormerPreTrainedModel(metaclass=DummyObject):
-    _backends = ["torch"]
-
-    def __init__(self, *args, **kwargs):
-        requires_backends(self, ["torch"])
-
-
-class ErnieMForInformationExtraction(metaclass=DummyObject):
-    _backends = ["torch"]
-
-    def __init__(self, *args, **kwargs):
-        requires_backends(self, ["torch"])
-
-
-class ErnieMForMultipleChoice(metaclass=DummyObject):
-    _backends = ["torch"]
-
-    def __init__(self, *args, **kwargs):
-        requires_backends(self, ["torch"])
-
-
-class ErnieMForQuestionAnswering(metaclass=DummyObject):
-    _backends = ["torch"]
-
-    def __init__(self, *args, **kwargs):
-        requires_backends(self, ["torch"])
-
-
-class ErnieMForSequenceClassification(metaclass=DummyObject):
-    _backends = ["torch"]
-
-    def __init__(self, *args, **kwargs):
-        requires_backends(self, ["torch"])
-
-
-class ErnieMForTokenClassification(metaclass=DummyObject):
-    _backends = ["torch"]
-
-    def __init__(self, *args, **kwargs):
-        requires_backends(self, ["torch"])
-
-
-class ErnieMModel(metaclass=DummyObject):
-    _backends = ["torch"]
-
-    def __init__(self, *args, **kwargs):
-        requires_backends(self, ["torch"])
-
-
-class ErnieMPreTrainedModel(metaclass=DummyObject):
-    _backends = ["torch"]
-
-    def __init__(self, *args, **kwargs):
-        requires_backends(self, ["torch"])
-
-
-class GPTSanJapaneseForConditionalGeneration(metaclass=DummyObject):
-    _backends = ["torch"]
-
-    def __init__(self, *args, **kwargs):
-        requires_backends(self, ["torch"])
-
-
-class GPTSanJapaneseModel(metaclass=DummyObject):
-    _backends = ["torch"]
-
-    def __init__(self, *args, **kwargs):
-        requires_backends(self, ["torch"])
-
-
-class GPTSanJapanesePreTrainedModel(metaclass=DummyObject):
-    _backends = ["torch"]
-
-    def __init__(self, *args, **kwargs):
-        requires_backends(self, ["torch"])
-
-
-class GraphormerForGraphClassification(metaclass=DummyObject):
-    _backends = ["torch"]
-
-    def __init__(self, *args, **kwargs):
-        requires_backends(self, ["torch"])
-
-
-class GraphormerModel(metaclass=DummyObject):
-    _backends = ["torch"]
-
-    def __init__(self, *args, **kwargs):
-        requires_backends(self, ["torch"])
-
-
-class GraphormerPreTrainedModel(metaclass=DummyObject):
-    _backends = ["torch"]
-
-    def __init__(self, *args, **kwargs):
-        requires_backends(self, ["torch"])
-
-
-class JukeboxModel(metaclass=DummyObject):
-    _backends = ["torch"]
-
-    def __init__(self, *args, **kwargs):
-        requires_backends(self, ["torch"])
-
-
-class JukeboxPreTrainedModel(metaclass=DummyObject):
-    _backends = ["torch"]
-
-    def __init__(self, *args, **kwargs):
-        requires_backends(self, ["torch"])
-
-
-class JukeboxPrior(metaclass=DummyObject):
-    _backends = ["torch"]
-
-    def __init__(self, *args, **kwargs):
-        requires_backends(self, ["torch"])
-
-
-class JukeboxVQVAE(metaclass=DummyObject):
-    _backends = ["torch"]
-
-    def __init__(self, *args, **kwargs):
-        requires_backends(self, ["torch"])
-
-
-class MCTCTForCTC(metaclass=DummyObject):
-    _backends = ["torch"]
-
-    def __init__(self, *args, **kwargs):
-        requires_backends(self, ["torch"])
-
-
-class MCTCTModel(metaclass=DummyObject):
-    _backends = ["torch"]
-
-    def __init__(self, *args, **kwargs):
-        requires_backends(self, ["torch"])
-
-
-class MCTCTPreTrainedModel(metaclass=DummyObject):
-    _backends = ["torch"]
-
-    def __init__(self, *args, **kwargs):
-        requires_backends(self, ["torch"])
-
-
-class MegaForCausalLM(metaclass=DummyObject):
-    _backends = ["torch"]
-
-    def __init__(self, *args, **kwargs):
-        requires_backends(self, ["torch"])
-
-
-class MegaForMaskedLM(metaclass=DummyObject):
-    _backends = ["torch"]
-
-    def __init__(self, *args, **kwargs):
-        requires_backends(self, ["torch"])
-
-
-class MegaForMultipleChoice(metaclass=DummyObject):
-    _backends = ["torch"]
-
-    def __init__(self, *args, **kwargs):
-        requires_backends(self, ["torch"])
-
-
-class MegaForQuestionAnswering(metaclass=DummyObject):
-    _backends = ["torch"]
-
-    def __init__(self, *args, **kwargs):
-        requires_backends(self, ["torch"])
-
-
-class MegaForSequenceClassification(metaclass=DummyObject):
-    _backends = ["torch"]
-
-    def __init__(self, *args, **kwargs):
-        requires_backends(self, ["torch"])
-
-
-class MegaForTokenClassification(metaclass=DummyObject):
-    _backends = ["torch"]
-
-    def __init__(self, *args, **kwargs):
-        requires_backends(self, ["torch"])
-
-
-class MegaModel(metaclass=DummyObject):
-    _backends = ["torch"]
-
-    def __init__(self, *args, **kwargs):
-        requires_backends(self, ["torch"])
-
-
-class MegaPreTrainedModel(metaclass=DummyObject):
-    _backends = ["torch"]
-
-    def __init__(self, *args, **kwargs):
-        requires_backends(self, ["torch"])
-
-
-class MMBTForClassification(metaclass=DummyObject):
-    _backends = ["torch"]
-
-    def __init__(self, *args, **kwargs):
-        requires_backends(self, ["torch"])
-
-
-class MMBTModel(metaclass=DummyObject):
-    _backends = ["torch"]
-
-    def __init__(self, *args, **kwargs):
-        requires_backends(self, ["torch"])
-
-
-class ModalEmbeddings(metaclass=DummyObject):
-    _backends = ["torch"]
-
-    def __init__(self, *args, **kwargs):
-        requires_backends(self, ["torch"])
-
-
-class NatBackbone(metaclass=DummyObject):
-    _backends = ["torch"]
-
-    def __init__(self, *args, **kwargs):
-        requires_backends(self, ["torch"])
-
-
-class NatForImageClassification(metaclass=DummyObject):
-    _backends = ["torch"]
-
-    def __init__(self, *args, **kwargs):
-        requires_backends(self, ["torch"])
-
-
-class NatModel(metaclass=DummyObject):
-    _backends = ["torch"]
-
-    def __init__(self, *args, **kwargs):
-        requires_backends(self, ["torch"])
-
-
-class NatPreTrainedModel(metaclass=DummyObject):
-    _backends = ["torch"]
-
-    def __init__(self, *args, **kwargs):
-        requires_backends(self, ["torch"])
-
-
-class NezhaForMaskedLM(metaclass=DummyObject):
-    _backends = ["torch"]
-
-    def __init__(self, *args, **kwargs):
-        requires_backends(self, ["torch"])
-
-
-class NezhaForMultipleChoice(metaclass=DummyObject):
-    _backends = ["torch"]
-
-    def __init__(self, *args, **kwargs):
-        requires_backends(self, ["torch"])
-
-
-class NezhaForNextSentencePrediction(metaclass=DummyObject):
-    _backends = ["torch"]
-
-    def __init__(self, *args, **kwargs):
-        requires_backends(self, ["torch"])
-
-
-class NezhaForPreTraining(metaclass=DummyObject):
-    _backends = ["torch"]
-
-    def __init__(self, *args, **kwargs):
-        requires_backends(self, ["torch"])
-
-
-class NezhaForQuestionAnswering(metaclass=DummyObject):
-    _backends = ["torch"]
-
-    def __init__(self, *args, **kwargs):
-        requires_backends(self, ["torch"])
-
-
-class NezhaForSequenceClassification(metaclass=DummyObject):
-    _backends = ["torch"]
-
-    def __init__(self, *args, **kwargs):
-        requires_backends(self, ["torch"])
-
-
-class NezhaForTokenClassification(metaclass=DummyObject):
-    _backends = ["torch"]
-
-    def __init__(self, *args, **kwargs):
-        requires_backends(self, ["torch"])
-
-
-class NezhaModel(metaclass=DummyObject):
-    _backends = ["torch"]
-
-    def __init__(self, *args, **kwargs):
-        requires_backends(self, ["torch"])
-
-
-class NezhaPreTrainedModel(metaclass=DummyObject):
-    _backends = ["torch"]
-
-    def __init__(self, *args, **kwargs):
-        requires_backends(self, ["torch"])
-
-
-class OpenLlamaForCausalLM(metaclass=DummyObject):
-    _backends = ["torch"]
-
-    def __init__(self, *args, **kwargs):
-        requires_backends(self, ["torch"])
-
-
-class OpenLlamaForSequenceClassification(metaclass=DummyObject):
-    _backends = ["torch"]
-
-    def __init__(self, *args, **kwargs):
-        requires_backends(self, ["torch"])
-
-
-class OpenLlamaModel(metaclass=DummyObject):
-    _backends = ["torch"]
-
-    def __init__(self, *args, **kwargs):
-        requires_backends(self, ["torch"])
-
-
-class OpenLlamaPreTrainedModel(metaclass=DummyObject):
-    _backends = ["torch"]
-
-    def __init__(self, *args, **kwargs):
-        requires_backends(self, ["torch"])
-
-
-class QDQBertForMaskedLM(metaclass=DummyObject):
-    _backends = ["torch"]
-
-    def __init__(self, *args, **kwargs):
-        requires_backends(self, ["torch"])
-
-
-class QDQBertForMultipleChoice(metaclass=DummyObject):
-    _backends = ["torch"]
-
-    def __init__(self, *args, **kwargs):
-        requires_backends(self, ["torch"])
-
-
-class QDQBertForNextSentencePrediction(metaclass=DummyObject):
-    _backends = ["torch"]
-
-    def __init__(self, *args, **kwargs):
-        requires_backends(self, ["torch"])
-
-
-class QDQBertForQuestionAnswering(metaclass=DummyObject):
-    _backends = ["torch"]
-
-    def __init__(self, *args, **kwargs):
-        requires_backends(self, ["torch"])
-
-
-class QDQBertForSequenceClassification(metaclass=DummyObject):
-    _backends = ["torch"]
-
-    def __init__(self, *args, **kwargs):
-        requires_backends(self, ["torch"])
-
-
-class QDQBertForTokenClassification(metaclass=DummyObject):
-    _backends = ["torch"]
-
-    def __init__(self, *args, **kwargs):
-        requires_backends(self, ["torch"])
-
-
-class QDQBertLMHeadModel(metaclass=DummyObject):
-    _backends = ["torch"]
-
-    def __init__(self, *args, **kwargs):
-        requires_backends(self, ["torch"])
-
-
-class QDQBertModel(metaclass=DummyObject):
-    _backends = ["torch"]
-
-    def __init__(self, *args, **kwargs):
-        requires_backends(self, ["torch"])
-
-
-class QDQBertPreTrainedModel(metaclass=DummyObject):
-    _backends = ["torch"]
-
-    def __init__(self, *args, **kwargs):
-        requires_backends(self, ["torch"])
-
-
-def load_tf_weights_in_qdqbert(*args, **kwargs):
-    requires_backends(load_tf_weights_in_qdqbert, ["torch"])
-
-
-class RealmEmbedder(metaclass=DummyObject):
-    _backends = ["torch"]
-
-    def __init__(self, *args, **kwargs):
-        requires_backends(self, ["torch"])
-
-
-class RealmForOpenQA(metaclass=DummyObject):
-    _backends = ["torch"]
-
-    def __init__(self, *args, **kwargs):
-        requires_backends(self, ["torch"])
-
-
-class RealmKnowledgeAugEncoder(metaclass=DummyObject):
-    _backends = ["torch"]
-
-    def __init__(self, *args, **kwargs):
-        requires_backends(self, ["torch"])
-
-
-class RealmPreTrainedModel(metaclass=DummyObject):
-    _backends = ["torch"]
-
-    def __init__(self, *args, **kwargs):
-        requires_backends(self, ["torch"])
-
-
-class RealmReader(metaclass=DummyObject):
-    _backends = ["torch"]
-
-    def __init__(self, *args, **kwargs):
-        requires_backends(self, ["torch"])
-
-
-class RealmRetriever(metaclass=DummyObject):
-    _backends = ["torch"]
-
-    def __init__(self, *args, **kwargs):
-        requires_backends(self, ["torch"])
-
-
-class RealmScorer(metaclass=DummyObject):
-    _backends = ["torch"]
-
-    def __init__(self, *args, **kwargs):
-        requires_backends(self, ["torch"])
-
-
-def load_tf_weights_in_realm(*args, **kwargs):
-    requires_backends(load_tf_weights_in_realm, ["torch"])
-
-
-class RetriBertModel(metaclass=DummyObject):
-    _backends = ["torch"]
-
-    def __init__(self, *args, **kwargs):
-        requires_backends(self, ["torch"])
-
-
-class RetriBertPreTrainedModel(metaclass=DummyObject):
-    _backends = ["torch"]
-
-    def __init__(self, *args, **kwargs):
-        requires_backends(self, ["torch"])
-
-
-class Speech2Text2ForCausalLM(metaclass=DummyObject):
-    _backends = ["torch"]
-
-    def __init__(self, *args, **kwargs):
-        requires_backends(self, ["torch"])
-
-
-class Speech2Text2PreTrainedModel(metaclass=DummyObject):
-    _backends = ["torch"]
-
-    def __init__(self, *args, **kwargs):
-        requires_backends(self, ["torch"])
-
-
-class TrajectoryTransformerModel(metaclass=DummyObject):
-    _backends = ["torch"]
-
-    def __init__(self, *args, **kwargs):
-        requires_backends(self, ["torch"])
-
-
-class TrajectoryTransformerPreTrainedModel(metaclass=DummyObject):
-    _backends = ["torch"]
-
-    def __init__(self, *args, **kwargs):
-        requires_backends(self, ["torch"])
-
-
-class AdaptiveEmbedding(metaclass=DummyObject):
-    _backends = ["torch"]
-
-    def __init__(self, *args, **kwargs):
-        requires_backends(self, ["torch"])
-
-
-class TransfoXLForSequenceClassification(metaclass=DummyObject):
-    _backends = ["torch"]
-
-    def __init__(self, *args, **kwargs):
-        requires_backends(self, ["torch"])
-
-
-class TransfoXLLMHeadModel(metaclass=DummyObject):
-    _backends = ["torch"]
-
-    def __init__(self, *args, **kwargs):
-        requires_backends(self, ["torch"])
-
-
-class TransfoXLModel(metaclass=DummyObject):
-    _backends = ["torch"]
-
-    def __init__(self, *args, **kwargs):
-        requires_backends(self, ["torch"])
-
-
-class TransfoXLPreTrainedModel(metaclass=DummyObject):
-    _backends = ["torch"]
-
-    def __init__(self, *args, **kwargs):
-        requires_backends(self, ["torch"])
-
-
-def load_tf_weights_in_transfo_xl(*args, **kwargs):
-    requires_backends(load_tf_weights_in_transfo_xl, ["torch"])
-
-
-class TvltForAudioVisualClassification(metaclass=DummyObject):
-    _backends = ["torch"]
-
-    def __init__(self, *args, **kwargs):
-        requires_backends(self, ["torch"])
-
-
-class TvltForPreTraining(metaclass=DummyObject):
-    _backends = ["torch"]
-
-    def __init__(self, *args, **kwargs):
-        requires_backends(self, ["torch"])
-
-
-class TvltModel(metaclass=DummyObject):
-    _backends = ["torch"]
-
-    def __init__(self, *args, **kwargs):
-        requires_backends(self, ["torch"])
-
-
-class TvltPreTrainedModel(metaclass=DummyObject):
-    _backends = ["torch"]
-
-    def __init__(self, *args, **kwargs):
-        requires_backends(self, ["torch"])
-
-
-class VanForImageClassification(metaclass=DummyObject):
-    _backends = ["torch"]
-
-    def __init__(self, *args, **kwargs):
-        requires_backends(self, ["torch"])
-
-
-class VanModel(metaclass=DummyObject):
-    _backends = ["torch"]
-
-    def __init__(self, *args, **kwargs):
-        requires_backends(self, ["torch"])
-
-
-class VanPreTrainedModel(metaclass=DummyObject):
-    _backends = ["torch"]
-
-    def __init__(self, *args, **kwargs):
-        requires_backends(self, ["torch"])
-
-
-class ViTHybridForImageClassification(metaclass=DummyObject):
-    _backends = ["torch"]
-
-    def __init__(self, *args, **kwargs):
-        requires_backends(self, ["torch"])
-
-
-class ViTHybridModel(metaclass=DummyObject):
-    _backends = ["torch"]
-
-    def __init__(self, *args, **kwargs):
-        requires_backends(self, ["torch"])
-
-
-class ViTHybridPreTrainedModel(metaclass=DummyObject):
-    _backends = ["torch"]
-
-    def __init__(self, *args, **kwargs):
-        requires_backends(self, ["torch"])
-
-
-class XLMProphetNetDecoder(metaclass=DummyObject):
-    _backends = ["torch"]
-
-    def __init__(self, *args, **kwargs):
-        requires_backends(self, ["torch"])
-
-
-class XLMProphetNetEncoder(metaclass=DummyObject):
-    _backends = ["torch"]
-
-    def __init__(self, *args, **kwargs):
-        requires_backends(self, ["torch"])
-
-
-class XLMProphetNetForCausalLM(metaclass=DummyObject):
-    _backends = ["torch"]
-
-    def __init__(self, *args, **kwargs):
-        requires_backends(self, ["torch"])
-
-
-class XLMProphetNetForConditionalGeneration(metaclass=DummyObject):
-    _backends = ["torch"]
-
-    def __init__(self, *args, **kwargs):
-        requires_backends(self, ["torch"])
-
-
-class XLMProphetNetModel(metaclass=DummyObject):
-    _backends = ["torch"]
-
-    def __init__(self, *args, **kwargs):
-        requires_backends(self, ["torch"])
-
-
-class XLMProphetNetPreTrainedModel(metaclass=DummyObject):
-    _backends = ["torch"]
-
-    def __init__(self, *args, **kwargs):
-        requires_backends(self, ["torch"])
-
-
-class DepthAnythingForDepthEstimation(metaclass=DummyObject):
-    _backends = ["torch"]
-
-    def __init__(self, *args, **kwargs):
-        requires_backends(self, ["torch"])
-
-
-class DepthAnythingPreTrainedModel(metaclass=DummyObject):
-    _backends = ["torch"]
-
-    def __init__(self, *args, **kwargs):
-        requires_backends(self, ["torch"])
-
-
-class DepthProForDepthEstimation(metaclass=DummyObject):
-    _backends = ["torch"]
-
-    def __init__(self, *args, **kwargs):
-        requires_backends(self, ["torch"])
-
-
-class DepthProModel(metaclass=DummyObject):
-    _backends = ["torch"]
-
-    def __init__(self, *args, **kwargs):
-        requires_backends(self, ["torch"])
-
-
-class DepthProPreTrainedModel(metaclass=DummyObject):
-    _backends = ["torch"]
-
-    def __init__(self, *args, **kwargs):
-        requires_backends(self, ["torch"])
-
-
-class DetrForObjectDetection(metaclass=DummyObject):
-    _backends = ["torch"]
-
-    def __init__(self, *args, **kwargs):
-        requires_backends(self, ["torch"])
-
-
-class DetrForSegmentation(metaclass=DummyObject):
-    _backends = ["torch"]
-
-    def __init__(self, *args, **kwargs):
-        requires_backends(self, ["torch"])
-
-
-class DetrModel(metaclass=DummyObject):
-    _backends = ["torch"]
-
-    def __init__(self, *args, **kwargs):
-        requires_backends(self, ["torch"])
-
-
-class DetrPreTrainedModel(metaclass=DummyObject):
-    _backends = ["torch"]
-
-    def __init__(self, *args, **kwargs):
-        requires_backends(self, ["torch"])
-
-
-class DiffLlamaForCausalLM(metaclass=DummyObject):
-    _backends = ["torch"]
-
-    def __init__(self, *args, **kwargs):
-        requires_backends(self, ["torch"])
-
-
-class DiffLlamaForQuestionAnswering(metaclass=DummyObject):
-    _backends = ["torch"]
-
-    def __init__(self, *args, **kwargs):
-        requires_backends(self, ["torch"])
-
-
-class DiffLlamaForSequenceClassification(metaclass=DummyObject):
-    _backends = ["torch"]
-
-    def __init__(self, *args, **kwargs):
-        requires_backends(self, ["torch"])
-
-
-class DiffLlamaForTokenClassification(metaclass=DummyObject):
-    _backends = ["torch"]
-
-    def __init__(self, *args, **kwargs):
-        requires_backends(self, ["torch"])
-
-
-class DiffLlamaModel(metaclass=DummyObject):
-    _backends = ["torch"]
-
-    def __init__(self, *args, **kwargs):
-        requires_backends(self, ["torch"])
-
-
-class DiffLlamaPreTrainedModel(metaclass=DummyObject):
-    _backends = ["torch"]
-
-    def __init__(self, *args, **kwargs):
-        requires_backends(self, ["torch"])
-
-
-class DinatBackbone(metaclass=DummyObject):
-    _backends = ["torch"]
-
-    def __init__(self, *args, **kwargs):
-        requires_backends(self, ["torch"])
-
-
-class DinatForImageClassification(metaclass=DummyObject):
-    _backends = ["torch"]
-
-    def __init__(self, *args, **kwargs):
-        requires_backends(self, ["torch"])
-
-
-class DinatModel(metaclass=DummyObject):
-    _backends = ["torch"]
-
-    def __init__(self, *args, **kwargs):
-        requires_backends(self, ["torch"])
-
-
-class DinatPreTrainedModel(metaclass=DummyObject):
-    _backends = ["torch"]
-
-    def __init__(self, *args, **kwargs):
-        requires_backends(self, ["torch"])
-
-
-class Dinov2Backbone(metaclass=DummyObject):
-    _backends = ["torch"]
-
-    def __init__(self, *args, **kwargs):
-        requires_backends(self, ["torch"])
-
-
-class Dinov2ForImageClassification(metaclass=DummyObject):
-    _backends = ["torch"]
-
-    def __init__(self, *args, **kwargs):
-        requires_backends(self, ["torch"])
-
-
-class Dinov2Model(metaclass=DummyObject):
-    _backends = ["torch"]
-
-    def __init__(self, *args, **kwargs):
-        requires_backends(self, ["torch"])
-
-
-class Dinov2PreTrainedModel(metaclass=DummyObject):
-    _backends = ["torch"]
-
-    def __init__(self, *args, **kwargs):
-        requires_backends(self, ["torch"])
-
-
-class Dinov2WithRegistersBackbone(metaclass=DummyObject):
-    _backends = ["torch"]
-
-    def __init__(self, *args, **kwargs):
-        requires_backends(self, ["torch"])
-
-
-class Dinov2WithRegistersForImageClassification(metaclass=DummyObject):
-    _backends = ["torch"]
-
-    def __init__(self, *args, **kwargs):
-        requires_backends(self, ["torch"])
-
-
-class Dinov2WithRegistersModel(metaclass=DummyObject):
-    _backends = ["torch"]
-
-    def __init__(self, *args, **kwargs):
-        requires_backends(self, ["torch"])
-
-
-class Dinov2WithRegistersPreTrainedModel(metaclass=DummyObject):
-    _backends = ["torch"]
-
-    def __init__(self, *args, **kwargs):
-        requires_backends(self, ["torch"])
-
-
-class DistilBertForMaskedLM(metaclass=DummyObject):
-    _backends = ["torch"]
-
-    def __init__(self, *args, **kwargs):
-        requires_backends(self, ["torch"])
-
-
-class DistilBertForMultipleChoice(metaclass=DummyObject):
-    _backends = ["torch"]
-
-    def __init__(self, *args, **kwargs):
-        requires_backends(self, ["torch"])
-
-
-class DistilBertForQuestionAnswering(metaclass=DummyObject):
-    _backends = ["torch"]
-
-    def __init__(self, *args, **kwargs):
-        requires_backends(self, ["torch"])
-
-
-class DistilBertForSequenceClassification(metaclass=DummyObject):
-    _backends = ["torch"]
-
-    def __init__(self, *args, **kwargs):
-        requires_backends(self, ["torch"])
-
-
-class DistilBertForTokenClassification(metaclass=DummyObject):
-    _backends = ["torch"]
-
-    def __init__(self, *args, **kwargs):
-        requires_backends(self, ["torch"])
-
-
-class DistilBertModel(metaclass=DummyObject):
-    _backends = ["torch"]
-
-    def __init__(self, *args, **kwargs):
-        requires_backends(self, ["torch"])
-
-
-class DistilBertPreTrainedModel(metaclass=DummyObject):
-    _backends = ["torch"]
-
-    def __init__(self, *args, **kwargs):
-        requires_backends(self, ["torch"])
-
-
-class DonutSwinModel(metaclass=DummyObject):
-    _backends = ["torch"]
-
-    def __init__(self, *args, **kwargs):
-        requires_backends(self, ["torch"])
-
-
-class DonutSwinPreTrainedModel(metaclass=DummyObject):
-    _backends = ["torch"]
-
-    def __init__(self, *args, **kwargs):
-        requires_backends(self, ["torch"])
-
-
-class DPRContextEncoder(metaclass=DummyObject):
-    _backends = ["torch"]
-
-    def __init__(self, *args, **kwargs):
-        requires_backends(self, ["torch"])
-
-
-class DPRPretrainedContextEncoder(metaclass=DummyObject):
-    _backends = ["torch"]
-
-    def __init__(self, *args, **kwargs):
-        requires_backends(self, ["torch"])
-
-
-class DPRPreTrainedModel(metaclass=DummyObject):
-    _backends = ["torch"]
-
-    def __init__(self, *args, **kwargs):
-        requires_backends(self, ["torch"])
-
-
-class DPRPretrainedQuestionEncoder(metaclass=DummyObject):
-    _backends = ["torch"]
-
-    def __init__(self, *args, **kwargs):
-        requires_backends(self, ["torch"])
-
-
-class DPRPretrainedReader(metaclass=DummyObject):
-    _backends = ["torch"]
-
-    def __init__(self, *args, **kwargs):
-        requires_backends(self, ["torch"])
-
-
-class DPRQuestionEncoder(metaclass=DummyObject):
-    _backends = ["torch"]
-
-    def __init__(self, *args, **kwargs):
-        requires_backends(self, ["torch"])
-
-
-class DPRReader(metaclass=DummyObject):
-    _backends = ["torch"]
-
-    def __init__(self, *args, **kwargs):
-        requires_backends(self, ["torch"])
-
-
-class DPTForDepthEstimation(metaclass=DummyObject):
-    _backends = ["torch"]
-
-    def __init__(self, *args, **kwargs):
-        requires_backends(self, ["torch"])
-
-
-class DPTForSemanticSegmentation(metaclass=DummyObject):
-    _backends = ["torch"]
-
-    def __init__(self, *args, **kwargs):
-        requires_backends(self, ["torch"])
-
-
-class DPTModel(metaclass=DummyObject):
-    _backends = ["torch"]
-
-    def __init__(self, *args, **kwargs):
-        requires_backends(self, ["torch"])
-
-
-class DPTPreTrainedModel(metaclass=DummyObject):
-    _backends = ["torch"]
-
-    def __init__(self, *args, **kwargs):
-        requires_backends(self, ["torch"])
-
-
-class EfficientNetForImageClassification(metaclass=DummyObject):
-    _backends = ["torch"]
-
-    def __init__(self, *args, **kwargs):
-        requires_backends(self, ["torch"])
-
-
-class EfficientNetModel(metaclass=DummyObject):
-    _backends = ["torch"]
-
-    def __init__(self, *args, **kwargs):
-        requires_backends(self, ["torch"])
-
-
-class EfficientNetPreTrainedModel(metaclass=DummyObject):
-    _backends = ["torch"]
-
-    def __init__(self, *args, **kwargs):
-        requires_backends(self, ["torch"])
-
-
-class ElectraForCausalLM(metaclass=DummyObject):
-    _backends = ["torch"]
-
-    def __init__(self, *args, **kwargs):
-        requires_backends(self, ["torch"])
-
-
-class ElectraForMaskedLM(metaclass=DummyObject):
-    _backends = ["torch"]
-
-    def __init__(self, *args, **kwargs):
-        requires_backends(self, ["torch"])
-
-
-class ElectraForMultipleChoice(metaclass=DummyObject):
-    _backends = ["torch"]
-
-    def __init__(self, *args, **kwargs):
-        requires_backends(self, ["torch"])
-
-
-class ElectraForPreTraining(metaclass=DummyObject):
-    _backends = ["torch"]
-
-    def __init__(self, *args, **kwargs):
-        requires_backends(self, ["torch"])
-
-
-class ElectraForQuestionAnswering(metaclass=DummyObject):
-    _backends = ["torch"]
-
-    def __init__(self, *args, **kwargs):
-        requires_backends(self, ["torch"])
-
-
-class ElectraForSequenceClassification(metaclass=DummyObject):
-    _backends = ["torch"]
-
-    def __init__(self, *args, **kwargs):
-        requires_backends(self, ["torch"])
-
-
-class ElectraForTokenClassification(metaclass=DummyObject):
-    _backends = ["torch"]
-
-    def __init__(self, *args, **kwargs):
-        requires_backends(self, ["torch"])
-
-
-class ElectraModel(metaclass=DummyObject):
-    _backends = ["torch"]
-
-    def __init__(self, *args, **kwargs):
-        requires_backends(self, ["torch"])
-
-
-class ElectraPreTrainedModel(metaclass=DummyObject):
-    _backends = ["torch"]
-
-    def __init__(self, *args, **kwargs):
-        requires_backends(self, ["torch"])
-
-
-def load_tf_weights_in_electra(*args, **kwargs):
-    requires_backends(load_tf_weights_in_electra, ["torch"])
-
-
-class Emu3ForCausalLM(metaclass=DummyObject):
-    _backends = ["torch"]
-
-    def __init__(self, *args, **kwargs):
-        requires_backends(self, ["torch"])
-
-
-class Emu3ForConditionalGeneration(metaclass=DummyObject):
-    _backends = ["torch"]
-
-    def __init__(self, *args, **kwargs):
-        requires_backends(self, ["torch"])
-
-
-class Emu3PreTrainedModel(metaclass=DummyObject):
-    _backends = ["torch"]
-
-    def __init__(self, *args, **kwargs):
-        requires_backends(self, ["torch"])
-
-
-class Emu3TextModel(metaclass=DummyObject):
-    _backends = ["torch"]
-
-    def __init__(self, *args, **kwargs):
-        requires_backends(self, ["torch"])
-
-
-class Emu3VQVAE(metaclass=DummyObject):
-    _backends = ["torch"]
-
-    def __init__(self, *args, **kwargs):
-        requires_backends(self, ["torch"])
-
-
-class EncodecModel(metaclass=DummyObject):
-    _backends = ["torch"]
-
-    def __init__(self, *args, **kwargs):
-        requires_backends(self, ["torch"])
-
-
-class EncodecPreTrainedModel(metaclass=DummyObject):
-    _backends = ["torch"]
-
-    def __init__(self, *args, **kwargs):
-        requires_backends(self, ["torch"])
-
-
-class EncoderDecoderModel(metaclass=DummyObject):
-    _backends = ["torch"]
-
-    def __init__(self, *args, **kwargs):
-        requires_backends(self, ["torch"])
-
-
-class ErnieForCausalLM(metaclass=DummyObject):
-    _backends = ["torch"]
-
-    def __init__(self, *args, **kwargs):
-        requires_backends(self, ["torch"])
-
-
-class ErnieForMaskedLM(metaclass=DummyObject):
-    _backends = ["torch"]
-
-    def __init__(self, *args, **kwargs):
-        requires_backends(self, ["torch"])
-
-
-class ErnieForMultipleChoice(metaclass=DummyObject):
-    _backends = ["torch"]
-
-    def __init__(self, *args, **kwargs):
-        requires_backends(self, ["torch"])
-
-
-class ErnieForNextSentencePrediction(metaclass=DummyObject):
-    _backends = ["torch"]
-
-    def __init__(self, *args, **kwargs):
-        requires_backends(self, ["torch"])
-
-
-class ErnieForPreTraining(metaclass=DummyObject):
-    _backends = ["torch"]
-
-    def __init__(self, *args, **kwargs):
-        requires_backends(self, ["torch"])
-
-
-class ErnieForQuestionAnswering(metaclass=DummyObject):
-    _backends = ["torch"]
-
-    def __init__(self, *args, **kwargs):
-        requires_backends(self, ["torch"])
-
-
-class ErnieForSequenceClassification(metaclass=DummyObject):
-    _backends = ["torch"]
-
-    def __init__(self, *args, **kwargs):
-        requires_backends(self, ["torch"])
-
-
-class ErnieForTokenClassification(metaclass=DummyObject):
-    _backends = ["torch"]
-
-    def __init__(self, *args, **kwargs):
-        requires_backends(self, ["torch"])
-
-
-class ErnieModel(metaclass=DummyObject):
-    _backends = ["torch"]
-
-    def __init__(self, *args, **kwargs):
-        requires_backends(self, ["torch"])
-
-
-class ErniePreTrainedModel(metaclass=DummyObject):
-    _backends = ["torch"]
-
-    def __init__(self, *args, **kwargs):
-        requires_backends(self, ["torch"])
-
-
-class EsmFoldPreTrainedModel(metaclass=DummyObject):
-    _backends = ["torch"]
-
-    def __init__(self, *args, **kwargs):
-        requires_backends(self, ["torch"])
-
-
-class EsmForMaskedLM(metaclass=DummyObject):
-    _backends = ["torch"]
-
-    def __init__(self, *args, **kwargs):
-        requires_backends(self, ["torch"])
-
-
-class EsmForProteinFolding(metaclass=DummyObject):
-    _backends = ["torch"]
-
-    def __init__(self, *args, **kwargs):
-        requires_backends(self, ["torch"])
-
-
-class EsmForSequenceClassification(metaclass=DummyObject):
-    _backends = ["torch"]
-
-    def __init__(self, *args, **kwargs):
-        requires_backends(self, ["torch"])
-
-
-class EsmForTokenClassification(metaclass=DummyObject):
-    _backends = ["torch"]
-
-    def __init__(self, *args, **kwargs):
-        requires_backends(self, ["torch"])
-
-
-class EsmModel(metaclass=DummyObject):
-    _backends = ["torch"]
-
-    def __init__(self, *args, **kwargs):
-        requires_backends(self, ["torch"])
-
-
-class EsmPreTrainedModel(metaclass=DummyObject):
-    _backends = ["torch"]
-
-    def __init__(self, *args, **kwargs):
-        requires_backends(self, ["torch"])
-
-
-class FalconForCausalLM(metaclass=DummyObject):
-    _backends = ["torch"]
-
-    def __init__(self, *args, **kwargs):
-        requires_backends(self, ["torch"])
-
-
-class FalconForQuestionAnswering(metaclass=DummyObject):
-    _backends = ["torch"]
-
-    def __init__(self, *args, **kwargs):
-        requires_backends(self, ["torch"])
-
-
-class FalconForSequenceClassification(metaclass=DummyObject):
-    _backends = ["torch"]
-
-    def __init__(self, *args, **kwargs):
-        requires_backends(self, ["torch"])
-
-
-class FalconForTokenClassification(metaclass=DummyObject):
-    _backends = ["torch"]
-
-    def __init__(self, *args, **kwargs):
-        requires_backends(self, ["torch"])
-
-
-class FalconModel(metaclass=DummyObject):
-    _backends = ["torch"]
-
-    def __init__(self, *args, **kwargs):
-        requires_backends(self, ["torch"])
-
-
-class FalconPreTrainedModel(metaclass=DummyObject):
-    _backends = ["torch"]
-
-    def __init__(self, *args, **kwargs):
-        requires_backends(self, ["torch"])
-
-
-class FalconMambaForCausalLM(metaclass=DummyObject):
-    _backends = ["torch"]
-
-    def __init__(self, *args, **kwargs):
-        requires_backends(self, ["torch"])
-
-
-class FalconMambaModel(metaclass=DummyObject):
-    _backends = ["torch"]
-
-    def __init__(self, *args, **kwargs):
-        requires_backends(self, ["torch"])
-
-
-class FalconMambaPreTrainedModel(metaclass=DummyObject):
-    _backends = ["torch"]
-
-    def __init__(self, *args, **kwargs):
-        requires_backends(self, ["torch"])
-
-
-class FastSpeech2ConformerHifiGan(metaclass=DummyObject):
-    _backends = ["torch"]
-
-    def __init__(self, *args, **kwargs):
-        requires_backends(self, ["torch"])
-
-
-class FastSpeech2ConformerModel(metaclass=DummyObject):
-    _backends = ["torch"]
-
-    def __init__(self, *args, **kwargs):
-        requires_backends(self, ["torch"])
-
-
-class FastSpeech2ConformerPreTrainedModel(metaclass=DummyObject):
-    _backends = ["torch"]
-
-    def __init__(self, *args, **kwargs):
-        requires_backends(self, ["torch"])
-
-
-class FastSpeech2ConformerWithHifiGan(metaclass=DummyObject):
-    _backends = ["torch"]
-
-    def __init__(self, *args, **kwargs):
-        requires_backends(self, ["torch"])
-
-
-class FlaubertForMultipleChoice(metaclass=DummyObject):
-    _backends = ["torch"]
-
-    def __init__(self, *args, **kwargs):
-        requires_backends(self, ["torch"])
-
-
-class FlaubertForQuestionAnswering(metaclass=DummyObject):
-    _backends = ["torch"]
-
-    def __init__(self, *args, **kwargs):
-        requires_backends(self, ["torch"])
-
-
-class FlaubertForQuestionAnsweringSimple(metaclass=DummyObject):
-    _backends = ["torch"]
-
-    def __init__(self, *args, **kwargs):
-        requires_backends(self, ["torch"])
-
-
-class FlaubertForSequenceClassification(metaclass=DummyObject):
-    _backends = ["torch"]
-
-    def __init__(self, *args, **kwargs):
-        requires_backends(self, ["torch"])
-
-
-class FlaubertForTokenClassification(metaclass=DummyObject):
-    _backends = ["torch"]
-
-    def __init__(self, *args, **kwargs):
-        requires_backends(self, ["torch"])
-
-
-class FlaubertModel(metaclass=DummyObject):
-    _backends = ["torch"]
-
-    def __init__(self, *args, **kwargs):
-        requires_backends(self, ["torch"])
-
-
-class FlaubertPreTrainedModel(metaclass=DummyObject):
-    _backends = ["torch"]
-
-    def __init__(self, *args, **kwargs):
-        requires_backends(self, ["torch"])
-
-
-class FlaubertWithLMHeadModel(metaclass=DummyObject):
-    _backends = ["torch"]
-
-    def __init__(self, *args, **kwargs):
-        requires_backends(self, ["torch"])
-
-
-class FlavaForPreTraining(metaclass=DummyObject):
-    _backends = ["torch"]
-
-    def __init__(self, *args, **kwargs):
-        requires_backends(self, ["torch"])
-
-
-class FlavaImageCodebook(metaclass=DummyObject):
-    _backends = ["torch"]
-
-    def __init__(self, *args, **kwargs):
-        requires_backends(self, ["torch"])
-
-
-class FlavaImageModel(metaclass=DummyObject):
-    _backends = ["torch"]
-
-    def __init__(self, *args, **kwargs):
-        requires_backends(self, ["torch"])
-
-
-class FlavaModel(metaclass=DummyObject):
-    _backends = ["torch"]
-
-    def __init__(self, *args, **kwargs):
-        requires_backends(self, ["torch"])
-
-
-class FlavaMultimodalModel(metaclass=DummyObject):
-    _backends = ["torch"]
-
-    def __init__(self, *args, **kwargs):
-        requires_backends(self, ["torch"])
-
-
-class FlavaPreTrainedModel(metaclass=DummyObject):
-    _backends = ["torch"]
-
-    def __init__(self, *args, **kwargs):
-        requires_backends(self, ["torch"])
-
-
-class FlavaTextModel(metaclass=DummyObject):
-    _backends = ["torch"]
-
-    def __init__(self, *args, **kwargs):
-        requires_backends(self, ["torch"])
-
-
-class FNetForMaskedLM(metaclass=DummyObject):
-    _backends = ["torch"]
-
-    def __init__(self, *args, **kwargs):
-        requires_backends(self, ["torch"])
-
-
-class FNetForMultipleChoice(metaclass=DummyObject):
-    _backends = ["torch"]
-
-    def __init__(self, *args, **kwargs):
-        requires_backends(self, ["torch"])
-
-
-class FNetForNextSentencePrediction(metaclass=DummyObject):
-    _backends = ["torch"]
-
-    def __init__(self, *args, **kwargs):
-        requires_backends(self, ["torch"])
-
-
-class FNetForPreTraining(metaclass=DummyObject):
-    _backends = ["torch"]
-
-    def __init__(self, *args, **kwargs):
-        requires_backends(self, ["torch"])
-
-
-class FNetForQuestionAnswering(metaclass=DummyObject):
-    _backends = ["torch"]
-
-    def __init__(self, *args, **kwargs):
-        requires_backends(self, ["torch"])
-
-
-class FNetForSequenceClassification(metaclass=DummyObject):
-    _backends = ["torch"]
-
-    def __init__(self, *args, **kwargs):
-        requires_backends(self, ["torch"])
-
-
-class FNetForTokenClassification(metaclass=DummyObject):
-    _backends = ["torch"]
-
-    def __init__(self, *args, **kwargs):
-        requires_backends(self, ["torch"])
-
-
-class FNetModel(metaclass=DummyObject):
-    _backends = ["torch"]
-
-    def __init__(self, *args, **kwargs):
-        requires_backends(self, ["torch"])
-
-
-class FNetPreTrainedModel(metaclass=DummyObject):
-    _backends = ["torch"]
-
-    def __init__(self, *args, **kwargs):
-        requires_backends(self, ["torch"])
-
-
-class FocalNetBackbone(metaclass=DummyObject):
-    _backends = ["torch"]
-
-    def __init__(self, *args, **kwargs):
-        requires_backends(self, ["torch"])
-
-
-class FocalNetForImageClassification(metaclass=DummyObject):
-    _backends = ["torch"]
-
-    def __init__(self, *args, **kwargs):
-        requires_backends(self, ["torch"])
-
-
-class FocalNetForMaskedImageModeling(metaclass=DummyObject):
-    _backends = ["torch"]
-
-    def __init__(self, *args, **kwargs):
-        requires_backends(self, ["torch"])
-
-
-class FocalNetModel(metaclass=DummyObject):
-    _backends = ["torch"]
-
-    def __init__(self, *args, **kwargs):
-        requires_backends(self, ["torch"])
-
-
-class FocalNetPreTrainedModel(metaclass=DummyObject):
-    _backends = ["torch"]
-
-    def __init__(self, *args, **kwargs):
-        requires_backends(self, ["torch"])
-
-
-class FSMTForConditionalGeneration(metaclass=DummyObject):
-    _backends = ["torch"]
-
-    def __init__(self, *args, **kwargs):
-        requires_backends(self, ["torch"])
-
-
-class FSMTModel(metaclass=DummyObject):
-    _backends = ["torch"]
-
-    def __init__(self, *args, **kwargs):
-        requires_backends(self, ["torch"])
-
-
-class PretrainedFSMTModel(metaclass=DummyObject):
-    _backends = ["torch"]
-
-    def __init__(self, *args, **kwargs):
-        requires_backends(self, ["torch"])
-
-
-class FunnelBaseModel(metaclass=DummyObject):
-    _backends = ["torch"]
-
-    def __init__(self, *args, **kwargs):
-        requires_backends(self, ["torch"])
-
-
-class FunnelForMaskedLM(metaclass=DummyObject):
-    _backends = ["torch"]
-
-    def __init__(self, *args, **kwargs):
-        requires_backends(self, ["torch"])
-
-
-class FunnelForMultipleChoice(metaclass=DummyObject):
-    _backends = ["torch"]
-
-    def __init__(self, *args, **kwargs):
-        requires_backends(self, ["torch"])
-
-
-class FunnelForPreTraining(metaclass=DummyObject):
-    _backends = ["torch"]
-
-    def __init__(self, *args, **kwargs):
-        requires_backends(self, ["torch"])
-
-
-class FunnelForQuestionAnswering(metaclass=DummyObject):
-    _backends = ["torch"]
-
-    def __init__(self, *args, **kwargs):
-        requires_backends(self, ["torch"])
-
-
-class FunnelForSequenceClassification(metaclass=DummyObject):
-    _backends = ["torch"]
-
-    def __init__(self, *args, **kwargs):
-        requires_backends(self, ["torch"])
-
-
-class FunnelForTokenClassification(metaclass=DummyObject):
-    _backends = ["torch"]
-
-    def __init__(self, *args, **kwargs):
-        requires_backends(self, ["torch"])
-
-
-class FunnelModel(metaclass=DummyObject):
-    _backends = ["torch"]
-
-    def __init__(self, *args, **kwargs):
-        requires_backends(self, ["torch"])
-
-
-class FunnelPreTrainedModel(metaclass=DummyObject):
-    _backends = ["torch"]
-
-    def __init__(self, *args, **kwargs):
-        requires_backends(self, ["torch"])
-
-
-def load_tf_weights_in_funnel(*args, **kwargs):
-    requires_backends(load_tf_weights_in_funnel, ["torch"])
-
-
-class FuyuForCausalLM(metaclass=DummyObject):
-    _backends = ["torch"]
-
-    def __init__(self, *args, **kwargs):
-        requires_backends(self, ["torch"])
-
-
-class FuyuPreTrainedModel(metaclass=DummyObject):
-    _backends = ["torch"]
-
-    def __init__(self, *args, **kwargs):
-        requires_backends(self, ["torch"])
-
-
-class GemmaForCausalLM(metaclass=DummyObject):
-    _backends = ["torch"]
-
-    def __init__(self, *args, **kwargs):
-        requires_backends(self, ["torch"])
-
-
-class GemmaForSequenceClassification(metaclass=DummyObject):
-    _backends = ["torch"]
-
-    def __init__(self, *args, **kwargs):
-        requires_backends(self, ["torch"])
-
-
-class GemmaForTokenClassification(metaclass=DummyObject):
-    _backends = ["torch"]
-
-    def __init__(self, *args, **kwargs):
-        requires_backends(self, ["torch"])
-
-
-class GemmaModel(metaclass=DummyObject):
-    _backends = ["torch"]
-
-    def __init__(self, *args, **kwargs):
-        requires_backends(self, ["torch"])
-
-
-class GemmaPreTrainedModel(metaclass=DummyObject):
-    _backends = ["torch"]
-
-    def __init__(self, *args, **kwargs):
-        requires_backends(self, ["torch"])
-
-
-class Gemma2ForCausalLM(metaclass=DummyObject):
-    _backends = ["torch"]
-
-    def __init__(self, *args, **kwargs):
-        requires_backends(self, ["torch"])
-
-
-class Gemma2ForSequenceClassification(metaclass=DummyObject):
-    _backends = ["torch"]
-
-    def __init__(self, *args, **kwargs):
-        requires_backends(self, ["torch"])
-
-
-class Gemma2ForTokenClassification(metaclass=DummyObject):
-    _backends = ["torch"]
-
-    def __init__(self, *args, **kwargs):
-        requires_backends(self, ["torch"])
-
-
-class Gemma2Model(metaclass=DummyObject):
-    _backends = ["torch"]
-
-    def __init__(self, *args, **kwargs):
-        requires_backends(self, ["torch"])
-
-
-class Gemma2PreTrainedModel(metaclass=DummyObject):
-    _backends = ["torch"]
-
-    def __init__(self, *args, **kwargs):
-        requires_backends(self, ["torch"])
-
-
-class Gemma3ForCausalLM(metaclass=DummyObject):
-    _backends = ["torch"]
-
-    def __init__(self, *args, **kwargs):
-        requires_backends(self, ["torch"])
-
-
-class Gemma3ForConditionalGeneration(metaclass=DummyObject):
-    _backends = ["torch"]
-
-    def __init__(self, *args, **kwargs):
-        requires_backends(self, ["torch"])
-
-
-class Gemma3PreTrainedModel(metaclass=DummyObject):
-    _backends = ["torch"]
-
-    def __init__(self, *args, **kwargs):
-        requires_backends(self, ["torch"])
-
-
-class Gemma3TextModel(metaclass=DummyObject):
-    _backends = ["torch"]
-
-    def __init__(self, *args, **kwargs):
-        requires_backends(self, ["torch"])
-
-
-class GitForCausalLM(metaclass=DummyObject):
-    _backends = ["torch"]
-
-    def __init__(self, *args, **kwargs):
-        requires_backends(self, ["torch"])
-
-
-class GitModel(metaclass=DummyObject):
-    _backends = ["torch"]
-
-    def __init__(self, *args, **kwargs):
-        requires_backends(self, ["torch"])
-
-
-class GitPreTrainedModel(metaclass=DummyObject):
-    _backends = ["torch"]
-
-    def __init__(self, *args, **kwargs):
-        requires_backends(self, ["torch"])
-
-
-class GitVisionModel(metaclass=DummyObject):
-    _backends = ["torch"]
-
-    def __init__(self, *args, **kwargs):
-        requires_backends(self, ["torch"])
-
-
-class GlmForCausalLM(metaclass=DummyObject):
-    _backends = ["torch"]
-
-    def __init__(self, *args, **kwargs):
-        requires_backends(self, ["torch"])
-
-
-class GlmForSequenceClassification(metaclass=DummyObject):
-    _backends = ["torch"]
-
-    def __init__(self, *args, **kwargs):
-        requires_backends(self, ["torch"])
-
-
-class GlmForTokenClassification(metaclass=DummyObject):
-    _backends = ["torch"]
-
-    def __init__(self, *args, **kwargs):
-        requires_backends(self, ["torch"])
-
-
-class GlmModel(metaclass=DummyObject):
-    _backends = ["torch"]
-
-    def __init__(self, *args, **kwargs):
-        requires_backends(self, ["torch"])
-
-
-class GlmPreTrainedModel(metaclass=DummyObject):
-    _backends = ["torch"]
-
-    def __init__(self, *args, **kwargs):
-        requires_backends(self, ["torch"])
-
-
-class GLPNForDepthEstimation(metaclass=DummyObject):
-    _backends = ["torch"]
-
-    def __init__(self, *args, **kwargs):
-        requires_backends(self, ["torch"])
-
-
-class GLPNModel(metaclass=DummyObject):
-    _backends = ["torch"]
-
-    def __init__(self, *args, **kwargs):
-        requires_backends(self, ["torch"])
-
-
-class GLPNPreTrainedModel(metaclass=DummyObject):
-    _backends = ["torch"]
-
-    def __init__(self, *args, **kwargs):
-        requires_backends(self, ["torch"])
-
-
-class GotOcr2ForConditionalGeneration(metaclass=DummyObject):
-    _backends = ["torch"]
-
-    def __init__(self, *args, **kwargs):
-        requires_backends(self, ["torch"])
-
-
-class GotOcr2PreTrainedModel(metaclass=DummyObject):
-    _backends = ["torch"]
-
-    def __init__(self, *args, **kwargs):
-        requires_backends(self, ["torch"])
-
-
-class GPT2DoubleHeadsModel(metaclass=DummyObject):
-    _backends = ["torch"]
-
-    def __init__(self, *args, **kwargs):
-        requires_backends(self, ["torch"])
-
-
-class GPT2ForQuestionAnswering(metaclass=DummyObject):
-    _backends = ["torch"]
-
-    def __init__(self, *args, **kwargs):
-        requires_backends(self, ["torch"])
-
-
-class GPT2ForSequenceClassification(metaclass=DummyObject):
-    _backends = ["torch"]
-
-    def __init__(self, *args, **kwargs):
-        requires_backends(self, ["torch"])
-
-
-class GPT2ForTokenClassification(metaclass=DummyObject):
-    _backends = ["torch"]
-
-    def __init__(self, *args, **kwargs):
-        requires_backends(self, ["torch"])
-
-
-class GPT2LMHeadModel(metaclass=DummyObject):
-    _backends = ["torch"]
-
-    def __init__(self, *args, **kwargs):
-        requires_backends(self, ["torch"])
-
-
-class GPT2Model(metaclass=DummyObject):
-    _backends = ["torch"]
-
-    def __init__(self, *args, **kwargs):
-        requires_backends(self, ["torch"])
-
-
-class GPT2PreTrainedModel(metaclass=DummyObject):
-    _backends = ["torch"]
-
-    def __init__(self, *args, **kwargs):
-        requires_backends(self, ["torch"])
-
-
-def load_tf_weights_in_gpt2(*args, **kwargs):
-    requires_backends(load_tf_weights_in_gpt2, ["torch"])
-
-
-class GPTBigCodeForCausalLM(metaclass=DummyObject):
-    _backends = ["torch"]
-
-    def __init__(self, *args, **kwargs):
-        requires_backends(self, ["torch"])
-
-
-class GPTBigCodeForSequenceClassification(metaclass=DummyObject):
-    _backends = ["torch"]
-
-    def __init__(self, *args, **kwargs):
-        requires_backends(self, ["torch"])
-
-
-class GPTBigCodeForTokenClassification(metaclass=DummyObject):
-    _backends = ["torch"]
-
-    def __init__(self, *args, **kwargs):
-        requires_backends(self, ["torch"])
-
-
-class GPTBigCodeModel(metaclass=DummyObject):
-    _backends = ["torch"]
-
-    def __init__(self, *args, **kwargs):
-        requires_backends(self, ["torch"])
-
-
-class GPTBigCodePreTrainedModel(metaclass=DummyObject):
-    _backends = ["torch"]
-
-    def __init__(self, *args, **kwargs):
-        requires_backends(self, ["torch"])
-
-
-class GPTNeoForCausalLM(metaclass=DummyObject):
-    _backends = ["torch"]
-
-    def __init__(self, *args, **kwargs):
-        requires_backends(self, ["torch"])
-
-
-class GPTNeoForQuestionAnswering(metaclass=DummyObject):
-    _backends = ["torch"]
-
-    def __init__(self, *args, **kwargs):
-        requires_backends(self, ["torch"])
-
-
-class GPTNeoForSequenceClassification(metaclass=DummyObject):
-    _backends = ["torch"]
-
-    def __init__(self, *args, **kwargs):
-        requires_backends(self, ["torch"])
-
-
-class GPTNeoForTokenClassification(metaclass=DummyObject):
-    _backends = ["torch"]
-
-    def __init__(self, *args, **kwargs):
-        requires_backends(self, ["torch"])
-
-
-class GPTNeoModel(metaclass=DummyObject):
-    _backends = ["torch"]
-
-    def __init__(self, *args, **kwargs):
-        requires_backends(self, ["torch"])
-
-
-class GPTNeoPreTrainedModel(metaclass=DummyObject):
-    _backends = ["torch"]
-
-    def __init__(self, *args, **kwargs):
-        requires_backends(self, ["torch"])
-
-
-def load_tf_weights_in_gpt_neo(*args, **kwargs):
-    requires_backends(load_tf_weights_in_gpt_neo, ["torch"])
-
-
-class GPTNeoXForCausalLM(metaclass=DummyObject):
-    _backends = ["torch"]
-
-    def __init__(self, *args, **kwargs):
-        requires_backends(self, ["torch"])
-
-
-class GPTNeoXForQuestionAnswering(metaclass=DummyObject):
-    _backends = ["torch"]
-
-    def __init__(self, *args, **kwargs):
-        requires_backends(self, ["torch"])
-
-
-class GPTNeoXForSequenceClassification(metaclass=DummyObject):
-    _backends = ["torch"]
-
-    def __init__(self, *args, **kwargs):
-        requires_backends(self, ["torch"])
-
-
-class GPTNeoXForTokenClassification(metaclass=DummyObject):
-    _backends = ["torch"]
-
-    def __init__(self, *args, **kwargs):
-        requires_backends(self, ["torch"])
-
-
-class GPTNeoXModel(metaclass=DummyObject):
-    _backends = ["torch"]
-
-    def __init__(self, *args, **kwargs):
-        requires_backends(self, ["torch"])
-
-
-class GPTNeoXPreTrainedModel(metaclass=DummyObject):
-    _backends = ["torch"]
-
-    def __init__(self, *args, **kwargs):
-        requires_backends(self, ["torch"])
-
-
-class GPTNeoXJapaneseForCausalLM(metaclass=DummyObject):
-    _backends = ["torch"]
-
-    def __init__(self, *args, **kwargs):
-        requires_backends(self, ["torch"])
-
-
-class GPTNeoXJapaneseModel(metaclass=DummyObject):
-    _backends = ["torch"]
-
-    def __init__(self, *args, **kwargs):
-        requires_backends(self, ["torch"])
-
-
-class GPTNeoXJapanesePreTrainedModel(metaclass=DummyObject):
-    _backends = ["torch"]
-
-    def __init__(self, *args, **kwargs):
-        requires_backends(self, ["torch"])
-
-
-class GPTJForCausalLM(metaclass=DummyObject):
-    _backends = ["torch"]
-
-    def __init__(self, *args, **kwargs):
-        requires_backends(self, ["torch"])
-
-
-class GPTJForQuestionAnswering(metaclass=DummyObject):
-    _backends = ["torch"]
-
-    def __init__(self, *args, **kwargs):
-        requires_backends(self, ["torch"])
-
-
-class GPTJForSequenceClassification(metaclass=DummyObject):
-    _backends = ["torch"]
-
-    def __init__(self, *args, **kwargs):
-        requires_backends(self, ["torch"])
-
-
-class GPTJModel(metaclass=DummyObject):
-    _backends = ["torch"]
-
-    def __init__(self, *args, **kwargs):
-        requires_backends(self, ["torch"])
-
-
-class GPTJPreTrainedModel(metaclass=DummyObject):
-    _backends = ["torch"]
-
-    def __init__(self, *args, **kwargs):
-        requires_backends(self, ["torch"])
-
-
-class GraniteForCausalLM(metaclass=DummyObject):
-    _backends = ["torch"]
-
-    def __init__(self, *args, **kwargs):
-        requires_backends(self, ["torch"])
-
-
-class GraniteModel(metaclass=DummyObject):
-    _backends = ["torch"]
-
-    def __init__(self, *args, **kwargs):
-        requires_backends(self, ["torch"])
-
-
-class GranitePreTrainedModel(metaclass=DummyObject):
-    _backends = ["torch"]
-
-    def __init__(self, *args, **kwargs):
-        requires_backends(self, ["torch"])
-
-
-class GraniteMoeForCausalLM(metaclass=DummyObject):
-    _backends = ["torch"]
-
-    def __init__(self, *args, **kwargs):
-        requires_backends(self, ["torch"])
-
-
-class GraniteMoeModel(metaclass=DummyObject):
-    _backends = ["torch"]
-
-    def __init__(self, *args, **kwargs):
-        requires_backends(self, ["torch"])
-
-
-class GraniteMoePreTrainedModel(metaclass=DummyObject):
-    _backends = ["torch"]
-
-    def __init__(self, *args, **kwargs):
-        requires_backends(self, ["torch"])
-
-
-class GraniteMoeSharedForCausalLM(metaclass=DummyObject):
-    _backends = ["torch"]
-
-    def __init__(self, *args, **kwargs):
-        requires_backends(self, ["torch"])
-
-
-class GraniteMoeSharedModel(metaclass=DummyObject):
-    _backends = ["torch"]
-
-    def __init__(self, *args, **kwargs):
-        requires_backends(self, ["torch"])
-
-
-class GraniteMoeSharedPreTrainedModel(metaclass=DummyObject):
-    _backends = ["torch"]
-
-    def __init__(self, *args, **kwargs):
-        requires_backends(self, ["torch"])
-
-
-class GroundingDinoForObjectDetection(metaclass=DummyObject):
-    _backends = ["torch"]
-
-    def __init__(self, *args, **kwargs):
-        requires_backends(self, ["torch"])
-
-
-class GroundingDinoModel(metaclass=DummyObject):
-    _backends = ["torch"]
-
-    def __init__(self, *args, **kwargs):
-        requires_backends(self, ["torch"])
-
-
-class GroundingDinoPreTrainedModel(metaclass=DummyObject):
-    _backends = ["torch"]
-
-    def __init__(self, *args, **kwargs):
-        requires_backends(self, ["torch"])
-
-
-class GroupViTModel(metaclass=DummyObject):
-    _backends = ["torch"]
-
-    def __init__(self, *args, **kwargs):
-        requires_backends(self, ["torch"])
-
-
-class GroupViTPreTrainedModel(metaclass=DummyObject):
-    _backends = ["torch"]
-
-    def __init__(self, *args, **kwargs):
-        requires_backends(self, ["torch"])
-
-
-class GroupViTTextModel(metaclass=DummyObject):
-    _backends = ["torch"]
-
-    def __init__(self, *args, **kwargs):
-        requires_backends(self, ["torch"])
-
-
-class GroupViTVisionModel(metaclass=DummyObject):
-    _backends = ["torch"]
-
-    def __init__(self, *args, **kwargs):
-        requires_backends(self, ["torch"])
-
-
-class HeliumForCausalLM(metaclass=DummyObject):
-    _backends = ["torch"]
-
-    def __init__(self, *args, **kwargs):
-        requires_backends(self, ["torch"])
-
-
-class HeliumForSequenceClassification(metaclass=DummyObject):
-    _backends = ["torch"]
-
-    def __init__(self, *args, **kwargs):
-        requires_backends(self, ["torch"])
-
-
-class HeliumForTokenClassification(metaclass=DummyObject):
-    _backends = ["torch"]
-
-    def __init__(self, *args, **kwargs):
-        requires_backends(self, ["torch"])
-
-
-class HeliumModel(metaclass=DummyObject):
-    _backends = ["torch"]
-
-    def __init__(self, *args, **kwargs):
-        requires_backends(self, ["torch"])
-
-
-class HeliumPreTrainedModel(metaclass=DummyObject):
-    _backends = ["torch"]
-
-    def __init__(self, *args, **kwargs):
-        requires_backends(self, ["torch"])
-
-
-class HGNetV2Backbone(metaclass=DummyObject):
-    _backends = ["torch"]
-
-    def __init__(self, *args, **kwargs):
-        requires_backends(self, ["torch"])
-
-
-class HGNetV2ForImageClassification(metaclass=DummyObject):
-    _backends = ["torch"]
-
-    def __init__(self, *args, **kwargs):
-        requires_backends(self, ["torch"])
-
-
-class HGNetV2PreTrainedModel(metaclass=DummyObject):
-    _backends = ["torch"]
-
-    def __init__(self, *args, **kwargs):
-        requires_backends(self, ["torch"])
-
-
-class HieraBackbone(metaclass=DummyObject):
-    _backends = ["torch"]
-
-    def __init__(self, *args, **kwargs):
-        requires_backends(self, ["torch"])
-
-
-class HieraForImageClassification(metaclass=DummyObject):
-    _backends = ["torch"]
-
-    def __init__(self, *args, **kwargs):
-        requires_backends(self, ["torch"])
-
-
-class HieraForPreTraining(metaclass=DummyObject):
-    _backends = ["torch"]
-
-    def __init__(self, *args, **kwargs):
-        requires_backends(self, ["torch"])
-
-
-class HieraModel(metaclass=DummyObject):
-    _backends = ["torch"]
-
-    def __init__(self, *args, **kwargs):
-        requires_backends(self, ["torch"])
-
-
-class HieraPreTrainedModel(metaclass=DummyObject):
-    _backends = ["torch"]
-
-    def __init__(self, *args, **kwargs):
-        requires_backends(self, ["torch"])
-
-
-class HubertForCTC(metaclass=DummyObject):
-    _backends = ["torch"]
-
-    def __init__(self, *args, **kwargs):
-        requires_backends(self, ["torch"])
-
-
-class HubertForSequenceClassification(metaclass=DummyObject):
-    _backends = ["torch"]
-
-    def __init__(self, *args, **kwargs):
-        requires_backends(self, ["torch"])
-
-
-class HubertModel(metaclass=DummyObject):
-    _backends = ["torch"]
-
-    def __init__(self, *args, **kwargs):
-        requires_backends(self, ["torch"])
-
-
-class HubertPreTrainedModel(metaclass=DummyObject):
-    _backends = ["torch"]
-
-    def __init__(self, *args, **kwargs):
-        requires_backends(self, ["torch"])
-
-
-class IBertForMaskedLM(metaclass=DummyObject):
-    _backends = ["torch"]
-
-    def __init__(self, *args, **kwargs):
-        requires_backends(self, ["torch"])
-
-
-class IBertForMultipleChoice(metaclass=DummyObject):
-    _backends = ["torch"]
-
-    def __init__(self, *args, **kwargs):
-        requires_backends(self, ["torch"])
-
-
-class IBertForQuestionAnswering(metaclass=DummyObject):
-    _backends = ["torch"]
-
-    def __init__(self, *args, **kwargs):
-        requires_backends(self, ["torch"])
-
-
-class IBertForSequenceClassification(metaclass=DummyObject):
-    _backends = ["torch"]
-
-    def __init__(self, *args, **kwargs):
-        requires_backends(self, ["torch"])
-
-
-class IBertForTokenClassification(metaclass=DummyObject):
-    _backends = ["torch"]
-
-    def __init__(self, *args, **kwargs):
-        requires_backends(self, ["torch"])
-
-
-class IBertModel(metaclass=DummyObject):
-    _backends = ["torch"]
-
-    def __init__(self, *args, **kwargs):
-        requires_backends(self, ["torch"])
-
-
-class IBertPreTrainedModel(metaclass=DummyObject):
-    _backends = ["torch"]
-
-    def __init__(self, *args, **kwargs):
-        requires_backends(self, ["torch"])
-
-
-class IdeficsForVisionText2Text(metaclass=DummyObject):
-    _backends = ["torch"]
-
-    def __init__(self, *args, **kwargs):
-        requires_backends(self, ["torch"])
-
-
-class IdeficsModel(metaclass=DummyObject):
-    _backends = ["torch"]
-
-    def __init__(self, *args, **kwargs):
-        requires_backends(self, ["torch"])
-
-
-class IdeficsPreTrainedModel(metaclass=DummyObject):
-    _backends = ["torch"]
-
-    def __init__(self, *args, **kwargs):
-        requires_backends(self, ["torch"])
-
-
-class IdeficsProcessor(metaclass=DummyObject):
-    _backends = ["torch"]
-
-    def __init__(self, *args, **kwargs):
-        requires_backends(self, ["torch"])
-
-
-class Idefics2ForConditionalGeneration(metaclass=DummyObject):
-    _backends = ["torch"]
-
-    def __init__(self, *args, **kwargs):
-        requires_backends(self, ["torch"])
-
-
-class Idefics2Model(metaclass=DummyObject):
-    _backends = ["torch"]
-
-    def __init__(self, *args, **kwargs):
-        requires_backends(self, ["torch"])
-
-
-class Idefics2PreTrainedModel(metaclass=DummyObject):
-    _backends = ["torch"]
-
-    def __init__(self, *args, **kwargs):
-        requires_backends(self, ["torch"])
-
-
-class Idefics2Processor(metaclass=DummyObject):
-    _backends = ["torch"]
-
-    def __init__(self, *args, **kwargs):
-        requires_backends(self, ["torch"])
-
-
-class Idefics3ForConditionalGeneration(metaclass=DummyObject):
-    _backends = ["torch"]
-
-    def __init__(self, *args, **kwargs):
-        requires_backends(self, ["torch"])
-
-
-class Idefics3Model(metaclass=DummyObject):
-    _backends = ["torch"]
-
-    def __init__(self, *args, **kwargs):
-        requires_backends(self, ["torch"])
-
-
-class Idefics3PreTrainedModel(metaclass=DummyObject):
-    _backends = ["torch"]
-
-    def __init__(self, *args, **kwargs):
-        requires_backends(self, ["torch"])
-
-
-class Idefics3Processor(metaclass=DummyObject):
-    _backends = ["torch"]
-
-    def __init__(self, *args, **kwargs):
-        requires_backends(self, ["torch"])
-
-
-class Idefics3VisionConfig(metaclass=DummyObject):
-    _backends = ["torch"]
-
-    def __init__(self, *args, **kwargs):
-        requires_backends(self, ["torch"])
-
-
-class Idefics3VisionTransformer(metaclass=DummyObject):
-    _backends = ["torch"]
-
-    def __init__(self, *args, **kwargs):
-        requires_backends(self, ["torch"])
-
-
-class IJepaForImageClassification(metaclass=DummyObject):
-    _backends = ["torch"]
-
-    def __init__(self, *args, **kwargs):
-        requires_backends(self, ["torch"])
-
-
-class IJepaModel(metaclass=DummyObject):
-    _backends = ["torch"]
-
-    def __init__(self, *args, **kwargs):
-        requires_backends(self, ["torch"])
-
-
-class IJepaPreTrainedModel(metaclass=DummyObject):
-    _backends = ["torch"]
-
-    def __init__(self, *args, **kwargs):
-        requires_backends(self, ["torch"])
-
-
-class ImageGPTForCausalImageModeling(metaclass=DummyObject):
-    _backends = ["torch"]
-
-    def __init__(self, *args, **kwargs):
-        requires_backends(self, ["torch"])
-
-
-class ImageGPTForImageClassification(metaclass=DummyObject):
-    _backends = ["torch"]
-
-    def __init__(self, *args, **kwargs):
-        requires_backends(self, ["torch"])
-
-
-class ImageGPTModel(metaclass=DummyObject):
-    _backends = ["torch"]
-
-    def __init__(self, *args, **kwargs):
-        requires_backends(self, ["torch"])
-
-
-class ImageGPTPreTrainedModel(metaclass=DummyObject):
-    _backends = ["torch"]
-
-    def __init__(self, *args, **kwargs):
-        requires_backends(self, ["torch"])
-
-
-def load_tf_weights_in_imagegpt(*args, **kwargs):
-    requires_backends(load_tf_weights_in_imagegpt, ["torch"])
-
-
-class InformerForPrediction(metaclass=DummyObject):
-    _backends = ["torch"]
-
-    def __init__(self, *args, **kwargs):
-        requires_backends(self, ["torch"])
-
-
-class InformerModel(metaclass=DummyObject):
-    _backends = ["torch"]
-
-    def __init__(self, *args, **kwargs):
-        requires_backends(self, ["torch"])
-
-
-class InformerPreTrainedModel(metaclass=DummyObject):
-    _backends = ["torch"]
-
-    def __init__(self, *args, **kwargs):
-        requires_backends(self, ["torch"])
-
-
-class InstructBlipForConditionalGeneration(metaclass=DummyObject):
-    _backends = ["torch"]
-
-    def __init__(self, *args, **kwargs):
-        requires_backends(self, ["torch"])
-
-
-class InstructBlipPreTrainedModel(metaclass=DummyObject):
-    _backends = ["torch"]
-
-    def __init__(self, *args, **kwargs):
-        requires_backends(self, ["torch"])
-
-
-class InstructBlipQFormerModel(metaclass=DummyObject):
-    _backends = ["torch"]
-
-    def __init__(self, *args, **kwargs):
-        requires_backends(self, ["torch"])
-
-
-class InstructBlipVisionModel(metaclass=DummyObject):
-    _backends = ["torch"]
-
-    def __init__(self, *args, **kwargs):
-        requires_backends(self, ["torch"])
-
-
-class InstructBlipVideoForConditionalGeneration(metaclass=DummyObject):
-    _backends = ["torch"]
-
-    def __init__(self, *args, **kwargs):
-        requires_backends(self, ["torch"])
-
-
-class InstructBlipVideoPreTrainedModel(metaclass=DummyObject):
-    _backends = ["torch"]
-
-    def __init__(self, *args, **kwargs):
-        requires_backends(self, ["torch"])
-
-
-class InstructBlipVideoQFormerModel(metaclass=DummyObject):
-    _backends = ["torch"]
-
-    def __init__(self, *args, **kwargs):
-        requires_backends(self, ["torch"])
-
-
-class InstructBlipVideoVisionModel(metaclass=DummyObject):
-    _backends = ["torch"]
-
-    def __init__(self, *args, **kwargs):
-        requires_backends(self, ["torch"])
-
-
-class JambaForCausalLM(metaclass=DummyObject):
-    _backends = ["torch"]
-
-    def __init__(self, *args, **kwargs):
-        requires_backends(self, ["torch"])
-
-
-class JambaForSequenceClassification(metaclass=DummyObject):
-    _backends = ["torch"]
-
-    def __init__(self, *args, **kwargs):
-        requires_backends(self, ["torch"])
-
-
-class JambaModel(metaclass=DummyObject):
-    _backends = ["torch"]
-
-    def __init__(self, *args, **kwargs):
-        requires_backends(self, ["torch"])
-
-
-class JambaPreTrainedModel(metaclass=DummyObject):
-    _backends = ["torch"]
-
-    def __init__(self, *args, **kwargs):
-        requires_backends(self, ["torch"])
-
-
-class JetMoeForCausalLM(metaclass=DummyObject):
-    _backends = ["torch"]
-
-    def __init__(self, *args, **kwargs):
-        requires_backends(self, ["torch"])
-
-
-class JetMoeForSequenceClassification(metaclass=DummyObject):
-    _backends = ["torch"]
-
-    def __init__(self, *args, **kwargs):
-        requires_backends(self, ["torch"])
-
-
-class JetMoeModel(metaclass=DummyObject):
-    _backends = ["torch"]
-
-    def __init__(self, *args, **kwargs):
-        requires_backends(self, ["torch"])
-
-
-class JetMoePreTrainedModel(metaclass=DummyObject):
-    _backends = ["torch"]
-
-    def __init__(self, *args, **kwargs):
-        requires_backends(self, ["torch"])
-
-
-class Kosmos2ForConditionalGeneration(metaclass=DummyObject):
-    _backends = ["torch"]
-
-    def __init__(self, *args, **kwargs):
-        requires_backends(self, ["torch"])
-
-
-class Kosmos2Model(metaclass=DummyObject):
-    _backends = ["torch"]
-
-    def __init__(self, *args, **kwargs):
-        requires_backends(self, ["torch"])
-
-
-class Kosmos2PreTrainedModel(metaclass=DummyObject):
-    _backends = ["torch"]
-
-    def __init__(self, *args, **kwargs):
-        requires_backends(self, ["torch"])
-
-
-class LayoutLMForMaskedLM(metaclass=DummyObject):
-    _backends = ["torch"]
-
-    def __init__(self, *args, **kwargs):
-        requires_backends(self, ["torch"])
-
-
-class LayoutLMForQuestionAnswering(metaclass=DummyObject):
-    _backends = ["torch"]
-
-    def __init__(self, *args, **kwargs):
-        requires_backends(self, ["torch"])
-
-
-class LayoutLMForSequenceClassification(metaclass=DummyObject):
-    _backends = ["torch"]
-
-    def __init__(self, *args, **kwargs):
-        requires_backends(self, ["torch"])
-
-
-class LayoutLMForTokenClassification(metaclass=DummyObject):
-    _backends = ["torch"]
-
-    def __init__(self, *args, **kwargs):
-        requires_backends(self, ["torch"])
-
-
-class LayoutLMModel(metaclass=DummyObject):
-    _backends = ["torch"]
-
-    def __init__(self, *args, **kwargs):
-        requires_backends(self, ["torch"])
-
-
-class LayoutLMPreTrainedModel(metaclass=DummyObject):
-    _backends = ["torch"]
-
-    def __init__(self, *args, **kwargs):
-        requires_backends(self, ["torch"])
-
-
-class LayoutLMv2ForQuestionAnswering(metaclass=DummyObject):
-    _backends = ["torch"]
-
-    def __init__(self, *args, **kwargs):
-        requires_backends(self, ["torch"])
-
-
-class LayoutLMv2ForSequenceClassification(metaclass=DummyObject):
-    _backends = ["torch"]
-
-    def __init__(self, *args, **kwargs):
-        requires_backends(self, ["torch"])
-
-
-class LayoutLMv2ForTokenClassification(metaclass=DummyObject):
-    _backends = ["torch"]
-
-    def __init__(self, *args, **kwargs):
-        requires_backends(self, ["torch"])
-
-
-class LayoutLMv2Model(metaclass=DummyObject):
-    _backends = ["torch"]
-
-    def __init__(self, *args, **kwargs):
-        requires_backends(self, ["torch"])
-
-
-class LayoutLMv2PreTrainedModel(metaclass=DummyObject):
-    _backends = ["torch"]
-
-    def __init__(self, *args, **kwargs):
-        requires_backends(self, ["torch"])
-
-
-class LayoutLMv3ForQuestionAnswering(metaclass=DummyObject):
-    _backends = ["torch"]
-
-    def __init__(self, *args, **kwargs):
-        requires_backends(self, ["torch"])
-
-
-class LayoutLMv3ForSequenceClassification(metaclass=DummyObject):
-    _backends = ["torch"]
-
-    def __init__(self, *args, **kwargs):
-        requires_backends(self, ["torch"])
-
-
-class LayoutLMv3ForTokenClassification(metaclass=DummyObject):
-    _backends = ["torch"]
-
-    def __init__(self, *args, **kwargs):
-        requires_backends(self, ["torch"])
-
-
-class LayoutLMv3Model(metaclass=DummyObject):
-    _backends = ["torch"]
-
-    def __init__(self, *args, **kwargs):
-        requires_backends(self, ["torch"])
-
-
-class LayoutLMv3PreTrainedModel(metaclass=DummyObject):
-    _backends = ["torch"]
-
-    def __init__(self, *args, **kwargs):
-        requires_backends(self, ["torch"])
-
-
-class LEDForConditionalGeneration(metaclass=DummyObject):
-    _backends = ["torch"]
-
-    def __init__(self, *args, **kwargs):
-        requires_backends(self, ["torch"])
-
-
-class LEDForQuestionAnswering(metaclass=DummyObject):
-    _backends = ["torch"]
-
-    def __init__(self, *args, **kwargs):
-        requires_backends(self, ["torch"])
-
-
-class LEDForSequenceClassification(metaclass=DummyObject):
-    _backends = ["torch"]
-
-    def __init__(self, *args, **kwargs):
-        requires_backends(self, ["torch"])
-
-
-class LEDModel(metaclass=DummyObject):
-    _backends = ["torch"]
-
-    def __init__(self, *args, **kwargs):
-        requires_backends(self, ["torch"])
-
-
-class LEDPreTrainedModel(metaclass=DummyObject):
-    _backends = ["torch"]
-
-    def __init__(self, *args, **kwargs):
-        requires_backends(self, ["torch"])
-
-
-class LevitForImageClassification(metaclass=DummyObject):
-    _backends = ["torch"]
-
-    def __init__(self, *args, **kwargs):
-        requires_backends(self, ["torch"])
-
-
-class LevitForImageClassificationWithTeacher(metaclass=DummyObject):
-    _backends = ["torch"]
-
-    def __init__(self, *args, **kwargs):
-        requires_backends(self, ["torch"])
-
-
-class LevitModel(metaclass=DummyObject):
-    _backends = ["torch"]
-
-    def __init__(self, *args, **kwargs):
-        requires_backends(self, ["torch"])
-
-
-class LevitPreTrainedModel(metaclass=DummyObject):
-    _backends = ["torch"]
-
-    def __init__(self, *args, **kwargs):
-        requires_backends(self, ["torch"])
-
-
-class LiltForQuestionAnswering(metaclass=DummyObject):
-    _backends = ["torch"]
-
-    def __init__(self, *args, **kwargs):
-        requires_backends(self, ["torch"])
-
-
-class LiltForSequenceClassification(metaclass=DummyObject):
-    _backends = ["torch"]
-
-    def __init__(self, *args, **kwargs):
-        requires_backends(self, ["torch"])
-
-
-class LiltForTokenClassification(metaclass=DummyObject):
-    _backends = ["torch"]
-
-    def __init__(self, *args, **kwargs):
-        requires_backends(self, ["torch"])
-
-
-class LiltModel(metaclass=DummyObject):
-    _backends = ["torch"]
-
-    def __init__(self, *args, **kwargs):
-        requires_backends(self, ["torch"])
-
-
-class LiltPreTrainedModel(metaclass=DummyObject):
-    _backends = ["torch"]
-
-    def __init__(self, *args, **kwargs):
-        requires_backends(self, ["torch"])
-
-
-class LlamaForCausalLM(metaclass=DummyObject):
-    _backends = ["torch"]
-
-    def __init__(self, *args, **kwargs):
-        requires_backends(self, ["torch"])
-
-
-class LlamaForQuestionAnswering(metaclass=DummyObject):
-    _backends = ["torch"]
-
-    def __init__(self, *args, **kwargs):
-        requires_backends(self, ["torch"])
-
-
-class LlamaForSequenceClassification(metaclass=DummyObject):
-    _backends = ["torch"]
-
-    def __init__(self, *args, **kwargs):
-        requires_backends(self, ["torch"])
-
-
-class LlamaForTokenClassification(metaclass=DummyObject):
-    _backends = ["torch"]
-
-    def __init__(self, *args, **kwargs):
-        requires_backends(self, ["torch"])
-
-
-class LlamaModel(metaclass=DummyObject):
-    _backends = ["torch"]
-
-    def __init__(self, *args, **kwargs):
-        requires_backends(self, ["torch"])
-
-
-class LlamaPreTrainedModel(metaclass=DummyObject):
-    _backends = ["torch"]
-
-    def __init__(self, *args, **kwargs):
-        requires_backends(self, ["torch"])
-
-
-class Llama4ForCausalLM(metaclass=DummyObject):
-    _backends = ["torch"]
-
-    def __init__(self, *args, **kwargs):
-        requires_backends(self, ["torch"])
-
-
-class Llama4ForConditionalGeneration(metaclass=DummyObject):
-    _backends = ["torch"]
-
-    def __init__(self, *args, **kwargs):
-        requires_backends(self, ["torch"])
-
-
-class Llama4PreTrainedModel(metaclass=DummyObject):
-    _backends = ["torch"]
-
-    def __init__(self, *args, **kwargs):
-        requires_backends(self, ["torch"])
-
-
-class Llama4TextModel(metaclass=DummyObject):
-    _backends = ["torch"]
-
-    def __init__(self, *args, **kwargs):
-        requires_backends(self, ["torch"])
-
-
-class Llama4VisionModel(metaclass=DummyObject):
-    _backends = ["torch"]
-
-    def __init__(self, *args, **kwargs):
-        requires_backends(self, ["torch"])
-
-
-class LlavaForConditionalGeneration(metaclass=DummyObject):
-    _backends = ["torch"]
-
-    def __init__(self, *args, **kwargs):
-        requires_backends(self, ["torch"])
-
-
-class LlavaPreTrainedModel(metaclass=DummyObject):
-    _backends = ["torch"]
-
-    def __init__(self, *args, **kwargs):
-        requires_backends(self, ["torch"])
-
-
-class LlavaNextForConditionalGeneration(metaclass=DummyObject):
-    _backends = ["torch"]
-
-    def __init__(self, *args, **kwargs):
-        requires_backends(self, ["torch"])
-
-
-class LlavaNextPreTrainedModel(metaclass=DummyObject):
-    _backends = ["torch"]
-
-    def __init__(self, *args, **kwargs):
-        requires_backends(self, ["torch"])
-
-
-class LlavaNextVideoForConditionalGeneration(metaclass=DummyObject):
-    _backends = ["torch"]
-
-    def __init__(self, *args, **kwargs):
-        requires_backends(self, ["torch"])
-
-
-class LlavaNextVideoPreTrainedModel(metaclass=DummyObject):
-    _backends = ["torch"]
-
-    def __init__(self, *args, **kwargs):
-        requires_backends(self, ["torch"])
-
-
-class LlavaOnevisionForConditionalGeneration(metaclass=DummyObject):
-    _backends = ["torch"]
-
-    def __init__(self, *args, **kwargs):
-        requires_backends(self, ["torch"])
-
-
-class LlavaOnevisionPreTrainedModel(metaclass=DummyObject):
-    _backends = ["torch"]
-
-    def __init__(self, *args, **kwargs):
-        requires_backends(self, ["torch"])
-
-
-class LongformerForMaskedLM(metaclass=DummyObject):
-    _backends = ["torch"]
-
-    def __init__(self, *args, **kwargs):
-        requires_backends(self, ["torch"])
-
-
-class LongformerForMultipleChoice(metaclass=DummyObject):
-    _backends = ["torch"]
-
-    def __init__(self, *args, **kwargs):
-        requires_backends(self, ["torch"])
-
-
-class LongformerForQuestionAnswering(metaclass=DummyObject):
-    _backends = ["torch"]
-
-    def __init__(self, *args, **kwargs):
-        requires_backends(self, ["torch"])
-
-
-class LongformerForSequenceClassification(metaclass=DummyObject):
-    _backends = ["torch"]
-
-    def __init__(self, *args, **kwargs):
-        requires_backends(self, ["torch"])
-
-
-class LongformerForTokenClassification(metaclass=DummyObject):
-    _backends = ["torch"]
-
-    def __init__(self, *args, **kwargs):
-        requires_backends(self, ["torch"])
-
-
-class LongformerModel(metaclass=DummyObject):
-    _backends = ["torch"]
-
-    def __init__(self, *args, **kwargs):
-        requires_backends(self, ["torch"])
-
-
-class LongformerPreTrainedModel(metaclass=DummyObject):
-    _backends = ["torch"]
-
-    def __init__(self, *args, **kwargs):
-        requires_backends(self, ["torch"])
-
-
-class LongT5EncoderModel(metaclass=DummyObject):
-    _backends = ["torch"]
-
-    def __init__(self, *args, **kwargs):
-        requires_backends(self, ["torch"])
-
-
-class LongT5ForConditionalGeneration(metaclass=DummyObject):
-    _backends = ["torch"]
-
-    def __init__(self, *args, **kwargs):
-        requires_backends(self, ["torch"])
-
-
-class LongT5Model(metaclass=DummyObject):
-    _backends = ["torch"]
-
-    def __init__(self, *args, **kwargs):
-        requires_backends(self, ["torch"])
-
-
-class LongT5PreTrainedModel(metaclass=DummyObject):
-    _backends = ["torch"]
-
-    def __init__(self, *args, **kwargs):
-        requires_backends(self, ["torch"])
-
-
-class LukeForEntityClassification(metaclass=DummyObject):
-    _backends = ["torch"]
-
-    def __init__(self, *args, **kwargs):
-        requires_backends(self, ["torch"])
-
-
-class LukeForEntityPairClassification(metaclass=DummyObject):
-    _backends = ["torch"]
-
-    def __init__(self, *args, **kwargs):
-        requires_backends(self, ["torch"])
-
-
-class LukeForEntitySpanClassification(metaclass=DummyObject):
-    _backends = ["torch"]
-
-    def __init__(self, *args, **kwargs):
-        requires_backends(self, ["torch"])
-
-
-class LukeForMaskedLM(metaclass=DummyObject):
-    _backends = ["torch"]
-
-    def __init__(self, *args, **kwargs):
-        requires_backends(self, ["torch"])
-
-
-class LukeForMultipleChoice(metaclass=DummyObject):
-    _backends = ["torch"]
-
-    def __init__(self, *args, **kwargs):
-        requires_backends(self, ["torch"])
-
-
-class LukeForQuestionAnswering(metaclass=DummyObject):
-    _backends = ["torch"]
-
-    def __init__(self, *args, **kwargs):
-        requires_backends(self, ["torch"])
-
-
-class LukeForSequenceClassification(metaclass=DummyObject):
-    _backends = ["torch"]
-
-    def __init__(self, *args, **kwargs):
-        requires_backends(self, ["torch"])
-
-
-class LukeForTokenClassification(metaclass=DummyObject):
-    _backends = ["torch"]
-
-    def __init__(self, *args, **kwargs):
-        requires_backends(self, ["torch"])
-
-
-class LukeModel(metaclass=DummyObject):
-    _backends = ["torch"]
-
-    def __init__(self, *args, **kwargs):
-        requires_backends(self, ["torch"])
-
-
-class LukePreTrainedModel(metaclass=DummyObject):
-    _backends = ["torch"]
-
-    def __init__(self, *args, **kwargs):
-        requires_backends(self, ["torch"])
-
-
-class LxmertEncoder(metaclass=DummyObject):
-    _backends = ["torch"]
-
-    def __init__(self, *args, **kwargs):
-        requires_backends(self, ["torch"])
-
-
-class LxmertForPreTraining(metaclass=DummyObject):
-    _backends = ["torch"]
-
-    def __init__(self, *args, **kwargs):
-        requires_backends(self, ["torch"])
-
-
-class LxmertForQuestionAnswering(metaclass=DummyObject):
-    _backends = ["torch"]
-
-    def __init__(self, *args, **kwargs):
-        requires_backends(self, ["torch"])
-
-
-class LxmertModel(metaclass=DummyObject):
-    _backends = ["torch"]
-
-    def __init__(self, *args, **kwargs):
-        requires_backends(self, ["torch"])
-
-
-class LxmertPreTrainedModel(metaclass=DummyObject):
-    _backends = ["torch"]
-
-    def __init__(self, *args, **kwargs):
-        requires_backends(self, ["torch"])
-
-
-class LxmertVisualFeatureEncoder(metaclass=DummyObject):
-    _backends = ["torch"]
-
-    def __init__(self, *args, **kwargs):
-        requires_backends(self, ["torch"])
-
-
-class M2M100ForConditionalGeneration(metaclass=DummyObject):
-    _backends = ["torch"]
-
-    def __init__(self, *args, **kwargs):
-        requires_backends(self, ["torch"])
-
-
-class M2M100Model(metaclass=DummyObject):
-    _backends = ["torch"]
-
-    def __init__(self, *args, **kwargs):
-        requires_backends(self, ["torch"])
-
-
-class M2M100PreTrainedModel(metaclass=DummyObject):
-    _backends = ["torch"]
-
-    def __init__(self, *args, **kwargs):
-        requires_backends(self, ["torch"])
-
-
-class MambaForCausalLM(metaclass=DummyObject):
-    _backends = ["torch"]
-
-    def __init__(self, *args, **kwargs):
-        requires_backends(self, ["torch"])
-
-
-class MambaModel(metaclass=DummyObject):
-    _backends = ["torch"]
-
-    def __init__(self, *args, **kwargs):
-        requires_backends(self, ["torch"])
-
-
-class MambaPreTrainedModel(metaclass=DummyObject):
-    _backends = ["torch"]
-
-    def __init__(self, *args, **kwargs):
-        requires_backends(self, ["torch"])
-
-
-class Mamba2ForCausalLM(metaclass=DummyObject):
-    _backends = ["torch"]
-
-    def __init__(self, *args, **kwargs):
-        requires_backends(self, ["torch"])
-
-
-class Mamba2Model(metaclass=DummyObject):
-    _backends = ["torch"]
-
-    def __init__(self, *args, **kwargs):
-        requires_backends(self, ["torch"])
-
-
-class Mamba2PreTrainedModel(metaclass=DummyObject):
-    _backends = ["torch"]
-
-    def __init__(self, *args, **kwargs):
-        requires_backends(self, ["torch"])
-
-
-class MarianForCausalLM(metaclass=DummyObject):
-    _backends = ["torch"]
-
-    def __init__(self, *args, **kwargs):
-        requires_backends(self, ["torch"])
-
-
-class MarianModel(metaclass=DummyObject):
-    _backends = ["torch"]
-
-    def __init__(self, *args, **kwargs):
-        requires_backends(self, ["torch"])
-
-
-class MarianMTModel(metaclass=DummyObject):
-    _backends = ["torch"]
-
-    def __init__(self, *args, **kwargs):
-        requires_backends(self, ["torch"])
-
-
-class MarianPreTrainedModel(metaclass=DummyObject):
-    _backends = ["torch"]
-
-    def __init__(self, *args, **kwargs):
-        requires_backends(self, ["torch"])
-
-
-class MarkupLMForQuestionAnswering(metaclass=DummyObject):
-    _backends = ["torch"]
-
-    def __init__(self, *args, **kwargs):
-        requires_backends(self, ["torch"])
-
-
-class MarkupLMForSequenceClassification(metaclass=DummyObject):
-    _backends = ["torch"]
-
-    def __init__(self, *args, **kwargs):
-        requires_backends(self, ["torch"])
-
-
-class MarkupLMForTokenClassification(metaclass=DummyObject):
-    _backends = ["torch"]
-
-    def __init__(self, *args, **kwargs):
-        requires_backends(self, ["torch"])
-
-
-class MarkupLMModel(metaclass=DummyObject):
-    _backends = ["torch"]
-
-    def __init__(self, *args, **kwargs):
-        requires_backends(self, ["torch"])
-
-
-class MarkupLMPreTrainedModel(metaclass=DummyObject):
-    _backends = ["torch"]
-
-    def __init__(self, *args, **kwargs):
-        requires_backends(self, ["torch"])
-
-
-class Mask2FormerForUniversalSegmentation(metaclass=DummyObject):
-    _backends = ["torch"]
-
-    def __init__(self, *args, **kwargs):
-        requires_backends(self, ["torch"])
-
-
-class Mask2FormerModel(metaclass=DummyObject):
-    _backends = ["torch"]
-
-    def __init__(self, *args, **kwargs):
-        requires_backends(self, ["torch"])
-
-
-class Mask2FormerPreTrainedModel(metaclass=DummyObject):
-    _backends = ["torch"]
-
-    def __init__(self, *args, **kwargs):
-        requires_backends(self, ["torch"])
-
-
-class MaskFormerForInstanceSegmentation(metaclass=DummyObject):
-    _backends = ["torch"]
-
-    def __init__(self, *args, **kwargs):
-        requires_backends(self, ["torch"])
-
-
-class MaskFormerModel(metaclass=DummyObject):
-    _backends = ["torch"]
-
-    def __init__(self, *args, **kwargs):
-        requires_backends(self, ["torch"])
-
-
-class MaskFormerPreTrainedModel(metaclass=DummyObject):
-    _backends = ["torch"]
-
-    def __init__(self, *args, **kwargs):
-        requires_backends(self, ["torch"])
-
-
-class MaskFormerSwinBackbone(metaclass=DummyObject):
-    _backends = ["torch"]
-
-    def __init__(self, *args, **kwargs):
-        requires_backends(self, ["torch"])
-
-
-class MBartForCausalLM(metaclass=DummyObject):
-    _backends = ["torch"]
-
-    def __init__(self, *args, **kwargs):
-        requires_backends(self, ["torch"])
-
-
-class MBartForConditionalGeneration(metaclass=DummyObject):
-    _backends = ["torch"]
-
-    def __init__(self, *args, **kwargs):
-        requires_backends(self, ["torch"])
-
-
-class MBartForQuestionAnswering(metaclass=DummyObject):
-    _backends = ["torch"]
-
-    def __init__(self, *args, **kwargs):
-        requires_backends(self, ["torch"])
-
-
-class MBartForSequenceClassification(metaclass=DummyObject):
-    _backends = ["torch"]
-
-    def __init__(self, *args, **kwargs):
-        requires_backends(self, ["torch"])
-
-
-class MBartModel(metaclass=DummyObject):
-    _backends = ["torch"]
-
-    def __init__(self, *args, **kwargs):
-        requires_backends(self, ["torch"])
-
-
-class MBartPreTrainedModel(metaclass=DummyObject):
-    _backends = ["torch"]
-
-    def __init__(self, *args, **kwargs):
-        requires_backends(self, ["torch"])
-
-
-class MegatronBertForCausalLM(metaclass=DummyObject):
-    _backends = ["torch"]
-
-    def __init__(self, *args, **kwargs):
-        requires_backends(self, ["torch"])
-
-
-class MegatronBertForMaskedLM(metaclass=DummyObject):
-    _backends = ["torch"]
-
-    def __init__(self, *args, **kwargs):
-        requires_backends(self, ["torch"])
-
-
-class MegatronBertForMultipleChoice(metaclass=DummyObject):
-    _backends = ["torch"]
-
-    def __init__(self, *args, **kwargs):
-        requires_backends(self, ["torch"])
-
-
-class MegatronBertForNextSentencePrediction(metaclass=DummyObject):
-    _backends = ["torch"]
-
-    def __init__(self, *args, **kwargs):
-        requires_backends(self, ["torch"])
-
-
-class MegatronBertForPreTraining(metaclass=DummyObject):
-    _backends = ["torch"]
-
-    def __init__(self, *args, **kwargs):
-        requires_backends(self, ["torch"])
-
-
-class MegatronBertForQuestionAnswering(metaclass=DummyObject):
-    _backends = ["torch"]
-
-    def __init__(self, *args, **kwargs):
-        requires_backends(self, ["torch"])
-
-
-class MegatronBertForSequenceClassification(metaclass=DummyObject):
-    _backends = ["torch"]
-
-    def __init__(self, *args, **kwargs):
-        requires_backends(self, ["torch"])
-
-
-class MegatronBertForTokenClassification(metaclass=DummyObject):
-    _backends = ["torch"]
-
-    def __init__(self, *args, **kwargs):
-        requires_backends(self, ["torch"])
-
-
-class MegatronBertModel(metaclass=DummyObject):
-    _backends = ["torch"]
-
-    def __init__(self, *args, **kwargs):
-        requires_backends(self, ["torch"])
-
-
-class MegatronBertPreTrainedModel(metaclass=DummyObject):
-    _backends = ["torch"]
-
-    def __init__(self, *args, **kwargs):
-        requires_backends(self, ["torch"])
-
-
-class MgpstrForSceneTextRecognition(metaclass=DummyObject):
-    _backends = ["torch"]
-
-    def __init__(self, *args, **kwargs):
-        requires_backends(self, ["torch"])
-
-
-class MgpstrModel(metaclass=DummyObject):
-    _backends = ["torch"]
-
-    def __init__(self, *args, **kwargs):
-        requires_backends(self, ["torch"])
-
-
-class MgpstrPreTrainedModel(metaclass=DummyObject):
-    _backends = ["torch"]
-
-    def __init__(self, *args, **kwargs):
-        requires_backends(self, ["torch"])
-
-
-class MimiModel(metaclass=DummyObject):
-    _backends = ["torch"]
-
-    def __init__(self, *args, **kwargs):
-        requires_backends(self, ["torch"])
-
-
-class MimiPreTrainedModel(metaclass=DummyObject):
-    _backends = ["torch"]
-
-    def __init__(self, *args, **kwargs):
-        requires_backends(self, ["torch"])
-
-
-class MistralForCausalLM(metaclass=DummyObject):
-    _backends = ["torch"]
-
-    def __init__(self, *args, **kwargs):
-        requires_backends(self, ["torch"])
-
-
-class MistralForQuestionAnswering(metaclass=DummyObject):
-    _backends = ["torch"]
-
-    def __init__(self, *args, **kwargs):
-        requires_backends(self, ["torch"])
-
-
-class MistralForSequenceClassification(metaclass=DummyObject):
-    _backends = ["torch"]
-
-    def __init__(self, *args, **kwargs):
-        requires_backends(self, ["torch"])
-
-
-class MistralForTokenClassification(metaclass=DummyObject):
-    _backends = ["torch"]
-
-    def __init__(self, *args, **kwargs):
-        requires_backends(self, ["torch"])
-
-
-class MistralModel(metaclass=DummyObject):
-    _backends = ["torch"]
-
-    def __init__(self, *args, **kwargs):
-        requires_backends(self, ["torch"])
-
-
-class MistralPreTrainedModel(metaclass=DummyObject):
-    _backends = ["torch"]
-
-    def __init__(self, *args, **kwargs):
-        requires_backends(self, ["torch"])
-
-
-class Mistral3ForConditionalGeneration(metaclass=DummyObject):
-    _backends = ["torch"]
-
-    def __init__(self, *args, **kwargs):
-        requires_backends(self, ["torch"])
-
-
-class Mistral3PreTrainedModel(metaclass=DummyObject):
-    _backends = ["torch"]
-
-    def __init__(self, *args, **kwargs):
-        requires_backends(self, ["torch"])
-
-
-class MixtralForCausalLM(metaclass=DummyObject):
-    _backends = ["torch"]
-
-    def __init__(self, *args, **kwargs):
-        requires_backends(self, ["torch"])
-
-
-class MixtralForQuestionAnswering(metaclass=DummyObject):
-    _backends = ["torch"]
-
-    def __init__(self, *args, **kwargs):
-        requires_backends(self, ["torch"])
-
-
-class MixtralForSequenceClassification(metaclass=DummyObject):
-    _backends = ["torch"]
-
-    def __init__(self, *args, **kwargs):
-        requires_backends(self, ["torch"])
-
-
-class MixtralForTokenClassification(metaclass=DummyObject):
-    _backends = ["torch"]
-
-    def __init__(self, *args, **kwargs):
-        requires_backends(self, ["torch"])
-
-
-class MixtralModel(metaclass=DummyObject):
-    _backends = ["torch"]
-
-    def __init__(self, *args, **kwargs):
-        requires_backends(self, ["torch"])
-
-
-class MixtralPreTrainedModel(metaclass=DummyObject):
-    _backends = ["torch"]
-
-    def __init__(self, *args, **kwargs):
-        requires_backends(self, ["torch"])
-
-
-class MllamaForCausalLM(metaclass=DummyObject):
-    _backends = ["torch"]
-
-    def __init__(self, *args, **kwargs):
-        requires_backends(self, ["torch"])
-
-
-class MllamaForConditionalGeneration(metaclass=DummyObject):
-    _backends = ["torch"]
-
-    def __init__(self, *args, **kwargs):
-        requires_backends(self, ["torch"])
-
-
-class MllamaPreTrainedModel(metaclass=DummyObject):
-    _backends = ["torch"]
-
-    def __init__(self, *args, **kwargs):
-        requires_backends(self, ["torch"])
-
-
-class MllamaProcessor(metaclass=DummyObject):
-    _backends = ["torch"]
-
-    def __init__(self, *args, **kwargs):
-        requires_backends(self, ["torch"])
-
-
-class MllamaTextModel(metaclass=DummyObject):
-    _backends = ["torch"]
-
-    def __init__(self, *args, **kwargs):
-        requires_backends(self, ["torch"])
-
-
-class MllamaVisionModel(metaclass=DummyObject):
-    _backends = ["torch"]
-
-    def __init__(self, *args, **kwargs):
-        requires_backends(self, ["torch"])
-
-
-class MobileBertForMaskedLM(metaclass=DummyObject):
-    _backends = ["torch"]
-
-    def __init__(self, *args, **kwargs):
-        requires_backends(self, ["torch"])
-
-
-class MobileBertForMultipleChoice(metaclass=DummyObject):
-    _backends = ["torch"]
-
-    def __init__(self, *args, **kwargs):
-        requires_backends(self, ["torch"])
-
-
-class MobileBertForNextSentencePrediction(metaclass=DummyObject):
-    _backends = ["torch"]
-
-    def __init__(self, *args, **kwargs):
-        requires_backends(self, ["torch"])
-
-
-class MobileBertForPreTraining(metaclass=DummyObject):
-    _backends = ["torch"]
-
-    def __init__(self, *args, **kwargs):
-        requires_backends(self, ["torch"])
-
-
-class MobileBertForQuestionAnswering(metaclass=DummyObject):
-    _backends = ["torch"]
-
-    def __init__(self, *args, **kwargs):
-        requires_backends(self, ["torch"])
-
-
-class MobileBertForSequenceClassification(metaclass=DummyObject):
-    _backends = ["torch"]
-
-    def __init__(self, *args, **kwargs):
-        requires_backends(self, ["torch"])
-
-
-class MobileBertForTokenClassification(metaclass=DummyObject):
-    _backends = ["torch"]
-
-    def __init__(self, *args, **kwargs):
-        requires_backends(self, ["torch"])
-
-
-class MobileBertModel(metaclass=DummyObject):
-    _backends = ["torch"]
-
-    def __init__(self, *args, **kwargs):
-        requires_backends(self, ["torch"])
-
-
-class MobileBertPreTrainedModel(metaclass=DummyObject):
-    _backends = ["torch"]
-
-    def __init__(self, *args, **kwargs):
-        requires_backends(self, ["torch"])
-
-
-def load_tf_weights_in_mobilebert(*args, **kwargs):
-    requires_backends(load_tf_weights_in_mobilebert, ["torch"])
-
-
-class MobileNetV1ForImageClassification(metaclass=DummyObject):
-    _backends = ["torch"]
-
-    def __init__(self, *args, **kwargs):
-        requires_backends(self, ["torch"])
-
-
-class MobileNetV1Model(metaclass=DummyObject):
-    _backends = ["torch"]
-
-    def __init__(self, *args, **kwargs):
-        requires_backends(self, ["torch"])
-
-
-class MobileNetV1PreTrainedModel(metaclass=DummyObject):
-    _backends = ["torch"]
-
-    def __init__(self, *args, **kwargs):
-        requires_backends(self, ["torch"])
-
-
-def load_tf_weights_in_mobilenet_v1(*args, **kwargs):
-    requires_backends(load_tf_weights_in_mobilenet_v1, ["torch"])
-
-
-class MobileNetV2ForImageClassification(metaclass=DummyObject):
-    _backends = ["torch"]
-
-    def __init__(self, *args, **kwargs):
-        requires_backends(self, ["torch"])
-
-
-class MobileNetV2ForSemanticSegmentation(metaclass=DummyObject):
-    _backends = ["torch"]
-
-    def __init__(self, *args, **kwargs):
-        requires_backends(self, ["torch"])
-
-
-class MobileNetV2Model(metaclass=DummyObject):
-    _backends = ["torch"]
-
-    def __init__(self, *args, **kwargs):
-        requires_backends(self, ["torch"])
-
-
-class MobileNetV2PreTrainedModel(metaclass=DummyObject):
-    _backends = ["torch"]
-
-    def __init__(self, *args, **kwargs):
-        requires_backends(self, ["torch"])
-
-
-def load_tf_weights_in_mobilenet_v2(*args, **kwargs):
-    requires_backends(load_tf_weights_in_mobilenet_v2, ["torch"])
-
-
-class MobileViTForImageClassification(metaclass=DummyObject):
-    _backends = ["torch"]
-
-    def __init__(self, *args, **kwargs):
-        requires_backends(self, ["torch"])
-
-
-class MobileViTForSemanticSegmentation(metaclass=DummyObject):
-    _backends = ["torch"]
-
-    def __init__(self, *args, **kwargs):
-        requires_backends(self, ["torch"])
-
-
-class MobileViTModel(metaclass=DummyObject):
-    _backends = ["torch"]
-
-    def __init__(self, *args, **kwargs):
-        requires_backends(self, ["torch"])
-
-
-class MobileViTPreTrainedModel(metaclass=DummyObject):
-    _backends = ["torch"]
-
-    def __init__(self, *args, **kwargs):
-        requires_backends(self, ["torch"])
-
-
-class MobileViTV2ForImageClassification(metaclass=DummyObject):
-    _backends = ["torch"]
-
-    def __init__(self, *args, **kwargs):
-        requires_backends(self, ["torch"])
-
-
-class MobileViTV2ForSemanticSegmentation(metaclass=DummyObject):
-    _backends = ["torch"]
-
-    def __init__(self, *args, **kwargs):
-        requires_backends(self, ["torch"])
-
-
-class MobileViTV2Model(metaclass=DummyObject):
-    _backends = ["torch"]
-
-    def __init__(self, *args, **kwargs):
-        requires_backends(self, ["torch"])
-
-
-class MobileViTV2PreTrainedModel(metaclass=DummyObject):
-    _backends = ["torch"]
-
-    def __init__(self, *args, **kwargs):
-        requires_backends(self, ["torch"])
-
-
-class ModernBertForMaskedLM(metaclass=DummyObject):
-    _backends = ["torch"]
-
-    def __init__(self, *args, **kwargs):
-        requires_backends(self, ["torch"])
-
-
-class ModernBertForQuestionAnswering(metaclass=DummyObject):
-    _backends = ["torch"]
-
-    def __init__(self, *args, **kwargs):
-        requires_backends(self, ["torch"])
-
-
-class ModernBertForSequenceClassification(metaclass=DummyObject):
-    _backends = ["torch"]
-
-    def __init__(self, *args, **kwargs):
-        requires_backends(self, ["torch"])
-
-
-class ModernBertForTokenClassification(metaclass=DummyObject):
-    _backends = ["torch"]
-
-    def __init__(self, *args, **kwargs):
-        requires_backends(self, ["torch"])
-
-
-class ModernBertModel(metaclass=DummyObject):
-    _backends = ["torch"]
-
-    def __init__(self, *args, **kwargs):
-        requires_backends(self, ["torch"])
-
-
-class ModernBertPreTrainedModel(metaclass=DummyObject):
-    _backends = ["torch"]
-
-    def __init__(self, *args, **kwargs):
-        requires_backends(self, ["torch"])
-
-
-class MoonshineForConditionalGeneration(metaclass=DummyObject):
-    _backends = ["torch"]
-
-    def __init__(self, *args, **kwargs):
-        requires_backends(self, ["torch"])
-
-
-class MoonshineModel(metaclass=DummyObject):
-    _backends = ["torch"]
-
-    def __init__(self, *args, **kwargs):
-        requires_backends(self, ["torch"])
-
-
-class MoonshinePreTrainedModel(metaclass=DummyObject):
-    _backends = ["torch"]
-
-    def __init__(self, *args, **kwargs):
-        requires_backends(self, ["torch"])
-
-
-class MoshiForCausalLM(metaclass=DummyObject):
-    _backends = ["torch"]
-
-    def __init__(self, *args, **kwargs):
-        requires_backends(self, ["torch"])
-
-
-class MoshiForConditionalGeneration(metaclass=DummyObject):
-    _backends = ["torch"]
-
-    def __init__(self, *args, **kwargs):
-        requires_backends(self, ["torch"])
-
-
-class MoshiModel(metaclass=DummyObject):
-    _backends = ["torch"]
-
-    def __init__(self, *args, **kwargs):
-        requires_backends(self, ["torch"])
-
-
-class MoshiPreTrainedModel(metaclass=DummyObject):
-    _backends = ["torch"]
-
-    def __init__(self, *args, **kwargs):
-        requires_backends(self, ["torch"])
-
-
-class MPNetForMaskedLM(metaclass=DummyObject):
-    _backends = ["torch"]
-
-    def __init__(self, *args, **kwargs):
-        requires_backends(self, ["torch"])
-
-
-class MPNetForMultipleChoice(metaclass=DummyObject):
-    _backends = ["torch"]
-
-    def __init__(self, *args, **kwargs):
-        requires_backends(self, ["torch"])
-
-
-class MPNetForQuestionAnswering(metaclass=DummyObject):
-    _backends = ["torch"]
-
-    def __init__(self, *args, **kwargs):
-        requires_backends(self, ["torch"])
-
-
-class MPNetForSequenceClassification(metaclass=DummyObject):
-    _backends = ["torch"]
-
-    def __init__(self, *args, **kwargs):
-        requires_backends(self, ["torch"])
-
-
-class MPNetForTokenClassification(metaclass=DummyObject):
-    _backends = ["torch"]
-
-    def __init__(self, *args, **kwargs):
-        requires_backends(self, ["torch"])
-
-
-class MPNetModel(metaclass=DummyObject):
-    _backends = ["torch"]
-
-    def __init__(self, *args, **kwargs):
-        requires_backends(self, ["torch"])
-
-
-class MPNetPreTrainedModel(metaclass=DummyObject):
-    _backends = ["torch"]
-
-    def __init__(self, *args, **kwargs):
-        requires_backends(self, ["torch"])
-
-
-class MptForCausalLM(metaclass=DummyObject):
-    _backends = ["torch"]
-
-    def __init__(self, *args, **kwargs):
-        requires_backends(self, ["torch"])
-
-
-class MptForQuestionAnswering(metaclass=DummyObject):
-    _backends = ["torch"]
-
-    def __init__(self, *args, **kwargs):
-        requires_backends(self, ["torch"])
-
-
-class MptForSequenceClassification(metaclass=DummyObject):
-    _backends = ["torch"]
-
-    def __init__(self, *args, **kwargs):
-        requires_backends(self, ["torch"])
-
-
-class MptForTokenClassification(metaclass=DummyObject):
-    _backends = ["torch"]
-
-    def __init__(self, *args, **kwargs):
-        requires_backends(self, ["torch"])
-
-
-class MptModel(metaclass=DummyObject):
-    _backends = ["torch"]
-
-    def __init__(self, *args, **kwargs):
-        requires_backends(self, ["torch"])
-
-
-class MptPreTrainedModel(metaclass=DummyObject):
-    _backends = ["torch"]
-
-    def __init__(self, *args, **kwargs):
-        requires_backends(self, ["torch"])
-
-
-class MraForMaskedLM(metaclass=DummyObject):
-    _backends = ["torch"]
-
-    def __init__(self, *args, **kwargs):
-        requires_backends(self, ["torch"])
-
-
-class MraForMultipleChoice(metaclass=DummyObject):
-    _backends = ["torch"]
-
-    def __init__(self, *args, **kwargs):
-        requires_backends(self, ["torch"])
-
-
-class MraForQuestionAnswering(metaclass=DummyObject):
-    _backends = ["torch"]
-
-    def __init__(self, *args, **kwargs):
-        requires_backends(self, ["torch"])
-
-
-class MraForSequenceClassification(metaclass=DummyObject):
-    _backends = ["torch"]
-
-    def __init__(self, *args, **kwargs):
-        requires_backends(self, ["torch"])
-
-
-class MraForTokenClassification(metaclass=DummyObject):
-    _backends = ["torch"]
-
-    def __init__(self, *args, **kwargs):
-        requires_backends(self, ["torch"])
-
-
-class MraModel(metaclass=DummyObject):
-    _backends = ["torch"]
-
-    def __init__(self, *args, **kwargs):
-        requires_backends(self, ["torch"])
-
-
-class MraPreTrainedModel(metaclass=DummyObject):
-    _backends = ["torch"]
-
-    def __init__(self, *args, **kwargs):
-        requires_backends(self, ["torch"])
-
-
-class MT5EncoderModel(metaclass=DummyObject):
-    _backends = ["torch"]
-
-    def __init__(self, *args, **kwargs):
-        requires_backends(self, ["torch"])
-
-
-class MT5ForConditionalGeneration(metaclass=DummyObject):
-    _backends = ["torch"]
-
-    def __init__(self, *args, **kwargs):
-        requires_backends(self, ["torch"])
-
-
-class MT5ForQuestionAnswering(metaclass=DummyObject):
-    _backends = ["torch"]
-
-    def __init__(self, *args, **kwargs):
-        requires_backends(self, ["torch"])
-
-
-class MT5ForSequenceClassification(metaclass=DummyObject):
-    _backends = ["torch"]
-
-    def __init__(self, *args, **kwargs):
-        requires_backends(self, ["torch"])
-
-
-class MT5ForTokenClassification(metaclass=DummyObject):
-    _backends = ["torch"]
-
-    def __init__(self, *args, **kwargs):
-        requires_backends(self, ["torch"])
-
-
-class MT5Model(metaclass=DummyObject):
-    _backends = ["torch"]
-
-    def __init__(self, *args, **kwargs):
-        requires_backends(self, ["torch"])
-
-
-class MT5PreTrainedModel(metaclass=DummyObject):
-    _backends = ["torch"]
-
-    def __init__(self, *args, **kwargs):
-        requires_backends(self, ["torch"])
-
-
-class MusicgenForCausalLM(metaclass=DummyObject):
-    _backends = ["torch"]
-
-    def __init__(self, *args, **kwargs):
-        requires_backends(self, ["torch"])
-
-
-class MusicgenForConditionalGeneration(metaclass=DummyObject):
-    _backends = ["torch"]
-
-    def __init__(self, *args, **kwargs):
-        requires_backends(self, ["torch"])
-
-
-class MusicgenModel(metaclass=DummyObject):
-    _backends = ["torch"]
-
-    def __init__(self, *args, **kwargs):
-        requires_backends(self, ["torch"])
-
-
-class MusicgenPreTrainedModel(metaclass=DummyObject):
-    _backends = ["torch"]
-
-    def __init__(self, *args, **kwargs):
-        requires_backends(self, ["torch"])
-
-
-class MusicgenProcessor(metaclass=DummyObject):
-    _backends = ["torch"]
-
-    def __init__(self, *args, **kwargs):
-        requires_backends(self, ["torch"])
-
-
-class MusicgenMelodyForCausalLM(metaclass=DummyObject):
-    _backends = ["torch"]
-
-    def __init__(self, *args, **kwargs):
-        requires_backends(self, ["torch"])
-
-
-class MusicgenMelodyForConditionalGeneration(metaclass=DummyObject):
-    _backends = ["torch"]
-
-    def __init__(self, *args, **kwargs):
-        requires_backends(self, ["torch"])
-
-
-class MusicgenMelodyModel(metaclass=DummyObject):
-    _backends = ["torch"]
-
-    def __init__(self, *args, **kwargs):
-        requires_backends(self, ["torch"])
-
-
-class MusicgenMelodyPreTrainedModel(metaclass=DummyObject):
-    _backends = ["torch"]
-
-    def __init__(self, *args, **kwargs):
-        requires_backends(self, ["torch"])
-
-
-class MvpForCausalLM(metaclass=DummyObject):
-    _backends = ["torch"]
-
-    def __init__(self, *args, **kwargs):
-        requires_backends(self, ["torch"])
-
-
-class MvpForConditionalGeneration(metaclass=DummyObject):
-    _backends = ["torch"]
-
-    def __init__(self, *args, **kwargs):
-        requires_backends(self, ["torch"])
-
-
-class MvpForQuestionAnswering(metaclass=DummyObject):
-    _backends = ["torch"]
-
-    def __init__(self, *args, **kwargs):
-        requires_backends(self, ["torch"])
-
-
-class MvpForSequenceClassification(metaclass=DummyObject):
-    _backends = ["torch"]
-
-    def __init__(self, *args, **kwargs):
-        requires_backends(self, ["torch"])
-
-
-class MvpModel(metaclass=DummyObject):
-    _backends = ["torch"]
-
-    def __init__(self, *args, **kwargs):
-        requires_backends(self, ["torch"])
-
-
-class MvpPreTrainedModel(metaclass=DummyObject):
-    _backends = ["torch"]
-
-    def __init__(self, *args, **kwargs):
-        requires_backends(self, ["torch"])
-
-
-class NemotronForCausalLM(metaclass=DummyObject):
-    _backends = ["torch"]
-
-    def __init__(self, *args, **kwargs):
-        requires_backends(self, ["torch"])
-
-
-class NemotronForQuestionAnswering(metaclass=DummyObject):
-    _backends = ["torch"]
-
-    def __init__(self, *args, **kwargs):
-        requires_backends(self, ["torch"])
-
-
-class NemotronForSequenceClassification(metaclass=DummyObject):
-    _backends = ["torch"]
-
-    def __init__(self, *args, **kwargs):
-        requires_backends(self, ["torch"])
-
-
-class NemotronForTokenClassification(metaclass=DummyObject):
-    _backends = ["torch"]
-
-    def __init__(self, *args, **kwargs):
-        requires_backends(self, ["torch"])
-
-
-class NemotronModel(metaclass=DummyObject):
-    _backends = ["torch"]
-
-    def __init__(self, *args, **kwargs):
-        requires_backends(self, ["torch"])
-
-
-class NemotronPreTrainedModel(metaclass=DummyObject):
-    _backends = ["torch"]
-
-    def __init__(self, *args, **kwargs):
-        requires_backends(self, ["torch"])
-
-
-class NllbMoeForConditionalGeneration(metaclass=DummyObject):
-    _backends = ["torch"]
-
-    def __init__(self, *args, **kwargs):
-        requires_backends(self, ["torch"])
-
-
-class NllbMoeModel(metaclass=DummyObject):
-    _backends = ["torch"]
-
-    def __init__(self, *args, **kwargs):
-        requires_backends(self, ["torch"])
-
-
-class NllbMoePreTrainedModel(metaclass=DummyObject):
-    _backends = ["torch"]
-
-    def __init__(self, *args, **kwargs):
-        requires_backends(self, ["torch"])
-
-
-class NllbMoeSparseMLP(metaclass=DummyObject):
-    _backends = ["torch"]
-
-    def __init__(self, *args, **kwargs):
-        requires_backends(self, ["torch"])
-
-
-class NllbMoeTop2Router(metaclass=DummyObject):
-    _backends = ["torch"]
-
-    def __init__(self, *args, **kwargs):
-        requires_backends(self, ["torch"])
-
-
-class NystromformerForMaskedLM(metaclass=DummyObject):
-    _backends = ["torch"]
-
-    def __init__(self, *args, **kwargs):
-        requires_backends(self, ["torch"])
-
-
-class NystromformerForMultipleChoice(metaclass=DummyObject):
-    _backends = ["torch"]
-
-    def __init__(self, *args, **kwargs):
-        requires_backends(self, ["torch"])
-
-
-class NystromformerForQuestionAnswering(metaclass=DummyObject):
-    _backends = ["torch"]
-
-    def __init__(self, *args, **kwargs):
-        requires_backends(self, ["torch"])
-
-
-class NystromformerForSequenceClassification(metaclass=DummyObject):
-    _backends = ["torch"]
-
-    def __init__(self, *args, **kwargs):
-        requires_backends(self, ["torch"])
-
-
-class NystromformerForTokenClassification(metaclass=DummyObject):
-    _backends = ["torch"]
-
-    def __init__(self, *args, **kwargs):
-        requires_backends(self, ["torch"])
-
-
-class NystromformerModel(metaclass=DummyObject):
-    _backends = ["torch"]
-
-    def __init__(self, *args, **kwargs):
-        requires_backends(self, ["torch"])
-
-
-class NystromformerPreTrainedModel(metaclass=DummyObject):
-    _backends = ["torch"]
-
-    def __init__(self, *args, **kwargs):
-        requires_backends(self, ["torch"])
-
-
-class OlmoForCausalLM(metaclass=DummyObject):
-    _backends = ["torch"]
-
-    def __init__(self, *args, **kwargs):
-        requires_backends(self, ["torch"])
-
-
-class OlmoModel(metaclass=DummyObject):
-    _backends = ["torch"]
-
-    def __init__(self, *args, **kwargs):
-        requires_backends(self, ["torch"])
-
-
-class OlmoPreTrainedModel(metaclass=DummyObject):
-    _backends = ["torch"]
-
-    def __init__(self, *args, **kwargs):
-        requires_backends(self, ["torch"])
-
-
-class Olmo2ForCausalLM(metaclass=DummyObject):
-    _backends = ["torch"]
-
-    def __init__(self, *args, **kwargs):
-        requires_backends(self, ["torch"])
-
-
-class Olmo2Model(metaclass=DummyObject):
-    _backends = ["torch"]
-
-    def __init__(self, *args, **kwargs):
-        requires_backends(self, ["torch"])
-
-
-class Olmo2PreTrainedModel(metaclass=DummyObject):
-    _backends = ["torch"]
-
-    def __init__(self, *args, **kwargs):
-        requires_backends(self, ["torch"])
-
-
-class OlmoeForCausalLM(metaclass=DummyObject):
-    _backends = ["torch"]
-
-    def __init__(self, *args, **kwargs):
-        requires_backends(self, ["torch"])
-
-
-class OlmoeModel(metaclass=DummyObject):
-    _backends = ["torch"]
-
-    def __init__(self, *args, **kwargs):
-        requires_backends(self, ["torch"])
-
-
-class OlmoePreTrainedModel(metaclass=DummyObject):
-    _backends = ["torch"]
-
-    def __init__(self, *args, **kwargs):
-        requires_backends(self, ["torch"])
-
-
-class OmDetTurboForObjectDetection(metaclass=DummyObject):
-    _backends = ["torch"]
-
-    def __init__(self, *args, **kwargs):
-        requires_backends(self, ["torch"])
-
-
-class OmDetTurboPreTrainedModel(metaclass=DummyObject):
-    _backends = ["torch"]
-
-    def __init__(self, *args, **kwargs):
-        requires_backends(self, ["torch"])
-
-
-class OneFormerForUniversalSegmentation(metaclass=DummyObject):
-    _backends = ["torch"]
-
-    def __init__(self, *args, **kwargs):
-        requires_backends(self, ["torch"])
-
-
-class OneFormerModel(metaclass=DummyObject):
-    _backends = ["torch"]
-
-    def __init__(self, *args, **kwargs):
-        requires_backends(self, ["torch"])
-
-
-class OneFormerPreTrainedModel(metaclass=DummyObject):
-    _backends = ["torch"]
-
-    def __init__(self, *args, **kwargs):
-        requires_backends(self, ["torch"])
-
-
-class OpenAIGPTDoubleHeadsModel(metaclass=DummyObject):
-    _backends = ["torch"]
-
-    def __init__(self, *args, **kwargs):
-        requires_backends(self, ["torch"])
-
-
-class OpenAIGPTForSequenceClassification(metaclass=DummyObject):
-    _backends = ["torch"]
-
-    def __init__(self, *args, **kwargs):
-        requires_backends(self, ["torch"])
-
-
-class OpenAIGPTLMHeadModel(metaclass=DummyObject):
-    _backends = ["torch"]
-
-    def __init__(self, *args, **kwargs):
-        requires_backends(self, ["torch"])
-
-
-class OpenAIGPTModel(metaclass=DummyObject):
-    _backends = ["torch"]
-
-    def __init__(self, *args, **kwargs):
-        requires_backends(self, ["torch"])
-
-
-class OpenAIGPTPreTrainedModel(metaclass=DummyObject):
-    _backends = ["torch"]
-
-    def __init__(self, *args, **kwargs):
-        requires_backends(self, ["torch"])
-
-
-def load_tf_weights_in_openai_gpt(*args, **kwargs):
-    requires_backends(load_tf_weights_in_openai_gpt, ["torch"])
-
-
-class OPTForCausalLM(metaclass=DummyObject):
-    _backends = ["torch"]
-
-    def __init__(self, *args, **kwargs):
-        requires_backends(self, ["torch"])
-
-
-class OPTForQuestionAnswering(metaclass=DummyObject):
-    _backends = ["torch"]
-
-    def __init__(self, *args, **kwargs):
-        requires_backends(self, ["torch"])
-
-
-class OPTForSequenceClassification(metaclass=DummyObject):
-    _backends = ["torch"]
-
-    def __init__(self, *args, **kwargs):
-        requires_backends(self, ["torch"])
-
-
-class OPTModel(metaclass=DummyObject):
-    _backends = ["torch"]
-
-    def __init__(self, *args, **kwargs):
-        requires_backends(self, ["torch"])
-
-
-class OPTPreTrainedModel(metaclass=DummyObject):
-    _backends = ["torch"]
-
-    def __init__(self, *args, **kwargs):
-        requires_backends(self, ["torch"])
-
-
-class Owlv2ForObjectDetection(metaclass=DummyObject):
-    _backends = ["torch"]
-
-    def __init__(self, *args, **kwargs):
-        requires_backends(self, ["torch"])
-
-
-class Owlv2Model(metaclass=DummyObject):
-    _backends = ["torch"]
-
-    def __init__(self, *args, **kwargs):
-        requires_backends(self, ["torch"])
-
-
-class Owlv2PreTrainedModel(metaclass=DummyObject):
-    _backends = ["torch"]
-
-    def __init__(self, *args, **kwargs):
-        requires_backends(self, ["torch"])
-
-
-class Owlv2TextModel(metaclass=DummyObject):
-    _backends = ["torch"]
-
-    def __init__(self, *args, **kwargs):
-        requires_backends(self, ["torch"])
-
-
-class Owlv2VisionModel(metaclass=DummyObject):
-    _backends = ["torch"]
-
-    def __init__(self, *args, **kwargs):
-        requires_backends(self, ["torch"])
-
-
-class OwlViTForObjectDetection(metaclass=DummyObject):
-    _backends = ["torch"]
-
-    def __init__(self, *args, **kwargs):
-        requires_backends(self, ["torch"])
-
-
-class OwlViTModel(metaclass=DummyObject):
-    _backends = ["torch"]
-
-    def __init__(self, *args, **kwargs):
-        requires_backends(self, ["torch"])
-
-
-class OwlViTPreTrainedModel(metaclass=DummyObject):
-    _backends = ["torch"]
-
-    def __init__(self, *args, **kwargs):
-        requires_backends(self, ["torch"])
-
-
-class OwlViTTextModel(metaclass=DummyObject):
-    _backends = ["torch"]
-
-    def __init__(self, *args, **kwargs):
-        requires_backends(self, ["torch"])
-
-
-class OwlViTVisionModel(metaclass=DummyObject):
-    _backends = ["torch"]
-
-    def __init__(self, *args, **kwargs):
-        requires_backends(self, ["torch"])
-
-
-class PaliGemmaForConditionalGeneration(metaclass=DummyObject):
-    _backends = ["torch"]
-
-    def __init__(self, *args, **kwargs):
-        requires_backends(self, ["torch"])
-
-
-class PaliGemmaPreTrainedModel(metaclass=DummyObject):
-    _backends = ["torch"]
-
-    def __init__(self, *args, **kwargs):
-        requires_backends(self, ["torch"])
-
-
-class PaliGemmaProcessor(metaclass=DummyObject):
-    _backends = ["torch"]
-
-    def __init__(self, *args, **kwargs):
-        requires_backends(self, ["torch"])
-
-
-class PatchTSMixerForPrediction(metaclass=DummyObject):
-    _backends = ["torch"]
-
-    def __init__(self, *args, **kwargs):
-        requires_backends(self, ["torch"])
-
-
-class PatchTSMixerForPretraining(metaclass=DummyObject):
-    _backends = ["torch"]
-
-    def __init__(self, *args, **kwargs):
-        requires_backends(self, ["torch"])
-
-
-class PatchTSMixerForRegression(metaclass=DummyObject):
-    _backends = ["torch"]
-
-    def __init__(self, *args, **kwargs):
-        requires_backends(self, ["torch"])
-
-
-class PatchTSMixerForTimeSeriesClassification(metaclass=DummyObject):
-    _backends = ["torch"]
-
-    def __init__(self, *args, **kwargs):
-        requires_backends(self, ["torch"])
-
-
-class PatchTSMixerModel(metaclass=DummyObject):
-    _backends = ["torch"]
-
-    def __init__(self, *args, **kwargs):
-        requires_backends(self, ["torch"])
-
-
-class PatchTSMixerPreTrainedModel(metaclass=DummyObject):
-    _backends = ["torch"]
-
-    def __init__(self, *args, **kwargs):
-        requires_backends(self, ["torch"])
-
-
-class PatchTSTForClassification(metaclass=DummyObject):
-    _backends = ["torch"]
-
-    def __init__(self, *args, **kwargs):
-        requires_backends(self, ["torch"])
-
-
-class PatchTSTForPrediction(metaclass=DummyObject):
-    _backends = ["torch"]
-
-    def __init__(self, *args, **kwargs):
-        requires_backends(self, ["torch"])
-
-
-class PatchTSTForPretraining(metaclass=DummyObject):
-    _backends = ["torch"]
-
-    def __init__(self, *args, **kwargs):
-        requires_backends(self, ["torch"])
-
-
-class PatchTSTForRegression(metaclass=DummyObject):
-    _backends = ["torch"]
-
-    def __init__(self, *args, **kwargs):
-        requires_backends(self, ["torch"])
-
-
-class PatchTSTModel(metaclass=DummyObject):
-    _backends = ["torch"]
-
-    def __init__(self, *args, **kwargs):
-        requires_backends(self, ["torch"])
-
-
-class PatchTSTPreTrainedModel(metaclass=DummyObject):
-    _backends = ["torch"]
-
-    def __init__(self, *args, **kwargs):
-        requires_backends(self, ["torch"])
-
-
-class PegasusForCausalLM(metaclass=DummyObject):
-    _backends = ["torch"]
-
-    def __init__(self, *args, **kwargs):
-        requires_backends(self, ["torch"])
-
-
-class PegasusForConditionalGeneration(metaclass=DummyObject):
-    _backends = ["torch"]
-
-    def __init__(self, *args, **kwargs):
-        requires_backends(self, ["torch"])
-
-
-class PegasusModel(metaclass=DummyObject):
-    _backends = ["torch"]
-
-    def __init__(self, *args, **kwargs):
-        requires_backends(self, ["torch"])
-
-
-class PegasusPreTrainedModel(metaclass=DummyObject):
-    _backends = ["torch"]
-
-    def __init__(self, *args, **kwargs):
-        requires_backends(self, ["torch"])
-
-
-class PegasusXForConditionalGeneration(metaclass=DummyObject):
-    _backends = ["torch"]
-
-    def __init__(self, *args, **kwargs):
-        requires_backends(self, ["torch"])
-
-
-class PegasusXModel(metaclass=DummyObject):
-    _backends = ["torch"]
-
-    def __init__(self, *args, **kwargs):
-        requires_backends(self, ["torch"])
-
-
-class PegasusXPreTrainedModel(metaclass=DummyObject):
-    _backends = ["torch"]
-
-    def __init__(self, *args, **kwargs):
-        requires_backends(self, ["torch"])
-
-
-class PerceiverForImageClassificationConvProcessing(metaclass=DummyObject):
-    _backends = ["torch"]
-
-    def __init__(self, *args, **kwargs):
-        requires_backends(self, ["torch"])
-
-
-class PerceiverForImageClassificationFourier(metaclass=DummyObject):
-    _backends = ["torch"]
-
-    def __init__(self, *args, **kwargs):
-        requires_backends(self, ["torch"])
-
-
-class PerceiverForImageClassificationLearned(metaclass=DummyObject):
-    _backends = ["torch"]
-
-    def __init__(self, *args, **kwargs):
-        requires_backends(self, ["torch"])
-
-
-class PerceiverForMaskedLM(metaclass=DummyObject):
-    _backends = ["torch"]
-
-    def __init__(self, *args, **kwargs):
-        requires_backends(self, ["torch"])
-
-
-class PerceiverForMultimodalAutoencoding(metaclass=DummyObject):
-    _backends = ["torch"]
-
-    def __init__(self, *args, **kwargs):
-        requires_backends(self, ["torch"])
-
-
-class PerceiverForOpticalFlow(metaclass=DummyObject):
-    _backends = ["torch"]
-
-    def __init__(self, *args, **kwargs):
-        requires_backends(self, ["torch"])
-
-
-class PerceiverForSequenceClassification(metaclass=DummyObject):
-    _backends = ["torch"]
-
-    def __init__(self, *args, **kwargs):
-        requires_backends(self, ["torch"])
-
-
-class PerceiverModel(metaclass=DummyObject):
-    _backends = ["torch"]
-
-    def __init__(self, *args, **kwargs):
-        requires_backends(self, ["torch"])
-
-
-class PerceiverPreTrainedModel(metaclass=DummyObject):
-    _backends = ["torch"]
-
-    def __init__(self, *args, **kwargs):
-        requires_backends(self, ["torch"])
-
-
-class PersimmonForCausalLM(metaclass=DummyObject):
-    _backends = ["torch"]
-
-    def __init__(self, *args, **kwargs):
-        requires_backends(self, ["torch"])
-
-
-class PersimmonForSequenceClassification(metaclass=DummyObject):
-    _backends = ["torch"]
-
-    def __init__(self, *args, **kwargs):
-        requires_backends(self, ["torch"])
-
-
-class PersimmonForTokenClassification(metaclass=DummyObject):
-    _backends = ["torch"]
-
-    def __init__(self, *args, **kwargs):
-        requires_backends(self, ["torch"])
-
-
-class PersimmonModel(metaclass=DummyObject):
-    _backends = ["torch"]
-
-    def __init__(self, *args, **kwargs):
-        requires_backends(self, ["torch"])
-
-
-class PersimmonPreTrainedModel(metaclass=DummyObject):
-    _backends = ["torch"]
-
-    def __init__(self, *args, **kwargs):
-        requires_backends(self, ["torch"])
-
-
-class PhiForCausalLM(metaclass=DummyObject):
-    _backends = ["torch"]
-
-    def __init__(self, *args, **kwargs):
-        requires_backends(self, ["torch"])
-
-
-class PhiForSequenceClassification(metaclass=DummyObject):
-    _backends = ["torch"]
-
-    def __init__(self, *args, **kwargs):
-        requires_backends(self, ["torch"])
-
-
-class PhiForTokenClassification(metaclass=DummyObject):
-    _backends = ["torch"]
-
-    def __init__(self, *args, **kwargs):
-        requires_backends(self, ["torch"])
-
-
-class PhiModel(metaclass=DummyObject):
-    _backends = ["torch"]
-
-    def __init__(self, *args, **kwargs):
-        requires_backends(self, ["torch"])
-
-
-class PhiPreTrainedModel(metaclass=DummyObject):
-    _backends = ["torch"]
-
-    def __init__(self, *args, **kwargs):
-        requires_backends(self, ["torch"])
-
-
-class Phi3ForCausalLM(metaclass=DummyObject):
-    _backends = ["torch"]
-
-    def __init__(self, *args, **kwargs):
-        requires_backends(self, ["torch"])
-
-
-class Phi3ForSequenceClassification(metaclass=DummyObject):
-    _backends = ["torch"]
-
-    def __init__(self, *args, **kwargs):
-        requires_backends(self, ["torch"])
-
-
-class Phi3ForTokenClassification(metaclass=DummyObject):
-    _backends = ["torch"]
-
-    def __init__(self, *args, **kwargs):
-        requires_backends(self, ["torch"])
-
-
-class Phi3Model(metaclass=DummyObject):
-    _backends = ["torch"]
-
-    def __init__(self, *args, **kwargs):
-        requires_backends(self, ["torch"])
-
-
-class Phi3PreTrainedModel(metaclass=DummyObject):
-    _backends = ["torch"]
-
-    def __init__(self, *args, **kwargs):
-        requires_backends(self, ["torch"])
-
-
-class Phi4MultimodalAudioModel(metaclass=DummyObject):
-    _backends = ["torch"]
-
-    def __init__(self, *args, **kwargs):
-        requires_backends(self, ["torch"])
-
-
-class Phi4MultimodalAudioPreTrainedModel(metaclass=DummyObject):
-    _backends = ["torch"]
-
-    def __init__(self, *args, **kwargs):
-        requires_backends(self, ["torch"])
-
-
-class Phi4MultimodalForCausalLM(metaclass=DummyObject):
-    _backends = ["torch"]
-
-    def __init__(self, *args, **kwargs):
-        requires_backends(self, ["torch"])
-
-
-class Phi4MultimodalModel(metaclass=DummyObject):
-    _backends = ["torch"]
-
-    def __init__(self, *args, **kwargs):
-        requires_backends(self, ["torch"])
-
-
-class Phi4MultimodalPreTrainedModel(metaclass=DummyObject):
-    _backends = ["torch"]
-
-    def __init__(self, *args, **kwargs):
-        requires_backends(self, ["torch"])
-
-
-class Phi4MultimodalVisionModel(metaclass=DummyObject):
-    _backends = ["torch"]
-
-    def __init__(self, *args, **kwargs):
-        requires_backends(self, ["torch"])
-
-
-class Phi4MultimodalVisionPreTrainedModel(metaclass=DummyObject):
-    _backends = ["torch"]
-
-    def __init__(self, *args, **kwargs):
-        requires_backends(self, ["torch"])
-
-
-class PhimoeForCausalLM(metaclass=DummyObject):
-    _backends = ["torch"]
-
-    def __init__(self, *args, **kwargs):
-        requires_backends(self, ["torch"])
-
-
-class PhimoeForSequenceClassification(metaclass=DummyObject):
-    _backends = ["torch"]
-
-    def __init__(self, *args, **kwargs):
-        requires_backends(self, ["torch"])
-
-
-class PhimoeModel(metaclass=DummyObject):
-    _backends = ["torch"]
-
-    def __init__(self, *args, **kwargs):
-        requires_backends(self, ["torch"])
-
-
-class PhimoePreTrainedModel(metaclass=DummyObject):
-    _backends = ["torch"]
-
-    def __init__(self, *args, **kwargs):
-        requires_backends(self, ["torch"])
-
-
-class Pix2StructForConditionalGeneration(metaclass=DummyObject):
-    _backends = ["torch"]
-
-    def __init__(self, *args, **kwargs):
-        requires_backends(self, ["torch"])
-
-
-class Pix2StructPreTrainedModel(metaclass=DummyObject):
-    _backends = ["torch"]
-
-    def __init__(self, *args, **kwargs):
-        requires_backends(self, ["torch"])
-
-
-class Pix2StructTextModel(metaclass=DummyObject):
-    _backends = ["torch"]
-
-    def __init__(self, *args, **kwargs):
-        requires_backends(self, ["torch"])
-
-
-class Pix2StructVisionModel(metaclass=DummyObject):
-    _backends = ["torch"]
-
-    def __init__(self, *args, **kwargs):
-        requires_backends(self, ["torch"])
-
-
-class PixtralPreTrainedModel(metaclass=DummyObject):
-    _backends = ["torch"]
-
-    def __init__(self, *args, **kwargs):
-        requires_backends(self, ["torch"])
-
-
-class PixtralVisionModel(metaclass=DummyObject):
-    _backends = ["torch"]
-
-    def __init__(self, *args, **kwargs):
-        requires_backends(self, ["torch"])
-
-
-class PLBartForCausalLM(metaclass=DummyObject):
-    _backends = ["torch"]
-
-    def __init__(self, *args, **kwargs):
-        requires_backends(self, ["torch"])
-
-
-class PLBartForConditionalGeneration(metaclass=DummyObject):
-    _backends = ["torch"]
-
-    def __init__(self, *args, **kwargs):
-        requires_backends(self, ["torch"])
-
-
-class PLBartForSequenceClassification(metaclass=DummyObject):
-    _backends = ["torch"]
-
-    def __init__(self, *args, **kwargs):
-        requires_backends(self, ["torch"])
-
-
-class PLBartModel(metaclass=DummyObject):
-    _backends = ["torch"]
-
-    def __init__(self, *args, **kwargs):
-        requires_backends(self, ["torch"])
-
-
-class PLBartPreTrainedModel(metaclass=DummyObject):
-    _backends = ["torch"]
-
-    def __init__(self, *args, **kwargs):
-        requires_backends(self, ["torch"])
-
-
-class PoolFormerForImageClassification(metaclass=DummyObject):
-    _backends = ["torch"]
-
-    def __init__(self, *args, **kwargs):
-        requires_backends(self, ["torch"])
-
-
-class PoolFormerModel(metaclass=DummyObject):
-    _backends = ["torch"]
-
-    def __init__(self, *args, **kwargs):
-        requires_backends(self, ["torch"])
-
-
-class PoolFormerPreTrainedModel(metaclass=DummyObject):
-    _backends = ["torch"]
-
-    def __init__(self, *args, **kwargs):
-        requires_backends(self, ["torch"])
-
-
-class Pop2PianoForConditionalGeneration(metaclass=DummyObject):
-    _backends = ["torch"]
-
-    def __init__(self, *args, **kwargs):
-        requires_backends(self, ["torch"])
-
-
-class Pop2PianoPreTrainedModel(metaclass=DummyObject):
-    _backends = ["torch"]
-
-    def __init__(self, *args, **kwargs):
-        requires_backends(self, ["torch"])
-
-
-class PromptDepthAnythingForDepthEstimation(metaclass=DummyObject):
-    _backends = ["torch"]
-
-    def __init__(self, *args, **kwargs):
-        requires_backends(self, ["torch"])
-
-
-class PromptDepthAnythingPreTrainedModel(metaclass=DummyObject):
-    _backends = ["torch"]
-
-    def __init__(self, *args, **kwargs):
-        requires_backends(self, ["torch"])
-
-
-class ProphetNetDecoder(metaclass=DummyObject):
-    _backends = ["torch"]
-
-    def __init__(self, *args, **kwargs):
-        requires_backends(self, ["torch"])
-
-
-class ProphetNetEncoder(metaclass=DummyObject):
-    _backends = ["torch"]
-
-    def __init__(self, *args, **kwargs):
-        requires_backends(self, ["torch"])
-
-
-class ProphetNetForCausalLM(metaclass=DummyObject):
-    _backends = ["torch"]
-
-    def __init__(self, *args, **kwargs):
-        requires_backends(self, ["torch"])
-
-
-class ProphetNetForConditionalGeneration(metaclass=DummyObject):
-    _backends = ["torch"]
-
-    def __init__(self, *args, **kwargs):
-        requires_backends(self, ["torch"])
-
-
-class ProphetNetModel(metaclass=DummyObject):
-    _backends = ["torch"]
-
-    def __init__(self, *args, **kwargs):
-        requires_backends(self, ["torch"])
-
-
-class ProphetNetPreTrainedModel(metaclass=DummyObject):
-    _backends = ["torch"]
-
-    def __init__(self, *args, **kwargs):
-        requires_backends(self, ["torch"])
-
-
-class PvtForImageClassification(metaclass=DummyObject):
-    _backends = ["torch"]
-
-    def __init__(self, *args, **kwargs):
-        requires_backends(self, ["torch"])
-
-
-class PvtModel(metaclass=DummyObject):
-    _backends = ["torch"]
-
-    def __init__(self, *args, **kwargs):
-        requires_backends(self, ["torch"])
-
-
-class PvtPreTrainedModel(metaclass=DummyObject):
-    _backends = ["torch"]
-
-    def __init__(self, *args, **kwargs):
-        requires_backends(self, ["torch"])
-
-
-class PvtV2Backbone(metaclass=DummyObject):
-    _backends = ["torch"]
-
-    def __init__(self, *args, **kwargs):
-        requires_backends(self, ["torch"])
-
-
-class PvtV2ForImageClassification(metaclass=DummyObject):
-    _backends = ["torch"]
-
-    def __init__(self, *args, **kwargs):
-        requires_backends(self, ["torch"])
-
-
-class PvtV2Model(metaclass=DummyObject):
-    _backends = ["torch"]
-
-    def __init__(self, *args, **kwargs):
-        requires_backends(self, ["torch"])
-
-
-class PvtV2PreTrainedModel(metaclass=DummyObject):
-    _backends = ["torch"]
-
-    def __init__(self, *args, **kwargs):
-        requires_backends(self, ["torch"])
-
-
-class Qwen2ForCausalLM(metaclass=DummyObject):
-    _backends = ["torch"]
-
-    def __init__(self, *args, **kwargs):
-        requires_backends(self, ["torch"])
-
-
-class Qwen2ForQuestionAnswering(metaclass=DummyObject):
-    _backends = ["torch"]
-
-    def __init__(self, *args, **kwargs):
-        requires_backends(self, ["torch"])
-
-
-class Qwen2ForSequenceClassification(metaclass=DummyObject):
-    _backends = ["torch"]
-
-    def __init__(self, *args, **kwargs):
-        requires_backends(self, ["torch"])
-
-
-class Qwen2ForTokenClassification(metaclass=DummyObject):
-    _backends = ["torch"]
-
-    def __init__(self, *args, **kwargs):
-        requires_backends(self, ["torch"])
-
-
-class Qwen2Model(metaclass=DummyObject):
-    _backends = ["torch"]
-
-    def __init__(self, *args, **kwargs):
-        requires_backends(self, ["torch"])
-
-
-class Qwen2PreTrainedModel(metaclass=DummyObject):
-    _backends = ["torch"]
-
-    def __init__(self, *args, **kwargs):
-        requires_backends(self, ["torch"])
-
-
-class Qwen2_5_VLForConditionalGeneration(metaclass=DummyObject):
-    _backends = ["torch"]
-
-    def __init__(self, *args, **kwargs):
-        requires_backends(self, ["torch"])
-
-
-class Qwen2_5_VLModel(metaclass=DummyObject):
-    _backends = ["torch"]
-
-    def __init__(self, *args, **kwargs):
-        requires_backends(self, ["torch"])
-
-
-class Qwen2_5_VLPreTrainedModel(metaclass=DummyObject):
-    _backends = ["torch"]
-
-    def __init__(self, *args, **kwargs):
-        requires_backends(self, ["torch"])
-
-
-class Qwen2AudioEncoder(metaclass=DummyObject):
-    _backends = ["torch"]
-
-    def __init__(self, *args, **kwargs):
-        requires_backends(self, ["torch"])
-
-
-class Qwen2AudioForConditionalGeneration(metaclass=DummyObject):
-    _backends = ["torch"]
-
-    def __init__(self, *args, **kwargs):
-        requires_backends(self, ["torch"])
-
-
-class Qwen2AudioPreTrainedModel(metaclass=DummyObject):
-    _backends = ["torch"]
-
-    def __init__(self, *args, **kwargs):
-        requires_backends(self, ["torch"])
-
-
-class Qwen2MoeForCausalLM(metaclass=DummyObject):
-    _backends = ["torch"]
-
-    def __init__(self, *args, **kwargs):
-        requires_backends(self, ["torch"])
-
-
-class Qwen2MoeForQuestionAnswering(metaclass=DummyObject):
-    _backends = ["torch"]
-
-    def __init__(self, *args, **kwargs):
-        requires_backends(self, ["torch"])
-
-
-class Qwen2MoeForSequenceClassification(metaclass=DummyObject):
-    _backends = ["torch"]
-
-    def __init__(self, *args, **kwargs):
-        requires_backends(self, ["torch"])
-
-
-class Qwen2MoeForTokenClassification(metaclass=DummyObject):
-    _backends = ["torch"]
-
-    def __init__(self, *args, **kwargs):
-        requires_backends(self, ["torch"])
-
-
-class Qwen2MoeModel(metaclass=DummyObject):
-    _backends = ["torch"]
-
-    def __init__(self, *args, **kwargs):
-        requires_backends(self, ["torch"])
-
-
-class Qwen2MoePreTrainedModel(metaclass=DummyObject):
-    _backends = ["torch"]
-
-    def __init__(self, *args, **kwargs):
-        requires_backends(self, ["torch"])
-
-
-class Qwen2VLForConditionalGeneration(metaclass=DummyObject):
-    _backends = ["torch"]
-
-    def __init__(self, *args, **kwargs):
-        requires_backends(self, ["torch"])
-
-
-class Qwen2VLModel(metaclass=DummyObject):
-    _backends = ["torch"]
-
-    def __init__(self, *args, **kwargs):
-        requires_backends(self, ["torch"])
-
-
-class Qwen2VLPreTrainedModel(metaclass=DummyObject):
-    _backends = ["torch"]
-
-    def __init__(self, *args, **kwargs):
-        requires_backends(self, ["torch"])
-
-
-class Qwen3ForCausalLM(metaclass=DummyObject):
-    _backends = ["torch"]
-
-    def __init__(self, *args, **kwargs):
-        requires_backends(self, ["torch"])
-
-
-class Qwen3ForQuestionAnswering(metaclass=DummyObject):
-    _backends = ["torch"]
-
-    def __init__(self, *args, **kwargs):
-        requires_backends(self, ["torch"])
-
-
-class Qwen3ForSequenceClassification(metaclass=DummyObject):
-    _backends = ["torch"]
-
-    def __init__(self, *args, **kwargs):
-        requires_backends(self, ["torch"])
-
-
-class Qwen3ForTokenClassification(metaclass=DummyObject):
-    _backends = ["torch"]
-
-    def __init__(self, *args, **kwargs):
-        requires_backends(self, ["torch"])
-
-
-class Qwen3Model(metaclass=DummyObject):
-    _backends = ["torch"]
-
-    def __init__(self, *args, **kwargs):
-        requires_backends(self, ["torch"])
-
-
-class Qwen3PreTrainedModel(metaclass=DummyObject):
-    _backends = ["torch"]
-
-    def __init__(self, *args, **kwargs):
-        requires_backends(self, ["torch"])
-
-
-class Qwen3MoeForCausalLM(metaclass=DummyObject):
-    _backends = ["torch"]
-
-    def __init__(self, *args, **kwargs):
-        requires_backends(self, ["torch"])
-
-
-class Qwen3MoeForQuestionAnswering(metaclass=DummyObject):
-    _backends = ["torch"]
-
-    def __init__(self, *args, **kwargs):
-        requires_backends(self, ["torch"])
-
-
-class Qwen3MoeForSequenceClassification(metaclass=DummyObject):
-    _backends = ["torch"]
-
-    def __init__(self, *args, **kwargs):
-        requires_backends(self, ["torch"])
-
-
-class Qwen3MoeForTokenClassification(metaclass=DummyObject):
-    _backends = ["torch"]
-
-    def __init__(self, *args, **kwargs):
-        requires_backends(self, ["torch"])
-
-
-class Qwen3MoeModel(metaclass=DummyObject):
-    _backends = ["torch"]
-
-    def __init__(self, *args, **kwargs):
-        requires_backends(self, ["torch"])
-
-
-class Qwen3MoePreTrainedModel(metaclass=DummyObject):
-    _backends = ["torch"]
-
-    def __init__(self, *args, **kwargs):
-        requires_backends(self, ["torch"])
-
-
-class RagModel(metaclass=DummyObject):
-    _backends = ["torch"]
-
-    def __init__(self, *args, **kwargs):
-        requires_backends(self, ["torch"])
-
-
-class RagPreTrainedModel(metaclass=DummyObject):
-    _backends = ["torch"]
-
-    def __init__(self, *args, **kwargs):
-        requires_backends(self, ["torch"])
-
-
-class RagSequenceForGeneration(metaclass=DummyObject):
-    _backends = ["torch"]
-
-    def __init__(self, *args, **kwargs):
-        requires_backends(self, ["torch"])
-
-
-class RagTokenForGeneration(metaclass=DummyObject):
-    _backends = ["torch"]
-
-    def __init__(self, *args, **kwargs):
-        requires_backends(self, ["torch"])
-
-
-class RecurrentGemmaForCausalLM(metaclass=DummyObject):
-    _backends = ["torch"]
-
-    def __init__(self, *args, **kwargs):
-        requires_backends(self, ["torch"])
-
-
-class RecurrentGemmaModel(metaclass=DummyObject):
-    _backends = ["torch"]
-
-    def __init__(self, *args, **kwargs):
-        requires_backends(self, ["torch"])
-
-
-class RecurrentGemmaPreTrainedModel(metaclass=DummyObject):
-    _backends = ["torch"]
-
-    def __init__(self, *args, **kwargs):
-        requires_backends(self, ["torch"])
-
-
-class ReformerForMaskedLM(metaclass=DummyObject):
-    _backends = ["torch"]
-
-    def __init__(self, *args, **kwargs):
-        requires_backends(self, ["torch"])
-
-
-class ReformerForQuestionAnswering(metaclass=DummyObject):
-    _backends = ["torch"]
-
-    def __init__(self, *args, **kwargs):
-        requires_backends(self, ["torch"])
-
-
-class ReformerForSequenceClassification(metaclass=DummyObject):
-    _backends = ["torch"]
-
-    def __init__(self, *args, **kwargs):
-        requires_backends(self, ["torch"])
-
-
-class ReformerModel(metaclass=DummyObject):
-    _backends = ["torch"]
-
-    def __init__(self, *args, **kwargs):
-        requires_backends(self, ["torch"])
-
-
-class ReformerModelWithLMHead(metaclass=DummyObject):
-    _backends = ["torch"]
-
-    def __init__(self, *args, **kwargs):
-        requires_backends(self, ["torch"])
-
-
-class ReformerPreTrainedModel(metaclass=DummyObject):
-    _backends = ["torch"]
-
-    def __init__(self, *args, **kwargs):
-        requires_backends(self, ["torch"])
-
-
-class RegNetForImageClassification(metaclass=DummyObject):
-    _backends = ["torch"]
-
-    def __init__(self, *args, **kwargs):
-        requires_backends(self, ["torch"])
-
-
-class RegNetModel(metaclass=DummyObject):
-    _backends = ["torch"]
-
-    def __init__(self, *args, **kwargs):
-        requires_backends(self, ["torch"])
-
-
-class RegNetPreTrainedModel(metaclass=DummyObject):
-    _backends = ["torch"]
-
-    def __init__(self, *args, **kwargs):
-        requires_backends(self, ["torch"])
-
-
-class RemBertForCausalLM(metaclass=DummyObject):
-    _backends = ["torch"]
-
-    def __init__(self, *args, **kwargs):
-        requires_backends(self, ["torch"])
-
-
-class RemBertForMaskedLM(metaclass=DummyObject):
-    _backends = ["torch"]
-
-    def __init__(self, *args, **kwargs):
-        requires_backends(self, ["torch"])
-
-
-class RemBertForMultipleChoice(metaclass=DummyObject):
-    _backends = ["torch"]
-
-    def __init__(self, *args, **kwargs):
-        requires_backends(self, ["torch"])
-
-
-class RemBertForQuestionAnswering(metaclass=DummyObject):
-    _backends = ["torch"]
-
-    def __init__(self, *args, **kwargs):
-        requires_backends(self, ["torch"])
-
-
-class RemBertForSequenceClassification(metaclass=DummyObject):
-    _backends = ["torch"]
-
-    def __init__(self, *args, **kwargs):
-        requires_backends(self, ["torch"])
-
-
-class RemBertForTokenClassification(metaclass=DummyObject):
-    _backends = ["torch"]
-
-    def __init__(self, *args, **kwargs):
-        requires_backends(self, ["torch"])
-
-
-class RemBertModel(metaclass=DummyObject):
-    _backends = ["torch"]
-
-    def __init__(self, *args, **kwargs):
-        requires_backends(self, ["torch"])
-
-
-class RemBertPreTrainedModel(metaclass=DummyObject):
-    _backends = ["torch"]
-
-    def __init__(self, *args, **kwargs):
-        requires_backends(self, ["torch"])
-
-
-def load_tf_weights_in_rembert(*args, **kwargs):
-    requires_backends(load_tf_weights_in_rembert, ["torch"])
-
-
-class ResNetBackbone(metaclass=DummyObject):
-    _backends = ["torch"]
-
-    def __init__(self, *args, **kwargs):
-        requires_backends(self, ["torch"])
-
-
-class ResNetForImageClassification(metaclass=DummyObject):
-    _backends = ["torch"]
-
-    def __init__(self, *args, **kwargs):
-        requires_backends(self, ["torch"])
-
-
-class ResNetModel(metaclass=DummyObject):
-    _backends = ["torch"]
-
-    def __init__(self, *args, **kwargs):
-        requires_backends(self, ["torch"])
-
-
-class ResNetPreTrainedModel(metaclass=DummyObject):
-    _backends = ["torch"]
-
-    def __init__(self, *args, **kwargs):
-        requires_backends(self, ["torch"])
-
-
-class RobertaForCausalLM(metaclass=DummyObject):
-    _backends = ["torch"]
-
-    def __init__(self, *args, **kwargs):
-        requires_backends(self, ["torch"])
-
-
-class RobertaForMaskedLM(metaclass=DummyObject):
-    _backends = ["torch"]
-
-    def __init__(self, *args, **kwargs):
-        requires_backends(self, ["torch"])
-
-
-class RobertaForMultipleChoice(metaclass=DummyObject):
-    _backends = ["torch"]
-
-    def __init__(self, *args, **kwargs):
-        requires_backends(self, ["torch"])
-
-
-class RobertaForQuestionAnswering(metaclass=DummyObject):
-    _backends = ["torch"]
-
-    def __init__(self, *args, **kwargs):
-        requires_backends(self, ["torch"])
-
-
-class RobertaForSequenceClassification(metaclass=DummyObject):
-    _backends = ["torch"]
-
-    def __init__(self, *args, **kwargs):
-        requires_backends(self, ["torch"])
-
-
-class RobertaForTokenClassification(metaclass=DummyObject):
-    _backends = ["torch"]
-
-    def __init__(self, *args, **kwargs):
-        requires_backends(self, ["torch"])
-
-
-class RobertaModel(metaclass=DummyObject):
-    _backends = ["torch"]
-
-    def __init__(self, *args, **kwargs):
-        requires_backends(self, ["torch"])
-
-
-class RobertaPreTrainedModel(metaclass=DummyObject):
-    _backends = ["torch"]
-
-    def __init__(self, *args, **kwargs):
-        requires_backends(self, ["torch"])
-
-
-class RobertaPreLayerNormForCausalLM(metaclass=DummyObject):
-    _backends = ["torch"]
-
-    def __init__(self, *args, **kwargs):
-        requires_backends(self, ["torch"])
-
-
-class RobertaPreLayerNormForMaskedLM(metaclass=DummyObject):
-    _backends = ["torch"]
-
-    def __init__(self, *args, **kwargs):
-        requires_backends(self, ["torch"])
-
-
-class RobertaPreLayerNormForMultipleChoice(metaclass=DummyObject):
-    _backends = ["torch"]
-
-    def __init__(self, *args, **kwargs):
-        requires_backends(self, ["torch"])
-
-
-class RobertaPreLayerNormForQuestionAnswering(metaclass=DummyObject):
-    _backends = ["torch"]
-
-    def __init__(self, *args, **kwargs):
-        requires_backends(self, ["torch"])
-
-
-class RobertaPreLayerNormForSequenceClassification(metaclass=DummyObject):
-    _backends = ["torch"]
-
-    def __init__(self, *args, **kwargs):
-        requires_backends(self, ["torch"])
-
-
-class RobertaPreLayerNormForTokenClassification(metaclass=DummyObject):
-    _backends = ["torch"]
-
-    def __init__(self, *args, **kwargs):
-        requires_backends(self, ["torch"])
-
-
-class RobertaPreLayerNormModel(metaclass=DummyObject):
-    _backends = ["torch"]
-
-    def __init__(self, *args, **kwargs):
-        requires_backends(self, ["torch"])
-
-
-class RobertaPreLayerNormPreTrainedModel(metaclass=DummyObject):
-    _backends = ["torch"]
-
-    def __init__(self, *args, **kwargs):
-        requires_backends(self, ["torch"])
-
-
-class RoCBertForCausalLM(metaclass=DummyObject):
-    _backends = ["torch"]
-
-    def __init__(self, *args, **kwargs):
-        requires_backends(self, ["torch"])
-
-
-class RoCBertForMaskedLM(metaclass=DummyObject):
-    _backends = ["torch"]
-
-    def __init__(self, *args, **kwargs):
-        requires_backends(self, ["torch"])
-
-
-class RoCBertForMultipleChoice(metaclass=DummyObject):
-    _backends = ["torch"]
-
-    def __init__(self, *args, **kwargs):
-        requires_backends(self, ["torch"])
-
-
-class RoCBertForPreTraining(metaclass=DummyObject):
-    _backends = ["torch"]
-
-    def __init__(self, *args, **kwargs):
-        requires_backends(self, ["torch"])
-
-
-class RoCBertForQuestionAnswering(metaclass=DummyObject):
-    _backends = ["torch"]
-
-    def __init__(self, *args, **kwargs):
-        requires_backends(self, ["torch"])
-
-
-class RoCBertForSequenceClassification(metaclass=DummyObject):
-    _backends = ["torch"]
-
-    def __init__(self, *args, **kwargs):
-        requires_backends(self, ["torch"])
-
-
-class RoCBertForTokenClassification(metaclass=DummyObject):
-    _backends = ["torch"]
-
-    def __init__(self, *args, **kwargs):
-        requires_backends(self, ["torch"])
-
-
-class RoCBertModel(metaclass=DummyObject):
-    _backends = ["torch"]
-
-    def __init__(self, *args, **kwargs):
-        requires_backends(self, ["torch"])
-
-
-class RoCBertPreTrainedModel(metaclass=DummyObject):
-    _backends = ["torch"]
-
-    def __init__(self, *args, **kwargs):
-        requires_backends(self, ["torch"])
-
-
-def load_tf_weights_in_roc_bert(*args, **kwargs):
-    requires_backends(load_tf_weights_in_roc_bert, ["torch"])
-
-
-class RoFormerForCausalLM(metaclass=DummyObject):
-    _backends = ["torch"]
-
-    def __init__(self, *args, **kwargs):
-        requires_backends(self, ["torch"])
-
-
-class RoFormerForMaskedLM(metaclass=DummyObject):
-    _backends = ["torch"]
-
-    def __init__(self, *args, **kwargs):
-        requires_backends(self, ["torch"])
-
-
-class RoFormerForMultipleChoice(metaclass=DummyObject):
-    _backends = ["torch"]
-
-    def __init__(self, *args, **kwargs):
-        requires_backends(self, ["torch"])
-
-
-class RoFormerForQuestionAnswering(metaclass=DummyObject):
-    _backends = ["torch"]
-
-    def __init__(self, *args, **kwargs):
-        requires_backends(self, ["torch"])
-
-
-class RoFormerForSequenceClassification(metaclass=DummyObject):
-    _backends = ["torch"]
-
-    def __init__(self, *args, **kwargs):
-        requires_backends(self, ["torch"])
-
-
-class RoFormerForTokenClassification(metaclass=DummyObject):
-    _backends = ["torch"]
-
-    def __init__(self, *args, **kwargs):
-        requires_backends(self, ["torch"])
-
-
-class RoFormerModel(metaclass=DummyObject):
-    _backends = ["torch"]
-
-    def __init__(self, *args, **kwargs):
-        requires_backends(self, ["torch"])
-
-
-class RoFormerPreTrainedModel(metaclass=DummyObject):
-    _backends = ["torch"]
-
-    def __init__(self, *args, **kwargs):
-        requires_backends(self, ["torch"])
-
-
-def load_tf_weights_in_roformer(*args, **kwargs):
-    requires_backends(load_tf_weights_in_roformer, ["torch"])
-
-
-class RTDetrForObjectDetection(metaclass=DummyObject):
-    _backends = ["torch"]
-
-    def __init__(self, *args, **kwargs):
-        requires_backends(self, ["torch"])
-
-
-class RTDetrModel(metaclass=DummyObject):
-    _backends = ["torch"]
-
-    def __init__(self, *args, **kwargs):
-        requires_backends(self, ["torch"])
-
-
-class RTDetrPreTrainedModel(metaclass=DummyObject):
-    _backends = ["torch"]
-
-    def __init__(self, *args, **kwargs):
-        requires_backends(self, ["torch"])
-
-
-class RTDetrResNetBackbone(metaclass=DummyObject):
-    _backends = ["torch"]
-
-    def __init__(self, *args, **kwargs):
-        requires_backends(self, ["torch"])
-
-
-class RTDetrResNetPreTrainedModel(metaclass=DummyObject):
-    _backends = ["torch"]
-
-    def __init__(self, *args, **kwargs):
-        requires_backends(self, ["torch"])
-
-
-class RTDetrV2ForObjectDetection(metaclass=DummyObject):
-    _backends = ["torch"]
-
-    def __init__(self, *args, **kwargs):
-        requires_backends(self, ["torch"])
-
-
-class RTDetrV2Model(metaclass=DummyObject):
-    _backends = ["torch"]
-
-    def __init__(self, *args, **kwargs):
-        requires_backends(self, ["torch"])
-
-
-class RTDetrV2PreTrainedModel(metaclass=DummyObject):
-    _backends = ["torch"]
-
-    def __init__(self, *args, **kwargs):
-        requires_backends(self, ["torch"])
-
-
-class RwkvForCausalLM(metaclass=DummyObject):
-    _backends = ["torch"]
-
-    def __init__(self, *args, **kwargs):
-        requires_backends(self, ["torch"])
-
-
-class RwkvModel(metaclass=DummyObject):
-    _backends = ["torch"]
-
-    def __init__(self, *args, **kwargs):
-        requires_backends(self, ["torch"])
-
-
-class RwkvPreTrainedModel(metaclass=DummyObject):
-    _backends = ["torch"]
-
-    def __init__(self, *args, **kwargs):
-        requires_backends(self, ["torch"])
-
-
-class SamModel(metaclass=DummyObject):
-    _backends = ["torch"]
-
-    def __init__(self, *args, **kwargs):
-        requires_backends(self, ["torch"])
-
-
-class SamPreTrainedModel(metaclass=DummyObject):
-    _backends = ["torch"]
-
-    def __init__(self, *args, **kwargs):
-        requires_backends(self, ["torch"])
-
-
-class SamVisionModel(metaclass=DummyObject):
-    _backends = ["torch"]
-
-    def __init__(self, *args, **kwargs):
-        requires_backends(self, ["torch"])
-
-
-class SeamlessM4TCodeHifiGan(metaclass=DummyObject):
-    _backends = ["torch"]
-
-    def __init__(self, *args, **kwargs):
-        requires_backends(self, ["torch"])
-
-
-class SeamlessM4TForSpeechToSpeech(metaclass=DummyObject):
-    _backends = ["torch"]
-
-    def __init__(self, *args, **kwargs):
-        requires_backends(self, ["torch"])
-
-
-class SeamlessM4TForSpeechToText(metaclass=DummyObject):
-    _backends = ["torch"]
-
-    def __init__(self, *args, **kwargs):
-        requires_backends(self, ["torch"])
-
-
-class SeamlessM4TForTextToSpeech(metaclass=DummyObject):
-    _backends = ["torch"]
-
-    def __init__(self, *args, **kwargs):
-        requires_backends(self, ["torch"])
-
-
-class SeamlessM4TForTextToText(metaclass=DummyObject):
-    _backends = ["torch"]
-
-    def __init__(self, *args, **kwargs):
-        requires_backends(self, ["torch"])
-
-
-class SeamlessM4THifiGan(metaclass=DummyObject):
-    _backends = ["torch"]
-
-    def __init__(self, *args, **kwargs):
-        requires_backends(self, ["torch"])
-
-
-class SeamlessM4TModel(metaclass=DummyObject):
-    _backends = ["torch"]
-
-    def __init__(self, *args, **kwargs):
-        requires_backends(self, ["torch"])
-
-
-class SeamlessM4TPreTrainedModel(metaclass=DummyObject):
-    _backends = ["torch"]
-
-    def __init__(self, *args, **kwargs):
-        requires_backends(self, ["torch"])
-
-
-class SeamlessM4TTextToUnitForConditionalGeneration(metaclass=DummyObject):
-    _backends = ["torch"]
-
-    def __init__(self, *args, **kwargs):
-        requires_backends(self, ["torch"])
-
-
-class SeamlessM4TTextToUnitModel(metaclass=DummyObject):
-    _backends = ["torch"]
-
-    def __init__(self, *args, **kwargs):
-        requires_backends(self, ["torch"])
-
-
-class SeamlessM4Tv2ForSpeechToSpeech(metaclass=DummyObject):
-    _backends = ["torch"]
-
-    def __init__(self, *args, **kwargs):
-        requires_backends(self, ["torch"])
-
-
-class SeamlessM4Tv2ForSpeechToText(metaclass=DummyObject):
-    _backends = ["torch"]
-
-    def __init__(self, *args, **kwargs):
-        requires_backends(self, ["torch"])
-
-
-class SeamlessM4Tv2ForTextToSpeech(metaclass=DummyObject):
-    _backends = ["torch"]
-
-    def __init__(self, *args, **kwargs):
-        requires_backends(self, ["torch"])
-
-
-class SeamlessM4Tv2ForTextToText(metaclass=DummyObject):
-    _backends = ["torch"]
-
-    def __init__(self, *args, **kwargs):
-        requires_backends(self, ["torch"])
-
-
-class SeamlessM4Tv2Model(metaclass=DummyObject):
-    _backends = ["torch"]
-
-    def __init__(self, *args, **kwargs):
-        requires_backends(self, ["torch"])
-
-
-class SeamlessM4Tv2PreTrainedModel(metaclass=DummyObject):
-    _backends = ["torch"]
-
-    def __init__(self, *args, **kwargs):
-        requires_backends(self, ["torch"])
-
-
-class SegformerDecodeHead(metaclass=DummyObject):
-    _backends = ["torch"]
-
-    def __init__(self, *args, **kwargs):
-        requires_backends(self, ["torch"])
-
-
-class SegformerForImageClassification(metaclass=DummyObject):
-    _backends = ["torch"]
-
-    def __init__(self, *args, **kwargs):
-        requires_backends(self, ["torch"])
-
-
-class SegformerForSemanticSegmentation(metaclass=DummyObject):
-    _backends = ["torch"]
-
-    def __init__(self, *args, **kwargs):
-        requires_backends(self, ["torch"])
-
-
-class SegformerModel(metaclass=DummyObject):
-    _backends = ["torch"]
-
-    def __init__(self, *args, **kwargs):
-        requires_backends(self, ["torch"])
-
-
-class SegformerPreTrainedModel(metaclass=DummyObject):
-    _backends = ["torch"]
-
-    def __init__(self, *args, **kwargs):
-        requires_backends(self, ["torch"])
-
-
-class SegGptForImageSegmentation(metaclass=DummyObject):
-    _backends = ["torch"]
-
-    def __init__(self, *args, **kwargs):
-        requires_backends(self, ["torch"])
-
-
-class SegGptModel(metaclass=DummyObject):
-    _backends = ["torch"]
-
-    def __init__(self, *args, **kwargs):
-        requires_backends(self, ["torch"])
-
-
-class SegGptPreTrainedModel(metaclass=DummyObject):
-    _backends = ["torch"]
-
-    def __init__(self, *args, **kwargs):
-        requires_backends(self, ["torch"])
-
-
-class SEWForCTC(metaclass=DummyObject):
-    _backends = ["torch"]
-
-    def __init__(self, *args, **kwargs):
-        requires_backends(self, ["torch"])
-
-
-class SEWForSequenceClassification(metaclass=DummyObject):
-    _backends = ["torch"]
-
-    def __init__(self, *args, **kwargs):
-        requires_backends(self, ["torch"])
-
-
-class SEWModel(metaclass=DummyObject):
-    _backends = ["torch"]
-
-    def __init__(self, *args, **kwargs):
-        requires_backends(self, ["torch"])
-
-
-class SEWPreTrainedModel(metaclass=DummyObject):
-    _backends = ["torch"]
-
-    def __init__(self, *args, **kwargs):
-        requires_backends(self, ["torch"])
-
-
-class SEWDForCTC(metaclass=DummyObject):
-    _backends = ["torch"]
-
-    def __init__(self, *args, **kwargs):
-        requires_backends(self, ["torch"])
-
-
-class SEWDForSequenceClassification(metaclass=DummyObject):
-    _backends = ["torch"]
-
-    def __init__(self, *args, **kwargs):
-        requires_backends(self, ["torch"])
-
-
-class SEWDModel(metaclass=DummyObject):
-    _backends = ["torch"]
-
-    def __init__(self, *args, **kwargs):
-        requires_backends(self, ["torch"])
-
-
-class SEWDPreTrainedModel(metaclass=DummyObject):
-    _backends = ["torch"]
-
-    def __init__(self, *args, **kwargs):
-        requires_backends(self, ["torch"])
-
-
-class ShieldGemma2ForImageClassification(metaclass=DummyObject):
-    _backends = ["torch"]
-
-    def __init__(self, *args, **kwargs):
-        requires_backends(self, ["torch"])
-
-
-class SiglipForImageClassification(metaclass=DummyObject):
-    _backends = ["torch"]
-
-    def __init__(self, *args, **kwargs):
-        requires_backends(self, ["torch"])
-
-
-class SiglipModel(metaclass=DummyObject):
-    _backends = ["torch"]
-
-    def __init__(self, *args, **kwargs):
-        requires_backends(self, ["torch"])
-
-
-class SiglipPreTrainedModel(metaclass=DummyObject):
-    _backends = ["torch"]
-
-    def __init__(self, *args, **kwargs):
-        requires_backends(self, ["torch"])
-
-
-class SiglipTextModel(metaclass=DummyObject):
-    _backends = ["torch"]
-
-    def __init__(self, *args, **kwargs):
-        requires_backends(self, ["torch"])
-
-
-class SiglipVisionModel(metaclass=DummyObject):
-    _backends = ["torch"]
-
-    def __init__(self, *args, **kwargs):
-        requires_backends(self, ["torch"])
-
-
-class Siglip2ForImageClassification(metaclass=DummyObject):
-    _backends = ["torch"]
-
-    def __init__(self, *args, **kwargs):
-        requires_backends(self, ["torch"])
-
-
-class Siglip2Model(metaclass=DummyObject):
-    _backends = ["torch"]
-
-    def __init__(self, *args, **kwargs):
-        requires_backends(self, ["torch"])
-
-
-class Siglip2PreTrainedModel(metaclass=DummyObject):
-    _backends = ["torch"]
-
-    def __init__(self, *args, **kwargs):
-        requires_backends(self, ["torch"])
-
-
-class Siglip2TextModel(metaclass=DummyObject):
-    _backends = ["torch"]
-
-    def __init__(self, *args, **kwargs):
-        requires_backends(self, ["torch"])
-
-
-class Siglip2VisionModel(metaclass=DummyObject):
-    _backends = ["torch"]
-
-    def __init__(self, *args, **kwargs):
-        requires_backends(self, ["torch"])
-
-
-class SmolVLMForConditionalGeneration(metaclass=DummyObject):
-    _backends = ["torch"]
-
-    def __init__(self, *args, **kwargs):
-        requires_backends(self, ["torch"])
-
-
-class SmolVLMModel(metaclass=DummyObject):
-    _backends = ["torch"]
-
-    def __init__(self, *args, **kwargs):
-        requires_backends(self, ["torch"])
-
-
-class SmolVLMPreTrainedModel(metaclass=DummyObject):
-    _backends = ["torch"]
-
-    def __init__(self, *args, **kwargs):
-        requires_backends(self, ["torch"])
-
-
-class SmolVLMProcessor(metaclass=DummyObject):
-    _backends = ["torch"]
-
-    def __init__(self, *args, **kwargs):
-        requires_backends(self, ["torch"])
-
-
-class SmolVLMVisionConfig(metaclass=DummyObject):
-    _backends = ["torch"]
-
-    def __init__(self, *args, **kwargs):
-        requires_backends(self, ["torch"])
-
-
-class SmolVLMVisionTransformer(metaclass=DummyObject):
-    _backends = ["torch"]
-
-    def __init__(self, *args, **kwargs):
-        requires_backends(self, ["torch"])
-
-
-class SpeechEncoderDecoderModel(metaclass=DummyObject):
-    _backends = ["torch"]
-
-    def __init__(self, *args, **kwargs):
-        requires_backends(self, ["torch"])
-
-
-class Speech2TextForConditionalGeneration(metaclass=DummyObject):
-    _backends = ["torch"]
-
-    def __init__(self, *args, **kwargs):
-        requires_backends(self, ["torch"])
-
-
-class Speech2TextModel(metaclass=DummyObject):
-    _backends = ["torch"]
-
-    def __init__(self, *args, **kwargs):
-        requires_backends(self, ["torch"])
-
-
-class Speech2TextPreTrainedModel(metaclass=DummyObject):
-    _backends = ["torch"]
-
-    def __init__(self, *args, **kwargs):
-        requires_backends(self, ["torch"])
-
-
-class SpeechT5ForSpeechToSpeech(metaclass=DummyObject):
-    _backends = ["torch"]
-
-    def __init__(self, *args, **kwargs):
-        requires_backends(self, ["torch"])
-
-
-class SpeechT5ForSpeechToText(metaclass=DummyObject):
-    _backends = ["torch"]
-
-    def __init__(self, *args, **kwargs):
-        requires_backends(self, ["torch"])
-
-
-class SpeechT5ForTextToSpeech(metaclass=DummyObject):
-    _backends = ["torch"]
-
-    def __init__(self, *args, **kwargs):
-        requires_backends(self, ["torch"])
-
-
-class SpeechT5HifiGan(metaclass=DummyObject):
-    _backends = ["torch"]
-
-    def __init__(self, *args, **kwargs):
-        requires_backends(self, ["torch"])
-
-
-class SpeechT5Model(metaclass=DummyObject):
-    _backends = ["torch"]
-
-    def __init__(self, *args, **kwargs):
-        requires_backends(self, ["torch"])
-
-
-class SpeechT5PreTrainedModel(metaclass=DummyObject):
-    _backends = ["torch"]
-
-    def __init__(self, *args, **kwargs):
-        requires_backends(self, ["torch"])
-
-
-class SplinterForPreTraining(metaclass=DummyObject):
-    _backends = ["torch"]
-
-    def __init__(self, *args, **kwargs):
-        requires_backends(self, ["torch"])
-
-
-class SplinterForQuestionAnswering(metaclass=DummyObject):
-    _backends = ["torch"]
-
-    def __init__(self, *args, **kwargs):
-        requires_backends(self, ["torch"])
-
-
-class SplinterModel(metaclass=DummyObject):
-    _backends = ["torch"]
-
-    def __init__(self, *args, **kwargs):
-        requires_backends(self, ["torch"])
-
-
-class SplinterPreTrainedModel(metaclass=DummyObject):
-    _backends = ["torch"]
-
-    def __init__(self, *args, **kwargs):
-        requires_backends(self, ["torch"])
-
-
-class SqueezeBertForMaskedLM(metaclass=DummyObject):
-    _backends = ["torch"]
-
-    def __init__(self, *args, **kwargs):
-        requires_backends(self, ["torch"])
-
-
-class SqueezeBertForMultipleChoice(metaclass=DummyObject):
-    _backends = ["torch"]
-
-    def __init__(self, *args, **kwargs):
-        requires_backends(self, ["torch"])
-
-
-class SqueezeBertForQuestionAnswering(metaclass=DummyObject):
-    _backends = ["torch"]
-
-    def __init__(self, *args, **kwargs):
-        requires_backends(self, ["torch"])
-
-
-class SqueezeBertForSequenceClassification(metaclass=DummyObject):
-    _backends = ["torch"]
-
-    def __init__(self, *args, **kwargs):
-        requires_backends(self, ["torch"])
-
-
-class SqueezeBertForTokenClassification(metaclass=DummyObject):
-    _backends = ["torch"]
-
-    def __init__(self, *args, **kwargs):
-        requires_backends(self, ["torch"])
-
-
-class SqueezeBertModel(metaclass=DummyObject):
-    _backends = ["torch"]
-
-    def __init__(self, *args, **kwargs):
-        requires_backends(self, ["torch"])
-
-
-class SqueezeBertPreTrainedModel(metaclass=DummyObject):
-    _backends = ["torch"]
-
-    def __init__(self, *args, **kwargs):
-        requires_backends(self, ["torch"])
-
-
-class StableLmForCausalLM(metaclass=DummyObject):
-    _backends = ["torch"]
-
-    def __init__(self, *args, **kwargs):
-        requires_backends(self, ["torch"])
-
-
-class StableLmForSequenceClassification(metaclass=DummyObject):
-    _backends = ["torch"]
-
-    def __init__(self, *args, **kwargs):
-        requires_backends(self, ["torch"])
-
-
-class StableLmForTokenClassification(metaclass=DummyObject):
-    _backends = ["torch"]
-
-    def __init__(self, *args, **kwargs):
-        requires_backends(self, ["torch"])
-
-
-class StableLmModel(metaclass=DummyObject):
-    _backends = ["torch"]
-
-    def __init__(self, *args, **kwargs):
-        requires_backends(self, ["torch"])
-
-
-class StableLmPreTrainedModel(metaclass=DummyObject):
-    _backends = ["torch"]
-
-    def __init__(self, *args, **kwargs):
-        requires_backends(self, ["torch"])
-
-
-class Starcoder2ForCausalLM(metaclass=DummyObject):
-    _backends = ["torch"]
-
-    def __init__(self, *args, **kwargs):
-        requires_backends(self, ["torch"])
-
-
-class Starcoder2ForSequenceClassification(metaclass=DummyObject):
-    _backends = ["torch"]
-
-    def __init__(self, *args, **kwargs):
-        requires_backends(self, ["torch"])
-
-
-class Starcoder2ForTokenClassification(metaclass=DummyObject):
-    _backends = ["torch"]
-
-    def __init__(self, *args, **kwargs):
-        requires_backends(self, ["torch"])
-
-
-class Starcoder2Model(metaclass=DummyObject):
-    _backends = ["torch"]
-
-    def __init__(self, *args, **kwargs):
-        requires_backends(self, ["torch"])
-
-
-class Starcoder2PreTrainedModel(metaclass=DummyObject):
-    _backends = ["torch"]
-
-    def __init__(self, *args, **kwargs):
-        requires_backends(self, ["torch"])
-
-
-class SuperGlueForKeypointMatching(metaclass=DummyObject):
-    _backends = ["torch"]
-
-    def __init__(self, *args, **kwargs):
-        requires_backends(self, ["torch"])
-
-
-class SuperGluePreTrainedModel(metaclass=DummyObject):
-    _backends = ["torch"]
-
-    def __init__(self, *args, **kwargs):
-        requires_backends(self, ["torch"])
-
-
-class SuperPointForKeypointDetection(metaclass=DummyObject):
-    _backends = ["torch"]
-
-    def __init__(self, *args, **kwargs):
-        requires_backends(self, ["torch"])
-
-
-class SuperPointPreTrainedModel(metaclass=DummyObject):
-    _backends = ["torch"]
-
-    def __init__(self, *args, **kwargs):
-        requires_backends(self, ["torch"])
-
-
-class SwiftFormerForImageClassification(metaclass=DummyObject):
-    _backends = ["torch"]
-
-    def __init__(self, *args, **kwargs):
-        requires_backends(self, ["torch"])
-
-
-class SwiftFormerModel(metaclass=DummyObject):
-    _backends = ["torch"]
-
-    def __init__(self, *args, **kwargs):
-        requires_backends(self, ["torch"])
-
-
-class SwiftFormerPreTrainedModel(metaclass=DummyObject):
-    _backends = ["torch"]
-
-    def __init__(self, *args, **kwargs):
-        requires_backends(self, ["torch"])
-
-
-class SwinBackbone(metaclass=DummyObject):
-    _backends = ["torch"]
-
-    def __init__(self, *args, **kwargs):
-        requires_backends(self, ["torch"])
-
-
-class SwinForImageClassification(metaclass=DummyObject):
-    _backends = ["torch"]
-
-    def __init__(self, *args, **kwargs):
-        requires_backends(self, ["torch"])
-
-
-class SwinForMaskedImageModeling(metaclass=DummyObject):
-    _backends = ["torch"]
-
-    def __init__(self, *args, **kwargs):
-        requires_backends(self, ["torch"])
-
-
-class SwinModel(metaclass=DummyObject):
-    _backends = ["torch"]
-
-    def __init__(self, *args, **kwargs):
-        requires_backends(self, ["torch"])
-
-
-class SwinPreTrainedModel(metaclass=DummyObject):
-    _backends = ["torch"]
-
-    def __init__(self, *args, **kwargs):
-        requires_backends(self, ["torch"])
-
-
-class Swin2SRForImageSuperResolution(metaclass=DummyObject):
-    _backends = ["torch"]
-
-    def __init__(self, *args, **kwargs):
-        requires_backends(self, ["torch"])
-
-
-class Swin2SRModel(metaclass=DummyObject):
-    _backends = ["torch"]
-
-    def __init__(self, *args, **kwargs):
-        requires_backends(self, ["torch"])
-
-
-class Swin2SRPreTrainedModel(metaclass=DummyObject):
-    _backends = ["torch"]
-
-    def __init__(self, *args, **kwargs):
-        requires_backends(self, ["torch"])
-
-
-class Swinv2Backbone(metaclass=DummyObject):
-    _backends = ["torch"]
-
-    def __init__(self, *args, **kwargs):
-        requires_backends(self, ["torch"])
-
-
-class Swinv2ForImageClassification(metaclass=DummyObject):
-    _backends = ["torch"]
-
-    def __init__(self, *args, **kwargs):
-        requires_backends(self, ["torch"])
-
-
-class Swinv2ForMaskedImageModeling(metaclass=DummyObject):
-    _backends = ["torch"]
-
-    def __init__(self, *args, **kwargs):
-        requires_backends(self, ["torch"])
-
-
-class Swinv2Model(metaclass=DummyObject):
-    _backends = ["torch"]
-
-    def __init__(self, *args, **kwargs):
-        requires_backends(self, ["torch"])
-
-
-class Swinv2PreTrainedModel(metaclass=DummyObject):
-    _backends = ["torch"]
-
-    def __init__(self, *args, **kwargs):
-        requires_backends(self, ["torch"])
-
-
-class SwitchTransformersEncoderModel(metaclass=DummyObject):
-    _backends = ["torch"]
-
-    def __init__(self, *args, **kwargs):
-        requires_backends(self, ["torch"])
-
-
-class SwitchTransformersForConditionalGeneration(metaclass=DummyObject):
-    _backends = ["torch"]
-
-    def __init__(self, *args, **kwargs):
-        requires_backends(self, ["torch"])
-
-
-class SwitchTransformersModel(metaclass=DummyObject):
-    _backends = ["torch"]
-
-    def __init__(self, *args, **kwargs):
-        requires_backends(self, ["torch"])
-
-
-class SwitchTransformersPreTrainedModel(metaclass=DummyObject):
-    _backends = ["torch"]
-
-    def __init__(self, *args, **kwargs):
-        requires_backends(self, ["torch"])
-
-
-class SwitchTransformersSparseMLP(metaclass=DummyObject):
-    _backends = ["torch"]
-
-    def __init__(self, *args, **kwargs):
-        requires_backends(self, ["torch"])
-
-
-class SwitchTransformersTop1Router(metaclass=DummyObject):
-    _backends = ["torch"]
-
-    def __init__(self, *args, **kwargs):
-        requires_backends(self, ["torch"])
-
-
-class T5EncoderModel(metaclass=DummyObject):
-    _backends = ["torch"]
-
-    def __init__(self, *args, **kwargs):
-        requires_backends(self, ["torch"])
-
-
-class T5ForConditionalGeneration(metaclass=DummyObject):
-    _backends = ["torch"]
-
-    def __init__(self, *args, **kwargs):
-        requires_backends(self, ["torch"])
-
-
-class T5ForQuestionAnswering(metaclass=DummyObject):
-    _backends = ["torch"]
-
-    def __init__(self, *args, **kwargs):
-        requires_backends(self, ["torch"])
-
-
-class T5ForSequenceClassification(metaclass=DummyObject):
-    _backends = ["torch"]
-
-    def __init__(self, *args, **kwargs):
-        requires_backends(self, ["torch"])
-
-
-class T5ForTokenClassification(metaclass=DummyObject):
-    _backends = ["torch"]
-
-    def __init__(self, *args, **kwargs):
-        requires_backends(self, ["torch"])
-
-
-class T5Model(metaclass=DummyObject):
-    _backends = ["torch"]
-
-    def __init__(self, *args, **kwargs):
-        requires_backends(self, ["torch"])
-
-
-class T5PreTrainedModel(metaclass=DummyObject):
-    _backends = ["torch"]
-
-    def __init__(self, *args, **kwargs):
-        requires_backends(self, ["torch"])
-
-
-def load_tf_weights_in_t5(*args, **kwargs):
-    requires_backends(load_tf_weights_in_t5, ["torch"])
-
-
-class TableTransformerForObjectDetection(metaclass=DummyObject):
-    _backends = ["torch"]
-
-    def __init__(self, *args, **kwargs):
-        requires_backends(self, ["torch"])
-
-
-class TableTransformerModel(metaclass=DummyObject):
-    _backends = ["torch"]
-
-    def __init__(self, *args, **kwargs):
-        requires_backends(self, ["torch"])
-
-
-class TableTransformerPreTrainedModel(metaclass=DummyObject):
-    _backends = ["torch"]
-
-    def __init__(self, *args, **kwargs):
-        requires_backends(self, ["torch"])
-
-
-class TapasForMaskedLM(metaclass=DummyObject):
-    _backends = ["torch"]
-
-    def __init__(self, *args, **kwargs):
-        requires_backends(self, ["torch"])
-
-
-class TapasForQuestionAnswering(metaclass=DummyObject):
-    _backends = ["torch"]
-
-    def __init__(self, *args, **kwargs):
-        requires_backends(self, ["torch"])
-
-
-class TapasForSequenceClassification(metaclass=DummyObject):
-    _backends = ["torch"]
-
-    def __init__(self, *args, **kwargs):
-        requires_backends(self, ["torch"])
-
-
-class TapasModel(metaclass=DummyObject):
-    _backends = ["torch"]
-
-    def __init__(self, *args, **kwargs):
-        requires_backends(self, ["torch"])
-
-
-class TapasPreTrainedModel(metaclass=DummyObject):
-    _backends = ["torch"]
-
-    def __init__(self, *args, **kwargs):
-        requires_backends(self, ["torch"])
-
-
-def load_tf_weights_in_tapas(*args, **kwargs):
-    requires_backends(load_tf_weights_in_tapas, ["torch"])
-
-
-class TextNetBackbone(metaclass=DummyObject):
-    _backends = ["torch"]
-
-    def __init__(self, *args, **kwargs):
-        requires_backends(self, ["torch"])
-
-
-class TextNetForImageClassification(metaclass=DummyObject):
-    _backends = ["torch"]
-
-    def __init__(self, *args, **kwargs):
-        requires_backends(self, ["torch"])
-
-
-class TextNetModel(metaclass=DummyObject):
-    _backends = ["torch"]
-
-    def __init__(self, *args, **kwargs):
-        requires_backends(self, ["torch"])
-
-
-class TextNetPreTrainedModel(metaclass=DummyObject):
-    _backends = ["torch"]
-
-    def __init__(self, *args, **kwargs):
-        requires_backends(self, ["torch"])
-
-
-class TimeSeriesTransformerForPrediction(metaclass=DummyObject):
-    _backends = ["torch"]
-
-    def __init__(self, *args, **kwargs):
-        requires_backends(self, ["torch"])
-
-
-class TimeSeriesTransformerModel(metaclass=DummyObject):
-    _backends = ["torch"]
-
-    def __init__(self, *args, **kwargs):
-        requires_backends(self, ["torch"])
-
-
-class TimeSeriesTransformerPreTrainedModel(metaclass=DummyObject):
-    _backends = ["torch"]
-
-    def __init__(self, *args, **kwargs):
-        requires_backends(self, ["torch"])
-
-
-class TimesformerForVideoClassification(metaclass=DummyObject):
-    _backends = ["torch"]
-
-    def __init__(self, *args, **kwargs):
-        requires_backends(self, ["torch"])
-
-
-class TimesformerModel(metaclass=DummyObject):
-    _backends = ["torch"]
-
-    def __init__(self, *args, **kwargs):
-        requires_backends(self, ["torch"])
-
-
-class TimesformerPreTrainedModel(metaclass=DummyObject):
-    _backends = ["torch"]
-
-    def __init__(self, *args, **kwargs):
-        requires_backends(self, ["torch"])
-
-
-class TimmBackbone(metaclass=DummyObject):
-    _backends = ["torch"]
-
-    def __init__(self, *args, **kwargs):
-        requires_backends(self, ["torch"])
-
-
-class TimmWrapperForImageClassification(metaclass=DummyObject):
-    _backends = ["torch"]
-
-    def __init__(self, *args, **kwargs):
-        requires_backends(self, ["torch"])
-
-
-class TimmWrapperModel(metaclass=DummyObject):
-    _backends = ["torch"]
-
-    def __init__(self, *args, **kwargs):
-        requires_backends(self, ["torch"])
-
-
-class TimmWrapperPreTrainedModel(metaclass=DummyObject):
-    _backends = ["torch"]
-
-    def __init__(self, *args, **kwargs):
-        requires_backends(self, ["torch"])
-
-
-class TrOCRForCausalLM(metaclass=DummyObject):
-    _backends = ["torch"]
-
-    def __init__(self, *args, **kwargs):
-        requires_backends(self, ["torch"])
-
-
-class TrOCRPreTrainedModel(metaclass=DummyObject):
-    _backends = ["torch"]
-
-    def __init__(self, *args, **kwargs):
-        requires_backends(self, ["torch"])
-
-
-class TvpForVideoGrounding(metaclass=DummyObject):
-    _backends = ["torch"]
-
-    def __init__(self, *args, **kwargs):
-        requires_backends(self, ["torch"])
-
-
-class TvpModel(metaclass=DummyObject):
-    _backends = ["torch"]
-
-    def __init__(self, *args, **kwargs):
-        requires_backends(self, ["torch"])
-
-
-class TvpPreTrainedModel(metaclass=DummyObject):
-    _backends = ["torch"]
-
-    def __init__(self, *args, **kwargs):
-        requires_backends(self, ["torch"])
-
-
-class UdopEncoderModel(metaclass=DummyObject):
-    _backends = ["torch"]
-
-    def __init__(self, *args, **kwargs):
-        requires_backends(self, ["torch"])
-
-
-class UdopForConditionalGeneration(metaclass=DummyObject):
-    _backends = ["torch"]
-
-    def __init__(self, *args, **kwargs):
-        requires_backends(self, ["torch"])
-
-
-class UdopModel(metaclass=DummyObject):
-    _backends = ["torch"]
-
-    def __init__(self, *args, **kwargs):
-        requires_backends(self, ["torch"])
-
-
-class UdopPreTrainedModel(metaclass=DummyObject):
-    _backends = ["torch"]
-
-    def __init__(self, *args, **kwargs):
-        requires_backends(self, ["torch"])
-
-
-class UMT5EncoderModel(metaclass=DummyObject):
-    _backends = ["torch"]
-
-    def __init__(self, *args, **kwargs):
-        requires_backends(self, ["torch"])
-
-
-class UMT5ForConditionalGeneration(metaclass=DummyObject):
-    _backends = ["torch"]
-
-    def __init__(self, *args, **kwargs):
-        requires_backends(self, ["torch"])
-
-
-class UMT5ForQuestionAnswering(metaclass=DummyObject):
-    _backends = ["torch"]
-
-    def __init__(self, *args, **kwargs):
-        requires_backends(self, ["torch"])
-
-
-class UMT5ForSequenceClassification(metaclass=DummyObject):
-    _backends = ["torch"]
-
-    def __init__(self, *args, **kwargs):
-        requires_backends(self, ["torch"])
-
-
-class UMT5ForTokenClassification(metaclass=DummyObject):
-    _backends = ["torch"]
-
-    def __init__(self, *args, **kwargs):
-        requires_backends(self, ["torch"])
-
-
-class UMT5Model(metaclass=DummyObject):
-    _backends = ["torch"]
-
-    def __init__(self, *args, **kwargs):
-        requires_backends(self, ["torch"])
-
-
-class UMT5PreTrainedModel(metaclass=DummyObject):
-    _backends = ["torch"]
-
-    def __init__(self, *args, **kwargs):
-        requires_backends(self, ["torch"])
-
-
-class UniSpeechForCTC(metaclass=DummyObject):
-    _backends = ["torch"]
-
-    def __init__(self, *args, **kwargs):
-        requires_backends(self, ["torch"])
-
-
-class UniSpeechForPreTraining(metaclass=DummyObject):
-    _backends = ["torch"]
-
-    def __init__(self, *args, **kwargs):
-        requires_backends(self, ["torch"])
-
-
-class UniSpeechForSequenceClassification(metaclass=DummyObject):
-    _backends = ["torch"]
-
-    def __init__(self, *args, **kwargs):
-        requires_backends(self, ["torch"])
-
-
-class UniSpeechModel(metaclass=DummyObject):
-    _backends = ["torch"]
-
-    def __init__(self, *args, **kwargs):
-        requires_backends(self, ["torch"])
-
-
-class UniSpeechPreTrainedModel(metaclass=DummyObject):
-    _backends = ["torch"]
-
-    def __init__(self, *args, **kwargs):
-        requires_backends(self, ["torch"])
-
-
-class UniSpeechSatForAudioFrameClassification(metaclass=DummyObject):
-    _backends = ["torch"]
-
-    def __init__(self, *args, **kwargs):
-        requires_backends(self, ["torch"])
-
-
-class UniSpeechSatForCTC(metaclass=DummyObject):
-    _backends = ["torch"]
-
-    def __init__(self, *args, **kwargs):
-        requires_backends(self, ["torch"])
-
-
-class UniSpeechSatForPreTraining(metaclass=DummyObject):
-    _backends = ["torch"]
-
-    def __init__(self, *args, **kwargs):
-        requires_backends(self, ["torch"])
-
-
-class UniSpeechSatForSequenceClassification(metaclass=DummyObject):
-    _backends = ["torch"]
-
-    def __init__(self, *args, **kwargs):
-        requires_backends(self, ["torch"])
-
-
-class UniSpeechSatForXVector(metaclass=DummyObject):
-    _backends = ["torch"]
-
-    def __init__(self, *args, **kwargs):
-        requires_backends(self, ["torch"])
-
-
-class UniSpeechSatModel(metaclass=DummyObject):
-    _backends = ["torch"]
-
-    def __init__(self, *args, **kwargs):
-        requires_backends(self, ["torch"])
-
-
-class UniSpeechSatPreTrainedModel(metaclass=DummyObject):
-    _backends = ["torch"]
-
-    def __init__(self, *args, **kwargs):
-        requires_backends(self, ["torch"])
-
-
-class UnivNetModel(metaclass=DummyObject):
-    _backends = ["torch"]
-
-    def __init__(self, *args, **kwargs):
-        requires_backends(self, ["torch"])
-
-
-class UperNetForSemanticSegmentation(metaclass=DummyObject):
-    _backends = ["torch"]
-
-    def __init__(self, *args, **kwargs):
-        requires_backends(self, ["torch"])
-
-
-class UperNetPreTrainedModel(metaclass=DummyObject):
-    _backends = ["torch"]
-
-    def __init__(self, *args, **kwargs):
-        requires_backends(self, ["torch"])
-
-
-class VideoLlavaForConditionalGeneration(metaclass=DummyObject):
-    _backends = ["torch"]
-
-    def __init__(self, *args, **kwargs):
-        requires_backends(self, ["torch"])
-
-
-class VideoLlavaPreTrainedModel(metaclass=DummyObject):
-    _backends = ["torch"]
-
-    def __init__(self, *args, **kwargs):
-        requires_backends(self, ["torch"])
-
-
-class VideoLlavaProcessor(metaclass=DummyObject):
-    _backends = ["torch"]
-
-    def __init__(self, *args, **kwargs):
-        requires_backends(self, ["torch"])
-
-
-class VideoMAEForPreTraining(metaclass=DummyObject):
-    _backends = ["torch"]
-
-    def __init__(self, *args, **kwargs):
-        requires_backends(self, ["torch"])
-
-
-class VideoMAEForVideoClassification(metaclass=DummyObject):
-    _backends = ["torch"]
-
-    def __init__(self, *args, **kwargs):
-        requires_backends(self, ["torch"])
-
-
-class VideoMAEModel(metaclass=DummyObject):
-    _backends = ["torch"]
-
-    def __init__(self, *args, **kwargs):
-        requires_backends(self, ["torch"])
-
-
-class VideoMAEPreTrainedModel(metaclass=DummyObject):
-    _backends = ["torch"]
-
-    def __init__(self, *args, **kwargs):
-        requires_backends(self, ["torch"])
-
-
-class ViltForImageAndTextRetrieval(metaclass=DummyObject):
-    _backends = ["torch"]
-
-    def __init__(self, *args, **kwargs):
-        requires_backends(self, ["torch"])
-
-
-class ViltForImagesAndTextClassification(metaclass=DummyObject):
-    _backends = ["torch"]
-
-    def __init__(self, *args, **kwargs):
-        requires_backends(self, ["torch"])
-
-
-class ViltForMaskedLM(metaclass=DummyObject):
-    _backends = ["torch"]
-
-    def __init__(self, *args, **kwargs):
-        requires_backends(self, ["torch"])
-
-
-class ViltForQuestionAnswering(metaclass=DummyObject):
-    _backends = ["torch"]
-
-    def __init__(self, *args, **kwargs):
-        requires_backends(self, ["torch"])
-
-
-class ViltForTokenClassification(metaclass=DummyObject):
-    _backends = ["torch"]
-
-    def __init__(self, *args, **kwargs):
-        requires_backends(self, ["torch"])
-
-
-class ViltModel(metaclass=DummyObject):
-    _backends = ["torch"]
-
-    def __init__(self, *args, **kwargs):
-        requires_backends(self, ["torch"])
-
-
-class ViltPreTrainedModel(metaclass=DummyObject):
-    _backends = ["torch"]
-
-    def __init__(self, *args, **kwargs):
-        requires_backends(self, ["torch"])
-
-
-class VipLlavaForConditionalGeneration(metaclass=DummyObject):
-    _backends = ["torch"]
-
-    def __init__(self, *args, **kwargs):
-        requires_backends(self, ["torch"])
-
-
-class VipLlavaPreTrainedModel(metaclass=DummyObject):
-    _backends = ["torch"]
-
-    def __init__(self, *args, **kwargs):
-        requires_backends(self, ["torch"])
-
-
-class VisionEncoderDecoderModel(metaclass=DummyObject):
-    _backends = ["torch"]
-
-    def __init__(self, *args, **kwargs):
-        requires_backends(self, ["torch"])
-
-
-class VisionTextDualEncoderModel(metaclass=DummyObject):
-    _backends = ["torch"]
-
-    def __init__(self, *args, **kwargs):
-        requires_backends(self, ["torch"])
-
-
-class VisualBertForMultipleChoice(metaclass=DummyObject):
-    _backends = ["torch"]
-
-    def __init__(self, *args, **kwargs):
-        requires_backends(self, ["torch"])
-
-
-class VisualBertForPreTraining(metaclass=DummyObject):
-    _backends = ["torch"]
-
-    def __init__(self, *args, **kwargs):
-        requires_backends(self, ["torch"])
-
-
-class VisualBertForQuestionAnswering(metaclass=DummyObject):
-    _backends = ["torch"]
-
-    def __init__(self, *args, **kwargs):
-        requires_backends(self, ["torch"])
-
-
-class VisualBertForRegionToPhraseAlignment(metaclass=DummyObject):
-    _backends = ["torch"]
-
-    def __init__(self, *args, **kwargs):
-        requires_backends(self, ["torch"])
-
-
-class VisualBertForVisualReasoning(metaclass=DummyObject):
-    _backends = ["torch"]
-
-    def __init__(self, *args, **kwargs):
-        requires_backends(self, ["torch"])
-
-
-class VisualBertModel(metaclass=DummyObject):
-    _backends = ["torch"]
-
-    def __init__(self, *args, **kwargs):
-        requires_backends(self, ["torch"])
-
-
-class VisualBertPreTrainedModel(metaclass=DummyObject):
-    _backends = ["torch"]
-
-    def __init__(self, *args, **kwargs):
-        requires_backends(self, ["torch"])
-
-
-class ViTForImageClassification(metaclass=DummyObject):
-    _backends = ["torch"]
-
-    def __init__(self, *args, **kwargs):
-        requires_backends(self, ["torch"])
-
-
-class ViTForMaskedImageModeling(metaclass=DummyObject):
-    _backends = ["torch"]
-
-    def __init__(self, *args, **kwargs):
-        requires_backends(self, ["torch"])
-
-
-class ViTModel(metaclass=DummyObject):
-    _backends = ["torch"]
-
-    def __init__(self, *args, **kwargs):
-        requires_backends(self, ["torch"])
-
-
-class ViTPreTrainedModel(metaclass=DummyObject):
-    _backends = ["torch"]
-
-    def __init__(self, *args, **kwargs):
-        requires_backends(self, ["torch"])
-
-
-class ViTMAEForPreTraining(metaclass=DummyObject):
-    _backends = ["torch"]
-
-    def __init__(self, *args, **kwargs):
-        requires_backends(self, ["torch"])
-
-
-class ViTMAEModel(metaclass=DummyObject):
-    _backends = ["torch"]
-
-    def __init__(self, *args, **kwargs):
-        requires_backends(self, ["torch"])
-
-
-class ViTMAEPreTrainedModel(metaclass=DummyObject):
-    _backends = ["torch"]
-
-    def __init__(self, *args, **kwargs):
-        requires_backends(self, ["torch"])
-
-
-class ViTMSNForImageClassification(metaclass=DummyObject):
-    _backends = ["torch"]
-
-    def __init__(self, *args, **kwargs):
-        requires_backends(self, ["torch"])
-
-
-class ViTMSNModel(metaclass=DummyObject):
-    _backends = ["torch"]
-
-    def __init__(self, *args, **kwargs):
-        requires_backends(self, ["torch"])
-
-
-class ViTMSNPreTrainedModel(metaclass=DummyObject):
-    _backends = ["torch"]
-
-    def __init__(self, *args, **kwargs):
-        requires_backends(self, ["torch"])
-
-
-class VitDetBackbone(metaclass=DummyObject):
-    _backends = ["torch"]
-
-    def __init__(self, *args, **kwargs):
-        requires_backends(self, ["torch"])
-
-
-class VitDetModel(metaclass=DummyObject):
-    _backends = ["torch"]
-
-    def __init__(self, *args, **kwargs):
-        requires_backends(self, ["torch"])
-
-
-class VitDetPreTrainedModel(metaclass=DummyObject):
-    _backends = ["torch"]
-
-    def __init__(self, *args, **kwargs):
-        requires_backends(self, ["torch"])
-
-
-class VitMatteForImageMatting(metaclass=DummyObject):
-    _backends = ["torch"]
-
-    def __init__(self, *args, **kwargs):
-        requires_backends(self, ["torch"])
-
-
-class VitMattePreTrainedModel(metaclass=DummyObject):
-    _backends = ["torch"]
-
-    def __init__(self, *args, **kwargs):
-        requires_backends(self, ["torch"])
-
-
-class VitPoseForPoseEstimation(metaclass=DummyObject):
-    _backends = ["torch"]
-
-    def __init__(self, *args, **kwargs):
-        requires_backends(self, ["torch"])
-
-
-class VitPosePreTrainedModel(metaclass=DummyObject):
-    _backends = ["torch"]
-
-    def __init__(self, *args, **kwargs):
-        requires_backends(self, ["torch"])
-
-
-class VitPoseBackbone(metaclass=DummyObject):
-    _backends = ["torch"]
-
-    def __init__(self, *args, **kwargs):
-        requires_backends(self, ["torch"])
-
-
-class VitPoseBackbonePreTrainedModel(metaclass=DummyObject):
-    _backends = ["torch"]
-
-    def __init__(self, *args, **kwargs):
-        requires_backends(self, ["torch"])
-
-
-class VitsModel(metaclass=DummyObject):
-    _backends = ["torch"]
-
-    def __init__(self, *args, **kwargs):
-        requires_backends(self, ["torch"])
-
-
-class VitsPreTrainedModel(metaclass=DummyObject):
-    _backends = ["torch"]
-
-    def __init__(self, *args, **kwargs):
-        requires_backends(self, ["torch"])
-
-
-class VivitForVideoClassification(metaclass=DummyObject):
-    _backends = ["torch"]
-
-    def __init__(self, *args, **kwargs):
-        requires_backends(self, ["torch"])
-
-
-class VivitModel(metaclass=DummyObject):
-    _backends = ["torch"]
-
-    def __init__(self, *args, **kwargs):
-        requires_backends(self, ["torch"])
-
-
-class VivitPreTrainedModel(metaclass=DummyObject):
-    _backends = ["torch"]
-
-    def __init__(self, *args, **kwargs):
-        requires_backends(self, ["torch"])
-
-
-class Wav2Vec2ForAudioFrameClassification(metaclass=DummyObject):
-    _backends = ["torch"]
-
-    def __init__(self, *args, **kwargs):
-        requires_backends(self, ["torch"])
-
-
-class Wav2Vec2ForCTC(metaclass=DummyObject):
-    _backends = ["torch"]
-
-    def __init__(self, *args, **kwargs):
-        requires_backends(self, ["torch"])
-
-
-class Wav2Vec2ForMaskedLM(metaclass=DummyObject):
-    _backends = ["torch"]
-
-    def __init__(self, *args, **kwargs):
-        requires_backends(self, ["torch"])
-
-
-class Wav2Vec2ForPreTraining(metaclass=DummyObject):
-    _backends = ["torch"]
-
-    def __init__(self, *args, **kwargs):
-        requires_backends(self, ["torch"])
-
-
-class Wav2Vec2ForSequenceClassification(metaclass=DummyObject):
-    _backends = ["torch"]
-
-    def __init__(self, *args, **kwargs):
-        requires_backends(self, ["torch"])
-
-
-class Wav2Vec2ForXVector(metaclass=DummyObject):
-    _backends = ["torch"]
-
-    def __init__(self, *args, **kwargs):
-        requires_backends(self, ["torch"])
-
-
-class Wav2Vec2Model(metaclass=DummyObject):
-    _backends = ["torch"]
-
-    def __init__(self, *args, **kwargs):
-        requires_backends(self, ["torch"])
-
-
-class Wav2Vec2PreTrainedModel(metaclass=DummyObject):
-    _backends = ["torch"]
-
-    def __init__(self, *args, **kwargs):
-        requires_backends(self, ["torch"])
-
-
-class Wav2Vec2BertForAudioFrameClassification(metaclass=DummyObject):
-    _backends = ["torch"]
-
-    def __init__(self, *args, **kwargs):
-        requires_backends(self, ["torch"])
-
-
-class Wav2Vec2BertForCTC(metaclass=DummyObject):
-    _backends = ["torch"]
-
-    def __init__(self, *args, **kwargs):
-        requires_backends(self, ["torch"])
-
-
-class Wav2Vec2BertForSequenceClassification(metaclass=DummyObject):
-    _backends = ["torch"]
-
-    def __init__(self, *args, **kwargs):
-        requires_backends(self, ["torch"])
-
-
-class Wav2Vec2BertForXVector(metaclass=DummyObject):
-    _backends = ["torch"]
-
-    def __init__(self, *args, **kwargs):
-        requires_backends(self, ["torch"])
-
-
-class Wav2Vec2BertModel(metaclass=DummyObject):
-    _backends = ["torch"]
-
-    def __init__(self, *args, **kwargs):
-        requires_backends(self, ["torch"])
-
-
-class Wav2Vec2BertPreTrainedModel(metaclass=DummyObject):
-    _backends = ["torch"]
-
-    def __init__(self, *args, **kwargs):
-        requires_backends(self, ["torch"])
-
-
-class Wav2Vec2ConformerForAudioFrameClassification(metaclass=DummyObject):
-    _backends = ["torch"]
-
-    def __init__(self, *args, **kwargs):
-        requires_backends(self, ["torch"])
-
-
-class Wav2Vec2ConformerForCTC(metaclass=DummyObject):
-    _backends = ["torch"]
-
-    def __init__(self, *args, **kwargs):
-        requires_backends(self, ["torch"])
-
-
-class Wav2Vec2ConformerForPreTraining(metaclass=DummyObject):
-    _backends = ["torch"]
-
-    def __init__(self, *args, **kwargs):
-        requires_backends(self, ["torch"])
-
-
-class Wav2Vec2ConformerForSequenceClassification(metaclass=DummyObject):
-    _backends = ["torch"]
-
-    def __init__(self, *args, **kwargs):
-        requires_backends(self, ["torch"])
-
-
-class Wav2Vec2ConformerForXVector(metaclass=DummyObject):
-    _backends = ["torch"]
-
-    def __init__(self, *args, **kwargs):
-        requires_backends(self, ["torch"])
-
-
-class Wav2Vec2ConformerModel(metaclass=DummyObject):
-    _backends = ["torch"]
-
-    def __init__(self, *args, **kwargs):
-        requires_backends(self, ["torch"])
-
-
-class Wav2Vec2ConformerPreTrainedModel(metaclass=DummyObject):
-    _backends = ["torch"]
-
-    def __init__(self, *args, **kwargs):
-        requires_backends(self, ["torch"])
-
-
-class WavLMForAudioFrameClassification(metaclass=DummyObject):
-    _backends = ["torch"]
-
-    def __init__(self, *args, **kwargs):
-        requires_backends(self, ["torch"])
-
-
-class WavLMForCTC(metaclass=DummyObject):
-    _backends = ["torch"]
-
-    def __init__(self, *args, **kwargs):
-        requires_backends(self, ["torch"])
-
-
-class WavLMForSequenceClassification(metaclass=DummyObject):
-    _backends = ["torch"]
-
-    def __init__(self, *args, **kwargs):
-        requires_backends(self, ["torch"])
-
-
-class WavLMForXVector(metaclass=DummyObject):
-    _backends = ["torch"]
-
-    def __init__(self, *args, **kwargs):
-        requires_backends(self, ["torch"])
-
-
-class WavLMModel(metaclass=DummyObject):
-    _backends = ["torch"]
-
-    def __init__(self, *args, **kwargs):
-        requires_backends(self, ["torch"])
-
-
-class WavLMPreTrainedModel(metaclass=DummyObject):
-    _backends = ["torch"]
-
-    def __init__(self, *args, **kwargs):
-        requires_backends(self, ["torch"])
-
-
-class WhisperForAudioClassification(metaclass=DummyObject):
-    _backends = ["torch"]
-
-    def __init__(self, *args, **kwargs):
-        requires_backends(self, ["torch"])
-
-
-class WhisperForCausalLM(metaclass=DummyObject):
-    _backends = ["torch"]
-
-    def __init__(self, *args, **kwargs):
-        requires_backends(self, ["torch"])
-
-
-class WhisperForConditionalGeneration(metaclass=DummyObject):
-    _backends = ["torch"]
-
-    def __init__(self, *args, **kwargs):
-        requires_backends(self, ["torch"])
-
-
-class WhisperModel(metaclass=DummyObject):
-    _backends = ["torch"]
-
-    def __init__(self, *args, **kwargs):
-        requires_backends(self, ["torch"])
-
-
-class WhisperPreTrainedModel(metaclass=DummyObject):
-    _backends = ["torch"]
-
-    def __init__(self, *args, **kwargs):
-        requires_backends(self, ["torch"])
-
-
-class XCLIPModel(metaclass=DummyObject):
-    _backends = ["torch"]
-
-    def __init__(self, *args, **kwargs):
-        requires_backends(self, ["torch"])
-
-
-class XCLIPPreTrainedModel(metaclass=DummyObject):
-    _backends = ["torch"]
-
-    def __init__(self, *args, **kwargs):
-        requires_backends(self, ["torch"])
-
-
-class XCLIPTextModel(metaclass=DummyObject):
-    _backends = ["torch"]
-
-    def __init__(self, *args, **kwargs):
-        requires_backends(self, ["torch"])
-
-
-class XCLIPVisionModel(metaclass=DummyObject):
-    _backends = ["torch"]
-
-    def __init__(self, *args, **kwargs):
-        requires_backends(self, ["torch"])
-
-
-class XGLMForCausalLM(metaclass=DummyObject):
-    _backends = ["torch"]
-
-    def __init__(self, *args, **kwargs):
-        requires_backends(self, ["torch"])
-
-
-class XGLMModel(metaclass=DummyObject):
-    _backends = ["torch"]
-
-    def __init__(self, *args, **kwargs):
-        requires_backends(self, ["torch"])
-
-
-class XGLMPreTrainedModel(metaclass=DummyObject):
-    _backends = ["torch"]
-
-    def __init__(self, *args, **kwargs):
-        requires_backends(self, ["torch"])
-
-
-class XLMForMultipleChoice(metaclass=DummyObject):
-    _backends = ["torch"]
-
-    def __init__(self, *args, **kwargs):
-        requires_backends(self, ["torch"])
-
-
-class XLMForQuestionAnswering(metaclass=DummyObject):
-    _backends = ["torch"]
-
-    def __init__(self, *args, **kwargs):
-        requires_backends(self, ["torch"])
-
-
-class XLMForQuestionAnsweringSimple(metaclass=DummyObject):
-    _backends = ["torch"]
-
-    def __init__(self, *args, **kwargs):
-        requires_backends(self, ["torch"])
-
-
-class XLMForSequenceClassification(metaclass=DummyObject):
-    _backends = ["torch"]
-
-    def __init__(self, *args, **kwargs):
-        requires_backends(self, ["torch"])
-
-
-class XLMForTokenClassification(metaclass=DummyObject):
-    _backends = ["torch"]
-
-    def __init__(self, *args, **kwargs):
-        requires_backends(self, ["torch"])
-
-
-class XLMModel(metaclass=DummyObject):
-    _backends = ["torch"]
-
-    def __init__(self, *args, **kwargs):
-        requires_backends(self, ["torch"])
-
-
-class XLMPreTrainedModel(metaclass=DummyObject):
-    _backends = ["torch"]
-
-    def __init__(self, *args, **kwargs):
-        requires_backends(self, ["torch"])
-
-
-class XLMWithLMHeadModel(metaclass=DummyObject):
-    _backends = ["torch"]
-
-    def __init__(self, *args, **kwargs):
-        requires_backends(self, ["torch"])
-
-
-class XLMRobertaForCausalLM(metaclass=DummyObject):
-    _backends = ["torch"]
-
-    def __init__(self, *args, **kwargs):
-        requires_backends(self, ["torch"])
-
-
-class XLMRobertaForMaskedLM(metaclass=DummyObject):
-    _backends = ["torch"]
-
-    def __init__(self, *args, **kwargs):
-        requires_backends(self, ["torch"])
-
-
-class XLMRobertaForMultipleChoice(metaclass=DummyObject):
-    _backends = ["torch"]
-
-    def __init__(self, *args, **kwargs):
-        requires_backends(self, ["torch"])
-
-
-class XLMRobertaForQuestionAnswering(metaclass=DummyObject):
-    _backends = ["torch"]
-
-    def __init__(self, *args, **kwargs):
-        requires_backends(self, ["torch"])
-
-
-class XLMRobertaForSequenceClassification(metaclass=DummyObject):
-    _backends = ["torch"]
-
-    def __init__(self, *args, **kwargs):
-        requires_backends(self, ["torch"])
-
-
-class XLMRobertaForTokenClassification(metaclass=DummyObject):
-    _backends = ["torch"]
-
-    def __init__(self, *args, **kwargs):
-        requires_backends(self, ["torch"])
-
-
-class XLMRobertaModel(metaclass=DummyObject):
-    _backends = ["torch"]
-
-    def __init__(self, *args, **kwargs):
-        requires_backends(self, ["torch"])
-
-
-class XLMRobertaPreTrainedModel(metaclass=DummyObject):
-    _backends = ["torch"]
-
-    def __init__(self, *args, **kwargs):
-        requires_backends(self, ["torch"])
-
-
-class XLMRobertaXLForCausalLM(metaclass=DummyObject):
-    _backends = ["torch"]
-
-    def __init__(self, *args, **kwargs):
-        requires_backends(self, ["torch"])
-
-
-class XLMRobertaXLForMaskedLM(metaclass=DummyObject):
-    _backends = ["torch"]
-
-    def __init__(self, *args, **kwargs):
-        requires_backends(self, ["torch"])
-
-
-class XLMRobertaXLForMultipleChoice(metaclass=DummyObject):
-    _backends = ["torch"]
-
-    def __init__(self, *args, **kwargs):
-        requires_backends(self, ["torch"])
-
-
-class XLMRobertaXLForQuestionAnswering(metaclass=DummyObject):
-    _backends = ["torch"]
-
-    def __init__(self, *args, **kwargs):
-        requires_backends(self, ["torch"])
-
-
-class XLMRobertaXLForSequenceClassification(metaclass=DummyObject):
-    _backends = ["torch"]
-
-    def __init__(self, *args, **kwargs):
-        requires_backends(self, ["torch"])
-
-
-class XLMRobertaXLForTokenClassification(metaclass=DummyObject):
-    _backends = ["torch"]
-
-    def __init__(self, *args, **kwargs):
-        requires_backends(self, ["torch"])
-
-
-class XLMRobertaXLModel(metaclass=DummyObject):
-    _backends = ["torch"]
-
-    def __init__(self, *args, **kwargs):
-        requires_backends(self, ["torch"])
-
-
-class XLMRobertaXLPreTrainedModel(metaclass=DummyObject):
-    _backends = ["torch"]
-
-    def __init__(self, *args, **kwargs):
-        requires_backends(self, ["torch"])
-
-
-class XLNetForMultipleChoice(metaclass=DummyObject):
-    _backends = ["torch"]
-
-    def __init__(self, *args, **kwargs):
-        requires_backends(self, ["torch"])
-
-
-class XLNetForQuestionAnswering(metaclass=DummyObject):
-    _backends = ["torch"]
-
-    def __init__(self, *args, **kwargs):
-        requires_backends(self, ["torch"])
-
-
-class XLNetForQuestionAnsweringSimple(metaclass=DummyObject):
-    _backends = ["torch"]
-
-    def __init__(self, *args, **kwargs):
-        requires_backends(self, ["torch"])
-
-
-class XLNetForSequenceClassification(metaclass=DummyObject):
-    _backends = ["torch"]
-
-    def __init__(self, *args, **kwargs):
-        requires_backends(self, ["torch"])
-
-
-class XLNetForTokenClassification(metaclass=DummyObject):
-    _backends = ["torch"]
-
-    def __init__(self, *args, **kwargs):
-        requires_backends(self, ["torch"])
-
-
-class XLNetLMHeadModel(metaclass=DummyObject):
-    _backends = ["torch"]
-
-    def __init__(self, *args, **kwargs):
-        requires_backends(self, ["torch"])
-
-
-class XLNetModel(metaclass=DummyObject):
-    _backends = ["torch"]
-
-    def __init__(self, *args, **kwargs):
-        requires_backends(self, ["torch"])
-
-
-class XLNetPreTrainedModel(metaclass=DummyObject):
-    _backends = ["torch"]
-
-    def __init__(self, *args, **kwargs):
-        requires_backends(self, ["torch"])
-
-
-def load_tf_weights_in_xlnet(*args, **kwargs):
-    requires_backends(load_tf_weights_in_xlnet, ["torch"])
-
-
-class XmodForCausalLM(metaclass=DummyObject):
-    _backends = ["torch"]
-
-    def __init__(self, *args, **kwargs):
-        requires_backends(self, ["torch"])
-
-
-class XmodForMaskedLM(metaclass=DummyObject):
-    _backends = ["torch"]
-
-    def __init__(self, *args, **kwargs):
-        requires_backends(self, ["torch"])
-
-
-class XmodForMultipleChoice(metaclass=DummyObject):
-    _backends = ["torch"]
-
-    def __init__(self, *args, **kwargs):
-        requires_backends(self, ["torch"])
-
-
-class XmodForQuestionAnswering(metaclass=DummyObject):
-    _backends = ["torch"]
-
-    def __init__(self, *args, **kwargs):
-        requires_backends(self, ["torch"])
-
-
-class XmodForSequenceClassification(metaclass=DummyObject):
-    _backends = ["torch"]
-
-    def __init__(self, *args, **kwargs):
-        requires_backends(self, ["torch"])
-
-
-class XmodForTokenClassification(metaclass=DummyObject):
-    _backends = ["torch"]
-
-    def __init__(self, *args, **kwargs):
-        requires_backends(self, ["torch"])
-
-
-class XmodModel(metaclass=DummyObject):
-    _backends = ["torch"]
-
-    def __init__(self, *args, **kwargs):
-        requires_backends(self, ["torch"])
-
-
-class XmodPreTrainedModel(metaclass=DummyObject):
-    _backends = ["torch"]
-
-    def __init__(self, *args, **kwargs):
-        requires_backends(self, ["torch"])
-
-
-class YolosForObjectDetection(metaclass=DummyObject):
-    _backends = ["torch"]
-
-    def __init__(self, *args, **kwargs):
-        requires_backends(self, ["torch"])
-
-
-class YolosModel(metaclass=DummyObject):
-    _backends = ["torch"]
-
-    def __init__(self, *args, **kwargs):
-        requires_backends(self, ["torch"])
-
-
-class YolosPreTrainedModel(metaclass=DummyObject):
-    _backends = ["torch"]
-
-    def __init__(self, *args, **kwargs):
-        requires_backends(self, ["torch"])
-
-
-class YosoForMaskedLM(metaclass=DummyObject):
-    _backends = ["torch"]
-
-    def __init__(self, *args, **kwargs):
-        requires_backends(self, ["torch"])
-
-
-class YosoForMultipleChoice(metaclass=DummyObject):
-    _backends = ["torch"]
-
-    def __init__(self, *args, **kwargs):
-        requires_backends(self, ["torch"])
-
-
-class YosoForQuestionAnswering(metaclass=DummyObject):
-    _backends = ["torch"]
-
-    def __init__(self, *args, **kwargs):
-        requires_backends(self, ["torch"])
-
-
-class YosoForSequenceClassification(metaclass=DummyObject):
-    _backends = ["torch"]
-
-    def __init__(self, *args, **kwargs):
-        requires_backends(self, ["torch"])
-
-
-class YosoForTokenClassification(metaclass=DummyObject):
-    _backends = ["torch"]
-
-    def __init__(self, *args, **kwargs):
-        requires_backends(self, ["torch"])
-
-
-class YosoModel(metaclass=DummyObject):
-    _backends = ["torch"]
-
-    def __init__(self, *args, **kwargs):
-        requires_backends(self, ["torch"])
-
-
-class YosoPreTrainedModel(metaclass=DummyObject):
-    _backends = ["torch"]
-
-    def __init__(self, *args, **kwargs):
-        requires_backends(self, ["torch"])
-
-
-class ZambaForCausalLM(metaclass=DummyObject):
-    _backends = ["torch"]
-
-    def __init__(self, *args, **kwargs):
-        requires_backends(self, ["torch"])
-
-
-class ZambaForSequenceClassification(metaclass=DummyObject):
-    _backends = ["torch"]
-
-    def __init__(self, *args, **kwargs):
-        requires_backends(self, ["torch"])
-
-
-class ZambaModel(metaclass=DummyObject):
-    _backends = ["torch"]
-
-    def __init__(self, *args, **kwargs):
-        requires_backends(self, ["torch"])
-
-
-class ZambaPreTrainedModel(metaclass=DummyObject):
-    _backends = ["torch"]
-
-    def __init__(self, *args, **kwargs):
-        requires_backends(self, ["torch"])
-
-
-class Zamba2ForCausalLM(metaclass=DummyObject):
-    _backends = ["torch"]
-
-    def __init__(self, *args, **kwargs):
-        requires_backends(self, ["torch"])
-
-
-class Zamba2ForSequenceClassification(metaclass=DummyObject):
-    _backends = ["torch"]
-
-    def __init__(self, *args, **kwargs):
-        requires_backends(self, ["torch"])
-
-
-class Zamba2Model(metaclass=DummyObject):
-    _backends = ["torch"]
-
-    def __init__(self, *args, **kwargs):
-        requires_backends(self, ["torch"])
-
-
-class Zamba2PreTrainedModel(metaclass=DummyObject):
-    _backends = ["torch"]
-
-    def __init__(self, *args, **kwargs):
-        requires_backends(self, ["torch"])
-
-
-class ZoeDepthForDepthEstimation(metaclass=DummyObject):
-    _backends = ["torch"]
-
-    def __init__(self, *args, **kwargs):
-        requires_backends(self, ["torch"])
-
-
-class ZoeDepthPreTrainedModel(metaclass=DummyObject):
-    _backends = ["torch"]
-
-    def __init__(self, *args, **kwargs):
-        requires_backends(self, ["torch"])
-
-
-=======
->>>>>>> 1897a02d
 class Adafactor(metaclass=DummyObject):
     _backends = ["torch"]
 
