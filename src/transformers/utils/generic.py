# Copyright 2022 The HuggingFace Team. All rights reserved.
#
# Licensed under the Apache License, Version 2.0 (the "License");
# you may not use this file except in compliance with the License.
# You may obtain a copy of the License at
#
#     http://www.apache.org/licenses/LICENSE-2.0
#
# Unless required by applicable law or agreed to in writing, software
# distributed under the License is distributed on an "AS IS" BASIS,
# WITHOUT WARRANTIES OR CONDITIONS OF ANY KIND, either express or implied.
# See the License for the specific language governing permissions and
# limitations under the License.
"""
Generic utilities
"""

import inspect
import tempfile
import warnings
from collections import OrderedDict, UserDict
from collections.abc import MutableMapping
from contextlib import ExitStack, contextmanager
from dataclasses import fields, is_dataclass
from enum import Enum
from functools import partial, wraps
from typing import Any, ContextManager, Iterable, List, Optional, Tuple

import numpy as np
from packaging import version

from .import_utils import (
    get_torch_version,
    is_flax_available,
    is_mlx_available,
    is_tf_available,
    is_torch_available,
    is_torch_fx_proxy,
)


class cached_property(property):
    """
    Descriptor that mimics @property but caches output in member variable.

    From tensorflow_datasets

    Built-in in functools from Python 3.8.
    """

    def __get__(self, obj, objtype=None):
        # See docs.python.org/3/howto/descriptor.html#properties
        if obj is None:
            return self
        if self.fget is None:
            raise AttributeError("unreadable attribute")
        attr = "__cached_" + self.fget.__name__
        cached = getattr(obj, attr, None)
        if cached is None:
            cached = self.fget(obj)
            setattr(obj, attr, cached)
        return cached


# vendored from distutils.util
def strtobool(val):
    """Convert a string representation of truth to true (1) or false (0).

    True values are 'y', 'yes', 't', 'true', 'on', and '1'; false values are 'n', 'no', 'f', 'false', 'off', and '0'.
    Raises ValueError if 'val' is anything else.
    """
    val = val.lower()
    if val in {"y", "yes", "t", "true", "on", "1"}:
        return 1
    if val in {"n", "no", "f", "false", "off", "0"}:
        return 0
    raise ValueError(f"invalid truth value {val!r}")


def infer_framework_from_repr(x):
    """
    Tries to guess the framework of an object `x` from its repr (brittle but will help in `is_tensor` to try the
    frameworks in a smart order, without the need to import the frameworks).
    """
    representation = str(type(x))
    if representation.startswith("<class 'torch."):
        return "pt"
    elif representation.startswith("<class 'tensorflow."):
        return "tf"
    elif representation.startswith("<class 'jax"):
        return "jax"
    elif representation.startswith("<class 'numpy."):
        return "np"
    elif representation.startswith("<class 'mlx."):
        return "mlx"


def _get_frameworks_and_test_func(x):
    """
    Returns an (ordered since we are in Python 3.7+) dictionary framework to test function, which places the framework
    we can guess from the repr first, then Numpy, then the others.
    """
    framework_to_test = {
        "pt": is_torch_tensor,
        "tf": is_tf_tensor,
        "jax": is_jax_tensor,
        "np": is_numpy_array,
        "mlx": is_mlx_array,
    }
    preferred_framework = infer_framework_from_repr(x)
    # We will test this one first, then numpy, then the others.
    frameworks = [] if preferred_framework is None else [preferred_framework]
    if preferred_framework != "np":
        frameworks.append("np")
    frameworks.extend([f for f in framework_to_test if f not in [preferred_framework, "np"]])
    return {f: framework_to_test[f] for f in frameworks}


def is_tensor(x):
    """
    Tests if `x` is a `torch.Tensor`, `tf.Tensor`, `jaxlib.xla_extension.DeviceArray`, `np.ndarray` or `mlx.array`
    in the order defined by `infer_framework_from_repr`
    """
    # This gives us a smart order to test the frameworks with the corresponding tests.
    framework_to_test_func = _get_frameworks_and_test_func(x)
    for test_func in framework_to_test_func.values():
        if test_func(x):
            return True

    # Tracers
    if is_torch_fx_proxy(x):
        return True

    if is_flax_available():
        from jax.core import Tracer

        if isinstance(x, Tracer):
            return True

    return False


def _is_numpy(x):
    return isinstance(x, np.ndarray)


def is_numpy_array(x):
    """
    Tests if `x` is a numpy array or not.
    """
    return _is_numpy(x)


def _is_torch(x):
    import torch

    return isinstance(x, torch.Tensor)


def is_torch_tensor(x):
    """
    Tests if `x` is a torch tensor or not. Safe to call even if torch is not installed.
    """
    return False if not is_torch_available() else _is_torch(x)


def _is_torch_device(x):
    import torch

    return isinstance(x, torch.device)


def is_torch_device(x):
    """
    Tests if `x` is a torch device or not. Safe to call even if torch is not installed.
    """
    return False if not is_torch_available() else _is_torch_device(x)


def _is_torch_dtype(x):
    import torch

    if isinstance(x, str):
        if hasattr(torch, x):
            x = getattr(torch, x)
        else:
            return False
    return isinstance(x, torch.dtype)


def is_torch_dtype(x):
    """
    Tests if `x` is a torch dtype or not. Safe to call even if torch is not installed.
    """
    return False if not is_torch_available() else _is_torch_dtype(x)


def _is_tensorflow(x):
    import tensorflow as tf

    return isinstance(x, tf.Tensor)


def is_tf_tensor(x):
    """
    Tests if `x` is a tensorflow tensor or not. Safe to call even if tensorflow is not installed.
    """
    return False if not is_tf_available() else _is_tensorflow(x)


def _is_tf_symbolic_tensor(x):
    import tensorflow as tf

    # the `is_symbolic_tensor` predicate is only available starting with TF 2.14
    if hasattr(tf, "is_symbolic_tensor"):
        return tf.is_symbolic_tensor(x)
    return type(x) == tf.Tensor


def is_tf_symbolic_tensor(x):
    """
    Tests if `x` is a tensorflow symbolic tensor or not (ie. not eager). Safe to call even if tensorflow is not
    installed.
    """
    return False if not is_tf_available() else _is_tf_symbolic_tensor(x)


def _is_jax(x):
    import jax.numpy as jnp  # noqa: F811

    return isinstance(x, jnp.ndarray)


def is_jax_tensor(x):
    """
    Tests if `x` is a Jax tensor or not. Safe to call even if jax is not installed.
    """
    return False if not is_flax_available() else _is_jax(x)


def _is_mlx(x):
    import mlx.core as mx

    return isinstance(x, mx.array)


def is_mlx_array(x):
    """
    Tests if `x` is a mlx array or not. Safe to call even when mlx is not installed.
    """
    return False if not is_mlx_available() else _is_mlx(x)


def to_py_obj(obj):
    """
    Convert a TensorFlow tensor, PyTorch tensor, Numpy array or python list to a python list.
    """

    framework_to_py_obj = {
        "pt": lambda obj: obj.detach().cpu().tolist(),
        "tf": lambda obj: obj.numpy().tolist(),
        "jax": lambda obj: np.asarray(obj).tolist(),
        "np": lambda obj: obj.tolist(),
    }

    if isinstance(obj, (dict, UserDict)):
        return {k: to_py_obj(v) for k, v in obj.items()}
    elif isinstance(obj, (list, tuple)):
        return [to_py_obj(o) for o in obj]

    # This gives us a smart order to test the frameworks with the corresponding tests.
    framework_to_test_func = _get_frameworks_and_test_func(obj)
    for framework, test_func in framework_to_test_func.items():
        if test_func(obj):
            return framework_to_py_obj[framework](obj)

    # tolist also works on 0d np arrays
    if isinstance(obj, np.number):
        return obj.tolist()
    else:
        return obj


def to_numpy(obj):
    """
    Convert a TensorFlow tensor, PyTorch tensor, Numpy array or python list to a Numpy array.
    """

    framework_to_numpy = {
        "pt": lambda obj: obj.detach().cpu().numpy(),
        "tf": lambda obj: obj.numpy(),
        "jax": lambda obj: np.asarray(obj),
        "np": lambda obj: obj,
    }

    if isinstance(obj, (dict, UserDict)):
        return {k: to_numpy(v) for k, v in obj.items()}
    elif isinstance(obj, (list, tuple)):
        return np.array(obj)

    # This gives us a smart order to test the frameworks with the corresponding tests.
    framework_to_test_func = _get_frameworks_and_test_func(obj)
    for framework, test_func in framework_to_test_func.items():
        if test_func(obj):
            return framework_to_numpy[framework](obj)

    return obj


class ModelOutput(OrderedDict):
    """
    Base class for all model outputs as dataclass. Has a `__getitem__` that allows indexing by integer or slice (like a
    tuple) or strings (like a dictionary) that will ignore the `None` attributes. Otherwise behaves like a regular
    python dictionary.

    <Tip warning={true}>

    You can't unpack a `ModelOutput` directly. Use the [`~utils.ModelOutput.to_tuple`] method to convert it to a tuple
    before.

    </Tip>
    """

    def __init_subclass__(cls) -> None:
        """Register subclasses as pytree nodes.

        This is necessary to synchronize gradients when using `torch.nn.parallel.DistributedDataParallel` with
        `static_graph=True` with modules that output `ModelOutput` subclasses.
        """
        if is_torch_available():
            if version.parse(get_torch_version()) >= version.parse("2.2"):
                _torch_pytree.register_pytree_node(
                    cls,
                    _model_output_flatten,
                    partial(_model_output_unflatten, output_type=cls),
                    serialized_type_name=f"{cls.__module__}.{cls.__name__}",
                )
            else:
                _torch_pytree._register_pytree_node(
                    cls,
                    _model_output_flatten,
                    partial(_model_output_unflatten, output_type=cls),
                )

    def __init__(self, *args, **kwargs):
        super().__init__(*args, **kwargs)

        # Subclasses of ModelOutput must use the @dataclass decorator
        # This check is done in __init__ because the @dataclass decorator operates after __init_subclass__
        # issubclass() would return True for issubclass(ModelOutput, ModelOutput) when False is needed
        # Just need to check that the current class is not ModelOutput
        is_modeloutput_subclass = self.__class__ != ModelOutput

        if is_modeloutput_subclass and not is_dataclass(self):
            raise TypeError(
                f"{self.__module__}.{self.__class__.__name__} is not a dataclasss."
                " This is a subclass of ModelOutput and so must use the @dataclass decorator."
            )

    def __post_init__(self):
        """Check the ModelOutput dataclass.

        Only occurs if @dataclass decorator has been used.
        """
        class_fields = fields(self)

        # Safety and consistency checks
        if not len(class_fields):
            raise ValueError(f"{self.__class__.__name__} has no fields.")
        if not all(field.default is None for field in class_fields[1:]):
            raise ValueError(f"{self.__class__.__name__} should not have more than one required field.")

        first_field = getattr(self, class_fields[0].name)
        other_fields_are_none = all(getattr(self, field.name) is None for field in class_fields[1:])

        if other_fields_are_none and not is_tensor(first_field):
            if isinstance(first_field, dict):
                iterator = first_field.items()
                first_field_iterator = True
            else:
                try:
                    iterator = iter(first_field)
                    first_field_iterator = True
                except TypeError:
                    first_field_iterator = False

            # if we provided an iterator as first field and the iterator is a (key, value) iterator
            # set the associated fields
            if first_field_iterator:
                for idx, element in enumerate(iterator):
                    if (
                        not isinstance(element, (list, tuple))
                        or not len(element) == 2
                        or not isinstance(element[0], str)
                    ):
                        if idx == 0:
                            # If we do not have an iterator of key/values, set it as attribute
                            self[class_fields[0].name] = first_field
                        else:
                            # If we have a mixed iterator, raise an error
                            raise ValueError(
                                f"Cannot set key/value for {element}. It needs to be a tuple (key, value)."
                            )
                        break
                    setattr(self, element[0], element[1])
                    if element[1] is not None:
                        self[element[0]] = element[1]
            elif first_field is not None:
                self[class_fields[0].name] = first_field
        else:
            for field in class_fields:
                v = getattr(self, field.name)
                if v is not None:
                    self[field.name] = v

    def __delitem__(self, *args, **kwargs):
        raise Exception(f"You cannot use ``__delitem__`` on a {self.__class__.__name__} instance.")

    def setdefault(self, *args, **kwargs):
        raise Exception(f"You cannot use ``setdefault`` on a {self.__class__.__name__} instance.")

    def pop(self, *args, **kwargs):
        raise Exception(f"You cannot use ``pop`` on a {self.__class__.__name__} instance.")

    def update(self, *args, **kwargs):
        raise Exception(f"You cannot use ``update`` on a {self.__class__.__name__} instance.")

    def __getitem__(self, k):
        if isinstance(k, str):
            inner_dict = dict(self.items())
            return inner_dict[k]
        else:
            return self.to_tuple()[k]

    def __setattr__(self, name, value):
        if name in self.keys() and value is not None:
            # Don't call self.__setitem__ to avoid recursion errors
            super().__setitem__(name, value)
        super().__setattr__(name, value)

    def __setitem__(self, key, value):
        # Will raise a KeyException if needed
        super().__setitem__(key, value)
        # Don't call self.__setattr__ to avoid recursion errors
        super().__setattr__(key, value)

    def __reduce__(self):
        if not is_dataclass(self):
            return super().__reduce__()
        callable, _args, *remaining = super().__reduce__()
        args = tuple(getattr(self, field.name) for field in fields(self))
        return callable, args, *remaining

    def to_tuple(self) -> Tuple[Any]:
        """
        Convert self to a tuple containing all the attributes/keys that are not `None`.
        """
        return tuple(self[k] for k in self.keys())


if is_torch_available():
    import torch.utils._pytree as _torch_pytree

    def _model_output_flatten(output: ModelOutput) -> Tuple[List[Any], "_torch_pytree.Context"]:
        return list(output.values()), list(output.keys())

    def _model_output_unflatten(
        values: Iterable[Any],
        context: "_torch_pytree.Context",
        output_type=None,
    ) -> ModelOutput:
        return output_type(**dict(zip(context, values)))

    if version.parse(get_torch_version()) >= version.parse("2.2"):
        _torch_pytree.register_pytree_node(
            ModelOutput,
            _model_output_flatten,
            partial(_model_output_unflatten, output_type=ModelOutput),
            serialized_type_name=f"{ModelOutput.__module__}.{ModelOutput.__name__}",
        )
    else:
        _torch_pytree._register_pytree_node(
            ModelOutput,
            _model_output_flatten,
            partial(_model_output_unflatten, output_type=ModelOutput),
        )


class ExplicitEnum(str, Enum):
    """
    Enum with more explicit error message for missing values.
    """

    @classmethod
    def _missing_(cls, value):
        raise ValueError(
            f"{value} is not a valid {cls.__name__}, please select one of {list(cls._value2member_map_.keys())}"
        )


class PaddingStrategy(ExplicitEnum):
    """
    Possible values for the `padding` argument in [`PreTrainedTokenizerBase.__call__`]. Useful for tab-completion in an
    IDE.
    """

    LONGEST = "longest"
    MAX_LENGTH = "max_length"
    DO_NOT_PAD = "do_not_pad"


class TensorType(ExplicitEnum):
    """
    Possible values for the `return_tensors` argument in [`PreTrainedTokenizerBase.__call__`]. Useful for
    tab-completion in an IDE.
    """

    PYTORCH = "pt"
    TENSORFLOW = "tf"
    NUMPY = "np"
    JAX = "jax"
    MLX = "mlx"


class ContextManagers:
    """
    Wrapper for `contextlib.ExitStack` which enters a collection of context managers. Adaptation of `ContextManagers`
    in the `fastcore` library.
    """

    def __init__(self, context_managers: List[ContextManager]):
        self.context_managers = context_managers
        self.stack = ExitStack()

    def __enter__(self):
        for context_manager in self.context_managers:
            self.stack.enter_context(context_manager)

    def __exit__(self, *args, **kwargs):
        self.stack.__exit__(*args, **kwargs)


def can_return_loss(model_class):
    """
    Check if a given model can return loss.

    Args:
        model_class (`type`): The class of the model.
    """
    framework = infer_framework(model_class)
    if framework == "tf":
        signature = inspect.signature(model_class.call)  # TensorFlow models
    elif framework == "pt":
        signature = inspect.signature(model_class.forward)  # PyTorch models
    else:
        signature = inspect.signature(model_class.__call__)  # Flax models

    for p in signature.parameters:
        if p == "return_loss" and signature.parameters[p].default is True:
            return True

    return False


def find_labels(model_class):
    """
    Find the labels used by a given model.

    Args:
        model_class (`type`): The class of the model.
    """
    model_name = model_class.__name__
    framework = infer_framework(model_class)
    if framework == "tf":
        signature = inspect.signature(model_class.call)  # TensorFlow models
    elif framework == "pt":
        signature = inspect.signature(model_class.forward)  # PyTorch models
    else:
        signature = inspect.signature(model_class.__call__)  # Flax models

    if "QuestionAnswering" in model_name:
        return [p for p in signature.parameters if "label" in p or p in ("start_positions", "end_positions")]
    else:
        return [p for p in signature.parameters if "label" in p]


def flatten_dict(d: MutableMapping, parent_key: str = "", delimiter: str = "."):
    """Flatten a nested dict into a single level dict."""

    def _flatten_dict(d, parent_key="", delimiter="."):
        for k, v in d.items():
            key = str(parent_key) + delimiter + str(k) if parent_key else k
            if v and isinstance(v, MutableMapping):
                yield from flatten_dict(v, key, delimiter=delimiter).items()
            else:
                yield key, v

    return dict(_flatten_dict(d, parent_key, delimiter))


@contextmanager
def working_or_temp_dir(working_dir, use_temp_dir: bool = False):
    if use_temp_dir:
        with tempfile.TemporaryDirectory() as tmp_dir:
            yield tmp_dir
    else:
        yield working_dir


def transpose(array, axes=None):
    """
    Framework-agnostic version of `numpy.transpose` that will work on torch/TensorFlow/Jax tensors as well as NumPy
    arrays.
    """
    if is_numpy_array(array):
        return np.transpose(array, axes=axes)
    elif is_torch_tensor(array):
        return array.T if axes is None else array.permute(*axes)
    elif is_tf_tensor(array):
        import tensorflow as tf

        return tf.transpose(array, perm=axes)
    elif is_jax_tensor(array):
        import jax.numpy as jnp

        return jnp.transpose(array, axes=axes)
    else:
        raise ValueError(f"Type not supported for transpose: {type(array)}.")


def reshape(array, newshape):
    """
    Framework-agnostic version of `numpy.reshape` that will work on torch/TensorFlow/Jax tensors as well as NumPy
    arrays.
    """
    if is_numpy_array(array):
        return np.reshape(array, newshape)
    elif is_torch_tensor(array):
        return array.reshape(*newshape)
    elif is_tf_tensor(array):
        import tensorflow as tf

        return tf.reshape(array, newshape)
    elif is_jax_tensor(array):
        import jax.numpy as jnp

        return jnp.reshape(array, newshape)
    else:
        raise ValueError(f"Type not supported for reshape: {type(array)}.")


def squeeze(array, axis=None):
    """
    Framework-agnostic version of `numpy.squeeze` that will work on torch/TensorFlow/Jax tensors as well as NumPy
    arrays.
    """
    if is_numpy_array(array):
        return np.squeeze(array, axis=axis)
    elif is_torch_tensor(array):
        return array.squeeze() if axis is None else array.squeeze(dim=axis)
    elif is_tf_tensor(array):
        import tensorflow as tf

        return tf.squeeze(array, axis=axis)
    elif is_jax_tensor(array):
        import jax.numpy as jnp

        return jnp.squeeze(array, axis=axis)
    else:
        raise ValueError(f"Type not supported for squeeze: {type(array)}.")


def expand_dims(array, axis):
    """
    Framework-agnostic version of `numpy.expand_dims` that will work on torch/TensorFlow/Jax tensors as well as NumPy
    arrays.
    """
    if is_numpy_array(array):
        return np.expand_dims(array, axis)
    elif is_torch_tensor(array):
        return array.unsqueeze(dim=axis)
    elif is_tf_tensor(array):
        import tensorflow as tf

        return tf.expand_dims(array, axis=axis)
    elif is_jax_tensor(array):
        import jax.numpy as jnp

        return jnp.expand_dims(array, axis=axis)
    else:
        raise ValueError(f"Type not supported for expand_dims: {type(array)}.")


def tensor_size(array):
    """
    Framework-agnostic version of `numpy.size` that will work on torch/TensorFlow/Jax tensors as well as NumPy arrays.
    """
    if is_numpy_array(array):
        return np.size(array)
    elif is_torch_tensor(array):
        return array.numel()
    elif is_tf_tensor(array):
        import tensorflow as tf

        return tf.size(array)
    elif is_jax_tensor(array):
        return array.size
    else:
        raise ValueError(f"Type not supported for tensor_size: {type(array)}.")


def add_model_info_to_auto_map(auto_map, repo_id):
    """
    Adds the information of the repo_id to a given auto map.
    """
    for key, value in auto_map.items():
        if isinstance(value, (tuple, list)):
            auto_map[key] = [f"{repo_id}--{v}" if (v is not None and "--" not in v) else v for v in value]
        elif value is not None and "--" not in value:
            auto_map[key] = f"{repo_id}--{value}"

    return auto_map


def add_model_info_to_custom_pipelines(custom_pipeline, repo_id):
    """
    Adds the information of the repo_id to a given custom pipeline.
    """
    # {custom_pipelines : {task: {"impl": "path.to.task"},...} }
    for task in custom_pipeline.keys():
        if "impl" in custom_pipeline[task]:
            module = custom_pipeline[task]["impl"]
            if "--" not in module:
                custom_pipeline[task]["impl"] = f"{repo_id}--{module}"
    return custom_pipeline


def infer_framework(model_class):
    """
    Infers the framework of a given model without using isinstance(), because we cannot guarantee that the relevant
    classes are imported or available.
    """
    for base_class in inspect.getmro(model_class):
        module = base_class.__module__
        name = base_class.__name__
        if module.startswith("tensorflow") or module.startswith("keras") or name == "TFPreTrainedModel":
            return "tf"
        elif module.startswith("torch") or name == "PreTrainedModel":
            return "pt"
        elif module.startswith("flax") or module.startswith("jax") or name == "FlaxPreTrainedModel":
            return "flax"
    else:
        raise TypeError(f"Could not infer framework from class {model_class}.")


<<<<<<< HEAD
def safe_int(x):
    if not is_torch_available():
        return int(x)

    import torch

    return x.to(torch.int64) if torch.jit.is_tracing() else int(x)


def safe_float(x):
    if not is_torch_available():
        return int(x)

    import torch

    return x.to(torch.float32) if torch.jit.is_tracing() else int(x)
=======
def filter_out_non_signature_kwargs(extra: Optional[list] = None):
    """
    Decorator to filter out named arguments that are not in the function signature.

    This decorator ensures that only the keyword arguments that match the function's signature, or are specified in the
    `extra` list, are passed to the function. Any additional keyword arguments are filtered out and a warning is issued.

    Parameters:
        extra (`Optional[list]`, *optional*):
            A list of extra keyword argument names that are allowed even if they are not in the function's signature.

    Returns:
        Callable:
            A decorator that wraps the function and filters out invalid keyword arguments.

    Example usage:

        ```python
        @filter_out_non_signature_kwargs(extra=["allowed_extra_arg"])
        def my_function(arg1, arg2, **kwargs):
            print(arg1, arg2, kwargs)

        my_function(arg1=1, arg2=2, allowed_extra_arg=3, invalid_arg=4)
        # This will print: 1 2 {"allowed_extra_arg": 3}
        # And issue a warning: "The following named arguments are not valid for `my_function` and were ignored: 'invalid_arg'"
        ```
    """
    extra = extra or []
    extra_params_to_pass = set(extra)

    def decorator(func):
        sig = inspect.signature(func)
        function_named_args = set(sig.parameters.keys())
        valid_kwargs_to_pass = function_named_args.union(extra_params_to_pass)

        # Required for better warning message
        is_instance_method = "self" in function_named_args
        is_class_method = "cls" in function_named_args

        @wraps(func)
        def wrapper(*args, **kwargs):
            valid_kwargs = {}
            invalid_kwargs = {}

            for k, v in kwargs.items():
                if k in valid_kwargs_to_pass:
                    valid_kwargs[k] = v
                else:
                    invalid_kwargs[k] = v

            if invalid_kwargs:
                invalid_kwargs_names = [f"'{k}'" for k in invalid_kwargs.keys()]
                invalid_kwargs_names = ", ".join(invalid_kwargs_names)

                # Get the class name for better warning message
                if is_instance_method:
                    cls_prefix = args[0].__class__.__name__ + "."
                elif is_class_method:
                    cls_prefix = args[0].__name__ + "."
                else:
                    cls_prefix = ""

                warnings.warn(
                    f"The following named arguments are not valid for `{cls_prefix}{func.__name__}`"
                    f" and were ignored: {invalid_kwargs_names}",
                    UserWarning,
                    stacklevel=2,
                )

            return func(*args, **valid_kwargs)

        return wrapper

    return decorator
>>>>>>> dcdda532
<|MERGE_RESOLUTION|>--- conflicted
+++ resolved
@@ -752,8 +752,6 @@
     else:
         raise TypeError(f"Could not infer framework from class {model_class}.")
 
-
-<<<<<<< HEAD
 def safe_int(x):
     if not is_torch_available():
         return int(x)
@@ -770,7 +768,8 @@
     import torch
 
     return x.to(torch.float32) if torch.jit.is_tracing() else int(x)
-=======
+
+  
 def filter_out_non_signature_kwargs(extra: Optional[list] = None):
     """
     Decorator to filter out named arguments that are not in the function signature.
@@ -844,5 +843,4 @@
 
         return wrapper
 
-    return decorator
->>>>>>> dcdda532
+    return decorator