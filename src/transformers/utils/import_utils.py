--- conflicted
+++ resolved
@@ -1305,13 +1305,12 @@
     return _triton_available
 
 
-<<<<<<< HEAD
 def is_numba_available():
     return importlib.util.find_spec("numba") is not None
-=======
+
+
 def is_rich_available():
     return _rich_available
->>>>>>> 8ede897c
 
 
 # docstyle-ignore
