--- conflicted
+++ resolved
@@ -461,11 +461,7 @@
 1. **[YOSO](https://huggingface.co/docs/transformers/model_doc/yoso)** (विस्कॉन्सिन विश्वविद्यालय - मैडिसन से) साथ में पेपर [यू ओनली सैंपल (लगभग) ज़ानपेंग ज़ेंग, युनयांग ज़िओंग द्वारा , सत्य एन. रवि, शैलेश आचार्य, ग्लेन फंग, विकास सिंह द्वारा पोस्ट किया गया।
 1. एक नए मॉडल में योगदान देना चाहते हैं? नए मॉडल जोड़ने में आपका मार्गदर्शन करने के लिए हमारे पास एक **विस्तृत मार्गदर्शिका और टेम्प्लेट** है। आप उन्हें [`टेम्पलेट्स`](./templates) निर्देशिका में पा सकते हैं। पीआर शुरू करने से पहले [योगदान दिशानिर्देश] (./CONTRIBUTING.md) देखना और अनुरक्षकों से संपर्क करना या प्रतिक्रिया प्राप्त करने के लिए एक नया मुद्दा खोलना याद रखें।
 
-<<<<<<< HEAD
-यह जांचने के लिए कि क्या किसी मॉडल में पहले से ही Flax, PyTorch या TensorFlow का कार्यान्वयन है, या यदि उसके पास Tokenizers लाइब्रेरी में संबंधित टोकन है, तो [यह तालिका] (<https://huggingface.co/> docs/transformers/index#supported) देखें। -फ्रेमवर्क)।
-=======
 यह जांचने के लिए कि क्या किसी मॉडल में पहले से ही Flax, PyTorch या TensorFlow का कार्यान्वयन है, या यदि उसके पास Tokenizers लाइब्रेरी में संबंधित टोकन है, तो [यह तालिका](https://huggingface.co/docs/transformers/index#supported) देखें। -फ्रेमवर्क)।
->>>>>>> 05cda5df
 
 इन कार्यान्वयनों का परीक्षण कई डेटासेट पर किया गया है (देखें केस स्क्रिप्ट का उपयोग करें) और वैनिला कार्यान्वयन के लिए तुलनात्मक रूप से प्रदर्शन करना चाहिए। आप उपयोग के मामले के दस्तावेज़ [इस अनुभाग](https://huggingface.co/docs/transformers/examples) में व्यवहार का विवरण पढ़ सकते हैं।
 
