version: 2.1
orbs:
    gcp-gke: circleci/gcp-gke@1.0.4
    go: circleci/go@1.3.0

# TPU REFERENCES
references:
    checkout_ml_testing: &checkout_ml_testing
        run:
            name: Checkout ml-testing-accelerators
            command: |
                git clone https://github.com/GoogleCloudPlatform/ml-testing-accelerators.git
                cd ml-testing-accelerators
                git fetch origin 5e88ac24f631c27045e62f0e8d5dfcf34e425e25:stable
                git checkout stable
    build_push_docker: &build_push_docker
        run:
            name: Configure Docker
            command: |
                gcloud --quiet auth configure-docker
                cd docker/transformers-pytorch-tpu
                if [ -z "$CIRCLE_PR_NUMBER" ]; then docker build --tag "$GCR_IMAGE_PATH:$CIRCLE_WORKFLOW_JOB_ID" -f Dockerfile --build-arg "TEST_IMAGE=1" . ; else docker build --tag "$GCR_IMAGE_PATH:$CIRCLE_WORKFLOW_JOB_ID" -f Dockerfile --build-arg "TEST_IMAGE=1" --build-arg "GITHUB_REF=pull/$CIRCLE_PR_NUMBER/head" . ; fi
                docker push "$GCR_IMAGE_PATH:$CIRCLE_WORKFLOW_JOB_ID"
    deploy_cluster: &deploy_cluster
        run:
            name: Deploy the job on the kubernetes cluster
            command: |
                go get github.com/google/go-jsonnet/cmd/jsonnet && \
                export PATH=$PATH:$HOME/go/bin && \
                kubectl create -f docker/transformers-pytorch-tpu/dataset.yaml || true && \
                job_name=$(jsonnet -J ml-testing-accelerators/ docker/transformers-pytorch-tpu/bert-base-cased.jsonnet --ext-str image=$GCR_IMAGE_PATH --ext-str image-tag=$CIRCLE_WORKFLOW_JOB_ID | kubectl create -f -) && \
                job_name=${job_name#job.batch/} && \
                job_name=${job_name% created} && \
                echo "Waiting on kubernetes job: $job_name" && \
                i=0 && \
                # 30 checks spaced 30s apart = 900s total.
                max_checks=30 && \
                status_code=2 && \
                # Check on the job periodically. Set the status code depending on what
                # happened to the job in Kubernetes. If we try max_checks times and
                # still the job hasn't finished, give up and return the starting
                # non-zero status code.
                while [ $i -lt $max_checks ]; do ((i++)); if kubectl get jobs $job_name -o jsonpath='Failed:{.status.failed}' | grep "Failed:1"; then status_code=1 && break; elif kubectl get jobs $job_name -o jsonpath='Succeeded:{.status.succeeded}' | grep "Succeeded:1" ; then status_code=0 && break; else echo "Job not finished yet"; fi; sleep 30; done && \
                echo "Done waiting. Job status code: $status_code" && \
                pod_name=$(kubectl get po -l controller-uid=`kubectl get job $job_name -o "jsonpath={.metadata.labels.controller-uid}"` | awk 'match($0,!/NAME/) {print $1}') && \
                echo "GKE pod name: $pod_name" && \
                kubectl logs -f $pod_name --container=train
                echo "Done with log retrieval attempt." && \
                gcloud container images delete "$GCR_IMAGE_PATH:$CIRCLE_WORKFLOW_JOB_ID" --force-delete-tags && \
                exit $status_code
    delete_gke_jobs: &delete_gke_jobs
        run:
            name: Delete GKE Jobs
            command: |
                # Match jobs whose age matches patterns like '1h' or '1d', i.e. any job
                # that has been around longer than 1hr. First print all columns for
                # matches, then execute the delete.
                kubectl get job | awk 'match($4,/[0-9]+[dh]/) {print $0}'
                kubectl delete job $(kubectl get job | awk 'match($4,/[0-9]+[dh]/) {print $1}')




jobs:
    run_tests_torch_and_tf:
        working_directory: ~/transformers
        docker:
            - image: circleci/python:3.6
        environment:
            OMP_NUM_THREADS: 1
            RUN_PT_TF_CROSS_TESTS: yes
            TRANSFORMERS_IS_CI: yes
        resource_class: xlarge
        parallelism: 1
        steps:
            - checkout
            - restore_cache:
                  keys:
                      - v0.4-torch_and_tf-{{ checksum "setup.py" }}
                      - v0.4-{{ checksum "setup.py" }}
            - run: sudo apt-get -y update && sudo apt-get install -y libsndfile1-dev
            - run: pip install --upgrade pip
            - run: pip install .[sklearn,tf-cpu,torch,testing,sentencepiece,torch-speech,vision]
            - run: pip install torch-scatter -f https://pytorch-geometric.com/whl/torch-1.10.0+cpu.html
            - run: pip install tensorflow_probability
            - save_cache:
                key: v0.4-{{ checksum "setup.py" }}
                paths:
                    - '~/.cache/pip'
            - run: python utils/tests_fetcher.py | tee test_preparation.txt
            - store_artifacts:
                  path: ~/transformers/test_preparation.txt
            - run: |
                  if [ -f test_list.txt ]; then
                    python -m pytest -n 8 --dist=loadfile -rA -s --make-reports=tests_torch_and_tf $(cat test_list.txt) -m is_pt_tf_cross_test --durations=0 | tee tests_output.txt
                  fi
            - store_artifacts:
                  path: ~/transformers/tests_output.txt
            - store_artifacts:
                  path: ~/transformers/reports
    
    run_tests_torch_and_tf_all:
        working_directory: ~/transformers
        docker:
            - image: circleci/python:3.6
        environment:
            OMP_NUM_THREADS: 1
            RUN_PT_TF_CROSS_TESTS: yes
            TRANSFORMERS_IS_CI: yes
        resource_class: xlarge
        parallelism: 1
        steps:
            - checkout
            - restore_cache:
                  keys:
                      - v0.4-torch_and_tf-{{ checksum "setup.py" }}
                      - v0.4-{{ checksum "setup.py" }}
            - run: sudo apt-get -y update && sudo apt-get install -y libsndfile1-dev
            - run: pip install --upgrade pip
            - run: pip install .[sklearn,tf-cpu,torch,testing,sentencepiece,torch-speech,vision]
            - run: pip install torch-scatter -f https://pytorch-geometric.com/whl/torch-1.10.0+cpu.html
            - run: pip install tensorflow_probability
            - save_cache:
                key: v0.4-{{ checksum "setup.py" }}
                paths:
                    - '~/.cache/pip'
            - run: |
                  python -m pytest -n 8 --dist=loadfile -rA -s --make-reports=tests_torch_and_tf tests -m is_pt_tf_cross_test --durations=0 | tee tests_output.txt
            - store_artifacts:
                  path: ~/transformers/tests_output.txt
            - store_artifacts:
                  path: ~/transformers/reports

    run_tests_torch_and_flax:
        working_directory: ~/transformers
        docker:
            - image: circleci/python:3.6
        environment:
            OMP_NUM_THREADS: 1
            RUN_PT_FLAX_CROSS_TESTS: yes
            TRANSFORMERS_IS_CI: yes
        resource_class: xlarge
        parallelism: 1
        steps:
            - checkout
            - restore_cache:
                  keys:
                      - v0.4-torch_and_flax-{{ checksum "setup.py" }}
                      - v0.4-{{ checksum "setup.py" }}
            - run: sudo apt-get -y update && sudo apt-get install -y libsndfile1-dev
            - run: pip install --upgrade pip
            - run: pip install .[sklearn,flax,torch,testing,sentencepiece,torch-speech,vision]
            - run: pip install torch-scatter -f https://pytorch-geometric.com/whl/torch-1.10.0+cpu.html
            - save_cache:
                key: v0.4-{{ checksum "setup.py" }}
                paths:
                    - '~/.cache/pip'
            - run: python utils/tests_fetcher.py | tee test_preparation.txt
            - store_artifacts:
                  path: ~/transformers/test_preparation.txt
            - run: |
                  if [ -f test_list.txt ]; then
                    python -m pytest -n 8 --dist=loadfile -rA -s --make-reports=tests_torch_and_flax $(cat test_list.txt) -m is_pt_flax_cross_test --durations=0 | tee tests_output.txt
                  fi
            - store_artifacts:
                  path: ~/transformers/tests_output.txt
            - store_artifacts:
                  path: ~/transformers/reports
    
    run_tests_torch_and_flax_all:
        working_directory: ~/transformers
        docker:
            - image: circleci/python:3.6
        environment:
            OMP_NUM_THREADS: 1
            RUN_PT_FLAX_CROSS_TESTS: yes
            TRANSFORMERS_IS_CI: yes
        resource_class: xlarge
        parallelism: 1
        steps:
            - checkout
            - restore_cache:
                  keys:
                      - v0.4-torch_and_flax-{{ checksum "setup.py" }}
                      - v0.4-{{ checksum "setup.py" }}
            - run: sudo apt-get -y update && sudo apt-get install -y libsndfile1-dev
            - run: pip install --upgrade pip
            - run: pip install .[sklearn,flax,torch,testing,sentencepiece,torch-speech,vision]
            - run: pip install torch-scatter -f https://pytorch-geometric.com/whl/torch-1.10.0+cpu.html
            - save_cache:
                key: v0.4-{{ checksum "setup.py" }}
                paths:
                    - '~/.cache/pip'
            - run: |
                  python -m pytest -n 8 --dist=loadfile -rA -s --make-reports=tests_torch_and_flax tests -m is_pt_flax_cross_test --durations=0 | tee tests_output.txt
            - store_artifacts:
                  path: ~/transformers/tests_output.txt
            - store_artifacts:
                  path: ~/transformers/reports

    run_tests_torch:
        working_directory: ~/transformers
        docker:
            - image: circleci/python:3.7
        environment:
            OMP_NUM_THREADS: 1
            TRANSFORMERS_IS_CI: yes
        resource_class: xlarge
        parallelism: 1
        steps:
            - checkout
            - restore_cache:
                  keys:
                      - v0.4-torch-{{ checksum "setup.py" }}
                      - v0.4-{{ checksum "setup.py" }}
            - run: sudo apt-get -y update && sudo apt-get install -y libsndfile1-dev
            - run: pip install --upgrade pip
            - run: pip install .[sklearn,torch,testing,sentencepiece,torch-speech,vision,timm]
            - run: pip install torch-scatter -f https://pytorch-geometric.com/whl/torch-1.10.0+cpu.html
            - save_cache:
                  key: v0.4-torch-{{ checksum "setup.py" }}
                  paths:
                      - '~/.cache/pip'
            - run: python utils/tests_fetcher.py | tee test_preparation.txt
            - store_artifacts:
                  path: ~/transformers/test_preparation.txt
            - run: |
                  if [ -f test_list.txt ]; then
                    python -m pytest -n 3 --dist=loadfile -s --make-reports=tests_torch $(cat test_list.txt) | tee tests_output.txt
                  fi
            - store_artifacts:
                  path: ~/transformers/tests_output.txt
            - store_artifacts:
                  path: ~/transformers/reports
    
    run_tests_torch_all:
        working_directory: ~/transformers
        docker:
            - image: circleci/python:3.7
        environment:
            OMP_NUM_THREADS: 1
            TRANSFORMERS_IS_CI: yes
        resource_class: xlarge
        parallelism: 1
        steps:
            - checkout
            - restore_cache:
                  keys:
                      - v0.4-torch-{{ checksum "setup.py" }}
                      - v0.4-{{ checksum "setup.py" }}
            - run: sudo apt-get -y update && sudo apt-get install -y libsndfile1-dev
            - run: pip install --upgrade pip
            - run: pip install .[sklearn,torch,testing,sentencepiece,torch-speech,vision,timm]
            - run: pip install torch-scatter -f https://pytorch-geometric.com/whl/torch-1.10.0+cpu.html
            - save_cache:
                  key: v0.4-torch-{{ checksum "setup.py" }}
                  paths:
                      - '~/.cache/pip'
            - run: |
                  python -m pytest -n 3 --dist=loadfile -s --make-reports=tests_torch tests | tee tests_output.txt
            - store_artifacts:
                  path: ~/transformers/tests_output.txt
            - store_artifacts:
                  path: ~/transformers/reports

    run_tests_tf:
        working_directory: ~/transformers
        docker:
            - image: circleci/python:3.7
        environment:
            OMP_NUM_THREADS: 1
            TRANSFORMERS_IS_CI: yes
        resource_class: xlarge
        parallelism: 1
        steps:
            - checkout
            - restore_cache:
                  keys:
                      - v0.4-tf-{{ checksum "setup.py" }}
                      - v0.4-{{ checksum "setup.py" }}
            - run: pip install --upgrade pip
<<<<<<< HEAD
            - run: pip install .[sklearn,tf-cpu,testing,sentencepiece,tf-speech]
            - run: pip install tensorflow_probability
=======
            - run: pip install .[sklearn,tf-cpu,testing,sentencepiece,tf-speech,vision]
>>>>>>> 25156eb2
            - save_cache:
                  key: v0.4-tf-{{ checksum "setup.py" }}
                  paths:
                      - '~/.cache/pip'
            - run: python utils/tests_fetcher.py | tee test_preparation.txt
            - store_artifacts:
                  path: ~/transformers/test_preparation.txt
            - run: |
                  if [ -f test_list.txt ]; then
                    python -m pytest -n 8 --dist=loadfile -rA -s --make-reports=tests_tf $(cat test_list.txt) | tee tests_output.txt
                  fi
            - store_artifacts:
                  path: ~/transformers/tests_output.txt
            - store_artifacts:
                  path: ~/transformers/reports
    
    run_tests_tf_all:
        working_directory: ~/transformers
        docker:
            - image: circleci/python:3.7
        environment:
            OMP_NUM_THREADS: 1
            TRANSFORMERS_IS_CI: yes
        resource_class: xlarge
        parallelism: 1
        steps:
            - checkout
            - restore_cache:
                  keys:
                      - v0.4-tf-{{ checksum "setup.py" }}
                      - v0.4-{{ checksum "setup.py" }}
            - run: pip install --upgrade pip
<<<<<<< HEAD
            - run: pip install .[sklearn,tf-cpu,testing,sentencepiece,tf-speech]
            - run: pip install tensorflow_probability
=======
            - run: pip install .[sklearn,tf-cpu,testing,sentencepiece,tf-speech,vision]
>>>>>>> 25156eb2
            - save_cache:
                  key: v0.4-tf-{{ checksum "setup.py" }}
                  paths:
                      - '~/.cache/pip'
            - run: |
                  python -m pytest -n 8 --dist=loadfile -rA -s --make-reports=tests_tf tests | tee tests_output.txt
            - store_artifacts:
                  path: ~/transformers/tests_output.txt
            - store_artifacts:
                  path: ~/transformers/reports

    run_tests_flax:
        working_directory: ~/transformers
        docker:
            - image: circleci/python:3.7
        environment:
            OMP_NUM_THREADS: 1
            TRANSFORMERS_IS_CI: yes
        resource_class: xlarge
        parallelism: 1
        steps:
            - checkout
            - restore_cache:
                keys:
                    - v0.4-flax-{{ checksum "setup.py" }}
                    - v0.4-{{ checksum "setup.py" }}
            - run: pip install --upgrade pip
            - run: sudo pip install .[flax,testing,sentencepiece,flax-speech,vision]
            - save_cache:
                  key: v0.4-flax-{{ checksum "setup.py" }}
                  paths:
                      - '~/.cache/pip'
            - run: python utils/tests_fetcher.py | tee test_preparation.txt
            - store_artifacts:
                  path: ~/transformers/test_preparation.txt
            - run: |
                  if [ -f test_list.txt ]; then
                    python -m pytest -n 8 --dist=loadfile -rA -s --make-reports=tests_flax $(cat test_list.txt) | tee tests_output.txt
                  fi
            - store_artifacts:
                  path: ~/transformers/tests_output.txt
            - store_artifacts:
                  path: ~/transformers/reports
    
    run_tests_flax_all:
        working_directory: ~/transformers
        docker:
            - image: circleci/python:3.7
        environment:
            OMP_NUM_THREADS: 1
            TRANSFORMERS_IS_CI: yes
        resource_class: xlarge
        parallelism: 1
        steps:
            - checkout
            - restore_cache:
                keys:
                    - v0.4-flax-{{ checksum "setup.py" }}
                    - v0.4-{{ checksum "setup.py" }}
            - run: pip install --upgrade pip
            - run: sudo pip install .[flax,testing,sentencepiece,vision,flax-speech]
            - save_cache:
                  key: v0.4-flax-{{ checksum "setup.py" }}
                  paths:
                      - '~/.cache/pip'
            - run: |
                  python -m pytest -n 8 --dist=loadfile -rA -s --make-reports=tests_flax tests | tee tests_output.txt
            - store_artifacts:
                  path: ~/transformers/tests_output.txt
            - store_artifacts:
                  path: ~/transformers/reports

    run_tests_pipelines_torch:
        working_directory: ~/transformers
        docker:
            - image: circleci/python:3.7
        environment:
            OMP_NUM_THREADS: 1
            RUN_PIPELINE_TESTS: yes
            TRANSFORMERS_IS_CI: yes
        resource_class: xlarge
        parallelism: 1
        steps:
            - checkout
            - restore_cache:
                  keys:
                      - v0.4-torch-{{ checksum "setup.py" }}
                      - v0.4-{{ checksum "setup.py" }}
            - run: sudo apt-get -y update && sudo apt-get install -y libsndfile1-dev
            - run: pip install --upgrade pip
            - run: pip install .[sklearn,torch,testing,sentencepiece,torch-speech,vision,timm]
            - run: pip install torch-scatter -f https://pytorch-geometric.com/whl/torch-1.10.0+cpu.html
            - save_cache:
                  key: v0.4-torch-{{ checksum "setup.py" }}
                  paths:
                      - '~/.cache/pip'
            - run: python utils/tests_fetcher.py | tee test_preparation.txt
            - store_artifacts:
                  path: ~/transformers/test_preparation.txt
            - run: |
                  if [ -f test_list.txt ]; then
                    python -m pytest -n 8 --dist=loadfile -rA -s --make-reports=tests_pipelines_torch -m is_pipeline_test $(cat test_list.txt) | tee tests_output.txt
                  fi
            - store_artifacts:
                  path: ~/transformers/tests_output.txt
            - store_artifacts:
                  path: ~/transformers/reports
    
    run_tests_pipelines_torch_all:
        working_directory: ~/transformers
        docker:
            - image: circleci/python:3.7
        environment:
            OMP_NUM_THREADS: 1
            RUN_PIPELINE_TESTS: yes
            TRANSFORMERS_IS_CI: yes
        resource_class: xlarge
        parallelism: 1
        steps:
            - checkout
            - restore_cache:
                  keys:
                      - v0.4-torch-{{ checksum "setup.py" }}
                      - v0.4-{{ checksum "setup.py" }}
            - run: sudo apt-get -y update && sudo apt-get install -y libsndfile1-dev
            - run: pip install --upgrade pip
            - run: pip install .[sklearn,torch,testing,sentencepiece,torch-speech,vision,timm]
            - run: pip install torch-scatter -f https://pytorch-geometric.com/whl/torch-1.10.0+cpu.html
            - save_cache:
                  key: v0.4-torch-{{ checksum "setup.py" }}
                  paths:
                      - '~/.cache/pip'
            - run: |
                  python -m pytest -n 8 --dist=loadfile -rA -s --make-reports=tests_pipelines_torch -m is_pipeline_test tests | tee tests_output.txt
            - store_artifacts:
                  path: ~/transformers/tests_output.txt
            - store_artifacts:
                  path: ~/transformers/reports

    run_tests_pipelines_tf:
        working_directory: ~/transformers
        docker:
            - image: circleci/python:3.7
        environment:
            OMP_NUM_THREADS: 1
            RUN_PIPELINE_TESTS: yes
            TRANSFORMERS_IS_CI: yes
        resource_class: xlarge
        parallelism: 1
        steps:
            - checkout
            - restore_cache:
                  keys:
                      - v0.4-tf-{{ checksum "setup.py" }}
                      - v0.4-{{ checksum "setup.py" }}
            - run: pip install --upgrade pip
            - run: pip install .[sklearn,tf-cpu,testing,sentencepiece]
            - run: pip install tensorflow_probability
            - save_cache:
                  key: v0.4-tf-{{ checksum "setup.py" }}
                  paths:
                      - '~/.cache/pip'
            - run: python utils/tests_fetcher.py | tee test_preparation.txt
            - store_artifacts:
                  path: ~/transformers/test_preparation.txt
            - run: |
                  if [ -f test_list.txt ]; then
                    python -m pytest -n 8 --dist=loadfile -rA -s --make-reports=tests_pipelines_tf $(cat test_list.txt) -m is_pipeline_test | tee tests_output.txt
                  fi
            - store_artifacts:
                  path: ~/transformers/tests_output.txt
            - store_artifacts:
                  path: ~/transformers/reports

    run_tests_pipelines_tf_all:
        working_directory: ~/transformers
        docker:
            - image: circleci/python:3.7
        environment:
            OMP_NUM_THREADS: 1
            RUN_PIPELINE_TESTS: yes
            TRANSFORMERS_IS_CI: yes
        resource_class: xlarge
        parallelism: 1
        steps:
            - checkout
            - restore_cache:
                  keys:
                      - v0.4-tf-{{ checksum "setup.py" }}
                      - v0.4-{{ checksum "setup.py" }}
            - run: pip install --upgrade pip
            - run: pip install .[sklearn,tf-cpu,testing,sentencepiece]
            - run: pip install tensorflow_probability
            - save_cache:
                  key: v0.4-tf-{{ checksum "setup.py" }}
                  paths:
                      - '~/.cache/pip'
            - run: |
                  python -m pytest -n 8 --dist=loadfile -rA -s --make-reports=tests_pipelines_tf tests -m is_pipeline_test | tee tests_output.txt
            - store_artifacts:
                  path: ~/transformers/tests_output.txt
            - store_artifacts:
                  path: ~/transformers/reports

    run_tests_custom_tokenizers:
        working_directory: ~/transformers
        docker:
            - image: circleci/python:3.7
        environment:
            RUN_CUSTOM_TOKENIZERS: yes
            TRANSFORMERS_IS_CI: yes
        steps:
            - checkout
            - restore_cache:
                  keys:
                      - v0.4-custom_tokenizers-{{ checksum "setup.py" }}
                      - v0.4-{{ checksum "setup.py" }}
            - run: pip install --upgrade pip
            - run: pip install .[ja,testing,sentencepiece,jieba]
            - run: python -m unidic download
            - save_cache:
                  key: v0.4-custom_tokenizers-{{ checksum "setup.py" }}
                  paths:
                      - '~/.cache/pip'
            - run: |
                  if [ -f test_list.txt ]; then
                    python -m pytest -s --make-reports=tests_custom_tokenizers ./tests/test_tokenization_bert_japanese.py | tee tests_output.txt
                  fi
            - store_artifacts:
                  path: ~/transformers/tests_output.txt
            - store_artifacts:
                  path: ~/transformers/reports

    run_examples_torch:
        working_directory: ~/transformers
        docker:
            - image: circleci/python:3.6
        environment:
            OMP_NUM_THREADS: 1
            TRANSFORMERS_IS_CI: yes
        resource_class: xlarge
        parallelism: 1
        steps:
            - checkout
            - restore_cache:
                  keys:
                      - v0.4-torch_examples-{{ checksum "setup.py" }}
                      - v0.4-{{ checksum "setup.py" }}
            - run: sudo apt-get -y update && sudo apt-get install -y libsndfile1-dev
            - run: pip install --upgrade pip
            - run: pip install .[sklearn,torch,sentencepiece,testing,torch-speech]
            - run: pip install -r examples/pytorch/_tests_requirements.txt
            - save_cache:
                  key: v0.4-torch_examples-{{ checksum "setup.py" }}
                  paths:
                      - '~/.cache/pip'
            - run: python utils/tests_fetcher.py --filters examples tests | tee test_preparation.txt
            - store_artifacts:
                  path: ~/transformers/test_preparation.txt
            - run: |
                  if [ -f test_list.txt ]; then
                    python -m pytest -n 8 --dist=loadfile -s --make-reports=examples_torch ./examples/pytorch/ | tee tests_output.txt
                  fi
            - store_artifacts:
                  path: ~/transformers/examples_output.txt
            - store_artifacts:
                  path: ~/transformers/reports
    
    run_examples_torch_all:
        working_directory: ~/transformers
        docker:
            - image: circleci/python:3.6
        environment:
            OMP_NUM_THREADS: 1
            TRANSFORMERS_IS_CI: yes
        resource_class: xlarge
        parallelism: 1
        steps:
            - checkout
            - restore_cache:
                  keys:
                      - v0.4-torch_examples-{{ checksum "setup.py" }}
                      - v0.4-{{ checksum "setup.py" }}
            - run: sudo apt-get -y update && sudo apt-get install -y libsndfile1-dev
            - run: pip install --upgrade pip
            - run: pip install .[sklearn,torch,sentencepiece,testing,torch-speech]
            - run: pip install -r examples/pytorch/_tests_requirements.txt
            - save_cache:
                  key: v0.4-torch_examples-{{ checksum "setup.py" }}
                  paths:
                      - '~/.cache/pip'
            - run: |
                  TRANSFORMERS_IS_CI=1 python -m pytest -n 8 --dist=loadfile -s --make-reports=examples_torch ./examples/pytorch/ | tee examples_output.txt
            - store_artifacts:
                  path: ~/transformers/examples_output.txt
            - store_artifacts:
                  path: ~/transformers/reports

    run_tests_hub:
        working_directory: ~/transformers
        docker:
            - image: circleci/python:3.7
        environment:
            HUGGINGFACE_CO_STAGING: yes
            RUN_GIT_LFS_TESTS: yes
            TRANSFORMERS_IS_CI: yes
        resource_class: xlarge
        parallelism: 1
        steps:
            - checkout
            - restore_cache:
                  keys:
                      - v0.4-hub-{{ checksum "setup.py" }}
                      - v0.4-{{ checksum "setup.py" }}
            - run: sudo apt-get install git-lfs
            - run: |
                git config --global user.email "ci@dummy.com"
                git config --global user.name "ci"
            - run: pip install --upgrade pip
            - run: pip install .[torch,sentencepiece,testing]
            - save_cache:
                  key: v0.4-hub-{{ checksum "setup.py" }}
                  paths:
                      - '~/.cache/pip'
            - run: python utils/tests_fetcher.py | tee test_preparation.txt
            - store_artifacts:
                  path: ~/transformers/test_preparation.txt
            - run: |
                  if [ -f test_list.txt ]; then
                    python -m pytest -sv --make-reports=tests_hub $(cat test_list.txt) -m is_staging_test | tee tests_output.txt
                  fi
            - store_artifacts:
                  path: ~/transformers/tests_output.txt
            - store_artifacts:
                  path: ~/transformers/reports
    
    run_tests_hub_all:
        working_directory: ~/transformers
        docker:
            - image: circleci/python:3.7
        environment:
            HUGGINGFACE_CO_STAGING: yes
            RUN_GIT_LFS_TESTS: yes
            TRANSFORMERS_IS_CI: yes
        resource_class: xlarge
        parallelism: 1
        steps:
            - checkout
            - restore_cache:
                  keys:
                      - v0.4-hub-{{ checksum "setup.py" }}
                      - v0.4-{{ checksum "setup.py" }}
            - run: sudo apt-get install git-lfs
            - run: |
                git config --global user.email "ci@dummy.com"
                git config --global user.name "ci"
            - run: pip install --upgrade pip
            - run: pip install .[torch,sentencepiece,testing]
            - save_cache:
                  key: v0.4-hub-{{ checksum "setup.py" }}
                  paths:
                      - '~/.cache/pip'
            - run: |
                  python -m pytest -sv --make-reports=tests_hub tests -m is_staging_test | tee tests_output.txt
            - store_artifacts:
                  path: ~/transformers/tests_output.txt
            - store_artifacts:
                  path: ~/transformers/reports

    run_tests_onnxruntime:
        working_directory: ~/transformers
        docker:
            - image: circleci/python:3.7
        environment:
            OMP_NUM_THREADS: 1
            TRANSFORMERS_IS_CI: yes
        resource_class: xlarge
        parallelism: 1
        steps:
            - checkout
            - restore_cache:
                  keys:
                      - v0.4-torch-{{ checksum "setup.py" }}
                      - v0.4-{{ checksum "setup.py" }}
            - run: pip install --upgrade pip
            - run: pip install .[torch,testing,sentencepiece,onnxruntime]
            - save_cache:
                  key: v0.4-onnx-{{ checksum "setup.py" }}
                  paths:
                      - '~/.cache/pip'
            - run: python utils/tests_fetcher.py | tee test_preparation.txt
            - store_artifacts:
                  path: ~/transformers/test_preparation.txt
            - run: |
                  if [ -f test_list.txt ]; then
                    python -m pytest -n 1 --dist=loadfile -s --make-reports=tests_onnx $(cat test_list.txt) -k onnx | tee tests_output.txt
                  fi
            - store_artifacts:
                  path: ~/transformers/tests_output.txt
            - store_artifacts:
                  path: ~/transformers/reports
    
    run_tests_onnxruntime_all:
        working_directory: ~/transformers
        docker:
            - image: circleci/python:3.7
        environment:
            OMP_NUM_THREADS: 1
            TRANSFORMERS_IS_CI: yes
        resource_class: xlarge
        parallelism: 1
        steps:
            - checkout
            - restore_cache:
                  keys:
                      - v0.4-torch-{{ checksum "setup.py" }}
                      - v0.4-{{ checksum "setup.py" }}
            - run: pip install --upgrade pip
            - run: pip install .[torch,testing,sentencepiece,onnxruntime]
            - save_cache:
                  key: v0.4-onnx-{{ checksum "setup.py" }}
                  paths:
                      - '~/.cache/pip'
            - run: |
                  python -m pytest -n 1 --dist=loadfile -s --make-reports=tests_onnx tests -k onnx | tee tests_output.txt
            - store_artifacts:
                  path: ~/transformers/tests_output.txt
            - store_artifacts:
                  path: ~/transformers/reports

    build_doc:
        working_directory: ~/transformers
        docker:
            - image: circleci/python:3.6
        resource_class: large
        steps:
            - checkout
            - restore_cache:
                  keys:
                      - v0.4-build_doc-{{ checksum "setup.py" }}
                      - v0.4-{{ checksum "setup.py" }}
            - run: sudo apt-get -y update && sudo apt-get install -y libsndfile1-dev
            - run: pip install --upgrade pip
            - run: pip install ."[docs]"
            - run: pip install torch-scatter -f https://pytorch-geometric.com/whl/torch-1.10.0+cpu.html
            - run: pip install pytorch-quantization --extra-index-url https://pypi.ngc.nvidia.com
            - save_cache:
                  key: v0.4-build_doc-{{ checksum "setup.py" }}
                  paths:
                      - '~/.cache/pip'
            - run: cd docs && make html SPHINXOPTS="-W -j 4"
            - store_artifacts:
                path: ./docs/_build

    deploy_doc:
        working_directory: ~/transformers
        docker:
            - image: circleci/python:3.6
        resource_class: large
        steps:
            - add_ssh_keys:
                fingerprints:
                    - "5b:7a:95:18:07:8c:aa:76:4c:60:35:88:ad:60:56:71"
            - checkout
            - restore_cache:
                  keys:
                      - v0.4-deploy_doc-{{ checksum "setup.py" }}
                      - v0.4-{{ checksum "setup.py" }}
            - run: sudo apt-get -y update && sudo apt-get install -y libsndfile1-dev
            - run: pip install --upgrade pip
            - run: pip install ."[docs]"
            - save_cache:
                  key: v0.4-deploy_doc-{{ checksum "setup.py" }}
                  paths:
                      - '~/.cache/pip'
            - run: ./.circleci/deploy.sh

    check_code_quality:
        working_directory: ~/transformers
        docker:
            - image: circleci/python:3.6
        resource_class: large
        environment:
            TRANSFORMERS_IS_CI: yes
        parallelism: 1
        steps:
            - checkout
            - restore_cache:
                  keys:
                      - v0.4-code_quality-{{ checksum "setup.py" }}
                      - v0.4-{{ checksum "setup.py" }}
            - run: pip install --upgrade pip
            - run: pip install .[all,quality]
            - save_cache:
                  key: v0.4-code_quality-{{ checksum "setup.py" }}
                  paths:
                      - '~/.cache/pip'
            - run: black --check examples tests src utils
            - run: isort --check-only examples tests src utils
            - run: python utils/custom_init_isort.py --check_only
            - run: flake8 examples tests src utils
            - run: python utils/style_doc.py src/transformers docs/source --max_len 119 --check_only

    check_repository_consistency:
        working_directory: ~/transformers
        docker:
            - image: circleci/python:3.6
        resource_class: large
        environment:
            TRANSFORMERS_IS_CI: yes
        parallelism: 1
        steps:
            - checkout
            - restore_cache:
                  keys:
                      - v0.4-repository_consistency-{{ checksum "setup.py" }}
                      - v0.4-{{ checksum "setup.py" }}
            - run: pip install --upgrade pip
            - run: pip install .[all,quality]
            - save_cache:
                  key: v0.4-repository_consistency-{{ checksum "setup.py" }}
                  paths:
                      - '~/.cache/pip'
            - run: python utils/check_copies.py
            - run: python utils/check_table.py
            - run: python utils/check_dummies.py
            - run: python utils/check_repo.py
            - run: python utils/check_inits.py
            - run: make deps_table_check_updated
            - run: python utils/tests_fetcher.py --sanity_check

    run_tests_layoutlmv2:
        working_directory: ~/transformers
        docker:
            - image: circleci/python:3.7
        environment:
            OMP_NUM_THREADS: 1
            TRANSFORMERS_IS_CI: yes
        resource_class: xlarge
        parallelism: 1
        steps:
            - checkout
            - restore_cache:
                  keys:
                      - v0.4-torch-{{ checksum "setup.py" }}
                      - v0.4-{{ checksum "setup.py" }}
            - run: sudo apt-get -y update && sudo apt-get install -y libsndfile1-dev
            - run: pip install --upgrade pip
            - run: pip install .[torch,testing,vision]
            - run: pip install torchvision
            - run: python -m pip install 'git+https://github.com/facebookresearch/detectron2.git'
            - run: sudo apt install tesseract-ocr
            - run: pip install pytesseract
            - save_cache:
                  key: v0.4-torch-{{ checksum "setup.py" }}
                  paths:
                      - '~/.cache/pip'
            - run: python utils/tests_fetcher.py | tee test_preparation.txt
            - store_artifacts:
                  path: ~/transformers/test_preparation.txt
            - run: |
                  if [ -f test_list.txt ]; then
                    python -m pytest -n 1 tests/*layoutlmv2* --dist=loadfile -s --make-reports=tests_layoutlmv2 --durations=100
                  fi
            - store_artifacts:
                  path: ~/transformers/tests_output.txt
            - store_artifacts:
                  path: ~/transformers/reports

# TPU JOBS
    run_examples_tpu:
        docker:
            - image: circleci/python:3.6
        environment:
            OMP_NUM_THREADS: 1
            TRANSFORMERS_IS_CI: yes
        resource_class: xlarge
        parallelism: 1
        steps:
            - checkout
            - go/install
            - *checkout_ml_testing
            - gcp-gke/install
            - gcp-gke/update-kubeconfig-with-credentials:
                  cluster: $GKE_CLUSTER
                  perform-login: true
            - setup_remote_docker
            - *build_push_docker
            - *deploy_cluster

    cleanup-gke-jobs:
        docker:
            - image: circleci/python:3.6
        steps:
            - gcp-gke/install
            - gcp-gke/update-kubeconfig-with-credentials:
                  cluster: $GKE_CLUSTER
                  perform-login: true
            - *delete_gke_jobs

workflow_filters: &workflow_filters
    filters:
        branches:
            only:
                - master
workflows:
    version: 2
    build_and_test:
        jobs:
            - check_code_quality
            - check_repository_consistency
            - run_examples_torch
            - run_tests_custom_tokenizers
            - run_tests_torch_and_tf
            - run_tests_torch_and_flax
            - run_tests_torch
            - run_tests_tf
            - run_tests_flax
            - run_tests_pipelines_torch
            - run_tests_pipelines_tf
            - run_tests_onnxruntime
            - run_tests_hub
            - build_doc
            - run_tests_layoutlmv2
            - deploy_doc: *workflow_filters
    nightly:
        triggers:
            - schedule:
                cron: "0 0 * * *"
                filters:
                    branches:
                        only:
                            - master
        jobs:
            - run_examples_torch_all
            - run_tests_torch_and_tf_all
            - run_tests_torch_and_flax_all
            - run_tests_torch_all
            - run_tests_tf_all
            - run_tests_flax_all
            - run_tests_pipelines_torch_all
            - run_tests_pipelines_tf_all
            - run_tests_onnxruntime_all
            - run_tests_hub_all

#    tpu_testing_jobs:
#        triggers:
#            - schedule:
#                # Set to run at the first minute of every hour.
#                cron: "0 8 * * *"
#                filters:
#                    branches:
#                        only:
#                            - master
#        jobs:
#            - cleanup-gke-jobs
#            - run_examples_tpu<|MERGE_RESOLUTION|>--- conflicted
+++ resolved
@@ -279,12 +279,8 @@
                       - v0.4-tf-{{ checksum "setup.py" }}
                       - v0.4-{{ checksum "setup.py" }}
             - run: pip install --upgrade pip
-<<<<<<< HEAD
-            - run: pip install .[sklearn,tf-cpu,testing,sentencepiece,tf-speech]
+            - run: pip install .[sklearn,tf-cpu,testing,sentencepiece,tf-speech,vision]
             - run: pip install tensorflow_probability
-=======
-            - run: pip install .[sklearn,tf-cpu,testing,sentencepiece,tf-speech,vision]
->>>>>>> 25156eb2
             - save_cache:
                   key: v0.4-tf-{{ checksum "setup.py" }}
                   paths:
@@ -317,12 +313,8 @@
                       - v0.4-tf-{{ checksum "setup.py" }}
                       - v0.4-{{ checksum "setup.py" }}
             - run: pip install --upgrade pip
-<<<<<<< HEAD
-            - run: pip install .[sklearn,tf-cpu,testing,sentencepiece,tf-speech]
+            - run: pip install .[sklearn,tf-cpu,testing,sentencepiece,tf-speech,vision]
             - run: pip install tensorflow_probability
-=======
-            - run: pip install .[sklearn,tf-cpu,testing,sentencepiece,tf-speech,vision]
->>>>>>> 25156eb2
             - save_cache:
                   key: v0.4-tf-{{ checksum "setup.py" }}
                   paths:
